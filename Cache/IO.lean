/-
Copyright (c) 2023 Arthur Paulino. All rights reserved.
Released under Apache 2.0 license as described in the file LICENSE.
Authors: Arthur Paulino, Jon Eugster
-/

import Lean.Data.Json.Printer
import Cache.Lean

variable {α : Type}

open Lean

namespace Cache.IO

open System (FilePath)

/-- Target directory for build files -/
def LIBDIR : FilePath :=
  ".lake" / "build" / "lib"

/-- Target directory for IR files -/
def IRDIR : FilePath :=
  ".lake" / "build" / "ir"

/--
TODO: is there a better test to see if a module is part of Lean core?
-/
def isInLeanCore (mod : Name) :=
  #[`Init, `Lean, `Std, `Lake].contains mod.getRoot

/--
TODO: write a better test which modules are part of the mathlib cache
-/
def isPartOfMathlibCache (mod : Name) :=
  #[`Mathlib, `Batteries, `Aesop, `Cli, `ImportGraph,
    `LeanSearchClient, `Plausible, `Qq, `ProofWidgets,
    `Archive, `Counterexamples, `MathlibTest].contains mod.getRoot

/-- Target directory for caching -/
initialize CACHEDIR : FilePath ← do
  match ← IO.getEnv "MATHLIB_CACHE_DIR" with
  | some path => return path
  | none =>
    match ← IO.getEnv "XDG_CACHE_HOME" with
    | some path => return path / "mathlib"
    | none =>
      let home ← if System.Platform.isWindows then
        let drive ← IO.getEnv "HOMEDRIVE"
        let path ← IO.getEnv "HOMEPATH"
        pure <| return (← drive) ++ (← path)
      else IO.getEnv "HOME"
      match home with
      | some path => return path / ".cache" / "mathlib"
      | none => pure ⟨".cache"⟩

/-- Target file path for `curl` configurations -/
def CURLCFG :=
  IO.CACHEDIR / "curl.cfg"

/-- curl version at https://github.com/leanprover-community/static-curl -/
def CURLVERSION :=
  "7.88.1"

def CURLBIN :=
  -- change file name if we ever need a more recent version to trigger re-download
  IO.CACHEDIR / s!"curl-{CURLVERSION}"

/-- leantar version at https://github.com/digama0/leangz -/
def LEANTARVERSION :=
  "0.1.14"

def EXE := if System.Platform.isWindows then ".exe" else ""

def LEANTARBIN :=
  -- change file name if we ever need a more recent version to trigger re-download
  IO.CACHEDIR / s!"leantar-{LEANTARVERSION}{EXE}"

def LAKEPACKAGESDIR : FilePath :=
  ".lake" / "packages"

def getCurl : IO String := do
  return if (← CURLBIN.pathExists) then CURLBIN.toString else "curl"

def getLeanTar : IO String := do
  return if (← LEANTARBIN.pathExists) then LEANTARBIN.toString else "leantar"

/--
`CacheM` stores the following information:
* the source directory where `Mathlib.lean` lies
* the Lean search path. This contains
  paths to the source directory of each imported package. The build files (e.g. `.olean`)
  of a package should then be in a `.lake`-folder inside this root directory
  (see `LIBDIR` and `IRDIR`).
* the build directory for proofwidgets
-/
structure CacheM.Context where
  /-- source directory for mathlib files -/
  mathlibDepPath : FilePath
  /-- the Lean search path -/
  searchPath : SearchPath
  /-- build directory for proofwidgets -/
  proofWidgetsBuildDir : FilePath

@[inherit_doc CacheM.Context]
abbrev CacheM := ReaderT CacheM.Context IO

section

@[inherit_doc CacheM.Context]
private def CacheM.getContext : IO CacheM.Context := do
  let sp ← initSrcSearchPath
  let mathlibSourceFile ← Lean.findLean sp `Mathlib
  let some mathlibSource ← pure mathlibSourceFile.parent
    | throw <| IO.userError s!"Mathlib not found in dependencies"
  return {
    mathlibDepPath := mathlibSource
    searchPath := sp
    proofWidgetsBuildDir := LAKEPACKAGESDIR / "proofwidgets" / ".lake" / "build" }

@[inherit_doc CacheM.Context]
def CacheM.run (f : CacheM α) : IO α := do ReaderT.run f (← getContext)

end

/--
Get the correct package directory the file `sourceFile`.

Basically, this is just a parent of `sourceFile`, but this function determines how
many components of the path `sourceFile` make up the package directory.
-/
def getPackageDir (sourceFile : FilePath) : CacheM FilePath := do
  let sp := (← read).searchPath
  -- Note: This seems to work since the path `.` is listed last, so it will not be found unless
  -- no other search-path applies. Could be more robust.
  let packageDir? := sp.find? (·.contains sourceFile)
  match packageDir? with
  | some dir => return dir
  | none => throw <| IO.userError s!"Unknown package directory for {sourceFile}\nsearch paths: {sp}"

/-- Runs a terminal command and retrieves its output, passing the lines to `processLine` -/
partial def runCurlStreaming (args : Array String) (init : α)
    (processLine : α → String → IO α) : IO α := do
  let child ← IO.Process.spawn { cmd := ← getCurl, args, stdout := .piped, stderr := .piped }
  loop child.stdout init
where
  loop (h : IO.FS.Handle) (a : α) : IO α := do
    let line ← h.getLine
    if line.isEmpty then
      return a
    else
      loop h (← processLine a line)

/-- Runs a terminal command and retrieves its output -/
def runCmd (cmd : String) (args : Array String) (throwFailure stderrAsErr := true) : IO String := do
  let out ← IO.Process.output { cmd := cmd, args := args }
  if (out.exitCode != 0 || stderrAsErr && !out.stderr.isEmpty) && throwFailure then
    throw <| IO.userError s!"failure in {cmd} {args}:\n{out.stderr}"
  else if !out.stderr.isEmpty then
    IO.eprintln out.stderr
  return out.stdout

def runCurl (args : Array String) (throwFailure stderrAsErr := true) : IO String := do
  runCmd (← getCurl) (#["--no-progress-meter"] ++ args) throwFailure stderrAsErr

def validateCurl : IO Bool := do
  if (← CURLBIN.pathExists) then return true
  match (← runCmd "curl" #["--version"]).splitOn " " with
  | "curl" :: v :: _ => match v.splitOn "." with
    | maj :: min :: _ =>
      let version := (maj.toNat!, min.toNat!)
      let _ := @lexOrd
      let _ := @leOfOrd
      if version >= (7, 81) then return true
      -- TODO: support more platforms if the need arises
      let arch ← (·.trim) <$> runCmd "uname" #["-m"] false
      let kernel ← (·.trim) <$> runCmd "uname" #["-s"] false
      if kernel == "Linux" && arch ∈ ["x86_64", "aarch64"] then
        IO.println s!"curl is too old; downloading more recent version"
        IO.FS.createDirAll IO.CACHEDIR
        let _ ← runCmd "curl" (stderrAsErr := false) #[
          s!"https://github.com/leanprover-community/static-curl/releases/download/v{CURLVERSION}/curl-{arch}-linux-static",
          "-L", "-o", CURLBIN.toString]
        let _ ← runCmd "chmod" #["u+x", CURLBIN.toString]
        return true
      if version >= (7, 70) then
        IO.println s!"Warning: recommended `curl` version ≥7.81. Found {v}"
        return true
      else
        IO.println s!"Warning: recommended `curl` version ≥7.70. Found {v}. Can't use `--parallel`."
        return false
    | _ => throw <| IO.userError "Invalidly formatted version of `curl`"
  | _ => throw <| IO.userError "Invalidly formatted response from `curl --version`"

def Version := Nat × Nat × Nat
  deriving Inhabited, DecidableEq

instance : Ord Version := let _ := @lexOrd; lexOrd
instance : LE Version := leOfOrd

def parseVersion (s : String) : Option Version := do
  let [maj, min, patch] := s.splitOn "." | none
  some (maj.toNat!, min.toNat!, patch.toNat!)

def validateLeanTar : IO Unit := do
  if (← LEANTARBIN.pathExists) then return
  if let some version ← some <$> runCmd "leantar" #["--version"] <|> pure none then
    let "leantar" :: v :: _ := version.splitOn " "
      | throw <| IO.userError "Invalidly formatted response from `leantar --version`"
    let some v := parseVersion v | throw <| IO.userError "Invalidly formatted version of `leantar`"
    -- currently we need exactly one version of leantar, change this to reflect compatibility
    if v = (parseVersion LEANTARVERSION).get! then return
  let win := System.Platform.getIsWindows ()
  let target ← if win then
    pure "x86_64-pc-windows-msvc"
  else
    let mut arch ← (·.trim) <$> runCmd "uname" #["-m"] false
    if arch = "arm64" then arch := "aarch64"
    unless arch ∈ ["x86_64", "aarch64"] do
      throw <| IO.userError s!"unsupported architecture {arch}"
    pure <|
      if System.Platform.getIsOSX () then s!"{arch}-apple-darwin"
      else s!"{arch}-unknown-linux-musl"
  IO.println s!"installing leantar {LEANTARVERSION}"
  IO.FS.createDirAll IO.CACHEDIR
  let ext := if win then "zip" else "tar.gz"
  let _ ← runCmd "curl" (stderrAsErr := false) #[
    s!"https://github.com/digama0/leangz/releases/download/v{LEANTARVERSION}/leantar-v{LEANTARVERSION}-{target}.{ext}",
    "-L", "-o", s!"{LEANTARBIN}.{ext}"]
  let _ ← runCmd "tar" #["-xf", s!"{LEANTARBIN}.{ext}",
    "-C", IO.CACHEDIR.toString, "--strip-components=1"]
  IO.FS.rename (IO.CACHEDIR / s!"leantar{EXE}").toString LEANTARBIN.toString

/-- Recursively gets all files from a directory with a certain extension -/
partial def getFilesWithExtension
  (fp : FilePath) (extension : String) (acc : Array FilePath := #[]) :
    IO <| Array FilePath := do
  if ← fp.isDir then
    (← fp.readDir).foldlM (fun acc dir => getFilesWithExtension dir.path extension acc) acc
  else return if fp.extension == some extension then acc.push fp else acc

<<<<<<< HEAD
/--
The Hash map of the cache.
-/
abbrev NameHashMap := Std.HashMap Name UInt64

namespace NameHashMap
=======
abbrev ModuleHashMap := Std.HashMap FilePath UInt64

namespace ModuleHashMap
>>>>>>> 4a96a5e2

/-- Filter the hashmap by whether the entries exist as files in the cache directory.

If `keep` is true, the result will contain the entries that do exist;
if `keep` is false, the result will contain the entries that do not exist.
-/
<<<<<<< HEAD
def filterExists (hashMap : NameHashMap) (keep : Bool) : IO NameHashMap :=
  hashMap.foldM (init := ∅) fun acc mod hash => do
    let exist ← (CACHEDIR / hash.asLTar).pathExists
    let add := if keep then exist else !exist
    if add then return acc.insert mod hash else return acc

def hashes (hashMap : NameHashMap) : Lean.RBTree UInt64 compare :=
  hashMap.fold (init := ∅) fun acc _ hash => acc.insert hash
=======
def filterExists (hashMap : ModuleHashMap) (keep : Bool) : IO ModuleHashMap :=
  hashMap.foldM (init := default) fun acc path hash => do
    let exist ← (CACHEDIR / hash.asLTar).pathExists
    let add := if keep then exist else !exist
    if add then return acc.insert path hash else return acc

def hashes (hashMap : ModuleHashMap) : Lean.RBTree UInt64 compare :=
  hashMap.fold (init := default) fun acc _ hash => acc.insert hash

end ModuleHashMap
>>>>>>> 4a96a5e2

end NameHashMap

/--
Given a path to a Lean file, concatenates the paths to its build files.
Each build file also has a `Bool` indicating whether that file is required for caching to proceed.
-/
def mkBuildPaths (mod : Name) (sourceFile : FilePath) : CacheM <| List (FilePath × Bool) := do
  let packageDir ← getPackageDir sourceFile
  let path := (System.mkFilePath <| mod.components.map toString)
  return [
    -- Note that `packCache` below requires that the `.trace` file is first in this list.
    (packageDir / LIBDIR / path.withExtension "trace", true),
    (packageDir / LIBDIR / path.withExtension "olean", true),
    (packageDir / LIBDIR / path.withExtension "olean.hash", true),
    (packageDir / LIBDIR / path.withExtension "ilean", true),
    (packageDir / LIBDIR / path.withExtension "ilean.hash", true),
    (packageDir / IRDIR  / path.withExtension "c", true),
    (packageDir / IRDIR  / path.withExtension "c.hash", true),
    (packageDir / LIBDIR / path.withExtension "extra", false)]

/-- Check that all required build files exist. -/
def allExist (paths : List (FilePath × Bool)) : IO Bool := do
  for (path, required) in paths do
    if required then if !(← path.pathExists) then return false
  pure true

/-- Compresses build files into the local cache and returns an array with the compressed files -/
<<<<<<< HEAD
def packCache (hashMap : NameHashMap) (pathMap : Std.HashMap Name FilePath)
    (overwrite verbose unpackedOnly : Bool) (comment : Option String := none) :
=======
def packCache (hashMap : ModuleHashMap) (overwrite verbose unpackedOnly : Bool)
    (comment : Option String := none) :
>>>>>>> 4a96a5e2
    CacheM <| Array String := do
  IO.FS.createDirAll CACHEDIR
  IO.println "Compressing cache"
  let mut acc := #[]
  let mut tasks := #[]
  for (mod, hash) in hashMap.toList do
    let sourceFile := pathMap.get! mod
    let zip := hash.asLTar
    let zipPath := CACHEDIR / zip
    let buildPaths ← mkBuildPaths mod sourceFile
    if ← allExist buildPaths then
      if overwrite || !(← zipPath.pathExists) then
        acc := acc.push (sourceFile, zip)
        tasks := tasks.push <| ← IO.asTask do
          -- Note here we require that the `.trace` file is first
          -- in the list generated by `mkBuildPaths`.
          let trace :: args := (← buildPaths.filterM (·.1.pathExists)) |>.map (·.1.toString)
            | unreachable!
          runCmd (← getLeanTar) <| #[zipPath.toString, trace] ++
            (if let some c := comment then #["-c", s!"git=mathlib4@{c}"] else #[]) ++ args
      else if !unpackedOnly then
        acc := acc.push (sourceFile, zip)
  for task in tasks do
    _ ← IO.ofExcept task.get
  acc := acc.qsort (·.1.1 < ·.1.1)
  if verbose then
    for (path, zip) in acc do
      println! "packing {path} as {zip}"
  return acc.map (·.2)

/-- Gets the set of all cached files -/
def getLocalCacheSet : IO <| Lean.RBTree String compare := do
  let paths ← getFilesWithExtension CACHEDIR "ltar"
  return .fromList (paths.toList.map (·.withoutParent CACHEDIR |>.toString)) _

/-- Decompresses build files into their respective folders -/
<<<<<<< HEAD
def unpackCache (hashMap : NameHashMap) (pathMap : Std.HashMap Name FilePath) (force : Bool) : CacheM Unit := do
=======
def unpackCache (hashMap : ModuleHashMap) (force : Bool) : CacheM Unit := do
>>>>>>> 4a96a5e2
  let hashMap ← hashMap.filterExists true
  let size := hashMap.size
  if size > 0 then
    let now ← IO.monoMsNow
    IO.println s!"Decompressing {size} file(s)"
    let args := (if force then #["-f"] else #[]) ++ #["-x", "--delete-corrupted", "-j", "-"]
    let child ← IO.Process.spawn { cmd := ← getLeanTar, args, stdin := .piped }
    let (stdin, child) ← child.takeStdin
    let config : Array Lean.Json ← hashMap.foldM (init := #[]) fun config mod hash => do
      let pathStr := s!"{CACHEDIR / hash.asLTar}"
      -- TODO: We could do this with `pkgDir` for all modules, not only ones in mathlib.
      -- This would be more flexible and allow cached dependencies to live somewhere else (locally).
      -- However, this change invalidates existing .ltar files, so it needs
      -- to be accompanied with some hash change.
      -- In practice, cached local mathlib dependencies would lead to a new `rootHash` anyways
      -- (mathllib lakefile/manifest would need to reflect this) and therefore would
      -- invalidate cache anyways, therefore we leave it as is.
      -- see: https://github.com/leanprover-community/mathlib4/pull/8767#discussion_r1422077498
      if mod.getRoot == `Mathlib then
        -- only mathlib files, when not in the mathlib4 repo, need to be redirected
        let sourceFile := pathMap[mod]!
        let pkgDir := (← getPackageDir sourceFile).toString
        pure <| config.push <| .mkObj [("file", pathStr), ("base", pkgDir)]
      else
        pure <| config.push <| .str pathStr
    stdin.putStr <| Lean.Json.compress <| .arr config
    let exitCode ← child.wait
    if exitCode != 0 then throw <| IO.userError s!"leantar failed with error code {exitCode}"
    IO.println s!"Unpacked in {(← IO.monoMsNow) - now} ms"
    IO.println "Completed successfully!"
  else IO.println "No cache files to decompress"

instance : Ord FilePath where
  compare x y := compare x.toString y.toString

/-- Removes all cache files except for what's in the `keep` set -/
def cleanCache (keep : Lean.RBTree FilePath compare := ∅) : IO Unit := do
  for path in ← getFilesWithExtension CACHEDIR "ltar" do
    if !keep.contains path then IO.FS.removeFile path

/-- Prints the LTAR file and embedded comments (in particular, the mathlib commit that built the
file) regarding the files with specified paths. -/
<<<<<<< HEAD
def lookup (hashMap : NameHashMap) (modules : List Name) : IO Unit := do
=======
def lookup (hashMap : ModuleHashMap) (paths : List FilePath) : IO Unit := do
>>>>>>> 4a96a5e2
  let mut err := false
  for mod in modules do
    let some hash := hashMap[mod]? | err := true
    let ltar := CACHEDIR / hash.asLTar
    IO.println s!"{mod}: {ltar}"
    for line in (← runCmd (← getLeanTar) #["-k", ltar.toString]).splitOn "\n" |>.dropLast do
      println! "  comment: {line}"
  if err then IO.Process.exit 1

/--
Parse command line arguments.
Position `0`, the command like [`get`, `clean`, etc.] is ignored.
The remaining arguments take one of the following forms:
1. `Mathlib.Algebra.Fields.Basic`: there exists such a Lean file
2. `Mathlib.Algebra.Fields`: no Lean file exists but a folder
3. `Mathlib/Algebra/Fields/Basic.lean`: the file exists (note potentially `\` on Windows)
4. `Mathlib/Algebra/Fields/`: the folder exists
5. (`Aesop/Builder.lean`: the file does not exist, it's
    actually somewhere in `.lake`. (not supported currently!))

An argument like `Archive` is treated as module, not a path.
-/
def parseArgs (args : List String) : CacheM <| Std.HashMap Name FilePath := do
  match args with
  | [] => pure ∅
  | _ :: args₀ =>
    let sp := (← read).searchPath
    args₀.foldlM (init := ∅) fun acc (arg : String) => do
      let arg' : FilePath := arg
      let mod : Name := arg'.withExtension "" |>.components.foldl .str .anonymous
      if arg'.components.length > 1 || arg'.extension == "lean" then
        -- provided file name of a Lean file
        if !(← arg'.pathExists) then
          IO.eprintln s!"Invalid argument: non-existing path {arg'}"
          IO.Process.exit 1
        if arg'.extension == "lean" then
          -- provided existing `.lean` file
          pure <| acc.insert mod arg
        else
          -- provided existing directory: walk it
          let leanModulesInFolder ← walkDir arg'
          pure <| acc.insertMany leanModulesInFolder
      else
        -- provided a module
        let mod := arg.toName
        let sourceFile ← Lean.findLean sp mod
        if ← sourceFile.pathExists then
          -- provided valid module
          pure <| acc.insert mod sourceFile
        else
          -- provided "pseudo-module" like `Mathlib.Data` which
          -- does not correspond to a Lean file, but to an existing folder
          -- `Mathlib/Data/`
          let folder := sourceFile.withExtension ""
          if ← folder.pathExists then
            -- case 2: "module name" of an existing folder: walk dir
            let leanModulesInFolder ← walkDir folder
            pure <| acc.insertMany leanModulesInFolder
          else
            IO.eprintln s!"Invalid argument: non-existing module {mod}"
            IO.Process.exit 1
where
  /-- assumes the folder exists -/
  walkDir (folder : FilePath) : CacheM <| Array (Name × FilePath) := do
    -- find all Lean files in the folder, skipping hidden folders/files
    let files ← folder.walkDir fun p => match p.fileName with
      | some s => pure <| !(s.startsWith ".")
      | none => pure false
    let leanFiles := files.filter (·.extension == some "lean")

    let mut leanModulesInFolder : Array (Name × FilePath) := #[]
    for file in leanFiles do
      let pkgDir ← getPackageDir file
      let path := file.withoutParent pkgDir
      let mod : Name := path.withExtension "" |>.components.foldl .str .anonymous
      leanModulesInFolder := leanModulesInFolder.push (mod, file)
    pure leanModulesInFolder

end Cache.IO<|MERGE_RESOLUTION|>--- conflicted
+++ resolved
@@ -239,47 +239,28 @@
     (← fp.readDir).foldlM (fun acc dir => getFilesWithExtension dir.path extension acc) acc
   else return if fp.extension == some extension then acc.push fp else acc
 
-<<<<<<< HEAD
 /--
 The Hash map of the cache.
 -/
-abbrev NameHashMap := Std.HashMap Name UInt64
-
-namespace NameHashMap
-=======
-abbrev ModuleHashMap := Std.HashMap FilePath UInt64
+abbrev ModuleHashMap := Std.HashMap Name UInt64
 
 namespace ModuleHashMap
->>>>>>> 4a96a5e2
 
 /-- Filter the hashmap by whether the entries exist as files in the cache directory.
 
 If `keep` is true, the result will contain the entries that do exist;
 if `keep` is false, the result will contain the entries that do not exist.
 -/
-<<<<<<< HEAD
-def filterExists (hashMap : NameHashMap) (keep : Bool) : IO NameHashMap :=
+def filterExists (hashMap : ModuleHashMap) (keep : Bool) : IO ModuleHashMap :=
   hashMap.foldM (init := ∅) fun acc mod hash => do
     let exist ← (CACHEDIR / hash.asLTar).pathExists
     let add := if keep then exist else !exist
     if add then return acc.insert mod hash else return acc
 
-def hashes (hashMap : NameHashMap) : Lean.RBTree UInt64 compare :=
+def hashes (hashMap : ModuleHashMap) : Lean.RBTree UInt64 compare :=
   hashMap.fold (init := ∅) fun acc _ hash => acc.insert hash
-=======
-def filterExists (hashMap : ModuleHashMap) (keep : Bool) : IO ModuleHashMap :=
-  hashMap.foldM (init := default) fun acc path hash => do
-    let exist ← (CACHEDIR / hash.asLTar).pathExists
-    let add := if keep then exist else !exist
-    if add then return acc.insert path hash else return acc
-
-def hashes (hashMap : ModuleHashMap) : Lean.RBTree UInt64 compare :=
-  hashMap.fold (init := default) fun acc _ hash => acc.insert hash
 
 end ModuleHashMap
->>>>>>> 4a96a5e2
-
-end NameHashMap
 
 /--
 Given a path to a Lean file, concatenates the paths to its build files.
@@ -306,13 +287,8 @@
   pure true
 
 /-- Compresses build files into the local cache and returns an array with the compressed files -/
-<<<<<<< HEAD
-def packCache (hashMap : NameHashMap) (pathMap : Std.HashMap Name FilePath)
+def packCache (hashMap : ModuleHashMap) (pathMap : Std.HashMap Name FilePath)
     (overwrite verbose unpackedOnly : Bool) (comment : Option String := none) :
-=======
-def packCache (hashMap : ModuleHashMap) (overwrite verbose unpackedOnly : Bool)
-    (comment : Option String := none) :
->>>>>>> 4a96a5e2
     CacheM <| Array String := do
   IO.FS.createDirAll CACHEDIR
   IO.println "Compressing cache"
@@ -349,11 +325,7 @@
   return .fromList (paths.toList.map (·.withoutParent CACHEDIR |>.toString)) _
 
 /-- Decompresses build files into their respective folders -/
-<<<<<<< HEAD
-def unpackCache (hashMap : NameHashMap) (pathMap : Std.HashMap Name FilePath) (force : Bool) : CacheM Unit := do
-=======
-def unpackCache (hashMap : ModuleHashMap) (force : Bool) : CacheM Unit := do
->>>>>>> 4a96a5e2
+def unpackCache (hashMap : ModuleHashMap) (pathMap : Std.HashMap Name FilePath) (force : Bool) : CacheM Unit := do
   let hashMap ← hashMap.filterExists true
   let size := hashMap.size
   if size > 0 then
@@ -396,11 +368,7 @@
 
 /-- Prints the LTAR file and embedded comments (in particular, the mathlib commit that built the
 file) regarding the files with specified paths. -/
-<<<<<<< HEAD
-def lookup (hashMap : NameHashMap) (modules : List Name) : IO Unit := do
-=======
-def lookup (hashMap : ModuleHashMap) (paths : List FilePath) : IO Unit := do
->>>>>>> 4a96a5e2
+def lookup (hashMap : ModuleHashMap) (modules : List Name) : IO Unit := do
   let mut err := false
   for mod in modules do
     let some hash := hashMap[mod]? | err := true

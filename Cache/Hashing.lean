--- conflicted
+++ resolved
@@ -114,20 +114,12 @@
 * The hash of its content
 * The hashes of the imported files that are part of `Mathlib`
 -/
-<<<<<<< HEAD
 partial def getHash (mod : Name) (sourceFile : FilePath) (visited : Std.HashSet Name := ∅) :
     HashM <| Option UInt64 := do
   if visited.contains mod then
     throw <| IO.userError s!"dependency loop found involving {mod}!"
+  let visitedNew := visited.insert mod
   match (← get).cache[mod]? with
-=======
-partial def getHash (filePath : FilePath) (visited : Std.HashSet FilePath := ∅) :
-    HashM <| Option UInt64 := do
-  if visited.contains filePath then
-    throw <| IO.userError s!"dependency loop found involving {filePath}!"
-  let visitedNew := visited.insert filePath
-  match (← get).cache[filePath]? with
->>>>>>> 97c3e004
   | some hash? => return hash?
   | none =>
     if !(← sourceFile.pathExists) then
@@ -137,11 +129,7 @@
     let content ← IO.FS.readFile sourceFile
     let fileImports ← getFileImports content mod
     let mut importHashes := #[]
-<<<<<<< HEAD
-    for importHash? in ← fileImports.mapM (fun imp => getHash imp.1 imp.2 (visited.insert mod)) do
-=======
-    for importHash? in ← fileImports.mapM (getHash (visited := visitedNew)) do
->>>>>>> 97c3e004
+    for importHash? in ← fileImports.mapM (fun imp => getHash imp.1 imp.2 visitedNew) do
       match importHash? with
       | some importHash => importHashes := importHashes.push importHash
       | none =>
@@ -173,14 +161,9 @@
           hashMap := stt.hashMap })
 
 /-- Main API to retrieve the hashes of the Lean files -/
-<<<<<<< HEAD
 def getHashMemo (extraRoots : Std.HashMap Name FilePath) : CacheM HashMemo := do
   -- TODO: `Std.HashMap.mapM` seems not to exist yet, so we got via `.toArray`.
   return (← StateT.run (extraRoots.toArray.mapM fun ⟨key, val⟩ => getHash key val)
     {rootHash := ← getRootHash}).2
-=======
-def getHashMemo (extraRoots : Array FilePath) : CacheM HashMemo :=
-  return (← StateT.run ((roots ++ extraRoots).mapM getHash) { rootHash := ← getRootHash }).2
->>>>>>> 97c3e004
 
 end Cache.Hashing
--- conflicted
+++ resolved
@@ -16,10 +16,7 @@
 The `HashMemo` contains all information `Cache` needs about the modules:
 * the name
 * its imports
-<<<<<<< HEAD
 * the path to the `.lean` file
-=======
->>>>>>> 40649a93
 * the file's hash (in `hashMap` and `cache`)
 
 additionally, it contains the `rootHash` which reflects changes to Mathlib's
@@ -28,20 +25,10 @@
 structure HashMemo where
   /-- Hash of mathlib's lake project settings. -/
   rootHash : UInt64
-<<<<<<< HEAD
-  /-- Stores the imports of a module, obtained from the `.lean` source files -/
-  depsMap  : Std.HashMap Name (Array Name) := ∅
+  /-- Maps the `.lean` file of a module to the `.lean` files of its imports. -/
+  depsMap  : Std.HashMap FilePath (Array FilePath) := ∅
   /-- Stores the location of the source file of a module -/
   pathMap  : Std.HashMap Name FilePath := ∅
-  /--
-  For modules in Mathlib or upstream, this contains the same information
-  as `hashMap`. Contains `none` if a source file couldn't be found.
-  Downstream modules have `none` here and do not appear in `hashMap`.
-  -/
-  cache    : Std.HashMap Name (Option UInt64) := ∅
-=======
-  /-- Maps the `.lean` file of a module to the `.lean` files of its imports. -/
-  depsMap  : Std.HashMap FilePath (Array FilePath) := ∅
   /--
   For files with a valid hash (usually Mathlib and upstream),
   this contains the same information as `hashMap`.
@@ -49,7 +36,6 @@
   (e.g. `.lean` source could not be found, imports a file without valid hash).
   -/
   cache    : Std.HashMap FilePath (Option UInt64) := ∅
->>>>>>> 40649a93
   /-- Stores the hash of the module's content for modules in Mathlib or upstream. -/
   hashMap  : ModuleHashMap := ∅
   deriving Inhabited

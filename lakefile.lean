--- conflicted
+++ resolved
@@ -52,6 +52,7 @@
 lean_lib Archive
 lean_lib Counterexamples
 lean_lib ImportGraph
+lean_lib LongestPole
 /-- Additional documentation in the form of modules that only contain module docstrings. -/
 lean_lib docs
 
@@ -71,6 +72,15 @@
 /-- `lake exe graph` constructs import graphs in `.dot` or graphical formats. -/
 lean_exe graph where
   root := `ImportGraph.Main
+  supportInterpreter := true
+
+/--
+`lake exe pole` queries the Mathlib speedcenter for build times for the current commit,
+and then calculates the longest pole
+(i.e. the sequence of files you would be waiting for during a infinite parallelism build).
+-/
+lean_exe pole where
+  root := `LongestPole.Main
   supportInterpreter := true
 
 /-!
@@ -93,47 +103,6 @@
   let wsToolchainFile := rootPkg.dir / "lean-toolchain"
   let mathlibToolchain := ← IO.FS.readFile <| pkg.dir / "lean-toolchain"
   IO.FS.writeFile wsToolchainFile mathlibToolchain
-<<<<<<< HEAD
-  /-
-  Instead of building and running cache via the Lake API,
-  spawn a new `lake` since the toolchain may have changed.
-  -/
-  let exitCode ← IO.Process.spawn {
-    cmd := (← getElan?).map (·.toString) |>.getD "elan"
-    args := #["run", mathlibToolchain, "lake", "exe", "cache", "get"]
-  } >>= (·.wait)
-  if exitCode ≠ 0 then
-    logError s!"{pkg.name}: failed to fetch cache"
-
-lean_lib MathlibExtras where
-  roots := #[`MathlibExtras]
-
-lean_lib Archive where
-  roots := #[`Archive]
-
-lean_lib Counterexamples where
-  roots := #[`Counterexamples]
-
-lean_lib ImportGraph where
-  roots := #[`ImportGraph]
-
-lean_lib LongestPole where
-  roots := #[`LongestPole]
-
-/-- `lake exe graph` constructs import graphs in `.dot` or graphical formats. -/
-lean_exe graph where
-  root := `ImportGraph.Main
-  supportInterpreter := true
-
-/-- `lake exe pole` computes the longest pole in compilation. -/
-lean_exe pole where
-  root := `LongestPole.Main
-  supportInterpreter := true
-
-/-- Additional documentation in the form of modules that only contain module docstrings. -/
-lean_lib docs where
-  roots := #[`docs]
-=======
   if (← IO.getEnv "MATHLIB_NO_CACHE_ON_UPDATE") != some "1" then
     /-
     Instead of building and running cache via the Lake API,
@@ -144,5 +113,4 @@
       args := #["run", mathlibToolchain.trim, "lake", "exe", "cache", "get"]
     } >>= (·.wait)
     if exitCode ≠ 0 then
-      logError s!"{pkg.name}: failed to fetch cache"
->>>>>>> 28f19fef
+      logError s!"{pkg.name}: failed to fetch cache"
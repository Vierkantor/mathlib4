--- conflicted
+++ resolved
@@ -10,18 +10,11 @@
 require "leanprover-community" / "batteries" @ git "main"
 require "leanprover-community" / "Qq" @ git "master"
 require "leanprover-community" / "aesop" @ git "master"
-<<<<<<< HEAD
-require "leanprover-community" / "proofwidgets" @ git "v0.0.42"
-require "leanprover-community" / "importGraph" @ git "main"
-require "leanprover-community" / "LeanSearchClient" @ git "main"
-  from git "https://github.com/leanprover-community/LeanSearchClient" @ "main"
-=======
 require "leanprover-community" / "proofwidgets" @ git "v0.0.46"
 require "leanprover-community" / "importGraph" @ git "main"
 require "leanprover-community" / "LeanSearchClient" @ git "main"
   from git "https://github.com/leanprover-community/LeanSearchClient" @ "main"
 require "leanprover-community" / "plausible" @ git "main"
->>>>>>> d0df76bd
 
 /-!
 ## Options for building mathlib
@@ -33,21 +26,12 @@
   (as well as `Archive`, `Counterexamples` and `test`).
 -/
 abbrev mathlibOnlyLinters : Array LeanOption := #[
-<<<<<<< HEAD
-=======
   ⟨`linter.docPrime, true⟩,
->>>>>>> d0df76bd
   ⟨`linter.hashCommand, true⟩,
   ⟨`linter.oldObtain, true,⟩,
   ⟨`linter.refine, true⟩,
   ⟨`linter.style.cdot, true⟩,
   ⟨`linter.style.dollarSyntax, true⟩,
-<<<<<<< HEAD
-  ⟨`linter.style.lambdaSyntax, true⟩,
-  ⟨`linter.style.longLine, true⟩,
-  ⟨`linter.style.longFile, .ofNat 1500⟩,
-  ⟨`linter.style.missingEnd, true⟩,
-=======
   ⟨`linter.style.header, true⟩,
   ⟨`linter.style.lambdaSyntax, true⟩,
   ⟨`linter.style.longLine, true⟩,
@@ -55,7 +39,6 @@
   -- `latest_import.yml` uses this comment: if you edit it, make sure that the workflow still works
   ⟨`linter.style.missingEnd, true⟩,
   ⟨`linter.style.multiGoal, true⟩,
->>>>>>> d0df76bd
   ⟨`linter.style.setOption, true⟩
 ]
 
@@ -68,13 +51,7 @@
     mathlibOnlyLinters.map fun s ↦ { s with name := `weak ++ s.name }
 
 package mathlib where
-<<<<<<< HEAD
-  leanOptions := mathlibLeanOptions
-  -- Mathlib also enforces these linter options, which are not active by default.
-  moreServerOptions := mathlibOnlyLinters
-=======
   testDriver := "MathlibTest"
->>>>>>> d0df76bd
   -- These are additional settings which do not affect the lake hash,
   -- so they can be enabled in CI and disabled locally or vice versa.
   -- Warning: Do not put any options here that actually change the olean files,
@@ -96,12 +73,9 @@
 lean_lib Cache
 lean_lib LongestPole
 
-<<<<<<< HEAD
-=======
 lean_lib MathlibTest where
   globs := #[.submodules `MathlibTest]
 
->>>>>>> d0df76bd
 lean_lib Archive where
   leanOptions := mathlibLeanOptions
   moreServerOptions := mathlibOnlyLinters
@@ -174,19 +148,11 @@
 
 Typically this should be run via `scripts/unused_in_pole.sh`.
 -/
-<<<<<<< HEAD
-@[test_driver]
-lean_exe test where
-  -- We could add the above `leanOptions` and `moreServerOptions`: currently, these do not take
-  -- effect as `test` is a `lean_exe`. With a `lean_lib`, it would work...
-  srcDir := "scripts"
-=======
 lean_exe unused where
   root := `LongestPole.Unused
   supportInterpreter := true
   -- Executables which import `Lake` must set `-lLake`.
   weakLinkArgs := #["-lLake"]
->>>>>>> d0df76bd
 
 /-!
 ## Other configuration

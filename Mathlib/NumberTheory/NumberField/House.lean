/-
Copyright (c) 2024 Michail Karatarakis. All rights reserved.
Released under Apache 2.0 license as described in the file LICENSE.
Authors: Michail Karatarakis
-/
import Mathlib.NumberTheory.SiegelsLemma
import Mathlib.NumberTheory.NumberField.CanonicalEmbedding.Basic
import Mathlib.NumberTheory.NumberField.EquivReindex

/-!

# House of an algebraic number
This file defines the house of an algebraic number `α`, which is
the largest of the modulus of its conjugates.

## References
* [D. Marcus, *Number Fields*][marcus1977number]
* [Hua, L.-K., *Introduction to number theory*][hua1982house]

## Tagshouse
number field, algebraic number, house
-/

variable {K : Type*} [Field K] [NumberField K]

namespace NumberField

noncomputable section

open Module.Free Module canonicalEmbedding Matrix Finset

attribute [local instance] Matrix.seminormedAddCommGroup

/-- The house of an algebraic number as the norm of its image by the canonical embedding. -/
def house (α : K) : ℝ := ‖canonicalEmbedding K α‖

/-- The house is the largest of the modulus of the conjugates of an algebraic number. -/
theorem house_eq_sup' (α : K) :
    house α = univ.sup' univ_nonempty (fun φ : K →+* ℂ ↦ ‖φ α‖₊) := by
  rw [house, ← coe_nnnorm, nnnorm_eq, ← sup'_eq_sup univ_nonempty]

theorem house_sum_le_sum_house {ι : Type*} (s : Finset ι) (α : ι → K) :
    house (∑ i ∈ s, α i) ≤ ∑ i ∈ s, house (α i) := by
  simp only [house, map_sum]; apply norm_sum_le_of_le; intros; rfl

theorem house_nonneg (α : K) : 0 ≤ house α := norm_nonneg _

theorem house_mul_le (α β : K) : house (α * β) ≤ house α * house β := by
  simp only [house, _root_.map_mul]; apply norm_mul_le

@[simp] theorem house_intCast (x : ℤ) : house (x : K) = |x| := by
  simp only [house, map_intCast, Pi.intCast_def, pi_norm_const, Complex.norm_eq_abs,
    Complex.abs_intCast, Int.cast_abs]

end

end NumberField

namespace NumberField.house

noncomputable section

variable (K)

<<<<<<< HEAD
open Module.Free FiniteDimensional canonicalEmbedding Matrix Finset
=======
open Module.Free Module canonicalEmbedding Matrix Finset
>>>>>>> d0df76bd

attribute [local instance] Matrix.seminormedAddCommGroup

section DecidableEq

variable [DecidableEq (K →+* ℂ)]

/-- `c` is defined as the product of the maximum absolute
  value of the entries of the inverse of the matrix `basisMatrix` and  `finrank ℚ K`. -/
private def c := (finrank ℚ K) * ‖((basisMatrix K).transpose)⁻¹‖

private theorem c_nonneg : 0 ≤ c K := by
  rw [c, mul_nonneg_iff]; left
  exact ⟨by simp only [Nat.cast_nonneg], norm_nonneg ((basisMatrix K).transpose)⁻¹⟩

theorem basis_repr_abs_le_const_mul_house (α : 𝓞 K) (i : K →+* ℂ) :
    Complex.abs (((integralBasis K).reindex (equivReindex K).symm).repr α i) ≤
      (c K) * house (algebraMap (𝓞 K) K α) := by
  let σ := canonicalEmbedding K
  calc
    _ ≤ ∑ j, ‖((basisMatrix K).transpose)⁻¹‖ * Complex.abs (σ (algebraMap (𝓞 K) K α) j) := ?_
    _ ≤ ∑ _ : K →+* ℂ, ‖fun i j => ((basisMatrix K).transpose)⁻¹ i j‖
        * house (algebraMap (𝓞 K) K α) := ?_
    _ = ↑(finrank ℚ K) * ‖((basisMatrix K).transpose)⁻¹‖ * house (algebraMap (𝓞 K) K α) := ?_

  · rw [← inverse_basisMatrix_mulVec_eq_repr]
    apply le_trans
    · apply le_trans (AbsoluteValue.sum_le Complex.abs _ _)
      · exact sum_le_sum (fun _ _ => (AbsoluteValue.map_mul Complex.abs _ _).le)
    · apply sum_le_sum (fun _ _ => mul_le_mul_of_nonneg_right ?_
        (AbsoluteValue.nonneg Complex.abs _))
      · exact norm_entry_le_entrywise_sup_norm ((basisMatrix K).transpose)⁻¹
  · apply sum_le_sum; intros j _
    apply mul_le_mul_of_nonneg_left _ (norm_nonneg fun i j ↦ ((basisMatrix K).transpose)⁻¹ i j)
    · exact norm_le_pi_norm (σ ((algebraMap (𝓞 K) K) α)) j
  · rw [sum_const, card_univ, nsmul_eq_mul, Embeddings.card, mul_assoc]

/-- `newBasis K` defines a reindexed basis of the ring of integers of `K`,
  adjusted by the inverse of the equivalence `equivReindex`. -/
private def newBasis := (RingOfIntegers.basis K).reindex (equivReindex K).symm

/-- `supOfBasis K` calculates the supremum of the absolute values of
  the elements in `newBasis K`. -/
private def supOfBasis : ℝ := univ.sup' univ_nonempty
  fun r ↦ house (algebraMap (𝓞 K) K (newBasis K r))

end DecidableEq

private theorem supOfBasis_nonneg : 0 ≤ supOfBasis K := by
  simp only [supOfBasis, le_sup'_iff, mem_univ, and_self,
    exists_const, house_nonneg]

variable {α : Type*} {β : Type*} (a : Matrix α β (𝓞 K))

/-- `a' K a` returns the integer coefficients of the basis vector in the
  expansion of the product of an algebraic integer and a basis vectors. -/
private def a' : α → β → (K →+* ℂ) → (K →+* ℂ) → ℤ := fun k l r =>
  (newBasis K).repr (a k l * (newBasis K) r)

/--`asiegel K a` the integer matrix of the coefficients of the
  product of matrix elements and basis vectors -/
private def asiegel : Matrix (α × (K →+* ℂ)) (β × (K →+* ℂ)) ℤ := fun k l => a' K a k.1 l.1 l.2 k.2

variable (ha : a ≠ 0)

include ha in
private theorem asiegel_ne_0 : asiegel K a ≠ 0 := by
  simp (config := { unfoldPartialApp := true }) only [asiegel, a']
  simp only [ne_eq]
  rw [funext_iff]; intros hs
  simp only [Prod.forall] at hs;
  apply ha
  rw [← Matrix.ext_iff]; intros k' l
  specialize hs k'
  let ⟨b⟩ := Fintype.card_pos_iff.1 (Fintype.card_pos (α := (K →+* ℂ)))
  have := ((newBasis K).repr.map_eq_zero_iff (x := (a k' l * (newBasis K) b))).1 <| by
    ext b'
    specialize hs b'
    rw [funext_iff] at hs
    simp only [Prod.forall] at hs
    apply hs
  simp only [mul_eq_zero] at this
  exact this.resolve_right (Basis.ne_zero (newBasis K) b)

variable {p q : ℕ} (h0p : 0 < p) (hpq : p < q) (x : β × (K →+* ℂ) → ℤ) (hxl : x ≠ 0)

/-- `ξ` is the product of `x (l, r)` and the `r`-th basis element of the newBasis of `K`. -/
private def ξ : β → 𝓞 K := fun l => ∑ r : K →+* ℂ, x (l, r) * (newBasis K r)

include hxl in
private theorem ξ_ne_0 : ξ K x ≠ 0 := by
  intro H
  apply hxl
  ext ⟨l, r⟩
  rw [funext_iff] at H
  have hblin := Basis.linearIndependent (newBasis K)
  simp only [zsmul_eq_mul, Fintype.linearIndependent_iff] at hblin
  exact hblin (fun r ↦ x (l,r)) (H _) r

private theorem lin_1 (l k r) : a k l * (newBasis K) r =
    ∑ u, (a' K a k l r u) * (newBasis K) u := by
  simp only [Basis.sum_repr (newBasis K) (a k l * (newBasis K) r), a', ← zsmul_eq_mul]

variable [Fintype β] (cardβ : Fintype.card β = q) (hmulvec0 : asiegel K a *ᵥ x = 0)

include hxl hmulvec0 in
private theorem ξ_mulVec_eq_0 : a *ᵥ ξ K x = 0 := by
  funext k; simp only [Pi.zero_apply]; rw [eq_comm]

  have lin_0 : ∀ u, ∑ r, ∑ l, (a' K a k l r u * x (l, r) : 𝓞 K) = 0 := by
    intros u
    have hξ := ξ_ne_0 K x hxl
    rw [Ne, funext_iff, not_forall] at hξ
    rcases hξ with ⟨l, hξ⟩
    rw [funext_iff] at hmulvec0
    specialize hmulvec0 ⟨k, u⟩
    simp only [Fintype.sum_prod_type, mulVec, dotProduct, asiegel] at hmulvec0
    rw [sum_comm] at hmulvec0
    exact mod_cast hmulvec0

  have : 0 = ∑ u, (∑ r, ∑ l, a' K a k l r u * x (l, r) : 𝓞 K) * (newBasis K) u := by
    simp only [lin_0, zero_mul, sum_const_zero]

  have : 0 = ∑ r, ∑ l, x (l, r) * ∑ u, a' K a k l r u * (newBasis K) u := by
    conv at this => enter [2, 2, u]; rw [sum_mul]
    rw [sum_comm] at this
    rw [this]; congr 1; ext1 r
    conv => enter [1, 2, l]; rw [sum_mul]
    rw [sum_comm]; congr 1; ext1 r
    rw [mul_sum]; congr 1; ext1 r
    ring
  rw [sum_comm] at this
  rw [this]; congr 1; ext1 l
  rw [ξ, mul_sum]; congr 1; ext1 l
  rw [← lin_1]; ring

variable {A : ℝ} (habs : ∀ k l, (house ((algebraMap (𝓞 K) K) (a k l))) ≤ A)

variable [DecidableEq (K →+* ℂ)]

/-- `c₂` is the product of the maximum of `1` and `c`, and `supOfBasis`. -/
private abbrev c₂ := max 1 (c K) * (supOfBasis K)

private theorem c₂_nonneg : 0 ≤ c₂ K :=
  mul_nonneg (le_trans zero_le_one (le_max_left ..)) (supOfBasis_nonneg _)

variable [Fintype α] (cardα : Fintype.card α = p) (Apos : 0 ≤ A)
  (hxbound : ‖x‖ ≤ (q * finrank ℚ K * ‖asiegel K a‖) ^ ((p : ℝ) / (q - p)))

include habs Apos in
private theorem asiegel_remark : ‖asiegel K a‖ ≤ c₂ K * A := by
  rw [Matrix.norm_le_iff]
  · intro kr lu
    calc
      ‖asiegel K a kr lu‖ = |asiegel K a kr lu| := ?_
      _ ≤ (c K) *
        house ((algebraMap (𝓞 K) K) (a kr.1 lu.1 * ((newBasis K) lu.2))) := ?_
      _ ≤ (c K) * house ((algebraMap (𝓞 K) K) (a kr.1 lu.1)) *
        house ((algebraMap (𝓞 K) K) ((newBasis K) lu.2)) := ?_
      _ ≤ (c K) * A * house ((algebraMap (𝓞 K) K) ((newBasis K) lu.2)) := ?_
      _ ≤ (c K) * A * (supOfBasis K) := ?_
      _ ≤ (c₂ K) * A := ?_
    · simp only [Int.cast_abs, ← Real.norm_eq_abs (asiegel K a kr lu)]; rfl
    · have remark := basis_repr_abs_le_const_mul_house K
      simp only [Basis.repr_reindex, Finsupp.mapDomain_equiv_apply,
        integralBasis_repr_apply, eq_intCast, Rat.cast_intCast,
          Complex.abs_intCast] at remark
      exact mod_cast remark ((a kr.1 lu.1 * ((newBasis K) lu.2))) kr.2
    · simp only [house, _root_.map_mul, mul_assoc]
      exact mul_le_mul_of_nonneg_left (norm_mul_le _ _) (c_nonneg K)
    · rw [mul_assoc, mul_assoc]
      apply mul_le_mul_of_nonneg_left ?_ (c_nonneg K)
      · apply mul_le_mul_of_nonneg_right (habs kr.1 lu.1) ?_
        · exact norm_nonneg ((canonicalEmbedding K) ((algebraMap (𝓞 K) K)
            ((newBasis K) lu.2)))
    ·  apply mul_le_mul_of_nonneg_left ?_ (mul_nonneg (c_nonneg K) Apos)
       · simp only [supOfBasis, le_sup'_iff, mem_univ]; use lu.2
    · rw [mul_right_comm]
      exact mul_le_mul_of_nonneg_right
        (mul_le_mul_of_nonneg_right (le_max_right ..) (supOfBasis_nonneg K)) Apos
  · rw [mul_nonneg_iff]; left; exact ⟨c₂_nonneg K, Apos⟩

/-- `c₁ K` is the product of `finrank ℚ K` and  `c₂ K` and depends on `K`. -/
private def c₁ := finrank ℚ K * c₂ K

include habs Apos hxbound hpq in
private theorem house_le_bound : ∀ l, house (ξ K x l).1 ≤ (c₁ K) *
    ((c₁ K * q * A)^((p : ℝ) / (q - p))) := by
  let h := finrank ℚ K
  intros l
  calc _ = house (algebraMap (𝓞 K) K (∑ r, (x (l, r)) * ((newBasis K) r))) := rfl
       _ ≤ ∑ r, house (((algebraMap (𝓞 K) K) (x (l, r))) *
        ((algebraMap (𝓞 K) K) ((newBasis K) r))) := ?_
       _ ≤ ∑ r, ‖x (l,r)‖ * house ((algebraMap (𝓞 K) K) ((newBasis K) r)) := ?_
       _ ≤ ∑ r, ‖x (l, r)‖ * (supOfBasis K) := ?_
       _ ≤ ∑ _r : K →+* ℂ, ((↑q * h * ‖asiegel K a‖) ^ ((p : ℝ) / (q - p))) * supOfBasis K := ?_
       _ ≤ h * (c₂ K) * ((q * c₁ K * A) ^ ((p : ℝ) / (q - p))) := ?_
       _ ≤ c₁ K * ((c₁ K * ↑q * A) ^ ((p : ℝ) / (q - p))) := ?_
  · simp_rw [← _root_.map_mul, map_sum]; apply house_sum_le_sum_house
  · apply sum_le_sum; intros r _; convert house_mul_le ..
    simp only [map_intCast, house_intCast, Int.cast_abs, Int.norm_eq_abs]
  · apply sum_le_sum; intros r _; unfold supOfBasis
    apply mul_le_mul_of_nonneg_left ?_ (norm_nonneg (x (l,r)))
    · simp only [le_sup'_iff, mem_univ, true_and]; use r
  · apply sum_le_sum; intros r _
    apply mul_le_mul_of_nonneg_right ?_ (supOfBasis_nonneg K)
    exact le_trans (norm_le_pi_norm x ⟨l, r⟩) hxbound
  · simp only [Nat.cast_mul, sum_const, card_univ, nsmul_eq_mul]
    rw [Embeddings.card, mul_comm _ (supOfBasis K), c₂, c₁, ← mul_assoc]
    apply mul_le_mul
    · apply mul_le_mul_of_nonneg_left ?_ (Nat.cast_nonneg' _)
      · exact le_mul_of_one_le_left (supOfBasis_nonneg K) (le_max_left ..)
    · apply Real.rpow_le_rpow (mul_nonneg (mul_nonneg (Nat.cast_nonneg' _) (Nat.cast_nonneg' _))
        (norm_nonneg _))
      · rw [← mul_assoc, mul_assoc (_*_)]
        apply mul_le_mul_of_nonneg_left (asiegel_remark K a habs Apos)
          (mul_nonneg (Nat.cast_nonneg' _) (Nat.cast_nonneg _))
      · exact div_nonneg (Nat.cast_nonneg' _) (sub_nonneg.2 (mod_cast hpq.le))
    · apply Real.rpow_nonneg
      exact mul_nonneg (mul_nonneg (Nat.cast_nonneg' _) (Nat.cast_nonneg' _))
        (norm_nonneg _)
    · exact mul_nonneg (Nat.cast_nonneg' _) (mul_nonneg (le_trans zero_le_one (le_max_left ..))
        (supOfBasis_nonneg _))
  · rw [mul_comm (q : ℝ) (c₁ K)]; rfl

include hpq h0p cardα cardβ ha habs in
/-- There exists a "small" non-zero algebraic integral solution of an
 non-trivial underdetermined system of linear equations with algebraic integer coefficients.-/
theorem exists_ne_zero_int_vec_house_le :
    ∃ (ξ : β → 𝓞 K), ξ ≠ 0 ∧ a *ᵥ ξ = 0 ∧
    ∀ l, house (ξ l).1 ≤ c₁ K * ((c₁ K * q * A) ^ ((p : ℝ) / (q - p))) := by
  classical
  let h := finrank ℚ K
  have hphqh : p * h < q * h := mul_lt_mul_of_pos_right hpq finrank_pos
  have h0ph : 0 < p * h := by rw [mul_pos_iff]; constructor; exact ⟨h0p, finrank_pos⟩
  have hfinp : Fintype.card (α × (K →+* ℂ)) = p * h := by
    rw [Fintype.card_prod, cardα, Embeddings.card]
  have hfinq : Fintype.card (β × (K →+* ℂ)) = q * h := by
    rw [Fintype.card_prod, cardβ, Embeddings.card]
  have ⟨x, hxl, hmulvec0, hxbound⟩ :=
    Int.Matrix.exists_ne_zero_int_vec_norm_le' (asiegel K a)
      (by rwa [hfinp, hfinq]) (by rwa [hfinp]) (asiegel_ne_0 K a ha)
  simp only [hfinp, hfinq, Nat.cast_mul] at hmulvec0 hxbound
  rw [← sub_mul, mul_div_mul_right _ _ (mod_cast finrank_pos.ne')] at hxbound
  have Apos : 0 ≤ A := by
    have ⟨k⟩ := Fintype.card_pos_iff.1 (cardα ▸ h0p)
    have ⟨l⟩ := Fintype.card_pos_iff.1 (cardβ ▸ h0p.trans hpq)
    exact le_trans (house_nonneg _) (habs k l)
  use ξ K x, ξ_ne_0 K x hxl, ξ_mulVec_eq_0 K a x hxl hmulvec0,
    house_le_bound K a hpq x habs Apos hxbound

end

end NumberField.house<|MERGE_RESOLUTION|>--- conflicted
+++ resolved
@@ -62,11 +62,7 @@
 
 variable (K)
 
-<<<<<<< HEAD
-open Module.Free FiniteDimensional canonicalEmbedding Matrix Finset
-=======
 open Module.Free Module canonicalEmbedding Matrix Finset
->>>>>>> d0df76bd
 
 attribute [local instance] Matrix.seminormedAddCommGroup
 

/-
Copyright (c) 2024 Xavier Roblot. All rights reserved.
Released under Apache 2.0 license as described in the file LICENSE.
Authors: Xavier Roblot
-/
import Mathlib.Algebra.Module.ZLattice.Covolume
import Mathlib.LinearAlgebra.Matrix.Determinant.Misc
import Mathlib.NumberTheory.NumberField.Units.DirichletTheorem

/-!
# Regulator of a number field

We define and prove basic results about the regulator of a number field `K`.

## Main definitions and results

* `NumberField.Units.regOfFamily`: the regulator of a family of units of `K`.

* `NumberField.Units.regulator`: the regulator of the number field `K`.

* `Number.Field.Units.regOfFamily_eq_det`: For any infinite place `w'`, the regulator of the
family `u` is equal to the absolute value of the determinant of the matrix
`(mult w * log w (u i)))_i, w` where `w` runs through the infinite places distinct from `w'`.

## Tags
number field, units, regulator
-/

section index

open Subgroup

@[to_additive]
theorem Subgroup.index_map_equiv {G G' : Type*} [Group G] [Group G']
    (H : Subgroup G) (e : G ≃* G') :
    (map e.toMonoidHom H).index = H.index := sorry

@[to_additive]
theorem Subgroup.relindex_map_equiv {G G' : Type*} [Group G] [Group G'] (H K : Subgroup G) (e : G ≃* G') :
    (map e.toMonoidHom H).relindex (map e.toMonoidHom K) = H.relindex K := sorry

@[to_additive (attr := simp)]
theorem Subgroup.map_comap_map {G G' : Type*} [Group G] [Group G'] (H : Subgroup G) {f : G →* G'} :
    map f (comap f (map f H)) = map f H :=
  (gc_map_comap f).l_u_l_eq_l _

@[to_additive]
theorem Subgroup.relindex_map_map {G G' : Type*} [Group G] [Group G'] (H K : Subgroup G)
    (f : G →* G'):
    (map f H).relindex (map f K) = (H ⊔ f.ker).relindex (K ⊔ f.ker) := by
  rw [← comap_map_eq, ← comap_map_eq, relindex_comap, Subgroup.map_comap_map]

@[to_additive]
lemma Subgroup.index_ne_zero_iff_finite {G : Type*} [Group G] (H : Subgroup G) :
    H.index ≠ 0 ↔ Finite (G ⧸ H) := by
  simp [index_eq_zero_iff_infinite]

theorem Subgroup.closure_toAddSubgroup {G : Type*} [Group G] (s : Set G) :
    (Subgroup.closure s).toAddSubgroup = AddSubgroup.closure (Additive.ofMul '' s) := by
  rw [OrderIso.apply_eq_iff_eq_symm_apply, AddSubgroup.closure,
    OrderIso.map_sInf_eq_sInf_symm_preimage, OrderIso.symm_symm]
  simp_rw [Set.preimage_setOf_eq, coe_toAddSubgroup_apply, Set.preimage_equiv_eq_image_symm,
    Additive.toMul_symm_eq, Set.image_subset_iff, Equiv.preimage_image, closure]

theorem AddSubgroup.closure_toSubgroup {G : Type*} [AddGroup G] (s : Set G) :
    (AddSubgroup.closure s).toSubgroup = Subgroup.closure (Multiplicative.ofAdd '' s) := by
  sorry

end index

section units

open NumberField Units

variable (K : Type*) [Field K] [NumberField K]

theorem zap :
    Subgroup.closure (Set.range (fundSystem K)) ⊔ torsion K = ⊤ := sorry

end units

open scoped NumberField

noncomputable section

namespace NumberField.Units

variable (K : Type*) [Field K]

open MeasureTheory NumberField.InfinitePlace Module Submodule
  NumberField NumberField.Units.dirichletUnitTheorem

variable [NumberField K]

open scoped Classical in
/--
A equiv between `Fin (rank K)`, use to index the family of units, and `{w // w ≠ w₀}` the index of
the `logSpace`.
-/
def equivFinRank : Fin (rank K) ≃ {w : InfinitePlace K // w ≠ w₀} :=
  Fintype.equivOfCardEq <| by
    rw [Fintype.card_subtype_compl, Fintype.card_ofSubsingleton, Fintype.card_fin, rank]

section regOfFamily

open Matrix

variable {K}

/--
<<<<<<< HEAD
A family of units is of maximal rank if it generates a subgroup of `(𝓞 K)ˣ` of finite index.
TODO. Prove that!
=======
A family of units is of maximal rank if it generates a subgroup of `(𝓞 K)ˣ` of finite index, see
`isMaxRank_iff_closure_finiteIndex`.
>>>>>>> 328d8681
-/
abbrev isMaxRank (u : Fin (rank K) → (𝓞 K)ˣ) : Prop :=
  LinearIndependent ℝ (fun i ↦ logEmbedding K (Additive.ofMul (u i)))

/--
The images by `logEmbedding` of a family of units of maximal rank form a basis of `logSpace K`.
-/
def basisOfIsMaxRank {u : Fin (rank K) → (𝓞 K)ˣ} (hu : isMaxRank u) :
    Basis (Fin (rank K)) ℝ (logSpace K) := by
  classical
  exact (basisOfPiSpaceOfLinearIndependent
    ((linearIndependent_equiv (equivFinRank K).symm).mpr hu)).reindex (equivFinRank K).symm

<<<<<<< HEAD
@[simp]
=======
>>>>>>> 328d8681
theorem basisOfIsMaxRank_apply {u : Fin (rank K) → (𝓞 K)ˣ} (hu : isMaxRank u) (i : Fin (rank K)) :
    (basisOfIsMaxRank hu) i = logEmbedding K (Additive.ofMul (u i)) := by
  classical
  simp [basisOfIsMaxRank, Basis.coe_reindex,  Equiv.symm_symm, Function.comp_apply,
    coe_basisOfPiSpaceOfLinearIndependent]

<<<<<<< HEAD
theorem toto {u : Fin (rank K) → (𝓞 K)ˣ} :
    AddSubgroup.map (logEmbedding K) (Subgroup.closure (Set.range u)).toAddSubgroup =
      (span ℤ (Set.range (fun i ↦ logEmbedding K (Additive.ofMul (u i))))).toAddSubgroup := by
  rw [Subgroup.closure_toAddSubgroup, AddMonoidHom.map_closure, ← span_int_eq_addSubgroup_closure]
  congr; ext; simp

theorem span_basisOfIsMaxRank_toAddSubgroup {u : Fin (rank K) → (𝓞 K)ˣ} (hu : isMaxRank u) :
    (span ℤ (Set.range ⇑(basisOfIsMaxRank hu))).toAddSubgroup =
      AddSubgroup.map (logEmbedding K) (Subgroup.closure (Set.range u)).toAddSubgroup := by
  rw [Subgroup.closure_toAddSubgroup, AddMonoidHom.map_closure, ← span_int_eq_addSubgroup_closure]
  congr; ext; simp
=======
theorem finiteIndex_iff_sup_torsion_finiteIndex (s : Subgroup (𝓞 K)ˣ) :
    s.FiniteIndex ↔ (s ⊔ torsion K).FiniteIndex := by
  refine ⟨fun h ↦ Subgroup.finiteIndex_of_le le_sup_left, fun h ↦ ?_⟩
  rw [Subgroup.finiteIndex_iff, ← Subgroup.relindex_mul_index (le_sup_left : s ≤ s ⊔ torsion K)]
  refine Nat.mul_ne_zero ?_ (Subgroup.finiteIndex_iff.mp h)
  rw [Subgroup.relindex_sup_left]
  exact Subgroup.FiniteIndex.finiteIndex

open Subgroup in
/--
A family of units is of maximal rank iff the index of the subgroup it generates has finite index.
-/
theorem isMaxRank_iff_closure_finiteIndex {u : Fin (rank K) → (𝓞 K)ˣ} :
    isMaxRank u ↔ (closure (Set.range u)).FiniteIndex := by
  classical
  have h₁ : (closure (Set.range u) ⊔ torsion K).index ≠ 0 ↔
      Finite (unitLattice K ⧸ span ℤ (Set.range ((logEmbeddingEquiv K) ∘ Additive.toMul.symm ∘
        QuotientGroup.mk ∘ u))) := by
    change _ ↔ Finite ((unitLattice K).toAddSubgroup ⧸ (span ℤ (Set.range _)).toAddSubgroup)
    rw [← AddSubgroup.index_ne_zero_iff_finite]
    have := index_map (closure (Set.range u)) (QuotientGroup.mk' (torsion K))
    rw [QuotientGroup.ker_mk', QuotientGroup.range_mk', index_top, mul_one] at this
    rw [← this, ← index_toAddSubgroup, ← AddSubgroup.index_map_equiv
      _ (logEmbeddingEquiv K).toAddEquiv, Set.range_comp, ← map_span (logEmbeddingEquiv K),
      ← map_coe_toLinearMap, map_toAddSubgroup, span_int_eq_addSubgroup_closure,
      MonoidHom.map_closure, closure_toAddSubgroup, Set.range_comp, Set.range_comp,
      QuotientGroup.coe_mk',  Set.preimage_equiv_eq_image_symm]
    exact Iff.rfl
  have h₂ : DiscreteTopology
      (span ℤ (Set.range fun i ↦ (logEmbedding K) (Additive.ofMul (u i)))) := by
    refine DiscreteTopology.of_subset (inferInstance : DiscreteTopology (unitLattice K)) ?_
    rw [SetLike.coe_subset_coe, Submodule.span_le]
    rintro _ ⟨i, rfl⟩
    exact ⟨Additive.ofMul (u i), mem_top, rfl⟩
  rw [finiteIndex_iff_sup_torsion_finiteIndex, finiteIndex_iff, h₁, finiteQuotient_iff,
    unitLattice_rank, ← Set.finrank, isMaxRank, linearIndependent_iff_card_eq_finrank_span,
    Real.finrank_eq_int_finrank_of_discrete h₂, Set.finrank, Set.finrank, ← finrank_map_subtype_eq,
    map_span, ← Set.range_comp', eq_comm]
  simp
>>>>>>> 328d8681

/--
The regulator of a family of units of `K`.
-/
def regOfFamily (u : Fin (rank K) → (𝓞 K)ˣ) : ℝ := by
  classical
  by_cases hu : isMaxRank u
  · exact ZLattice.covolume (span ℤ (Set.range (basisOfIsMaxRank  hu)))
  · exact 0

theorem regOfFamily_eq_zero {u : Fin (rank K) → (𝓞 K)ˣ} (hu : ¬ isMaxRank u) :
    regOfFamily u = 0 := by
  rw [regOfFamily, dif_neg hu]

open scoped Classical in
theorem regOfFamily_of_isMaxRank {u : Fin (rank K) → (𝓞 K)ˣ} (hu : isMaxRank u) :
    regOfFamily u = ZLattice.covolume (span ℤ (Set.range (basisOfIsMaxRank  hu))) := by
  rw [regOfFamily, dif_pos hu]

theorem regOfFamily_pos {u : Fin (rank K) → (𝓞 K)ˣ} (hu : isMaxRank u) :
    0 < regOfFamily u := by
  classical
  rw [regOfFamily_of_isMaxRank hu]
  exact ZLattice.covolume_pos _ volume

theorem regOfFamily_ne_zero {u : Fin (rank K) → (𝓞 K)ˣ} (hu : isMaxRank u) :
    regOfFamily u ≠ 0 := (regOfFamily_pos hu).ne'

theorem regOfFamily_ne_zero_iff {u : Fin (rank K) → (𝓞 K)ˣ} :
    regOfFamily u ≠ 0 ↔ isMaxRank u :=
  ⟨by simpa using (fun hu ↦ regOfFamily_eq_zero hu).mt, fun hu ↦ regOfFamily_ne_zero hu⟩

open scoped Classical in
theorem regOfFamily_eq_det' (u : Fin (rank K) → (𝓞 K)ˣ) :
    regOfFamily u =
      |(of fun i ↦ logEmbedding K (Additive.ofMul (u ((equivFinRank K).symm i)))).det| := by
  by_cases hu : isMaxRank u
  · rw [regOfFamily_of_isMaxRank hu, ZLattice.covolume_eq_det _
      (((basisOfIsMaxRank hu).restrictScalars ℤ).reindex (equivFinRank K)), Basis.coe_reindex]
    congr with i
    simp [basisOfIsMaxRank_apply hu]
  · rw [regOfFamily_eq_zero hu, det_eq_zero_of_not_linearIndependent_rows, abs_zero]
    rwa [isMaxRank, ← linearIndependent_equiv (equivFinRank K).symm] at hu

open scoped Classical in
/--
Let `u : Fin (rank K) → (𝓞 K)ˣ` be a family of units and let `w₁` and `w₂` be two infinite
places. Then, the two square matrices with entries `(mult w * log w (u i))_i` where `w ≠ w_j` for
`j = 1, 2` have the same determinant in absolute value.
-/
theorem abs_det_eq_abs_det (u : Fin (rank K) → (𝓞 K)ˣ)
    {w₁ w₂ : InfinitePlace K} (e₁ : {w // w ≠ w₁} ≃ Fin (rank K))
    (e₂ : {w // w ≠ w₂} ≃ Fin (rank K)) :
    |(of fun i w : {w // w ≠ w₁} ↦ (mult w.val : ℝ) * (w.val (u (e₁ i) : K)).log).det| =
    |(of fun i w : {w // w ≠ w₂} ↦ (mult w.val : ℝ) * (w.val (u (e₂ i) : K)).log).det| := by
  -- We construct an equiv `Fin (rank K + 1) ≃ InfinitePlace K` from `e₂.symm`
  let f : Fin (rank K + 1) ≃ InfinitePlace K :=
    (finSuccEquiv _).trans ((Equiv.optionSubtype _).symm e₁.symm).val
  -- And `g` corresponds to the restriction of `f⁻¹` to `{w // w ≠ w₂}`
  let g : {w // w ≠ w₂} ≃ Fin (rank K) :=
    (Equiv.subtypeEquiv f.symm (fun _ ↦ by simp [f])).trans
      (finSuccAboveEquiv (f.symm w₂)).symm
  have h_col := congr_arg abs <| det_permute (g.trans e₂.symm)
    (of fun i w : {w // w ≠ w₂} ↦ (mult w.val : ℝ) * (w.val (u (e₂ i) : K)).log)
  rw [abs_mul, ← Int.cast_abs, Equiv.Perm.sign_abs, Int.cast_one, one_mul] at h_col
  rw [← h_col]
  have h := congr_arg abs <| submatrix_succAbove_det_eq_negOnePow_submatrix_succAbove_det'
    (of fun i w ↦ (mult (f w) : ℝ) * ((f w) (u i)).log) ?_ 0 (f.symm w₂)
  · rw [← det_reindex_self e₁, ← det_reindex_self g]
    · rw [Units.smul_def, abs_zsmul, Int.abs_negOnePow, one_smul] at h
      convert h
      · ext; simp only [ne_eq, reindex_apply, submatrix_apply, of_apply, Equiv.apply_symm_apply,
          Equiv.trans_apply, Fin.succAbove_zero, id_eq, finSuccEquiv_succ,
          Equiv.optionSubtype_symm_apply_apply_coe, f]
      · ext; simp only [ne_eq, Equiv.coe_trans, reindex_apply, submatrix_apply, Function.comp_apply,
          Equiv.apply_symm_apply, id_eq, of_apply]; rfl
  · intro _
    simp_rw [of_apply, ← Real.log_pow]
    rw [← Real.log_prod, Equiv.prod_comp f (fun w ↦ (w (u _) ^ (mult w))), prod_eq_abs_norm,
      Units.norm, Rat.cast_one, Real.log_one]
    exact fun _ _ ↦ pow_ne_zero _ <| (map_ne_zero _).mpr (coe_ne_zero _)

open scoped Classical in
/--
For any infinite place `w'`, the regulator of the family `u` is equal to the absolute value of
the determinant of the matrix with entries `(mult w * log w (u i))_i` for `w ≠ w'`.
-/
theorem regOfFamily_eq_det (u : Fin (rank K) → (𝓞 K)ˣ) (w' : InfinitePlace K)
    (e : {w // w ≠ w'} ≃ Fin (rank K)) :
    regOfFamily u =
      |(of fun i w : {w // w ≠ w'} ↦ (mult w.val : ℝ) * Real.log (w.val (u (e i) : K))).det| := by
  rw [regOfFamily_eq_det', abs_det_eq_abs_det u e (equivFinRank K).symm]
  simp [logEmbedding]

open scoped Classical in
/--
The degree of `K` times the regulator of the family `u` is equal to the absolute value of the
determinant of the matrix whose columns are
`(mult w * log w (fundSystem K i))_i, w` and the column `(mult w)_w`.
-/
theorem finrank_mul_regOfFamily_eq_det (u : Fin (rank K) → (𝓞 K)ˣ) (w' : InfinitePlace K)
    (e : {w // w ≠ w'} ≃ Fin (rank K)) :
    finrank ℚ K * regOfFamily u =
      |(of (fun i w : InfinitePlace K ↦
        if h : i = w' then (w.mult : ℝ) else w.mult * (w (u (e ⟨i, h⟩))).log)).det| := by
  let f : Fin (rank K + 1) ≃ InfinitePlace K :=
    (finSuccEquiv _).trans ((Equiv.optionSubtype _).symm e.symm).val
  let g : {w // w ≠ w'} ≃ Fin (rank K) :=
    (Equiv.subtypeEquiv f.symm (fun _ ↦ by simp [f])).trans (finSuccAboveEquiv (f.symm w')).symm
  rw [← det_reindex_self f.symm, det_eq_sum_row_mul_submatrix_succAbove_succAbove_det _ (f.symm w')
    (f.symm w'), abs_mul, abs_mul, abs_neg_one_pow, one_mul]
  · simp_rw [reindex_apply, submatrix_submatrix, ← f.symm.sum_comp, f.symm_symm, submatrix_apply,
      Function.comp_def, Equiv.apply_symm_apply, of_apply, dif_pos, ← Nat.cast_sum, sum_mult_eq,
      Nat.abs_cast]
    rw [regOfFamily_eq_det u w' e, ← Matrix.det_reindex_self g]
    congr with i j
    rw [reindex_apply, submatrix_apply, submatrix_apply, of_apply, of_apply, dif_neg]
    rfl
  · simp_rw [Equiv.forall_congr_left f, ← f.symm.sum_comp, reindex_apply, submatrix_apply,
      of_apply, f.symm_symm, f.apply_symm_apply, Finset.sum_dite_irrel, ne_eq,
      EmbeddingLike.apply_eq_iff_eq]
    intro _ h
    rw [dif_neg h, sum_mult_mul_log]

end regOfFamily

<<<<<<< HEAD
section regulator

=======
>>>>>>> 328d8681
open scoped Classical in
/-- The regulator of a number field `K`. -/
def regulator : ℝ := ZLattice.covolume (unitLattice K)

theorem isMaxRank_fundSystem :
    isMaxRank (fundSystem K) := by
  classical
  convert ((basisUnitLattice K).ofZLatticeBasis ℝ (unitLattice K)).linearIndependent
  rw [logEmbedding_fundSystem, Basis.ofZLatticeBasis_apply]

open scoped Classical in
theorem basisOfIsMaxRank_fundSystem :
    basisOfIsMaxRank (isMaxRank_fundSystem K) = (basisUnitLattice K).ofZLatticeBasis ℝ := by
  ext
  rw [Basis.ofZLatticeBasis_apply, basisOfIsMaxRank_apply, logEmbedding_fundSystem]

theorem regulator_eq_regOfFamily_fundSystem :
    regulator K = regOfFamily (fundSystem K) := by
  classical
  rw [regOfFamily_of_isMaxRank (isMaxRank_fundSystem K), regulator,
    ← (basisUnitLattice K).ofZLatticeBasis_span ℝ, basisOfIsMaxRank_fundSystem]

theorem regulator_pos : 0 < regulator K :=
  regulator_eq_regOfFamily_fundSystem K ▸ regOfFamily_pos (isMaxRank_fundSystem K)

theorem regulator_ne_zero : regulator K ≠ 0 :=
  (regulator_pos K).ne'

<<<<<<< HEAD
end regulator
section index

open ZLattice

variable {K}

theorem isMaxRank_iff {u : Fin (rank K) → (𝓞 K)ˣ} :
    isMaxRank u ↔ Finite ((𝓞 K)ˣ ⧸  Subgroup.closure (Set.range u)) := by
  classical
--  have : Module.Finite ℤ (logSpace K) := sorry
--  have : Module.Free ℤ (logSpace K) := sorry
  let φ := (logEmbeddingEquiv K) ∘ Additive.ofMul ∘ QuotientGroup.mk
  have h₁ := finiteQuotient_iff (span ℤ (Set.range (φ ∘ u)))
  have h₂ : Finite ((𝓞 K)ˣ ⧸ Subgroup.closure (Set.range u)) ↔
    Finite (unitLattice K ⧸ span ℤ (Set.range (φ ∘ u))) := sorry
  rw [h₂, h₁]
  simp [unitLattice_rank, φ]
  rw [eq_comm]
  have : rank K = Fintype.card (Fin (rank K)) := by exact Eq.symm (Fintype.card_fin (rank K))
  nth_rewrite 1 [this]
  rw [← Set.finrank]


#exit
  rw [isMaxRank, linearIndependent_iff_card_eq_finrank_span, Fintype.card_fin, eq_comm]
  have : Set.finrank ℤ (Set.range ((logEmbeddingEquiv K ∘ ⇑Additive.ofMul ∘ QuotientGroup.mk) ∘ u))
    = Set.finrank ℤ (Set.range (fun i ↦ logEmbedding K (Additive.ofMul (u i)))) := sorry
  rw [← Set.finrank]
  rw?
  sorry
  -- simp only [Fintype.card_fin, ne_eq, φ]
  -- rw [← Set.finrank]
  -- simp
  -- have : Set.finrank ℤ (Set.range ((logEmbeddingEquiv K ∘ ⇑Additive.ofMul ∘ QuotientGroup.mk) ∘ u))
  --   = Set.finrank ℤ (Set.range (fun i ↦ logEmbedding K (Additive.ofMul (u i)))) := sorry
  -- rw [this]
  -- rw [linearIndependent_iff_card_le_finrank_span]
  -- simp

theorem regOfFamily_div_regOfFamily' {u v : Fin (rank K) → (𝓞 K)ˣ} (hu : isMaxRank u)
    (hv : isMaxRank v)
    (h : Subgroup.closure (Set.range u) ≤ Subgroup.closure (Set.range v)) :
    regOfFamily u / regOfFamily v = (Subgroup.closure (Set.range u) ⊔ (torsion K)).relindex
      (Subgroup.closure (Set.range v) ⊔ (torsion K)) := by
  classical
  rw [regOfFamily_of_isMaxRank hu, regOfFamily_of_isMaxRank hv, covolume_div_covolume_eq_relindex,
    span_basisOfIsMaxRank_toAddSubgroup hu,  span_basisOfIsMaxRank_toAddSubgroup hv,
    AddSubgroup.relindex_map_map, logEmbedding_ker, ← OrderIso.map_sup, ← OrderIso.map_sup,
    ← Subgroup.relindex_toAddSubgroup]
  rw [← toAddSubgroup_le, span_basisOfIsMaxRank_toAddSubgroup hu,
    span_basisOfIsMaxRank_toAddSubgroup hv]
  exact AddSubgroup.map_mono (by rwa [OrderIso.le_iff_le])

theorem regOfFamily_div_regulator' {u : Fin (rank K) → (𝓞 K)ˣ} (hu : isMaxRank u) :
    regOfFamily u / regulator K = (Subgroup.closure (Set.range u) ⊔ (torsion K)).index := by
  rw [regulator_eq_regOfFamily_fundSystem, regOfFamily_div_regOfFamily' hu (isMaxRank_fundSystem K),
    zap, Subgroup.relindex_top_right]
  sorry

theorem regOfFamily_div_regOfFamily {u v : Fin (rank K) → (𝓞 K)ˣ} (hv : isMaxRank v)
    (h : Subgroup.closure (Set.range u) ≤ Subgroup.closure (Set.range v)) :
    regOfFamily u / regOfFamily v = (Subgroup.closure (Set.range u) ⊔ (torsion K)).relindex
      (Subgroup.closure (Set.range v) ⊔ (torsion K)) := by
  by_cases hu : isMaxRank u
  · exact regOfFamily_div_regOfFamily' hu hv h
  · rw [regOfFamily_eq_zero hu, zero_div, eq_comm, Nat.cast_eq_zero]
    have h₁ := Subgroup.relindex_mul_index h
    have h₂ := isMaxRank_iff.not.mp hu
    rw [not_finite_iff_infinite, ← Subgroup.index_eq_zero_iff_infinite] at h₂
    rw [h₂] at h₁
    rw [Nat.mul_eq_zero] at h₁







#exit





theorem regOfFamily_div_regOfFamily (u : Fin (rank K) → (𝓞 K)ˣ) (v : Fin (rank K) → (𝓞 K)ˣ)
    (hv : isMaxRank v) (h : Subgroup.closure (Set.range u) ≤ Subgroup.closure (Set.range v)) :
    regOfFamily u / regOfFamily v = (Subgroup.closure (Set.range u) ⊔ (torsion K)).relindex
      (Subgroup.closure (Set.range v) ⊔ (torsion K)) := by
  classical
  by_cases hu : isMaxRank u
  · let U := (Subgroup.closure (Set.range u)).toAddSubgroup
    let V := (Subgroup.closure (Set.range v)).toAddSubgroup
    have hU : (span ℤ (Set.range ⇑(basisOfIsMaxRank hu))).toAddSubgroup =
        AddSubgroup.map (logEmbedding K) U := by
      exact span_basisOfIsMaxRank_toAddSubgroup hu
    have hV : (span ℤ (Set.range ⇑(basisOfIsMaxRank hv))).toAddSubgroup =
      AddSubgroup.map (logEmbedding K) V := by
      exact span_basisOfIsMaxRank_toAddSubgroup hv
    rw [regOfFamily_of_isMaxRank hu, regOfFamily_of_isMaxRank hv, covolume_div_covolume_eq_relindex]
    · rw [hU, hV]
      rw [AddSubgroup.relindex_map_map, logEmbedding_ker]
      unfold U V
      rw [← OrderIso.map_sup, ← OrderIso.map_sup]
      rw [Subgroup.relindex_toAddSubgroup]
    · rw [← Subgroup.toAddSubgroup.le_iff_le] at h
      have := Set.image_mono (f := logEmbedding K) h
      rw [← toAddSubgroup_le, hU, hV]
      exact this
  ·
    rw [regOfFamily_eq_zero hu, zero_div]

    rw [← Subgroup.relindex_toAddSubgroup, OrderIso.map_sup,
      OrderIso.map_sup, ← logEmbedding_ker]
    rw [← AddSubgroup.relindex_map_map]


    rw [Subgroup.closure_toAddSubgroup, Subgroup.closure_toAddSubgroup]
    rw [AddMonoidHom.map_closure, AddMonoidHom.map_closure]
    rw [← Submodule.span_int_eq_addSubgroup_closure, ← Submodule.span_int_eq_addSubgroup_closure]
    rw [eq_comm, Nat.cast_eq_zero]
    -- refine AddSubgroup.relindex_eq_zero_of_le_left (K := ⊤) ?_ ?_
    sorry


#exit


    rw [AddSubgroup.index_eq_zero_iff_infinite]
    rw [← not_finite_iff_infinite]
    rw [finiteQuotient_iff]

#exit

    rw [regOfFamily_eq_zero hu, zero_div]
    rw [← Subgroup.relindex_toAddSubgroup, OrderIso.map_sup,
      OrderIso.map_sup, ← logEmbedding_ker]
    rw [← AddSubgroup.relindex_map_map]
    rw [eq_comm, Nat.cast_eq_zero]
    rw [Subgroup.closure_toAddSubgroup, Subgroup.closure_toAddSubgroup]
    rw [← Submodule.span_int_eq_addSubgroup_closure, ← Submodule.span_int_eq_addSubgroup_closure]
    rw [AddSubgroup.relindex]
    rw [AddSubgroup.index_eq_zero_iff_infinite]
    rw [← not_finite_iff_infinite]
    rw [finiteQuotient_iff]


    sorry

example (u : Fin (rank K) → (𝓞 K)ˣ) :
    isMaxRank u ↔ (Subgroup.closure (Set.range u) ⊔ (torsion K)).index ≠ 0 := by
  rw [← Subgroup.relindex_top_right]
  have : (⊤ : Subgroup (𝓞 K)ˣ) = (Subgroup.closure (Set.range (fundSystem K)) ⊔ (torsion K)) :=
    sorry
  rw [this]
  rw [← Nat.cast_ne_zero (R := ℝ)]
  rw [← regOfFamily_div_regOfFamily]
  simp only [ne_eq, div_eq_zero_iff, not_or]
  rw [← regulator_eq_regOfFamily_fundSystem]
  simp_rw [regulator_ne_zero]
  simp [regOfFamily_ne_zero_iff]
  exact isMaxRank_fundSystem K
  rw [← this]
  exact le_top



#exit

  classical
  let A := AddSubgroup.closure (Set.range (Additive.ofMul ∘ (QuotientGroup.mk' (torsion K)) ∘ u))
  have : Finite ((𝓞 K)ˣ ⧸ Subgroup.closure (Set.range u)) ↔
    A.index ≠ 0 := sorry -- Finite (Additive ((𝓞 K)ˣ ⧸ (torsion K)) ⧸ A) := sorry
  rw [this]
  rw [← AddSubgroup.index_map_equiv _ (logEmbeddingEquiv K).toAddEquiv]
  rw [AddSubgroup.index_ne_zero_iff_finite]
  simp only [ne_eq, LinearEquiv.coe_toAddEquiv, AddEquiv.toAddMonoidHom_eq_coe]
  have : Finite ((unitLattice K) ⧸ AddSubgroup.map ((logEmbeddingEquiv K)) A) ↔
    Finite ((unitLattice K) ⧸ (AddSubgroup.map ((logEmbeddingEquiv K)) A).toIntSubmodule) := sorry
  erw [this]
  rw [finiteQuotient_iff ]
  simp

#exit

  classical
  rw [isMaxRank]
  rw [linearIndependent_iff_card_eq_finrank_span]
  rw [Set.finrank]
  have := unitLattice_rank K
  rw [Fintype.card_fin]
  simp_rw [← this]



#exit

example (u : Fin (rank K) → (𝓞 K)ˣ) :
    (Subgroup.closure (Set.range u)).index ≠ 0 ↔ isMaxRank u :=
  have : (Subgroup.closure (Set.range u)).index = torsionOrder K *

  sorry

example (u : Fin (rank K) → (𝓞 K)ˣ) :
    (Subgroup.closure (Set.range u)).index =
      (torsionOrder K) * regOfFamily u / regulator K := by
--  rw [← Subgroup.relindex_top_right]
  convert_to (AddSubgroup.closure (Set.range (Additive.ofMul ∘ u))).index =
    torsionOrder K * regOfFamily u / regulator K
  sorry
  rw [← AddSubgroup.relindex_top_right]
  rw [← AddSubgroup.relindex_map_of_injective (f := logEmbedding K)]
  have : (AddSubgroup.map (logEmbedding K) ⊤) = (unitLattice K).toAddSubgroup := sorry
  rw [this]
  have : (AddSubgroup.map (logEmbedding K) (AddSubgroup.closure (Set.range (Additive.ofMul ∘ u)))) =
    (span ℤ (Set.range (basisOfIsMaxRank (u := u) sorry))).toAddSubgroup := sorry
  rw [this]
  classical
  rw [← ZLattice.covolume_div_covolume_eq_relindex]
  rw [regOfFamily_of_isMaxRank, regulator]





example (u : Fin (rank K) → (𝓞 K)ˣ) :
  (AddSubgroup.closure (Set.range (Additive.ofMul ∘ QuotientGroup.mk' (torsion K) ∘ u))).index =
    regOfFamily u / regulator K := by
  let v := Additive.ofMul ∘ QuotientGroup.mk' (torsion K) ∘ u

end index

=======
>>>>>>> 328d8681
end Units

end NumberField<|MERGE_RESOLUTION|>--- conflicted
+++ resolved
@@ -108,13 +108,8 @@
 variable {K}
 
 /--
-<<<<<<< HEAD
-A family of units is of maximal rank if it generates a subgroup of `(𝓞 K)ˣ` of finite index.
-TODO. Prove that!
-=======
 A family of units is of maximal rank if it generates a subgroup of `(𝓞 K)ˣ` of finite index, see
 `isMaxRank_iff_closure_finiteIndex`.
->>>>>>> 328d8681
 -/
 abbrev isMaxRank (u : Fin (rank K) → (𝓞 K)ˣ) : Prop :=
   LinearIndependent ℝ (fun i ↦ logEmbedding K (Additive.ofMul (u i)))
@@ -128,29 +123,13 @@
   exact (basisOfPiSpaceOfLinearIndependent
     ((linearIndependent_equiv (equivFinRank K).symm).mpr hu)).reindex (equivFinRank K).symm
 
-<<<<<<< HEAD
 @[simp]
-=======
->>>>>>> 328d8681
 theorem basisOfIsMaxRank_apply {u : Fin (rank K) → (𝓞 K)ˣ} (hu : isMaxRank u) (i : Fin (rank K)) :
     (basisOfIsMaxRank hu) i = logEmbedding K (Additive.ofMul (u i)) := by
   classical
   simp [basisOfIsMaxRank, Basis.coe_reindex,  Equiv.symm_symm, Function.comp_apply,
     coe_basisOfPiSpaceOfLinearIndependent]
 
-<<<<<<< HEAD
-theorem toto {u : Fin (rank K) → (𝓞 K)ˣ} :
-    AddSubgroup.map (logEmbedding K) (Subgroup.closure (Set.range u)).toAddSubgroup =
-      (span ℤ (Set.range (fun i ↦ logEmbedding K (Additive.ofMul (u i))))).toAddSubgroup := by
-  rw [Subgroup.closure_toAddSubgroup, AddMonoidHom.map_closure, ← span_int_eq_addSubgroup_closure]
-  congr; ext; simp
-
-theorem span_basisOfIsMaxRank_toAddSubgroup {u : Fin (rank K) → (𝓞 K)ˣ} (hu : isMaxRank u) :
-    (span ℤ (Set.range ⇑(basisOfIsMaxRank hu))).toAddSubgroup =
-      AddSubgroup.map (logEmbedding K) (Subgroup.closure (Set.range u)).toAddSubgroup := by
-  rw [Subgroup.closure_toAddSubgroup, AddMonoidHom.map_closure, ← span_int_eq_addSubgroup_closure]
-  congr; ext; simp
-=======
 theorem finiteIndex_iff_sup_torsion_finiteIndex (s : Subgroup (𝓞 K)ˣ) :
     s.FiniteIndex ↔ (s ⊔ torsion K).FiniteIndex := by
   refine ⟨fun h ↦ Subgroup.finiteIndex_of_le le_sup_left, fun h ↦ ?_⟩
@@ -190,7 +169,6 @@
     Real.finrank_eq_int_finrank_of_discrete h₂, Set.finrank, Set.finrank, ← finrank_map_subtype_eq,
     map_span, ← Set.range_comp', eq_comm]
   simp
->>>>>>> 328d8681
 
 /--
 The regulator of a family of units of `K`.
@@ -317,11 +295,8 @@
 
 end regOfFamily
 
-<<<<<<< HEAD
 section regulator
 
-=======
->>>>>>> 328d8681
 open scoped Classical in
 /-- The regulator of a number field `K`. -/
 def regulator : ℝ := ZLattice.covolume (unitLattice K)
@@ -350,7 +325,6 @@
 theorem regulator_ne_zero : regulator K ≠ 0 :=
   (regulator_pos K).ne'
 
-<<<<<<< HEAD
 end regulator
 section index
 
@@ -583,8 +557,6 @@
 
 end index
 
-=======
->>>>>>> 328d8681
 end Units
 
 end NumberField
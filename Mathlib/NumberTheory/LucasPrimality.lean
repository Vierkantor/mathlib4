--- conflicted
+++ resolved
@@ -7,14 +7,9 @@
 import Mathlib.GroupTheory.OrderOfElement
 import Mathlib.Tactic.Zify
 import Mathlib.Data.Nat.Totient
-<<<<<<< HEAD
 import Mathlib.Tactic.ReduceModChar
 import Mathlib.Tactic.NormNum.Prime
-
-#align_import number_theory.lucas_primality from "leanprover-community/mathlib"@"70fd9563a21e7b963887c9360bd29b2393e6225a"
-=======
 import Mathlib.RingTheory.IntegralDomain
->>>>>>> 344c0bb0
 
 /-!
 # The Lucas test for primes
@@ -54,8 +49,6 @@
   calc p - 1 = orderOf a := (orderOf_eq_of_pow_and_pow_div_prime (tsub_pos_of_lt hp1) ha hd).symm
     _ = orderOf a' := orderOf_injective (Units.coeHom _) Units.ext a'
     _ ≤ Fintype.card (ZMod p)ˣ := orderOf_le_card_univ
-<<<<<<< HEAD
-#align lucas_primality lucas_primality
 
 inductive PrattPart : (p : ℕ) → (a : ZMod p) → ℕ → Prop
   | prime : {p : ℕ} → {a : ZMod p} → (n k nk : ℕ) → n.Prime →
@@ -164,7 +157,7 @@
     refine .prime 2 2 _ ?_ (by reduce_mod_char; decide) (by norm_num)
     exact Nat.prime_two
 
-theorem prime_101' : Nat.Prime 101 := by norm_num
+example : Nat.Prime 101 := by norm_num
 
 theorem prime_987654319 : Nat.Prime 987654319 := by
   refine PrattCertificate.out ⟨3, by reduce_mod_char, ?_⟩
@@ -270,6 +263,8 @@
 
 def g (n : ℕ) (c : ℕ) (x : ℕ) := (x * x + c) % n
 
+/--
+-/
 def rho' (n : ℕ) (start : ℕ) (c : ℕ) : Option ℕ := Id.run do
   if n % 2 = 0 then
     return some 2
@@ -310,8 +305,10 @@
   multiplicity : ℕ
 deriving Repr
 
+/--
+-/
 def factor' (n : ℕ) : Option (List PrimeWithMultiplicity) := do
-  let facts := List.mergeSort (· ≤ ·) (← factor n)
+  let facts := List.mergeSort (← factor n) (· ≤ ·)
   let groups := List.groupBy (· = ·) facts
   return groups.map (fun g => ⟨g[0]!, g.length⟩)
 
@@ -373,8 +370,6 @@
 namespace Tactic
 
 open Lean Meta Simp
-open Std.Tactic.NormCast
-open Std.Tactic.Coe
 open Lean.Elab
 open Tactic
 open Qq
@@ -411,10 +406,11 @@
     conv_rhs => rw [← Nat.cast_one]
     exact h.out
 
-def verifyEqOne (n a' : Q(ℕ)) (a : Q(ZMod $n)) (ha : Q(($a' : ZMod $n) = $a)) :
+def verifyEqOne (n a' : Q(ℕ)) (a : Q(ZMod $n)) (_ : Q(($a' : ZMod $n) = $a)) :
     MetaM Q($a ^ ($n - 1) = 1) := do
   let p : Q(ZMod $n) := q($a ^ ($n - 1))
-  let .isNat _ c hc ← Tactic.ReduceModChar.normIntNumeral n p q(CommRing.toRing) q(ZMod.charP $n) | failure
+  let .isNat _ c hc ←
+    Tactic.ReduceModChar.normIntNumeral n p q(CommRing.toRing) q(ZMod.charP $n) | failure
   assumeInstancesCommute
   haveI : $p =Q $a ^ ($n - 1) := ⟨⟩
   haveI : $c =Q 1 := ⟨⟩
@@ -447,20 +443,23 @@
     exact (Nat.mod_eq_of_lt hn).symm
 
 theorem ZMod.blub :
-    ∀ {n q c : ℕ} (a : ZMod n), (decide (n ≥ 2) = true) → (decide (c < n) = true) → (decide (c ≠ 1) = true) → IsNat (a ^ ((n - 1) / q)) c → a ^ ((n - 1) / q) ≠ 1
+    ∀ {n q c : ℕ} (a : ZMod n), (decide (n ≥ 2) = true) → (decide (c < n) = true) →
+      (decide (c ≠ 1) = true) → IsNat (a ^ ((n - 1) / q)) c → a ^ ((n - 1) / q) ≠ 1
   | n, q, c, a, hn, hc₁, hc₂, ⟨h⟩ => by
     rw [h]
     intro h'
     apply of_decide_eq_true hc₂
     rw [← Nat.cast_one, CharP.natCast_eq_natCast (ZMod n) n] at h'
-    rw [← Nat.mod_eq_of_lt (of_decide_eq_true hc₁), ← Nat.mod_eq_of_lt (show 1 < n from of_decide_eq_true hn)]
+    rw [← Nat.mod_eq_of_lt (of_decide_eq_true hc₁),
+      ← Nat.mod_eq_of_lt (show 1 < n from of_decide_eq_true hn)]
     exact h'
 
-def verifyNeOne (n a' q : Q(ℕ)) (a : Q(ZMod $n)) (ha : Q(($a' : ZMod $n) = $a)) :
+def verifyNeOne (n a' q : Q(ℕ)) (a : Q(ZMod $n)) (_ : Q(($a' : ZMod $n) = $a)) :
     MetaM Q($a ^ (($n - 1) / $q) ≠ 1) := do
   -- return q(sorry)
   let p : Q(ZMod $n) := q($a ^ (($n - 1) / $q))
-  let .isNat _ c hc ← Tactic.ReduceModChar.normIntNumeral n p q(CommRing.toRing) q(ZMod.charP $n) | failure
+  let .isNat _ c hc ←
+    Tactic.ReduceModChar.normIntNumeral n p q(CommRing.toRing) q(ZMod.charP $n) | failure
   -- have npd : Q(ℕ) := mkRawNatLit ((n.natLit! - 1) / q.natLit!)
   -- haveI : $npd =Q ($n - 1) / $q := ⟨⟩
   -- let ⟨c, pc⟩ := evalNatPowMod a' npd n
@@ -479,7 +478,7 @@
       let cert ← generateCertificate n' n a part
       return q(PrattCertificate.out $cert)
   where
-  generateCertificate (n' : Q(ℕ)) (n : ℕ) (a : ℕ) (part : UnverifiedPrattPart) :
+  generateCertificate (n' : Q(ℕ)) (_ : ℕ) (a : ℕ) (part : UnverifiedPrattPart) :
       MetaM Q(PrattCertificate $n') := do
     have alit : Q(ℕ) := mkRawNatLit a
     let ⟨a', pa'⟩ ← mkOfNat q(ZMod $n') q(instAddMonoidWithOne) alit
@@ -518,7 +517,7 @@
   let some unverifiedCert := computePrattCertificate n'.natLit! | failure
   let cert ← verifyCertificate n' n'.natLit! unverifiedCert
   let u := q(Nat.Prime_of_isNat $pn $cert)
-  closeMainGoal u
+  closeMainGoal `exact u
 
 -- set_option trace.profiler true
 -- set_option profiler true
@@ -570,7 +569,6 @@
 -- Extremely slow, may never finish
 -- example : Nat.Prime 4146162919458530168953357282201621124057 := by pratt
 -- example : Nat.Prime 6847944682037444681162770672798288913849 := by pratt
-=======
 
 /-- If `p` is prime, then there exists an `a` such that `a^(p-1) = 1 mod p`
 and `a^((p-1)/q) ≠ 1 mod p` for all prime factors `q` of `p-1`.
@@ -595,4 +593,5 @@
 theorem lucas_primality_iff (p : ℕ) : p.Prime ↔
     ∃ a : ZMod p, a ^ (p - 1) = 1 ∧ ∀ q : ℕ, q.Prime → q ∣ p - 1 → a ^ ((p - 1) / q) ≠ 1 :=
   ⟨reverse_lucas_primality p, fun ⟨a, ⟨ha, hb⟩⟩ ↦ lucas_primality p a ha hb⟩
->>>>>>> 344c0bb0
+
+end Tactic
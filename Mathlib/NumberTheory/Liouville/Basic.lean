/-
Copyright (c) 2020 Jujian Zhang. All rights reserved.
Released under Apache 2.0 license as described in the file LICENSE.
Authors: Damiano Testa, Jujian Zhang
-/
import Mathlib.Algebra.Polynomial.DenomsClearable
import Mathlib.Analysis.Calculus.MeanValue
import Mathlib.Analysis.Calculus.Deriv.Polynomial
import Mathlib.Data.Real.Irrational
import Mathlib.Topology.Algebra.Polynomial

#align_import number_theory.liouville.basic from "leanprover-community/mathlib"@"04e80bb7e8510958cd9aacd32fe2dc147af0b9f1"

/-!

# Liouville's theorem

This file contains a proof of Liouville's theorem stating that all Liouville numbers are
transcendental.

To obtain this result, there is first a proof that Liouville numbers are irrational and two
technical lemmas.  These lemmas exploit the fact that a polynomial with integer coefficients
takes integer values at integers.  When evaluating at a rational number, we can clear denominators
and obtain precise inequalities that ultimately allow us to prove transcendence of
Liouville numbers.
-/


/-- A Liouville number is a real number `x` such that for every natural number `n`, there exist
`a, b ∈ ℤ` with `1 < b` such that `0 < |x - a/b| < 1/bⁿ`.
In the implementation, the condition `x ≠ a/b` replaces the traditional equivalent `0 < |x - a/b|`.
-/
def Liouville (x : ℝ) :=
  ∀ n : ℕ, ∃ a b : ℤ, 1 < b ∧ x ≠ a / b ∧ |x - a / b| < 1 / (b : ℝ) ^ n
#align liouville Liouville

namespace Liouville

protected theorem irrational {x : ℝ} (h : Liouville x) : Irrational x := by
  -- By contradiction, `x = a / b`, with `a ∈ ℤ`, `0 < b ∈ ℕ` is a Liouville number,
  rintro ⟨⟨a, b, bN0, cop⟩, rfl⟩
  -- clear up the mess of constructions of rationals
  rw [Rat.cast_mk'] at h
  -- Since `a / b` is a Liouville number, there are `p, q ∈ ℤ`, with `q1 : 1 < q`,
  -- `a0 : a / b ≠ p / q` and `a1 : |a / b - p / q| < 1 / q ^ (b + 1)`
  rcases h (b + 1) with ⟨p, q, q1, a0, a1⟩
  -- A few useful inequalities
  have qR0 : (0 : ℝ) < q := Int.cast_pos.mpr (zero_lt_one.trans q1)
  have b0 : (b : ℝ) ≠ 0 := Nat.cast_ne_zero.mpr bN0
  have bq0 : (0 : ℝ) < b * q := mul_pos (Nat.cast_pos.mpr bN0.bot_lt) qR0
  -- At a1, clear denominators...
  replace a1 : |a * q - b * p| * q ^ (b + 1) < b * q := by
    rw [div_sub_div _ _ b0 qR0.ne', abs_div, div_lt_div_iff (abs_pos.mpr bq0.ne') (pow_pos qR0 _),
      abs_of_pos bq0, one_mul] at a1
    exact mod_cast a1
  -- At a0, clear denominators...
  replace a0 : a * q - ↑b * p ≠ 0 := by
    rw [Ne, div_eq_div_iff b0 qR0.ne', mul_comm (p : ℝ), ← sub_eq_zero] at a0
    exact mod_cast a0
  -- Actually, `q` is a natural number
  lift q to ℕ using (zero_lt_one.trans q1).le
  -- Looks innocuous, but we now have an integer with non-zero absolute value: this is at
  -- least one away from zero.  The gain here is what gets the proof going.
  have ap : 0 < |a * ↑q - ↑b * p| := abs_pos.mpr a0
  -- Actually, the absolute value of an integer is a natural number
  lift |a * ↑q - ↑b * p| to ℕ using abs_nonneg (a * ↑q - ↑b * p) with e he
  -- At a1, revert to natural numbers
  rw [← Int.ofNat_mul, ← Int.coe_nat_pow, ← Int.ofNat_mul, Int.ofNat_lt] at a1
  -- Recall this is by contradiction: we obtained the inequality `b * q ≤ x * q ^ (b + 1)`, so
  -- we are done.
  exact not_le.mpr a1 (Nat.mul_lt_mul_pow_succ (Int.natCast_pos.mp ap) (Int.ofNat_lt.mp q1)).le
#align liouville.irrational Liouville.irrational

open Polynomial Metric Set Real RingHom

open scoped Polynomial

/-- Let `Z, N` be types, let `R` be a metric space, let `α : R` be a point and let
`j : Z → N → R` be a function.  We aim to estimate how close we can get to `α`, while staying
in the image of `j`.  The points `j z a` of `R` in the image of `j` come with a "cost" equal to
`d a`.  As we get closer to `α` while staying in the image of `j`, we are interested in bounding
the quantity `d a * dist α (j z a)` from below by a strictly positive amount `1 / A`: the intuition
is that approximating well `α` with the points in the image of `j` should come at a high cost.  The
hypotheses on the function `f : R → R` provide us with sufficient conditions to ensure our goal.
The first hypothesis is that `f` is Lipschitz at `α`: this yields a bound on the distance.
The second hypothesis is specific to the Liouville argument and provides the missing bound
involving the cost function `d`.

This lemma collects the properties used in the proof of `exists_pos_real_of_irrational_root`.
It is stated in more general form than needed: in the intended application, `Z = ℤ`, `N = ℕ`,
`R = ℝ`, `d a = (a + 1) ^ f.nat_degree`, `j z a = z / (a + 1)`, `f ∈ ℤ[x]`, `α` is an irrational
root of `f`, `ε` is small, `M` is a bound on the Lipschitz constant of `f` near `α`, `n` is
the degree of the polynomial `f`.
-/
theorem exists_one_le_pow_mul_dist {Z N R : Type*} [PseudoMetricSpace R] {d : N → ℝ}
    {j : Z → N → R} {f : R → R} {α : R} {ε M : ℝ}
    -- denominators are positive
    (d0 : ∀ a : N, 1 ≤ d a)
    (e0 : 0 < ε)
    -- function is Lipschitz at α
    (B : ∀ ⦃y : R⦄, y ∈ closedBall α ε → dist (f α) (f y) ≤ dist α y * M)
    -- clear denominators
    (L : ∀ ⦃z : Z⦄, ∀ ⦃a : N⦄, j z a ∈ closedBall α ε → 1 ≤ d a * dist (f α) (f (j z a))) :
    ∃ A : ℝ, 0 < A ∧ ∀ z : Z, ∀ a : N, 1 ≤ d a * (dist α (j z a) * A) := by
  -- A useful inequality to keep at hand
  have me0 : 0 < max (1 / ε) M := lt_max_iff.mpr (Or.inl (one_div_pos.mpr e0))
  -- The maximum between `1 / ε` and `M` works
  refine ⟨max (1 / ε) M, me0, fun z a => ?_⟩
  -- First, let's deal with the easy case in which we are far away from `α`
  by_cases dm1 : 1 ≤ dist α (j z a) * max (1 / ε) M
  · exact one_le_mul_of_one_le_of_one_le (d0 a) dm1
  · -- `j z a = z / (a + 1)`: we prove that this ratio is close to `α`
    have : j z a ∈ closedBall α ε := by
      refine mem_closedBall'.mp (le_trans ?_ ((one_div_le me0 e0).mpr (le_max_left _ _)))
      exact (le_div_iff me0).mpr (not_le.mp dm1).le
    -- use the "separation from `1`" (assumption `L`) for numerators,
    refine (L this).trans ?_
    -- remove a common factor and use the Lipschitz assumption `B`
    refine mul_le_mul_of_nonneg_left ((B this).trans ?_) (zero_le_one.trans (d0 a))
    exact mul_le_mul_of_nonneg_left (le_max_right _ M) dist_nonneg
#align liouville.exists_one_le_pow_mul_dist Liouville.exists_one_le_pow_mul_dist

theorem exists_pos_real_of_irrational_root {α : ℝ} (ha : Irrational α) {f : ℤ[X]} (f0 : f ≠ 0)
    (fa : eval α (map (algebraMap ℤ ℝ) f) = 0) :
    ∃ A : ℝ, 0 < A ∧ ∀ a : ℤ, ∀ b : ℕ,
      (1 : ℝ) ≤ ((b : ℝ) + 1) ^ f.natDegree * (|α - a / (b + 1)| * A) := by
  -- `fR` is `f` viewed as a polynomial with `ℝ` coefficients.
  set fR : ℝ[X] := map (algebraMap ℤ ℝ) f
  -- `fR` is non-zero, since `f` is non-zero.
  obtain fR0 : fR ≠ 0 := fun fR0 =>
    (map_injective (algebraMap ℤ ℝ) fun _ _ A => Int.cast_inj.mp A).ne f0
      (fR0.trans (Polynomial.map_zero _).symm)
  -- reformulating assumption `fa`: `α` is a root of `fR`.
  have ar : α ∈ (fR.roots.toFinset : Set ℝ) :=
    Finset.mem_coe.mpr (Multiset.mem_toFinset.mpr ((mem_roots fR0).mpr (IsRoot.def.mpr fa)))
  -- Since the polynomial `fR` has finitely many roots, there is a closed interval centered at `α`
  -- such that `α` is the only root of `fR` in the interval.
  obtain ⟨ζ, z0, U⟩ : ∃ ζ > 0, closedBall α ζ ∩ fR.roots.toFinset = {α} :=
    @exists_closedBall_inter_eq_singleton_of_discrete _ _ _ discrete_of_t1_of_finite _ ar
  -- Since `fR` is continuous, it is bounded on the interval above.
  obtain ⟨xm, -, hM⟩ : ∃ xm : ℝ, xm ∈ Icc (α - ζ) (α + ζ) ∧
      IsMaxOn (|fR.derivative.eval ·|) (Icc (α - ζ) (α + ζ)) xm :=
    IsCompact.exists_isMaxOn isCompact_Icc
      ⟨α, (sub_lt_self α z0).le, (lt_add_of_pos_right α z0).le⟩
      (continuous_abs.comp fR.derivative.continuous_aeval).continuousOn
  -- Use the key lemma `exists_one_le_pow_mul_dist`: we are left to show that ...
  refine
    @exists_one_le_pow_mul_dist ℤ ℕ ℝ _ _ _ (fun y => fR.eval y) α ζ |fR.derivative.eval xm| ?_ z0
      (fun y hy => ?_) fun z a hq => ?_
  -- 1: the denominators are positive -- essentially by definition;
  · exact fun a => one_le_pow_of_one_le ((le_add_iff_nonneg_left 1).mpr a.cast_nonneg) _
  -- 2: the polynomial `fR` is Lipschitz at `α` -- as its derivative continuous;
  · rw [mul_comm]
    rw [Real.closedBall_eq_Icc] at hy
    -- apply the Mean Value Theorem: the bound on the derivative comes from differentiability.
    refine
      Convex.norm_image_sub_le_of_norm_deriv_le (fun _ _ => fR.differentiableAt)
        (fun y h => by rw [fR.deriv]; exact hM h) (convex_Icc _ _) hy (mem_Icc_iff_abs_le.mp ?_)
    exact @mem_closedBall_self ℝ _ α ζ (le_of_lt z0)
  -- 3: the weird inequality of Liouville type with powers of the denominators.
  · show 1 ≤ (a + 1 : ℝ) ^ f.natDegree * |eval α fR - eval ((z : ℝ) / (a + 1)) fR|
    rw [fa, zero_sub, abs_neg]
    rw [show (a + 1 : ℝ) = ((a + 1 : ℕ) : ℤ) by norm_cast] at hq ⊢
    -- key observation: the right-hand side of the inequality is an *integer*.  Therefore,
    -- if its absolute value is not at least one, then it vanishes.  Proceed by contradiction
    refine one_le_pow_mul_abs_eval_div (Int.natCast_succ_pos a) fun hy => ?_
    -- As the evaluation of the polynomial vanishes, we found a root of `fR` that is rational.
    -- We know that `α` is the only root of `fR` in our interval, and `α` is irrational:
    -- follow your nose.
<<<<<<< HEAD
    refine' (irrational_iff_ne_rational α).mp ha z (a + 1) (mem_singleton_iff.mp _).symm
    refine U.subset ?_
    refine' ⟨hq, Finset.mem_coe.mp (Multiset.mem_toFinset.mpr _)⟩
=======
    refine (irrational_iff_ne_rational α).mp ha z (a + 1) (mem_singleton_iff.mp ?_).symm
    refine U.subset ?_
    refine ⟨hq, Finset.mem_coe.mp (Multiset.mem_toFinset.mpr ?_)⟩
>>>>>>> 20c42930
    exact (mem_roots fR0).mpr (IsRoot.def.mpr hy)
#align liouville.exists_pos_real_of_irrational_root Liouville.exists_pos_real_of_irrational_root

/-- **Liouville's Theorem** -/
protected theorem transcendental {x : ℝ} (lx : Liouville x) : Transcendental ℤ x := by
  -- Proceed by contradiction: if `x` is algebraic, then `x` is the root (`ef0`) of a
  -- non-zero (`f0`) polynomial `f`
  rintro ⟨f : ℤ[X], f0, ef0⟩
  -- Change `aeval x f = 0` to `eval (map _ f) = 0`, who knew.
  replace ef0 : (f.map (algebraMap ℤ ℝ)).eval x = 0 := by
    rwa [aeval_def, ← eval_map] at ef0
  -- There is a "large" real number `A` such that `(b + 1) ^ (deg f) * |f (x - a / (b + 1))| * A`
  -- is at least one.  This is obtained from lemma `exists_pos_real_of_irrational_root`.
  obtain ⟨A, hA, h⟩ : ∃ A : ℝ, 0 < A ∧ ∀ (a : ℤ) (b : ℕ),
      (1 : ℝ) ≤ ((b : ℝ) + 1) ^ f.natDegree * (|x - a / (b + 1)| * A) :=
    exists_pos_real_of_irrational_root lx.irrational f0 ef0
  -- Since the real numbers are Archimedean, a power of `2` exceeds `A`: `hn : A < 2 ^ r`.
  rcases pow_unbounded_of_one_lt A (lt_add_one 1) with ⟨r, hn⟩
  -- Use the Liouville property, with exponent `r + deg f`.
  obtain ⟨a, b, b1, -, a1⟩ : ∃ a b : ℤ, 1 < b ∧ x ≠ a / b ∧
      |x - a / b| < 1 / (b : ℝ) ^ (r + f.natDegree) :=
    lx (r + f.natDegree)
  have b0 : (0 : ℝ) < b := zero_lt_one.trans (by rw [← Int.cast_one]; exact Int.cast_lt.mpr b1)
  -- Prove that `b ^ f.nat_degree * abs (x - a / b)` is strictly smaller than itself
  -- recall, this is a proof by contradiction!
  refine lt_irrefl ((b : ℝ) ^ f.natDegree * |x - ↑a / ↑b|) ?_
  -- clear denominators at `a1`
  rw [lt_div_iff' (pow_pos b0 _), pow_add, mul_assoc] at a1
  -- split the inequality via `1 / A`.
  refine (?_ : (b : ℝ) ^ f.natDegree * |x - a / b| < 1 / A).trans_le ?_
  -- This branch of the proof uses the Liouville condition and the Archimedean property
  · refine (lt_div_iff' hA).mpr ?_
    refine lt_of_le_of_lt ?_ a1
    gcongr
    refine hn.le.trans ?_
    rw [one_add_one_eq_two]
    gcongr
    exact Int.cast_two.symm.le.trans (Int.cast_le.mpr (Int.add_one_le_iff.mpr b1))
  -- this branch of the proof exploits the "integrality" of evaluations of polynomials
  -- at ratios of integers.
  · lift b to ℕ using zero_le_one.trans b1.le
    specialize h a b.pred
    rwa [← Nat.cast_succ, Nat.succ_pred_eq_of_pos (zero_lt_one.trans _), ← mul_assoc, ←
      div_le_iff hA] at h
    exact Int.ofNat_lt.mp b1
#align liouville.transcendental Liouville.transcendental

end Liouville<|MERGE_RESOLUTION|>--- conflicted
+++ resolved
@@ -167,15 +167,9 @@
     -- As the evaluation of the polynomial vanishes, we found a root of `fR` that is rational.
     -- We know that `α` is the only root of `fR` in our interval, and `α` is irrational:
     -- follow your nose.
-<<<<<<< HEAD
-    refine' (irrational_iff_ne_rational α).mp ha z (a + 1) (mem_singleton_iff.mp _).symm
-    refine U.subset ?_
-    refine' ⟨hq, Finset.mem_coe.mp (Multiset.mem_toFinset.mpr _)⟩
-=======
     refine (irrational_iff_ne_rational α).mp ha z (a + 1) (mem_singleton_iff.mp ?_).symm
     refine U.subset ?_
     refine ⟨hq, Finset.mem_coe.mp (Multiset.mem_toFinset.mpr ?_)⟩
->>>>>>> 20c42930
     exact (mem_roots fR0).mpr (IsRoot.def.mpr hy)
 #align liouville.exists_pos_real_of_irrational_root Liouville.exists_pos_real_of_irrational_root
 

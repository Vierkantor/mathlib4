/-
Copyright (c) 2021 Anne Baanen. All rights reserved.
Released under Apache 2.0 license as described in the file LICENSE.
Authors: Anne Baanen, Ashvni Narayanan
-/
import Mathlib.Algebra.Order.Group.TypeTags
import Mathlib.FieldTheory.RatFunc
import Mathlib.RingTheory.DedekindDomain.IntegralClosure
import Mathlib.RingTheory.IntegrallyClosed
import Mathlib.Topology.Algebra.ValuedField

#align_import number_theory.function_field from "leanprover-community/mathlib"@"70fd9563a21e7b963887c9360bd29b2393e6225a"

/-!
# Function fields

This file defines a function field and the ring of integers corresponding to it.

## Main definitions
 - `FunctionField Fq F` states that `F` is a function field over the (finite) field `Fq`,
   i.e. it is a finite extension of the field of rational functions in one variable over `Fq`.
 - `FunctionField.ringOfIntegers` defines the ring of integers corresponding to a function field
    as the integral closure of `Fq[X]` in the function field.
 - `FunctionField.inftyValuation` : The place at infinity on `Fq(t)` is the nonarchimedean
    valuation on `Fq(t)` with uniformizer `1/t`.
 - `FunctionField.FqtInfty` : The completion `Fq((t⁻¹))` of `Fq(t)` with respect to the
    valuation at infinity.

## Implementation notes
The definitions that involve a field of fractions choose a canonical field of fractions,
but are independent of that choice. We also omit assumptions like `Finite Fq` or
`IsScalarTower Fq[X] (FractionRing Fq[X]) F` in definitions,
adding them back in lemmas when they are needed.

## References
* [D. Marcus, *Number Fields*][marcus1977number]
* [J.W.S. Cassels, A. Frölich, *Algebraic Number Theory*][cassels1967algebraic]
* [P. Samuel, *Algebraic Theory of Numbers*][samuel1970algebraic]

## Tags
function field, ring of integers
-/


noncomputable section

open scoped nonZeroDivisors Polynomial DiscreteValuation

variable (Fq F : Type) [Field Fq] [Field F]

/-- `F` is a function field over the finite field `Fq` if it is a finite
extension of the field of rational functions in one variable over `Fq`.

Note that `F` can be a function field over multiple, non-isomorphic, `Fq`.
-/
abbrev FunctionField [Algebra (RatFunc Fq) F] : Prop :=
  FiniteDimensional (RatFunc Fq) F
#align function_field FunctionField

-- Porting note: Removed `protected`
/-- `F` is a function field over `Fq` iff it is a finite extension of `Fq(t)`. -/
theorem functionField_iff (Fqt : Type*) [Field Fqt] [Algebra Fq[X] Fqt]
    [IsFractionRing Fq[X] Fqt] [Algebra (RatFunc Fq) F] [Algebra Fqt F] [Algebra Fq[X] F]
    [IsScalarTower Fq[X] Fqt F] [IsScalarTower Fq[X] (RatFunc Fq) F] :
    FunctionField Fq F ↔ FiniteDimensional Fqt F := by
  let e := IsLocalization.algEquiv Fq[X]⁰ (RatFunc Fq) Fqt
  have : ∀ (c) (x : F), e c • x = c • x := by
    intro c x
    rw [Algebra.smul_def, Algebra.smul_def]
    congr
    refine' congr_fun (f := fun c => algebraMap Fqt F (e c)) _ c -- Porting note: Added `(f := _)`
    refine' IsLocalization.ext (nonZeroDivisors Fq[X]) _ _ _ _ _ _ _ <;> intros <;>
      simp only [AlgEquiv.map_one, RingHom.map_one, AlgEquiv.map_mul, RingHom.map_mul,
        AlgEquiv.commutes, ← IsScalarTower.algebraMap_apply]
  constructor <;> intro h
  · let b := FiniteDimensional.finBasis (RatFunc Fq) F
    exact FiniteDimensional.of_fintype_basis (b.mapCoeffs e this)
  · let b := FiniteDimensional.finBasis Fqt F
    refine' FiniteDimensional.of_fintype_basis (b.mapCoeffs e.symm _)
    intro c x; convert (this (e.symm c) x).symm; simp only [e.apply_symm_apply]
#align function_field_iff functionField_iff

theorem algebraMap_injective [Algebra Fq[X] F] [Algebra (RatFunc Fq) F]
    [IsScalarTower Fq[X] (RatFunc Fq) F] : Function.Injective (⇑(algebraMap Fq[X] F)) := by
  rw [IsScalarTower.algebraMap_eq Fq[X] (RatFunc Fq) F]
  exact (algebraMap (RatFunc Fq) F).injective.comp (IsFractionRing.injective Fq[X] (RatFunc Fq))
#align algebra_map_injective algebraMap_injective

namespace FunctionField

/-- The function field analogue of `NumberField.ringOfIntegers`:
`FunctionField.ringOfIntegers Fq Fqt F` is the integral closure of `Fq[t]` in `F`.

We don't actually assume `F` is a function field over `Fq` in the definition,
only when proving its properties.
-/
def ringOfIntegers [Algebra Fq[X] F] :=
  integralClosure Fq[X] F
#align function_field.ring_of_integers FunctionField.ringOfIntegers

namespace ringOfIntegers

variable [Algebra Fq[X] F]

instance : IsDomain (ringOfIntegers Fq F) :=
  (ringOfIntegers Fq F).isDomain

instance : IsIntegralClosure (ringOfIntegers Fq F) Fq[X] F :=
  integralClosure.isIntegralClosure _ _

variable [Algebra (RatFunc Fq) F] [IsScalarTower Fq[X] (RatFunc Fq) F]

theorem algebraMap_injective : Function.Injective (⇑(algebraMap Fq[X] (ringOfIntegers Fq F))) := by
  have hinj : Function.Injective (⇑(algebraMap Fq[X] F)) := by
    rw [IsScalarTower.algebraMap_eq Fq[X] (RatFunc Fq) F]
    exact (algebraMap (RatFunc Fq) F).injective.comp (IsFractionRing.injective Fq[X] (RatFunc Fq))
  rw [injective_iff_map_eq_zero (algebraMap Fq[X] (↥(ringOfIntegers Fq F)))]
  intro p hp
  rw [← Subtype.coe_inj, Subalgebra.coe_zero] at hp
  rw [injective_iff_map_eq_zero (algebraMap Fq[X] F)] at hinj
  exact hinj p hp
#align function_field.ring_of_integers.algebra_map_injective FunctionField.ringOfIntegers.algebraMap_injective

theorem not_isField : ¬IsField (ringOfIntegers Fq F) := by
  simpa [← (IsIntegralClosure.isIntegral_algebra Fq[X] F).isField_iff_isField
      (algebraMap_injective Fq F)] using
    Polynomial.not_isField Fq
#align function_field.ring_of_integers.not_is_field FunctionField.ringOfIntegers.not_isField

variable [FunctionField Fq F]

instance : IsFractionRing (ringOfIntegers Fq F) F :=
  integralClosure.isFractionRing_of_finite_extension (RatFunc Fq) F

instance : IsIntegrallyClosed (ringOfIntegers Fq F) :=
  integralClosure.isIntegrallyClosedOfFiniteExtension (RatFunc Fq)

instance [IsSeparable (RatFunc Fq) F] : IsNoetherian Fq[X] (ringOfIntegers Fq F) :=
  IsIntegralClosure.isNoetherian _ (RatFunc Fq) F _

instance [IsSeparable (RatFunc Fq) F] : IsDedekindDomain (ringOfIntegers Fq F) :=
  IsIntegralClosure.isDedekindDomain Fq[X] (RatFunc Fq) F _

end ringOfIntegers

/-! ### The place at infinity on Fq(t) -/


section InftyValuation

variable [DecidableEq (RatFunc Fq)]

/-- The valuation at infinity is the nonarchimedean valuation on `Fq(t)` with uniformizer `1/t`.
Explicitly, if `f/g ∈ Fq(t)` is a nonzero quotient of polynomials, its valuation at infinity is
`Multiplicative.ofAdd(degree(f) - degree(g))`. -/
def inftyValuationDef (r : RatFunc Fq) : ℤₘ₀ :=
  if r = 0 then 0 else ↑(Multiplicative.ofAdd r.intDegree)
#align function_field.infty_valuation_def FunctionField.inftyValuationDef

theorem InftyValuation.map_zero' : inftyValuationDef Fq 0 = 0 :=
  if_pos rfl
#align function_field.infty_valuation.map_zero' FunctionField.InftyValuation.map_zero'

theorem InftyValuation.map_one' : inftyValuationDef Fq 1 = 1 :=
  (if_neg one_ne_zero).trans <| by rw [RatFunc.intDegree_one, ofAdd_zero, WithZero.coe_one]
#align function_field.infty_valuation.map_one' FunctionField.InftyValuation.map_one'

theorem InftyValuation.map_mul' (x y : RatFunc Fq) :
    inftyValuationDef Fq (x * y) = inftyValuationDef Fq x * inftyValuationDef Fq y := by
  rw [inftyValuationDef, inftyValuationDef, inftyValuationDef]
  by_cases hx : x = 0
  · rw [hx, zero_mul, if_pos (Eq.refl _), zero_mul]
  · by_cases hy : y = 0
    · rw [hy, mul_zero, if_pos (Eq.refl _), mul_zero]
    · rw [if_neg hx, if_neg hy, if_neg (mul_ne_zero hx hy), ← WithZero.coe_mul, WithZero.coe_inj,
        ← ofAdd_add, RatFunc.intDegree_mul hx hy]
#align function_field.infty_valuation.map_mul' FunctionField.InftyValuation.map_mul'

theorem InftyValuation.map_add_le_max' (x y : RatFunc Fq) :
    inftyValuationDef Fq (x + y) ≤ max (inftyValuationDef Fq x) (inftyValuationDef Fq y) := by
  by_cases hx : x = 0
  · rw [hx, zero_add]
    conv_rhs => rw [inftyValuationDef, if_pos (Eq.refl _)]
    rw [max_eq_right (WithZero.zero_le (inftyValuationDef Fq y))]
  · by_cases hy : y = 0
    · rw [hy, add_zero]
      conv_rhs => rw [max_comm, inftyValuationDef, if_pos (Eq.refl _)]
      rw [max_eq_right (WithZero.zero_le (inftyValuationDef Fq x))]
    · by_cases hxy : x + y = 0
      · rw [inftyValuationDef, if_pos hxy]; exact zero_le'
      · rw [inftyValuationDef, inftyValuationDef, inftyValuationDef, if_neg hx, if_neg hy,
          if_neg hxy]
        rw [le_max_iff, WithZero.coe_le_coe, Multiplicative.ofAdd_le, WithZero.coe_le_coe,
          Multiplicative.ofAdd_le, ← le_max_iff]
        exact RatFunc.intDegree_add_le hy hxy
#align function_field.infty_valuation.map_add_le_max' FunctionField.InftyValuation.map_add_le_max'

@[simp]
theorem inftyValuation_of_nonzero {x : RatFunc Fq} (hx : x ≠ 0) :
    inftyValuationDef Fq x = Multiplicative.ofAdd x.intDegree := by
  rw [inftyValuationDef, if_neg hx]
#align function_field.infty_valuation_of_nonzero FunctionField.inftyValuation_of_nonzero

/-- The valuation at infinity on `Fq(t)`. -/
def inftyValuation : Valuation (RatFunc Fq) ℤₘ₀ where
  toFun := inftyValuationDef Fq
  map_zero' := InftyValuation.map_zero' Fq
  map_one' := InftyValuation.map_one' Fq
  map_mul' := InftyValuation.map_mul' Fq
  map_add_le_max' := InftyValuation.map_add_le_max' Fq
#align function_field.infty_valuation FunctionField.inftyValuation

@[simp]
theorem inftyValuation_apply {x : RatFunc Fq} : inftyValuation Fq x = inftyValuationDef Fq x :=
  rfl
#align function_field.infty_valuation_apply FunctionField.inftyValuation_apply

@[simp]
theorem inftyValuation.C {k : Fq} (hk : k ≠ 0) :
    inftyValuationDef Fq (RatFunc.C k) = Multiplicative.ofAdd (0 : ℤ) := by
  have hCk : RatFunc.C k ≠ 0 := (map_ne_zero _).mpr hk
  rw [inftyValuationDef, if_neg hCk, RatFunc.intDegree_C]
set_option linter.uppercaseLean3 false in
#align function_field.infty_valuation.C FunctionField.inftyValuation.C

@[simp]
theorem inftyValuation.X : inftyValuationDef Fq RatFunc.X = Multiplicative.ofAdd (1 : ℤ) := by
  rw [inftyValuationDef, if_neg RatFunc.X_ne_zero, RatFunc.intDegree_X]
set_option linter.uppercaseLean3 false in
#align function_field.infty_valuation.X FunctionField.inftyValuation.X

@[simp]
theorem inftyValuation.polynomial {p : Fq[X]} (hp : p ≠ 0) :
    inftyValuationDef Fq (algebraMap Fq[X] (RatFunc Fq) p) =
      Multiplicative.ofAdd (p.natDegree : ℤ) := by
  have hp' : algebraMap Fq[X] (RatFunc Fq) p ≠ 0 := by
    rw [Ne.def, RatFunc.algebraMap_eq_zero_iff]; exact hp
  rw [inftyValuationDef, if_neg hp', RatFunc.intDegree_polynomial]
#align function_field.infty_valuation.polynomial FunctionField.inftyValuation.polynomial

/-- The valued field `Fq(t)` with the valuation at infinity. -/
def inftyValuedFqt : Valued (RatFunc Fq) ℤₘ₀ :=
  Valued.mk' <| inftyValuation Fq
set_option linter.uppercaseLean3 false in
#align function_field.infty_valued_Fqt FunctionField.inftyValuedFqt

<<<<<<< HEAD
=======
-- Adaptation note: 2024-03-15
-- Renamed to avoid the reserved name `inftyValuedFqt.def`.
>>>>>>> cc28353b
theorem inftyValuedFqt.def' {x : RatFunc Fq} :
    @Valued.v (RatFunc Fq) _ _ _ (inftyValuedFqt Fq) x = inftyValuationDef Fq x :=
  rfl
set_option linter.uppercaseLean3 false in
#align function_field.infty_valued_Fqt.def FunctionField.inftyValuedFqt.def'

/-- The completion `Fq((t⁻¹))` of `Fq(t)` with respect to the valuation at infinity. -/
def FqtInfty :=
  @UniformSpace.Completion (RatFunc Fq) <| (inftyValuedFqt Fq).toUniformSpace
set_option linter.uppercaseLean3 false in
#align function_field.Fqt_infty FunctionField.FqtInfty

instance : Field (FqtInfty Fq) :=
  letI := inftyValuedFqt Fq
  UniformSpace.Completion.instField

instance : Inhabited (FqtInfty Fq) :=
  ⟨(0 : FqtInfty Fq)⟩

/-- The valuation at infinity on `k(t)` extends to a valuation on `FqtInfty`. -/
instance valuedFqtInfty : Valued (FqtInfty Fq) ℤₘ₀ :=
  @Valued.valuedCompletion _ _ _ _ (inftyValuedFqt Fq)
set_option linter.uppercaseLean3 false in
#align function_field.valued_Fqt_infty FunctionField.valuedFqtInfty

<<<<<<< HEAD
=======
-- Adaptation note: 2024-03-15
-- Renamed to avoid the reserved name `valuedFqtInfty.def`.
>>>>>>> cc28353b
theorem valuedFqtInfty.def' {x : FqtInfty Fq} :
    Valued.v x = @Valued.extension (RatFunc Fq) _ _ _ (inftyValuedFqt Fq) x :=
  rfl
set_option linter.uppercaseLean3 false in
#align function_field.valued_Fqt_infty.def FunctionField.valuedFqtInfty.def'

end InftyValuation

end FunctionField<|MERGE_RESOLUTION|>--- conflicted
+++ resolved
@@ -244,11 +244,8 @@
 set_option linter.uppercaseLean3 false in
 #align function_field.infty_valued_Fqt FunctionField.inftyValuedFqt
 
-<<<<<<< HEAD
-=======
 -- Adaptation note: 2024-03-15
 -- Renamed to avoid the reserved name `inftyValuedFqt.def`.
->>>>>>> cc28353b
 theorem inftyValuedFqt.def' {x : RatFunc Fq} :
     @Valued.v (RatFunc Fq) _ _ _ (inftyValuedFqt Fq) x = inftyValuationDef Fq x :=
   rfl
@@ -274,11 +271,8 @@
 set_option linter.uppercaseLean3 false in
 #align function_field.valued_Fqt_infty FunctionField.valuedFqtInfty
 
-<<<<<<< HEAD
-=======
 -- Adaptation note: 2024-03-15
 -- Renamed to avoid the reserved name `valuedFqtInfty.def`.
->>>>>>> cc28353b
 theorem valuedFqtInfty.def' {x : FqtInfty Fq} :
     Valued.v x = @Valued.extension (RatFunc Fq) _ _ _ (inftyValuedFqt Fq) x :=
   rfl

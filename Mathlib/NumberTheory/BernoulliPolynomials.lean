/-
Copyright (c) 2021 Ashvni Narayanan. All rights reserved.
Released under Apache 2.0 license as described in the file LICENSE.
Authors: Ashvni Narayanan, David Loeffler
-/
import Mathlib.Algebra.Polynomial.AlgebraMap
import Mathlib.Algebra.Polynomial.Derivative
import Mathlib.Data.Nat.Choose.Cast
import Mathlib.NumberTheory.Bernoulli

#align_import number_theory.bernoulli_polynomials from "leanprover-community/mathlib"@"ca3d21f7f4fd613c2a3c54ac7871163e1e5ecb3a"

/-!
# Bernoulli polynomials

The [Bernoulli polynomials](https://en.wikipedia.org/wiki/Bernoulli_polynomials)
are an important tool obtained from Bernoulli numbers.

## Mathematical overview

The $n$-th Bernoulli polynomial is defined as
$$ B_n(X) = ∑_{k = 0}^n {n \choose k} (-1)^k B_k X^{n - k} $$
where $B_k$ is the $k$-th Bernoulli number. The Bernoulli polynomials are generating functions,
$$ \frac{t e^{tX} }{ e^t - 1} = ∑_{n = 0}^{\infty} B_n(X) \frac{t^n}{n!} $$

## Implementation detail

Bernoulli polynomials are defined using `bernoulli`, the Bernoulli numbers.

## Main theorems

- `sum_bernoulli`: The sum of the $k^\mathrm{th}$ Bernoulli polynomial with binomial
  coefficients up to `n` is `(n + 1) * X^n`.
- `Polynomial.bernoulli_generating_function`: The Bernoulli polynomials act as generating functions
  for the exponential.

## TODO

- `bernoulli_eval_one_neg` : $$ B_n(1 - x) = (-1)^n B_n(x) $$

-/


noncomputable section

open BigOperators

open Nat Polynomial

open Nat Finset

namespace Polynomial

/-- The Bernoulli polynomials are defined in terms of the negative Bernoulli numbers. -/
def bernoulli (n : ℕ) : ℚ[X] :=
  ∑ i in range (n + 1), Polynomial.monomial (n - i) (_root_.bernoulli i * choose n i)
#align polynomial.bernoulli Polynomial.bernoulli

theorem bernoulli_def (n : ℕ) : bernoulli n =
    ∑ i in range (n + 1), Polynomial.monomial i (_root_.bernoulli (n - i) * choose n i) := by
  rw [← sum_range_reflect, add_succ_sub_one, add_zero, bernoulli]
  apply sum_congr rfl
  rintro x hx
  rw [mem_range_succ_iff] at hx
  rw [choose_symm hx, tsub_tsub_cancel_of_le hx]
#align polynomial.bernoulli_def Polynomial.bernoulli_def

/-
### examples
-/
section Examples

@[simp]
theorem bernoulli_zero : bernoulli 0 = 1 := by simp [bernoulli]
#align polynomial.bernoulli_zero Polynomial.bernoulli_zero

@[simp]
theorem bernoulli_eval_zero (n : ℕ) : (bernoulli n).eval 0 = _root_.bernoulli n := by
  rw [bernoulli, eval_finset_sum, sum_range_succ]
  have : ∑ x : ℕ in range n, _root_.bernoulli x * n.choose x * 0 ^ (n - x) = 0 := by
    apply sum_eq_zero fun x hx => _
    intros x hx
<<<<<<< HEAD
    have h : x < n := mem_range.1 hx
    simp [tsub_eq_zero_iff_le, h]
=======
    simp [tsub_eq_zero_iff_le, mem_range.1 hx]
>>>>>>> 971a0d73
  simp [this]
#align polynomial.bernoulli_eval_zero Polynomial.bernoulli_eval_zero

@[simp]
theorem bernoulli_eval_one (n : ℕ) : (bernoulli n).eval 1 = bernoulli' n := by
  simp only [bernoulli, eval_finset_sum]
  simp only [← succ_eq_add_one, sum_range_succ, mul_one, cast_one, choose_self,
    (_root_.bernoulli _).mul_comm, sum_bernoulli, one_pow, mul_one, eval_C, eval_monomial, one_mul]
  by_cases h : n = 1
  · norm_num [h]
  · simp [h, bernoulli_eq_bernoulli'_of_ne_one h]
#align polynomial.bernoulli_eval_one Polynomial.bernoulli_eval_one

end Examples

theorem derivative_bernoulli_add_one (k : ℕ) :
    Polynomial.derivative (bernoulli (k + 1)) = (k + 1) * bernoulli k := by
  simp_rw [bernoulli, derivative_sum, derivative_monomial, Nat.sub_sub, Nat.add_sub_add_right]
  -- LHS sum has an extra term, but the coefficient is zero:
  rw [range_add_one, sum_insert not_mem_range_self, tsub_self, cast_zero, mul_zero,
    map_zero, zero_add, mul_sum]
  -- the rest of the sum is termwise equal:
  refine' sum_congr (by rfl) fun m _ => _
  conv_rhs => rw [← Nat.cast_one, ← Nat.cast_add, ← C_eq_natCast, C_mul_monomial, mul_comm]
  rw [mul_assoc, mul_assoc, ← Nat.cast_mul, ← Nat.cast_mul]
  congr 3
  rw [(choose_mul_succ_eq k m).symm]
#align polynomial.derivative_bernoulli_add_one Polynomial.derivative_bernoulli_add_one

theorem derivative_bernoulli (k : ℕ) :
    Polynomial.derivative (bernoulli k) = k * bernoulli (k - 1) := by
  cases k with
  | zero => rw [Nat.cast_zero, zero_mul, bernoulli_zero, derivative_one]
  | succ k => exact mod_cast derivative_bernoulli_add_one k
#align polynomial.derivative_bernoulli Polynomial.derivative_bernoulli

@[simp]
nonrec theorem sum_bernoulli (n : ℕ) :
    (∑ k in range (n + 1), ((n + 1).choose k : ℚ) • bernoulli k) = monomial n (n + 1 : ℚ) := by
  simp_rw [bernoulli_def, Finset.smul_sum, Finset.range_eq_Ico, ← Finset.sum_Ico_Ico_comm,
    Finset.sum_Ico_eq_sum_range]
  simp only [add_tsub_cancel_left, tsub_zero, zero_add, map_add]
  simp_rw [smul_monomial, mul_comm (_root_.bernoulli _) _, smul_eq_mul, ← mul_assoc]
  conv_lhs =>
    apply_congr
    · skip
    · conv =>
      apply_congr
      · skip
      · rw [← Nat.cast_mul, choose_mul ((le_tsub_iff_left <| mem_range_le (by assumption)).1 <|
            mem_range_le (by assumption)) (le.intro rfl),
          Nat.cast_mul, add_tsub_cancel_left, mul_assoc, mul_comm, ← smul_eq_mul, ←
          smul_monomial]
  simp_rw [← sum_smul]
  rw [sum_range_succ_comm]
  simp only [add_right_eq_self, mul_one, cast_one, cast_add, add_tsub_cancel_left,
    choose_succ_self_right, one_smul, _root_.bernoulli_zero, sum_singleton, zero_add,
    map_add, range_one, bernoulli_zero, mul_one, one_mul, add_zero, choose_self]
  apply sum_eq_zero fun x hx => _
  have f : ∀ x ∈ range n, ¬n + 1 - x = 1 := by
    rintro x H
    rw [mem_range] at H
    rw [eq_comm]
    exact _root_.ne_of_lt (Nat.lt_of_lt_of_le one_lt_two (le_tsub_of_add_le_left (succ_le_succ H)))
  intro x hx
  rw [sum_bernoulli]
  have g : ite (n + 1 - x = 1) (1 : ℚ) 0 = 0 := by
    simp only [ite_eq_right_iff, one_ne_zero]
    intro h₁
    exact (f x hx) h₁
  rw [g, zero_smul]
#align polynomial.sum_bernoulli Polynomial.sum_bernoulli

/-- Another version of `Polynomial.sum_bernoulli`. -/
theorem bernoulli_eq_sub_sum (n : ℕ) :
    (n.succ : ℚ) • bernoulli n =
      monomial n (n.succ : ℚ) - ∑ k in Finset.range n, ((n + 1).choose k : ℚ) • bernoulli k := by
  rw [Nat.cast_succ, ← sum_bernoulli n, sum_range_succ, add_sub_cancel_left, choose_succ_self_right,
    Nat.cast_succ]
#align polynomial.bernoulli_eq_sub_sum Polynomial.bernoulli_eq_sub_sum

/-- Another version of `sum_range_pow`. -/
theorem sum_range_pow_eq_bernoulli_sub (n p : ℕ) :
    ((p + 1 : ℚ) * ∑ k in range n, (k : ℚ) ^ p) = (bernoulli p.succ).eval (n : ℚ) -
    _root_.bernoulli p.succ := by
  rw [sum_range_pow, bernoulli_def, eval_finset_sum, ← sum_div, mul_div_cancel₀ _ _]
  · simp_rw [eval_monomial]
    symm
    rw [← sum_flip _, sum_range_succ]
    simp only [tsub_self, tsub_zero, choose_zero_right, cast_one, mul_one, _root_.pow_zero,
      add_tsub_cancel_right]
    apply sum_congr rfl fun x hx => _
    intro x hx
    apply congr_arg₂ _ (congr_arg₂ _ _ _) rfl
    · rw [Nat.sub_sub_self (mem_range_le hx)]
    · rw [← choose_symm (mem_range_le hx)]
  · norm_cast
#align polynomial.sum_range_pow_eq_bernoulli_sub Polynomial.sum_range_pow_eq_bernoulli_sub

/-- Rearrangement of `Polynomial.sum_range_pow_eq_bernoulli_sub`. -/
theorem bernoulli_succ_eval (n p : ℕ) : (bernoulli p.succ).eval (n : ℚ) =
    _root_.bernoulli p.succ + (p + 1 : ℚ) * ∑ k in range n, (k : ℚ) ^ p := by
  apply eq_add_of_sub_eq'
  rw [sum_range_pow_eq_bernoulli_sub]
#align polynomial.bernoulli_succ_eval Polynomial.bernoulli_succ_eval

theorem bernoulli_eval_one_add (n : ℕ) (x : ℚ) :
    (bernoulli n).eval (1 + x) = (bernoulli n).eval x + n * x ^ (n - 1) := by
  refine' Nat.strong_induction_on n fun d hd => _
  have nz : ((d.succ : ℕ) : ℚ) ≠ 0 := by
    norm_cast
  apply (mul_right_inj' nz).1
  rw [← smul_eq_mul, ← eval_smul, bernoulli_eq_sub_sum, mul_add, ← smul_eq_mul, ← eval_smul,
    bernoulli_eq_sub_sum, eval_sub, eval_finset_sum]
  conv_lhs =>
    congr
    · skip
    · apply_congr
      · skip
      · rw [eval_smul, hd _ (mem_range.1 (by assumption))]
  rw [eval_sub, eval_finset_sum]
  simp_rw [eval_smul, smul_add]
  rw [sum_add_distrib, sub_add, sub_eq_sub_iff_sub_eq_sub, _root_.add_sub_sub_cancel]
  conv_rhs =>
    congr
    · skip
    · congr
      rw [succ_eq_add_one, ← choose_succ_self_right d]
  rw [Nat.cast_succ, ← smul_eq_mul, ← sum_range_succ _ d, eval_monomial_one_add_sub]
  simp_rw [smul_eq_mul]
#align polynomial.bernoulli_eval_one_add Polynomial.bernoulli_eval_one_add

open PowerSeries

variable {A : Type*} [CommRing A] [Algebra ℚ A]

-- TODO: define exponential generating functions, and use them here
-- This name should probably be updated afterwards
/-- The theorem that $(e^X - 1) * ∑ Bₙ(t)* X^n/n! = Xe^{tX}$ -/
theorem bernoulli_generating_function (t : A) :
    (mk fun n => aeval t ((1 / n ! : ℚ) • bernoulli n)) * (exp A - 1) =
      PowerSeries.X * rescale t (exp A) := by
  -- check equality of power series by checking coefficients of X^n
  ext n
  -- n = 0 case solved by `simp`
  cases' n with n;
  · simp
  -- n ≥ 1, the coefficients is a sum to n+2, so use `sum_range_succ` to write as
  -- last term plus sum to n+1
  rw [coeff_succ_X_mul, coeff_rescale, coeff_exp, PowerSeries.coeff_mul,
    Nat.sum_antidiagonal_eq_sum_range_succ_mk, sum_range_succ]
  -- last term is zero so kill with `add_zero`
  simp only [RingHom.map_sub, tsub_self, constantCoeff_one, constantCoeff_exp,
    coeff_zero_eq_constantCoeff, mul_zero, sub_self, add_zero]
  -- Let's multiply both sides by (n+1)! (OK because it's a unit)
  have hnp1 : IsUnit ((n + 1)! : ℚ) := IsUnit.mk0 _ (mod_cast factorial_ne_zero (n + 1))
  rw [← (hnp1.map (algebraMap ℚ A)).mul_right_inj]
  -- do trivial rearrangements to make RHS (n+1)*t^n
  rw [mul_left_comm, ← RingHom.map_mul]
  change _ = t ^ n * algebraMap ℚ A (((n + 1) * n ! : ℕ) * (1 / n !))
  rw [cast_mul, mul_assoc,
    mul_one_div_cancel (show (n ! : ℚ) ≠ 0 from cast_ne_zero.2 (factorial_ne_zero n)), mul_one,
    mul_comm (t ^ n), ← aeval_monomial, cast_add, cast_one]
  -- But this is the RHS of `Polynomial.sum_bernoulli`
  rw [← sum_bernoulli, Finset.mul_sum, AlgHom.map_sum]
  -- and now we have to prove a sum is a sum, but all the terms are equal.
  apply Finset.sum_congr rfl
  -- The rest is just trivialities, hampered by the fact that we're coercing
  -- factorials and binomial coefficients between ℕ and ℚ and A.
  intro i hi
  -- deal with coefficients of e^X-1
  simp only [Nat.cast_choose ℚ (mem_range_le hi), coeff_mk, if_neg (mem_range_sub_ne_zero hi),
    one_div, AlgHom.map_smul, PowerSeries.coeff_one, coeff_exp, sub_zero, LinearMap.map_sub,
    Algebra.smul_mul_assoc, Algebra.smul_def, mul_right_comm _ ((aeval t) _), ← mul_assoc, ←
    RingHom.map_mul, succ_eq_add_one, ← Polynomial.C_eq_algebraMap, Polynomial.aeval_mul,
    Polynomial.aeval_C]
  -- finally cancel the Bernoulli polynomial and the algebra_map
  field_simp
#align polynomial.bernoulli_generating_function Polynomial.bernoulli_generating_function

end Polynomial<|MERGE_RESOLUTION|>--- conflicted
+++ resolved
@@ -80,12 +80,7 @@
   have : ∑ x : ℕ in range n, _root_.bernoulli x * n.choose x * 0 ^ (n - x) = 0 := by
     apply sum_eq_zero fun x hx => _
     intros x hx
-<<<<<<< HEAD
-    have h : x < n := mem_range.1 hx
-    simp [tsub_eq_zero_iff_le, h]
-=======
     simp [tsub_eq_zero_iff_le, mem_range.1 hx]
->>>>>>> 971a0d73
   simp [this]
 #align polynomial.bernoulli_eval_zero Polynomial.bernoulli_eval_zero
 

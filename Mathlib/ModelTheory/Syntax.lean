/-
Copyright (c) 2021 Aaron Anderson, Jesse Michael Han, Floris van Doorn. All rights reserved.
Released under Apache 2.0 license as described in the file LICENSE.
Authors: Aaron Anderson, Jesse Michael Han, Floris van Doorn
-/
import Mathlib.Data.Set.Prod
import Mathlib.Logic.Equiv.Fin.Basic
import Mathlib.ModelTheory.LanguageMap
import Mathlib.Algebra.Order.Group.Nat

/-!
# Basics on First-Order Syntax

This file defines first-order terms, formulas, sentences, and theories in a style inspired by the
[Flypitch project](https://flypitch.github.io/).

## Main Definitions

- A `FirstOrder.Language.Term` is defined so that `L.Term α` is the type of `L`-terms with free
  variables indexed by `α`.
- A `FirstOrder.Language.Formula` is defined so that `L.Formula α` is the type of `L`-formulas with
  free variables indexed by `α`.
- A `FirstOrder.Language.Sentence` is a formula with no free variables.
- A `FirstOrder.Language.Theory` is a set of sentences.
- The variables of terms and formulas can be relabelled with `FirstOrder.Language.Term.relabel`,
  `FirstOrder.Language.BoundedFormula.relabel`, and `FirstOrder.Language.Formula.relabel`.
- Given an operation on terms and an operation on relations,
  `FirstOrder.Language.BoundedFormula.mapTermRel` gives an operation on formulas.
- `FirstOrder.Language.BoundedFormula.castLE` adds more `Fin`-indexed variables.
- `FirstOrder.Language.BoundedFormula.liftAt` raises the indexes of the `Fin`-indexed variables
  above a particular index.
- `FirstOrder.Language.Term.subst` and `FirstOrder.Language.BoundedFormula.subst` substitute
  variables with given terms.
- `FirstOrder.Language.Term.substFunc` instead substitutes function definitions with given terms.
- Language maps can act on syntactic objects with functions such as
  `FirstOrder.Language.LHom.onFormula`.
- `FirstOrder.Language.Term.constantsVarsEquiv` and
  `FirstOrder.Language.BoundedFormula.constantsVarsEquiv` switch terms and formulas between having
  constants in the language and having extra variables indexed by the same type.

## Implementation Notes

- Formulas use a modified version of de Bruijn variables. Specifically, a `L.BoundedFormula α n`
  is a formula with some variables indexed by a type `α`, which cannot be quantified over, and some
  indexed by `Fin n`, which can. For any `φ : L.BoundedFormula α (n + 1)`, we define the formula
  `∀' φ : L.BoundedFormula α n` by universally quantifying over the variable indexed by
  `n : Fin (n + 1)`.

## References

For the Flypitch project:
- [J. Han, F. van Doorn, *A formal proof of the independence of the continuum hypothesis*]
  [flypitch_cpp]
- [J. Han, F. van Doorn, *A formalization of forcing and the unprovability of
  the continuum hypothesis*][flypitch_itp]
-/


universe u v w u' v'

namespace FirstOrder

namespace Language

variable (L : Language.{u, v}) {L' : Language}
variable {M : Type w} {α : Type u'} {β : Type v'} {γ : Type*}

open FirstOrder

open Structure Fin

/-- A term on `α` is either a variable indexed by an element of `α`
  or a function symbol applied to simpler terms. -/
inductive Term (α : Type u') : Type max u u'
  | var : α → Term α
  | func : ∀ {l : ℕ} (_f : L.Functions l) (_ts : Fin l → Term α), Term α
export Term (var func)

variable {L}

namespace Term

instance instDecidableEq [DecidableEq α] [∀ n, DecidableEq (L.Functions n)] : DecidableEq (L.Term α)
  | .var a, .var b => decidable_of_iff (a = b) <| by simp
  | @Term.func _ _ m f xs, @Term.func _ _ n g ys =>
      if h : m = n then
        letI : DecidableEq (L.Term α) := instDecidableEq
        decidable_of_iff (f = h ▸ g ∧ ∀ i : Fin m, xs i = ys (Fin.cast h i)) <| by
          subst h
          simp [funext_iff]
      else
        .isFalse <| by simp [h]
  | .var _, .func _ _ | .func _ _, .var _ => .isFalse <| by simp

open Finset

/-- The `Finset` of variables used in a given term. -/
@[simp]
def varFinset [DecidableEq α] : L.Term α → Finset α
  | var i => {i}
  | func _f ts => univ.biUnion fun i => (ts i).varFinset

/-- The `Finset` of variables from the left side of a sum used in a given term. -/
@[simp]
def varFinsetLeft [DecidableEq α] : L.Term (α ⊕ β) → Finset α
  | var (Sum.inl i) => {i}
  | var (Sum.inr _i) => ∅
  | func _f ts => univ.biUnion fun i => (ts i).varFinsetLeft

/-- Relabels a term's variables along a particular function. -/
@[simp]
def relabel (g : α → β) : L.Term α → L.Term β
  | var i => var (g i)
  | func f ts => func f fun {i} => (ts i).relabel g

theorem relabel_id (t : L.Term α) : t.relabel id = t := by
  induction t with
  | var => rfl
  | func _ _ ih => simp [ih]

@[simp]
theorem relabel_id_eq_id : (Term.relabel id : L.Term α → L.Term α) = id :=
  funext relabel_id

@[simp]
theorem relabel_relabel (f : α → β) (g : β → γ) (t : L.Term α) :
    (t.relabel f).relabel g = t.relabel (g ∘ f) := by
  induction t with
  | var => rfl
  | func _ _ ih => simp [ih]

@[simp]
theorem relabel_comp_relabel (f : α → β) (g : β → γ) :
    (Term.relabel g ∘ Term.relabel f : L.Term α → L.Term γ) = Term.relabel (g ∘ f) :=
  funext (relabel_relabel f g)

/-- Relabels a term's variables along a bijection. -/
@[simps]
def relabelEquiv (g : α ≃ β) : L.Term α ≃ L.Term β :=
  ⟨relabel g, relabel g.symm, fun t => by simp, fun t => by simp⟩

/-- Restricts a term to use only a set of the given variables. -/
def restrictVar [DecidableEq α] : ∀ (t : L.Term α) (_f : t.varFinset → β), L.Term β
  | var a, f => var (f ⟨a, mem_singleton_self a⟩)
  | func F ts, f =>
    func F fun i => (ts i).restrictVar (f ∘ Set.inclusion
      (subset_biUnion_of_mem (fun i => varFinset (ts i)) (mem_univ i)))

/-- Restricts a term to use only a set of the given variables on the left side of a sum. -/
def restrictVarLeft [DecidableEq α] {γ : Type*} :
    ∀ (t : L.Term (α ⊕ γ)) (_f : t.varFinsetLeft → β), L.Term (β ⊕ γ)
  | var (Sum.inl a), f => var (Sum.inl (f ⟨a, mem_singleton_self a⟩))
  | var (Sum.inr a), _f => var (Sum.inr a)
  | func F ts, f =>
    func F fun i =>
      (ts i).restrictVarLeft (f ∘ Set.inclusion (subset_biUnion_of_mem
        (fun i => varFinsetLeft (ts i)) (mem_univ i)))

end Term

/-- The representation of a constant symbol as a term. -/
def Constants.term (c : L.Constants) : L.Term α :=
  func c default

/-- Applies a unary function to a term. -/
def Functions.apply₁ (f : L.Functions 1) (t : L.Term α) : L.Term α :=
  func f ![t]

/-- Applies a binary function to two terms. -/
def Functions.apply₂ (f : L.Functions 2) (t₁ t₂ : L.Term α) : L.Term α :=
  func f ![t₁, t₂]

/-- The representation of a function symbol as a term, on fresh variables indexed by Fin. -/
def Functions.term {n : ℕ} (f : L.Functions n) : L.Term (Fin n) :=
  func f Term.var

namespace Term

/-- Sends a term with constants to a term with extra variables. -/
@[simp]
def constantsToVars : L[[γ]].Term α → L.Term (γ ⊕ α)
  | var a => var (Sum.inr a)
  | @func _ _ 0 f ts =>
    Sum.casesOn f (fun f => func f fun i => (ts i).constantsToVars) fun c => var (Sum.inl c)
  | @func _ _ (_n + 1) f ts =>
    Sum.casesOn f (fun f => func f fun i => (ts i).constantsToVars) fun c => isEmptyElim c

/-- Sends a term with extra variables to a term with constants. -/
@[simp]
def varsToConstants : L.Term (γ ⊕ α) → L[[γ]].Term α
  | var (Sum.inr a) => var a
  | var (Sum.inl c) => Constants.term (Sum.inr c)
  | func f ts => func (Sum.inl f) fun i => (ts i).varsToConstants

/-- A bijection between terms with constants and terms with extra variables. -/
@[simps]
def constantsVarsEquiv : L[[γ]].Term α ≃ L.Term (γ ⊕ α) :=
  ⟨constantsToVars, varsToConstants, by
    intro t
    induction t with
    | var => rfl
    | @func n f _ ih =>
      cases n
      · cases f
        · simp [constantsToVars, varsToConstants, ih]
        · simp [constantsToVars, varsToConstants, Constants.term, eq_iff_true_of_subsingleton]
      · obtain - | f := f
        · simp [constantsToVars, varsToConstants, ih]
        · exact isEmptyElim f, by
    intro t
    induction t with
    | var x => cases x <;> rfl
    | @func n f _ ih => cases n <;> · simp [varsToConstants, constantsToVars, ih]⟩

/-- A bijection between terms with constants and terms with extra variables. -/
def constantsVarsEquivLeft : L[[γ]].Term (α ⊕ β) ≃ L.Term ((γ ⊕ α) ⊕ β) :=
  constantsVarsEquiv.trans (relabelEquiv (Equiv.sumAssoc _ _ _)).symm

@[simp]
theorem constantsVarsEquivLeft_apply (t : L[[γ]].Term (α ⊕ β)) :
    constantsVarsEquivLeft t = (constantsToVars t).relabel (Equiv.sumAssoc _ _ _).symm :=
  rfl

@[simp]
theorem constantsVarsEquivLeft_symm_apply (t : L.Term ((γ ⊕ α) ⊕ β)) :
    constantsVarsEquivLeft.symm t = varsToConstants (t.relabel (Equiv.sumAssoc _ _ _)) :=
  rfl

instance inhabitedOfVar [Inhabited α] : Inhabited (L.Term α) :=
  ⟨var default⟩

instance inhabitedOfConstant [Inhabited L.Constants] : Inhabited (L.Term α) :=
  ⟨(default : L.Constants).term⟩

/-- Raises all of the `Fin`-indexed variables of a term greater than or equal to `m` by `n'`. -/
def liftAt {n : ℕ} (n' m : ℕ) : L.Term (α ⊕ (Fin n)) → L.Term (α ⊕ (Fin (n + n'))) :=
  relabel (Sum.map id fun i => if ↑i < m then Fin.castAdd n' i else Fin.addNat i n')

/-- Substitutes the variables in a given term with terms. -/
@[simp]
def subst : L.Term α → (α → L.Term β) → L.Term β
  | var a, tf => tf a
  | func f ts, tf => func f fun i => (ts i).subst tf

/-- Substitutes the functions in a given term with expressions. -/
@[simp]
def substFunc : L.Term α → (∀ {n : ℕ}, L.Functions n → L'.Term (Fin n)) → L'.Term α
  | var a, _ => var a
  | func f ts, tf => (tf f).subst fun i ↦ (ts i).substFunc tf

@[simp]
theorem substFunc_term (t : L.Term α) : t.substFunc Functions.term = t := by
  induction t
  · rfl
  · simp only [substFunc, Functions.term, subst, ‹∀_, _›]

end Term

/-- `&n` is notation for the `n`-th free variable of a bounded formula. -/
scoped[FirstOrder] prefix:arg "&" => FirstOrder.Language.Term.var ∘ Sum.inr

namespace LHom

open Term

/-- Maps a term's symbols along a language map. -/
@[simp]
def onTerm (φ : L →ᴸ L') : L.Term α → L'.Term α
  | var i => var i
  | func f ts => func (φ.onFunction f) fun i => onTerm φ (ts i)

@[simp]
theorem id_onTerm : ((LHom.id L).onTerm : L.Term α → L.Term α) = id := by
  ext t
  induction t with
  | var => rfl
  | func _ _ ih => simp_rw [onTerm, ih]; rfl

@[simp]
theorem comp_onTerm {L'' : Language} (φ : L' →ᴸ L'') (ψ : L →ᴸ L') :
    ((φ.comp ψ).onTerm : L.Term α → L''.Term α) = φ.onTerm ∘ ψ.onTerm := by
  ext t
  induction t with
  | var => rfl
  | func _ _ ih => simp_rw [onTerm, ih]; rfl

end LHom

/-- Maps a term's symbols along a language equivalence. -/
@[simps]
def LEquiv.onTerm (φ : L ≃ᴸ L') : L.Term α ≃ L'.Term α where
  toFun := φ.toLHom.onTerm
  invFun := φ.invLHom.onTerm
  left_inv := by
    rw [Function.leftInverse_iff_comp, ← LHom.comp_onTerm, φ.left_inv, LHom.id_onTerm]
  right_inv := by
    rw [Function.rightInverse_iff_comp, ← LHom.comp_onTerm, φ.right_inv, LHom.id_onTerm]

/-- Maps a term's symbols along a language equivalence. Deprecated in favor of `LEquiv.onTerm`. -/
@[deprecated LEquiv.onTerm (since := "2025-03-31")] alias Lequiv.onTerm := LEquiv.onTerm

variable (L) (α)

/-- `BoundedFormula α n` is the type of formulas with free variables indexed by `α` and up to `n`
  additional free variables. -/
inductive BoundedFormula : ℕ → Type max u v u'
  | falsum {n} : BoundedFormula n
  | equal {n} (t₁ t₂ : L.Term (α ⊕ (Fin n))) : BoundedFormula n
  | rel {n l : ℕ} (R : L.Relations l) (ts : Fin l → L.Term (α ⊕ (Fin n))) : BoundedFormula n
  /-- The implication between two bounded formulas -/
  | imp {n} (f₁ f₂ : BoundedFormula n) : BoundedFormula n
  /-- The universal quantifier over bounded formulas -/
  | all {n} (f : BoundedFormula (n + 1)) : BoundedFormula n

/-- `Formula α` is the type of formulas with all free variables indexed by `α`. -/
abbrev Formula :=
  L.BoundedFormula α 0

/-- A sentence is a formula with no free variables. -/
abbrev Sentence :=
  L.Formula Empty

/-- A theory is a set of sentences. -/
abbrev Theory :=
  Set L.Sentence

variable {L} {α} {n : ℕ}

/-- Applies a relation to terms as a bounded formula. -/
def Relations.boundedFormula {l : ℕ} (R : L.Relations n) (ts : Fin n → L.Term (α ⊕ (Fin l))) :
    L.BoundedFormula α l :=
  BoundedFormula.rel R ts

/-- Applies a unary relation to a term as a bounded formula. -/
def Relations.boundedFormula₁ (r : L.Relations 1) (t : L.Term (α ⊕ (Fin n))) :
    L.BoundedFormula α n :=
  r.boundedFormula ![t]

/-- Applies a binary relation to two terms as a bounded formula. -/
def Relations.boundedFormula₂ (r : L.Relations 2) (t₁ t₂ : L.Term (α ⊕ (Fin n))) :
    L.BoundedFormula α n :=
  r.boundedFormula ![t₁, t₂]

/-- The equality of two terms as a bounded formula. -/
def Term.bdEqual (t₁ t₂ : L.Term (α ⊕ (Fin n))) : L.BoundedFormula α n :=
  BoundedFormula.equal t₁ t₂

/-- Applies a relation to terms as a bounded formula. -/
def Relations.formula (R : L.Relations n) (ts : Fin n → L.Term α) : L.Formula α :=
  R.boundedFormula fun i => (ts i).relabel Sum.inl

/-- Applies a unary relation to a term as a formula. -/
def Relations.formula₁ (r : L.Relations 1) (t : L.Term α) : L.Formula α :=
  r.formula ![t]

/-- Applies a binary relation to two terms as a formula. -/
def Relations.formula₂ (r : L.Relations 2) (t₁ t₂ : L.Term α) : L.Formula α :=
  r.formula ![t₁, t₂]

/-- The equality of two terms as a first-order formula. -/
def Term.equal (t₁ t₂ : L.Term α) : L.Formula α :=
  (t₁.relabel Sum.inl).bdEqual (t₂.relabel Sum.inl)

namespace BoundedFormula

instance : Inhabited (L.BoundedFormula α n) :=
  ⟨falsum⟩

instance : Bot (L.BoundedFormula α n) :=
  ⟨falsum⟩

/-- The negation of a bounded formula is also a bounded formula. -/
@[match_pattern]
protected def not (φ : L.BoundedFormula α n) : L.BoundedFormula α n :=
  φ.imp ⊥

/-- Puts an `∃` quantifier on a bounded formula. -/
@[match_pattern]
protected def ex (φ : L.BoundedFormula α (n + 1)) : L.BoundedFormula α n :=
  φ.not.all.not

instance : Top (L.BoundedFormula α n) :=
  ⟨BoundedFormula.not ⊥⟩

instance : Min (L.BoundedFormula α n) :=
  ⟨fun f g => (f.imp g.not).not⟩

instance : Max (L.BoundedFormula α n) :=
  ⟨fun f g => f.not.imp g⟩

/-- The biimplication between two bounded formulas. -/
protected def iff (φ ψ : L.BoundedFormula α n) :=
  φ.imp ψ ⊓ ψ.imp φ

open Finset

/-- The `Finset` of variables used in a given formula. -/
@[simp]
def freeVarFinset [DecidableEq α] : ∀ {n}, L.BoundedFormula α n → Finset α
  | _n, falsum => ∅
  | _n, equal t₁ t₂ => t₁.varFinsetLeft ∪ t₂.varFinsetLeft
  | _n, rel _R ts => univ.biUnion fun i => (ts i).varFinsetLeft
  | _n, imp f₁ f₂ => f₁.freeVarFinset ∪ f₂.freeVarFinset
  | _n, all f => f.freeVarFinset

/-- Casts `L.BoundedFormula α m` as `L.BoundedFormula α n`, where `m ≤ n`. -/
@[simp]
def castLE : ∀ {m n : ℕ} (_h : m ≤ n), L.BoundedFormula α m → L.BoundedFormula α n
  | _m, _n, _h, falsum => falsum
  | _m, _n, h, equal t₁ t₂ =>
    equal (t₁.relabel (Sum.map id (Fin.castLE h))) (t₂.relabel (Sum.map id (Fin.castLE h)))
  | _m, _n, h, rel R ts => rel R (Term.relabel (Sum.map id (Fin.castLE h)) ∘ ts)
  | _m, _n, h, imp f₁ f₂ => (f₁.castLE h).imp (f₂.castLE h)
  | _m, _n, h, all f => (f.castLE (add_le_add_right h 1)).all

@[simp]
theorem castLE_rfl {n} (h : n ≤ n) (φ : L.BoundedFormula α n) : φ.castLE h = φ := by
  induction φ with
  | falsum => rfl
  | equal => simp [Fin.castLE_of_eq]
  | rel => simp [Fin.castLE_of_eq]
  | imp _ _ ih1 ih2 => simp [Fin.castLE_of_eq, ih1, ih2]
  | all _ ih3 => simp [Fin.castLE_of_eq, ih3]

@[simp]
theorem castLE_castLE {k m n} (km : k ≤ m) (mn : m ≤ n) (φ : L.BoundedFormula α k) :
    (φ.castLE km).castLE mn = φ.castLE (km.trans mn) := by
  revert m n
  induction φ with
  | falsum => intros; rfl
  | equal => simp
  | rel =>
    intros
    simp only [castLE, eq_self_iff_true, heq_iff_eq]
    rw [← Function.comp_assoc, Term.relabel_comp_relabel]
    simp
  | imp _ _ ih1 ih2 => simp [ih1, ih2]
  | all _ ih3 => intros; simp only [castLE, ih3]

@[simp]
theorem castLE_comp_castLE {k m n} (km : k ≤ m) (mn : m ≤ n) :
    (BoundedFormula.castLE mn ∘ BoundedFormula.castLE km :
        L.BoundedFormula α k → L.BoundedFormula α n) =
      BoundedFormula.castLE (km.trans mn) :=
  funext (castLE_castLE km mn)

/-- Restricts a bounded formula to only use a particular set of free variables. -/
def restrictFreeVar [DecidableEq α] :
    ∀ {n : ℕ} (φ : L.BoundedFormula α n) (_f : φ.freeVarFinset → β), L.BoundedFormula β n
  | _n, falsum, _f => falsum
  | _n, equal t₁ t₂, f =>
    equal (t₁.restrictVarLeft (f ∘ Set.inclusion subset_union_left))
      (t₂.restrictVarLeft (f ∘ Set.inclusion subset_union_right))
  | _n, rel R ts, f =>
    rel R fun i => (ts i).restrictVarLeft (f ∘ Set.inclusion
      (subset_biUnion_of_mem (fun i => Term.varFinsetLeft (ts i)) (mem_univ i)))
  | _n, imp φ₁ φ₂, f =>
    (φ₁.restrictFreeVar (f ∘ Set.inclusion subset_union_left)).imp
      (φ₂.restrictFreeVar (f ∘ Set.inclusion subset_union_right))
  | _n, all φ, f => (φ.restrictFreeVar f).all

/-- Places universal quantifiers on all extra variables of a bounded formula. -/
def alls : ∀ {n}, L.BoundedFormula α n → L.Formula α
  | 0, φ => φ
  | _n + 1, φ => φ.all.alls

/-- Places existential quantifiers on all extra variables of a bounded formula. -/
def exs : ∀ {n}, L.BoundedFormula α n → L.Formula α
  | 0, φ => φ
  | _n + 1, φ => φ.ex.exs

/-- Maps bounded formulas along a map of terms and a map of relations. -/
def mapTermRel {g : ℕ → ℕ} (ft : ∀ n, L.Term (α ⊕ (Fin n)) → L'.Term (β ⊕ (Fin (g n))))
    (fr : ∀ n, L.Relations n → L'.Relations n)
    (h : ∀ n, L'.BoundedFormula β (g (n + 1)) → L'.BoundedFormula β (g n + 1)) :
    ∀ {n}, L.BoundedFormula α n → L'.BoundedFormula β (g n)
  | _n, falsum => falsum
  | _n, equal t₁ t₂ => equal (ft _ t₁) (ft _ t₂)
  | _n, rel R ts => rel (fr _ R) fun i => ft _ (ts i)
  | _n, imp φ₁ φ₂ => (φ₁.mapTermRel ft fr h).imp (φ₂.mapTermRel ft fr h)
  | n, all φ => (h n (φ.mapTermRel ft fr h)).all

/-- Raises all of the `Fin`-indexed variables of a formula greater than or equal to `m` by `n'`. -/
def liftAt : ∀ {n : ℕ} (n' _m : ℕ), L.BoundedFormula α n → L.BoundedFormula α (n + n') :=
  fun {_} n' m φ =>
  φ.mapTermRel (fun _ t => t.liftAt n' m) (fun _ => id) fun _ =>
    castLE (by rw [add_assoc, add_comm 1, add_assoc])

@[simp]
theorem mapTermRel_mapTermRel {L'' : Language}
    (ft : ∀ n, L.Term (α ⊕ (Fin n)) → L'.Term (β ⊕ (Fin n)))
    (fr : ∀ n, L.Relations n → L'.Relations n)
    (ft' : ∀ n, L'.Term (β ⊕ Fin n) → L''.Term (γ ⊕ (Fin n)))
    (fr' : ∀ n, L'.Relations n → L''.Relations n) {n} (φ : L.BoundedFormula α n) :
    ((φ.mapTermRel ft fr fun _ => id).mapTermRel ft' fr' fun _ => id) =
      φ.mapTermRel (fun _ => ft' _ ∘ ft _) (fun _ => fr' _ ∘ fr _) fun _ => id := by
  induction φ with
  | falsum => rfl
  | equal => simp [mapTermRel]
  | rel => simp [mapTermRel]
  | imp _ _ ih1 ih2 => simp [mapTermRel, ih1, ih2]
  | all _ ih3 => simp [mapTermRel, ih3]

@[simp]
theorem mapTermRel_id_id_id {n} (φ : L.BoundedFormula α n) :
    (φ.mapTermRel (fun _ => id) (fun _ => id) fun _ => id) = φ := by
  induction φ with
  | falsum => rfl
  | equal => simp [mapTermRel]
  | rel => simp [mapTermRel]
  | imp _ _ ih1 ih2 => simp [mapTermRel, ih1, ih2]
  | all _ ih3 => simp [mapTermRel, ih3]

/-- An equivalence of bounded formulas given by an equivalence of terms and an equivalence of
relations. -/
@[simps]
def mapTermRelEquiv (ft : ∀ n, L.Term (α ⊕ (Fin n)) ≃ L'.Term (β ⊕ (Fin n)))
    (fr : ∀ n, L.Relations n ≃ L'.Relations n) {n} : L.BoundedFormula α n ≃ L'.BoundedFormula β n :=
  ⟨mapTermRel (fun n => ft n) (fun n => fr n) fun _ => id,
    mapTermRel (fun n => (ft n).symm) (fun n => (fr n).symm) fun _ => id, fun φ => by simp, fun φ =>
    by simp⟩

/-- A function to help relabel the variables in bounded formulas. -/
def relabelAux (g : α → β ⊕ (Fin n)) (k : ℕ) : α ⊕ (Fin k) → β ⊕ (Fin (n + k)) :=
  Sum.map id finSumFinEquiv ∘ Equiv.sumAssoc _ _ _ ∘ Sum.map g id

@[simp]
theorem sumElim_comp_relabelAux {m : ℕ} {g : α → β ⊕ (Fin n)} {v : β → M}
    {xs : Fin (n + m) → M} : Sum.elim v xs ∘ relabelAux g m =
    Sum.elim (Sum.elim v (xs ∘ castAdd m) ∘ g) (xs ∘ natAdd n) := by
  ext x
  rcases x with x | x
  · simp only [BoundedFormula.relabelAux, Function.comp_apply, Sum.map_inl, Sum.elim_inl]
    rcases g x with l | r <;> simp
  · simp [BoundedFormula.relabelAux]

@[deprecated (since := "2025-02-21")] alias sum_elim_comp_relabelAux := sumElim_comp_relabelAux

@[simp]
theorem relabelAux_sumInl (k : ℕ) :
    relabelAux (Sum.inl : α → α ⊕ (Fin n)) k = Sum.map id (natAdd n) := by
  ext x
  cases x <;> · simp [relabelAux]

@[deprecated (since := "2025-02-21")] alias relabelAux_sum_inl := relabelAux_sumInl

/-- Relabels a bounded formula's variables along a particular function. -/
def relabel (g : α → β ⊕ (Fin n)) {k} (φ : L.BoundedFormula α k) : L.BoundedFormula β (n + k) :=
  φ.mapTermRel (fun _ t => t.relabel (relabelAux g _)) (fun _ => id) fun _ =>
    castLE (ge_of_eq (add_assoc _ _ _))

/-- Relabels a bounded formula's free variables along a bijection. -/
def relabelEquiv (g : α ≃ β) {k} : L.BoundedFormula α k ≃ L.BoundedFormula β k :=
  mapTermRelEquiv (fun _n => Term.relabelEquiv (g.sumCongr (_root_.Equiv.refl _)))
    fun _n => _root_.Equiv.refl _

@[simp]
theorem relabel_falsum (g : α → β ⊕ (Fin n)) {k} :
    (falsum : L.BoundedFormula α k).relabel g = falsum :=
  rfl

@[simp]
theorem relabel_bot (g : α → β ⊕ (Fin n)) {k} : (⊥ : L.BoundedFormula α k).relabel g = ⊥ :=
  rfl

@[simp]
theorem relabel_imp (g : α → β ⊕ (Fin n)) {k} (φ ψ : L.BoundedFormula α k) :
    (φ.imp ψ).relabel g = (φ.relabel g).imp (ψ.relabel g) :=
  rfl

@[simp]
theorem relabel_not (g : α → β ⊕ (Fin n)) {k} (φ : L.BoundedFormula α k) :
    φ.not.relabel g = (φ.relabel g).not := by simp [BoundedFormula.not]

@[simp]
theorem relabel_all (g : α → β ⊕ (Fin n)) {k} (φ : L.BoundedFormula α (k + 1)) :
    φ.all.relabel g = (φ.relabel g).all := by
  rw [relabel, mapTermRel, relabel]
  simp

@[simp]
theorem relabel_ex (g : α → β ⊕ (Fin n)) {k} (φ : L.BoundedFormula α (k + 1)) :
    φ.ex.relabel g = (φ.relabel g).ex := by simp [BoundedFormula.ex]

@[simp]
theorem relabel_sumInl (φ : L.BoundedFormula α n) :
    (φ.relabel Sum.inl : L.BoundedFormula α (0 + n)) = φ.castLE (ge_of_eq (zero_add n)) := by
  simp only [relabel, relabelAux_sumInl]
  induction φ with
  | falsum => rfl
  | equal => simp [Fin.natAdd_zero, castLE_of_eq, mapTermRel]
  | rel => simp [Fin.natAdd_zero, castLE_of_eq, mapTermRel]; rfl
  | imp _ _ ih1 ih2 => simp_all [mapTermRel]
  | all _ ih3 => simp_all [mapTermRel]

@[deprecated (since := "2025-02-21")] alias relabel_sum_inl := relabel_sumInl

/-- Substitutes the variables in a given formula with terms. -/
def subst {n : ℕ} (φ : L.BoundedFormula α n) (f : α → L.Term β) : L.BoundedFormula β n :=
  φ.mapTermRel (fun _ t => t.subst (Sum.elim (Term.relabel Sum.inl ∘ f) (var ∘ Sum.inr)))
    (fun _ => id) fun _ => id

/-- A bijection sending formulas with constants to formulas with extra variables. -/
def constantsVarsEquiv : L[[γ]].BoundedFormula α n ≃ L.BoundedFormula (γ ⊕ α) n :=
  mapTermRelEquiv (fun _ => Term.constantsVarsEquivLeft) fun _ => Equiv.sumEmpty _ _

/-- Turns the extra variables of a bounded formula into free variables. -/
@[simp]
def toFormula : ∀ {n : ℕ}, L.BoundedFormula α n → L.Formula (α ⊕ (Fin n))
  | _n, falsum => falsum
  | _n, equal t₁ t₂ => t₁.equal t₂
  | _n, rel R ts => R.formula ts
  | _n, imp φ₁ φ₂ => φ₁.toFormula.imp φ₂.toFormula
  | _n, all φ =>
    (φ.toFormula.relabel
        (Sum.elim (Sum.inl ∘ Sum.inl) (Sum.map Sum.inr id ∘ finSumFinEquiv.symm))).all

/-- Take the disjunction of a finite set of formulas -/
noncomputable def iSup [Finite β] (f : β → L.BoundedFormula α n) : L.BoundedFormula α n :=
  let _ := Fintype.ofFinite β
  ((Finset.univ : Finset β).toList.map f).foldr (· ⊔ ·) ⊥

/-- Take the conjunction of a finite set of formulas -/
noncomputable def iInf [Finite β] (f : β → L.BoundedFormula α n) : L.BoundedFormula α n :=
  let _ := Fintype.ofFinite β
  ((Finset.univ : Finset β).toList.map f).foldr (· ⊓ ·) ⊤

end BoundedFormula

namespace LHom

open BoundedFormula

/-- Maps a bounded formula's symbols along a language map. -/
@[simp]
def onBoundedFormula (g : L →ᴸ L') : ∀ {k : ℕ}, L.BoundedFormula α k → L'.BoundedFormula α k
  | _k, falsum => falsum
  | _k, equal t₁ t₂ => (g.onTerm t₁).bdEqual (g.onTerm t₂)
  | _k, rel R ts => (g.onRelation R).boundedFormula (g.onTerm ∘ ts)
  | _k, imp f₁ f₂ => (onBoundedFormula g f₁).imp (onBoundedFormula g f₂)
  | _k, all f => (onBoundedFormula g f).all

@[simp]
theorem id_onBoundedFormula :
    ((LHom.id L).onBoundedFormula : L.BoundedFormula α n → L.BoundedFormula α n) = id := by
  ext f
  induction f with
  | falsum => rfl
  | equal => rw [onBoundedFormula, LHom.id_onTerm, id, id, id, Term.bdEqual]
  | rel => rw [onBoundedFormula, LHom.id_onTerm]; rfl
  | imp _ _ ih1 ih2 => rw [onBoundedFormula, ih1, ih2, id, id, id]
  | all _ ih3 => rw [onBoundedFormula, ih3, id, id]

@[simp]
theorem comp_onBoundedFormula {L'' : Language} (φ : L' →ᴸ L'') (ψ : L →ᴸ L') :
    ((φ.comp ψ).onBoundedFormula : L.BoundedFormula α n → L''.BoundedFormula α n) =
      φ.onBoundedFormula ∘ ψ.onBoundedFormula := by
  ext f
  induction f with
  | falsum => rfl
  | equal => simp [Term.bdEqual]
  | rel => simp only [onBoundedFormula, comp_onRelation, comp_onTerm, Function.comp_apply]; rfl
  | imp _ _ ih1 ih2 =>
    simp only [onBoundedFormula, Function.comp_apply, ih1, ih2, eq_self_iff_true, and_self_iff]
  | all _ ih3 => simp only [ih3, onBoundedFormula, Function.comp_apply]

/-- Maps a formula's symbols along a language map. -/
def onFormula (g : L →ᴸ L') : L.Formula α → L'.Formula α :=
  g.onBoundedFormula

/-- Maps a sentence's symbols along a language map. -/
def onSentence (g : L →ᴸ L') : L.Sentence → L'.Sentence :=
  g.onFormula

/-- Maps a theory's symbols along a language map. -/
def onTheory (g : L →ᴸ L') (T : L.Theory) : L'.Theory :=
  g.onSentence '' T

@[simp]
theorem mem_onTheory {g : L →ᴸ L'} {T : L.Theory} {φ : L'.Sentence} :
    φ ∈ g.onTheory T ↔ ∃ φ₀, φ₀ ∈ T ∧ g.onSentence φ₀ = φ :=
  Set.mem_image _ _ _

end LHom

namespace LEquiv

/-- Maps a bounded formula's symbols along a language equivalence. -/
@[simps]
def onBoundedFormula (φ : L ≃ᴸ L') : L.BoundedFormula α n ≃ L'.BoundedFormula α n where
  toFun := φ.toLHom.onBoundedFormula
  invFun := φ.invLHom.onBoundedFormula
  left_inv := by
    rw [Function.leftInverse_iff_comp, ← LHom.comp_onBoundedFormula, φ.left_inv,
      LHom.id_onBoundedFormula]
  right_inv := by
    rw [Function.rightInverse_iff_comp, ← LHom.comp_onBoundedFormula, φ.right_inv,
      LHom.id_onBoundedFormula]

theorem onBoundedFormula_symm (φ : L ≃ᴸ L') :
    (φ.onBoundedFormula.symm : L'.BoundedFormula α n ≃ L.BoundedFormula α n) =
      φ.symm.onBoundedFormula :=
  rfl

/-- Maps a formula's symbols along a language equivalence. -/
def onFormula (φ : L ≃ᴸ L') : L.Formula α ≃ L'.Formula α :=
  φ.onBoundedFormula

@[simp]
theorem onFormula_apply (φ : L ≃ᴸ L') :
    (φ.onFormula : L.Formula α → L'.Formula α) = φ.toLHom.onFormula :=
  rfl

@[simp]
theorem onFormula_symm (φ : L ≃ᴸ L') :
    (φ.onFormula.symm : L'.Formula α ≃ L.Formula α) = φ.symm.onFormula :=
  rfl

/-- Maps a sentence's symbols along a language equivalence. -/
@[simps!]
def onSentence (φ : L ≃ᴸ L') : L.Sentence ≃ L'.Sentence :=
  φ.onFormula

end LEquiv

@[inherit_doc] scoped[FirstOrder] infixl:88 " =' " => FirstOrder.Language.Term.bdEqual
-- input \~- or \simeq

@[inherit_doc] scoped[FirstOrder] infixr:62 " ⟹ " => FirstOrder.Language.BoundedFormula.imp
-- input \==>

@[inherit_doc] scoped[FirstOrder] prefix:110 "∀'" => FirstOrder.Language.BoundedFormula.all

@[inherit_doc] scoped[FirstOrder] prefix:arg "∼" => FirstOrder.Language.BoundedFormula.not
-- input \~, the ASCII character ~ has too low precedence

@[inherit_doc] scoped[FirstOrder] infixl:61 " ⇔ " => FirstOrder.Language.BoundedFormula.iff
-- input \<=>

@[inherit_doc] scoped[FirstOrder] prefix:110 "∃'" => FirstOrder.Language.BoundedFormula.ex
-- input \ex

namespace Formula

/-- Relabels a formula's variables along a particular function. -/
def relabel (g : α → β) : L.Formula α → L.Formula β :=
  @BoundedFormula.relabel _ _ _ 0 (Sum.inl ∘ g) 0

/-- The graph of a function as a first-order formula. -/
def graph (f : L.Functions n) : L.Formula (Fin (n + 1)) :=
  Term.equal (var 0) (func f fun i => var i.succ)

/-- The negation of a formula. -/
protected nonrec abbrev not (φ : L.Formula α) : L.Formula α :=
  φ.not

/-- The implication between formulas, as a formula. -/
protected abbrev imp : L.Formula α → L.Formula α → L.Formula α :=
  BoundedFormula.imp

variable (β) in
/-- `iAlls f φ` transforms a `L.Formula (α ⊕ β)` into a `L.Formula α` by universally
quantifying over all variables `Sum.inr _`. -/
noncomputable def iAlls [Finite β] (φ : L.Formula (α ⊕ β)) : L.Formula α :=
  let e := Classical.choice (Classical.choose_spec (Finite.exists_equiv_fin β))
  (BoundedFormula.relabel (fun a => Sum.map id e a) φ).alls

variable (β) in
/-- `iExs f φ` transforms a `L.Formula (α ⊕ β)` into a `L.Formula α` by existentially
quantifying over all variables `Sum.inr _`. -/
noncomputable def iExs [Finite β] (φ : L.Formula (α ⊕ β)) : L.Formula α :=
  let e := Classical.choice (Classical.choose_spec (Finite.exists_equiv_fin β))
  (BoundedFormula.relabel (fun a => Sum.map id e a) φ).exs

variable (β) in
<<<<<<< HEAD
/-- `iExsUnique f φ` transforms a `L.Formula (α ⊕ β)` into a `L.Formula β` by existentially
quantifying over all variables `Sum.inr _` and asserting that the solution should be unique  -/
noncomputable def iExsUnique [Finite β] (φ : L.Formula (α ⊕ β)) : L.Formula α :=
  let _ := Fintype.ofFinite β
  iExs β (φ ⊓ iAlls β
    ((φ.relabel (fun a => Sum.elim (Sum.inl ∘ Sum.inl) Sum.inr a)).imp
    (BoundedFormula.iInf
      (fun g => Term.equal (var (Sum.inr g)) (var (Sum.inl (Sum.inr g)))))))
=======
/-- `iExsUnique f φ` transforms a `L.Formula (α ⊕ β)` into a `L.Formula α` by existentially
quantifying over all variables `Sum.inr _` and asserting that the solution should be unique -/
noncomputable def iExsUnique [Finite β] (φ : L.Formula (α ⊕ β)) : L.Formula α :=
  iExs β <| φ ⊓ iAlls β
    ((φ.relabel (fun a => Sum.elim (.inl ∘ .inl) .inr a)).imp <|
      .iInf fun g => Term.equal (var (.inr g)) (var (.inl (.inr g))))
>>>>>>> 8b2141b2

/-- The biimplication between formulas, as a formula. -/
protected nonrec abbrev iff (φ ψ : L.Formula α) : L.Formula α :=
  φ.iff ψ

/-- take the disjunction of finitely many formulas -/
noncomputable def iSup [Finite α] (f : α → L.Formula β) : L.Formula β :=
  BoundedFormula.iSup f

/-- take the conjunction of finitely many formulas -/
noncomputable def iInf [Finite α] (f : α → L.Formula β) : L.Formula β :=
  BoundedFormula.iInf f

/-- A bijection sending formulas to sentences with constants. -/
def equivSentence : L.Formula α ≃ L[[α]].Sentence :=
  (BoundedFormula.constantsVarsEquiv.trans (BoundedFormula.relabelEquiv (Equiv.sumEmpty _ _))).symm

theorem equivSentence_not (φ : L.Formula α) : equivSentence φ.not = (equivSentence φ).not :=
  rfl

theorem equivSentence_inf (φ ψ : L.Formula α) :
    equivSentence (φ ⊓ ψ) = equivSentence φ ⊓ equivSentence ψ :=
  rfl

end Formula

namespace Relations

variable (r : L.Relations 2)

/-- The sentence indicating that a basic relation symbol is reflexive. -/
protected def reflexive : L.Sentence :=
  ∀'r.boundedFormula₂ (&0) &0

/-- The sentence indicating that a basic relation symbol is irreflexive. -/
protected def irreflexive : L.Sentence :=
  ∀'∼(r.boundedFormula₂ (&0) &0)

/-- The sentence indicating that a basic relation symbol is symmetric. -/
protected def symmetric : L.Sentence :=
  ∀'∀'(r.boundedFormula₂ (&0) &1 ⟹ r.boundedFormula₂ (&1) &0)

/-- The sentence indicating that a basic relation symbol is antisymmetric. -/
protected def antisymmetric : L.Sentence :=
  ∀'∀'(r.boundedFormula₂ (&0) &1 ⟹ r.boundedFormula₂ (&1) &0 ⟹ Term.bdEqual (&0) &1)

/-- The sentence indicating that a basic relation symbol is transitive. -/
protected def transitive : L.Sentence :=
  ∀'∀'∀'(r.boundedFormula₂ (&0) &1 ⟹ r.boundedFormula₂ (&1) &2 ⟹ r.boundedFormula₂ (&0) &2)

/-- The sentence indicating that a basic relation symbol is total. -/
protected def total : L.Sentence :=
  ∀'∀'(r.boundedFormula₂ (&0) &1 ⊔ r.boundedFormula₂ (&1) &0)

end Relations

section Cardinality

variable (L)

/-- A sentence indicating that a structure has `n` distinct elements. -/
protected def Sentence.cardGe (n : ℕ) : L.Sentence :=
  ((((List.finRange n ×ˢ List.finRange n).filter fun ij : _ × _ => ij.1 ≠ ij.2).map
          fun ij : _ × _ => ∼((&ij.1).bdEqual &ij.2)).foldr
      (· ⊓ ·) ⊤).exs

/-- A theory indicating that a structure is infinite. -/
def infiniteTheory : L.Theory :=
  Set.range (Sentence.cardGe L)

/-- A theory that indicates a structure is nonempty. -/
def nonemptyTheory : L.Theory :=
  {Sentence.cardGe L 1}

/-- A theory indicating that each of a set of constants is distinct. -/
def distinctConstantsTheory (s : Set α) : L[[α]].Theory :=
  (fun ab : α × α => ((L.con ab.1).term.equal (L.con ab.2).term).not) ''
  (s ×ˢ s ∩ (Set.diagonal α)ᶜ)

variable {L}

open Set

theorem distinctConstantsTheory_mono {s t : Set α} (h : s ⊆ t) :
    L.distinctConstantsTheory s ⊆ L.distinctConstantsTheory t := by
  unfold distinctConstantsTheory; gcongr

theorem monotone_distinctConstantsTheory :
    Monotone (L.distinctConstantsTheory : Set α → L[[α]].Theory) := fun _s _t st =>
  L.distinctConstantsTheory_mono st

theorem directed_distinctConstantsTheory :
    Directed (· ⊆ ·) (L.distinctConstantsTheory : Set α → L[[α]].Theory) :=
  Monotone.directed_le monotone_distinctConstantsTheory

theorem distinctConstantsTheory_eq_iUnion (s : Set α) :
    L.distinctConstantsTheory s =
      ⋃ t : Finset s,
        L.distinctConstantsTheory (t.map (Function.Embedding.subtype fun x => x ∈ s)) := by
  classical
    simp only [distinctConstantsTheory]
    rw [← image_iUnion, ← iUnion_inter]
    refine congr(_ '' ($(?_) ∩ _))
    ext ⟨i, j⟩
    simp only [prodMk_mem_set_prod_eq, Finset.coe_map, Function.Embedding.coe_subtype, mem_iUnion,
      mem_image, Finset.mem_coe, Subtype.exists, Subtype.coe_mk, exists_and_right, exists_eq_right]
    refine ⟨fun h => ⟨{⟨i, h.1⟩, ⟨j, h.2⟩}, ⟨h.1, ?_⟩, ⟨h.2, ?_⟩⟩, ?_⟩
    · simp
    · simp
    · rintro ⟨t, ⟨is, _⟩, ⟨js, _⟩⟩
      exact ⟨is, js⟩

end Cardinality

end Language

end FirstOrder<|MERGE_RESOLUTION|>--- conflicted
+++ resolved
@@ -773,23 +773,13 @@
   (BoundedFormula.relabel (fun a => Sum.map id e a) φ).exs
 
 variable (β) in
-<<<<<<< HEAD
-/-- `iExsUnique f φ` transforms a `L.Formula (α ⊕ β)` into a `L.Formula β` by existentially
-quantifying over all variables `Sum.inr _` and asserting that the solution should be unique  -/
-noncomputable def iExsUnique [Finite β] (φ : L.Formula (α ⊕ β)) : L.Formula α :=
-  let _ := Fintype.ofFinite β
-  iExs β (φ ⊓ iAlls β
-    ((φ.relabel (fun a => Sum.elim (Sum.inl ∘ Sum.inl) Sum.inr a)).imp
-    (BoundedFormula.iInf
-      (fun g => Term.equal (var (Sum.inr g)) (var (Sum.inl (Sum.inr g)))))))
-=======
+
 /-- `iExsUnique f φ` transforms a `L.Formula (α ⊕ β)` into a `L.Formula α` by existentially
 quantifying over all variables `Sum.inr _` and asserting that the solution should be unique -/
 noncomputable def iExsUnique [Finite β] (φ : L.Formula (α ⊕ β)) : L.Formula α :=
   iExs β <| φ ⊓ iAlls β
     ((φ.relabel (fun a => Sum.elim (.inl ∘ .inl) .inr a)).imp <|
       .iInf fun g => Term.equal (var (.inr g)) (var (.inl (.inr g))))
->>>>>>> 8b2141b2
 
 /-- The biimplication between formulas, as a formula. -/
 protected nonrec abbrev iff (φ ψ : L.Formula α) : L.Formula α :=

/-
Copyright (c) 2020 Joseph Myers. All rights reserved.
Released under Apache 2.0 license as described in the file LICENSE.
Authors: Joseph Myers
-/
import Mathlib.Analysis.Convex.StrictConvexBetween
import Mathlib.Geometry.Euclidean.Basic

#align_import geometry.euclidean.sphere.basic from "leanprover-community/mathlib"@"46b633fd842bef9469441c0209906f6dddd2b4f5"

/-!
# Spheres

This file defines and proves basic results about spheres and cospherical sets of points in
Euclidean affine spaces.

## Main definitions

* `EuclideanGeometry.Sphere` bundles a `center` and a `radius`.

* `EuclideanGeometry.Cospherical` is the property of a set of points being equidistant from some
  point.

* `EuclideanGeometry.Concyclic` is the property of a set of points being cospherical and
  coplanar.

-/


noncomputable section

open RealInnerProductSpace

namespace EuclideanGeometry

variable {V : Type*} (P : Type*)

open FiniteDimensional

/-- A `Sphere P` bundles a `center` and `radius`. This definition does not require the radius to
be positive; that should be given as a hypothesis to lemmas that require it. -/
@[ext]
structure Sphere [MetricSpace P] where
  center : P
  radius : ℝ
#align euclidean_geometry.sphere EuclideanGeometry.Sphere

variable {P}

section MetricSpace

variable [MetricSpace P]

instance [Nonempty P] : Nonempty (Sphere P) :=
  ⟨⟨Classical.arbitrary P, 0⟩⟩

instance : Coe (Sphere P) (Set P) :=
  ⟨fun s => Metric.sphere s.center s.radius⟩

instance : Membership P (Sphere P) :=
  ⟨fun p s => p ∈ (s : Set P)⟩

theorem Sphere.mk_center (c : P) (r : ℝ) : (⟨c, r⟩ : Sphere P).center = c :=
  rfl
#align euclidean_geometry.sphere.mk_center EuclideanGeometry.Sphere.mk_center

theorem Sphere.mk_radius (c : P) (r : ℝ) : (⟨c, r⟩ : Sphere P).radius = r :=
  rfl
#align euclidean_geometry.sphere.mk_radius EuclideanGeometry.Sphere.mk_radius

@[simp]
theorem Sphere.mk_center_radius (s : Sphere P) : (⟨s.center, s.radius⟩ : Sphere P) = s := by
  ext <;> rfl
#align euclidean_geometry.sphere.mk_center_radius EuclideanGeometry.Sphere.mk_center_radius

/- Porting note: is a syntactic tautology
theorem Sphere.coe_def (s : Sphere P) : (s : Set P) = Metric.sphere s.center s.radius :=
  rfl -/
#noalign euclidean_geometry.sphere.coe_def

@[simp]
theorem Sphere.coe_mk (c : P) (r : ℝ) : ↑(⟨c, r⟩ : Sphere P) = Metric.sphere c r :=
  rfl
#align euclidean_geometry.sphere.coe_mk EuclideanGeometry.Sphere.coe_mk

-- @[simp] -- Porting note: simp-normal form is `Sphere.mem_coe'`
theorem Sphere.mem_coe {p : P} {s : Sphere P} : p ∈ (s : Set P) ↔ p ∈ s :=
  Iff.rfl
#align euclidean_geometry.sphere.mem_coe EuclideanGeometry.Sphere.mem_coe

@[simp]
theorem Sphere.mem_coe' {p : P} {s : Sphere P} : dist p s.center = s.radius ↔ p ∈ s :=
  Iff.rfl

theorem mem_sphere {p : P} {s : Sphere P} : p ∈ s ↔ dist p s.center = s.radius :=
  Iff.rfl
#align euclidean_geometry.mem_sphere EuclideanGeometry.mem_sphere

theorem mem_sphere' {p : P} {s : Sphere P} : p ∈ s ↔ dist s.center p = s.radius :=
  Metric.mem_sphere'
#align euclidean_geometry.mem_sphere' EuclideanGeometry.mem_sphere'

theorem subset_sphere {ps : Set P} {s : Sphere P} : ps ⊆ s ↔ ∀ p ∈ ps, p ∈ s :=
  Iff.rfl
#align euclidean_geometry.subset_sphere EuclideanGeometry.subset_sphere

theorem dist_of_mem_subset_sphere {p : P} {ps : Set P} {s : Sphere P} (hp : p ∈ ps)
    (hps : ps ⊆ (s : Set P)) : dist p s.center = s.radius :=
  mem_sphere.1 (Sphere.mem_coe.1 (Set.mem_of_mem_of_subset hp hps))
#align euclidean_geometry.dist_of_mem_subset_sphere EuclideanGeometry.dist_of_mem_subset_sphere

theorem dist_of_mem_subset_mk_sphere {p c : P} {ps : Set P} {r : ℝ} (hp : p ∈ ps)
    (hps : ps ⊆ ↑(⟨c, r⟩ : Sphere P)) : dist p c = r :=
  dist_of_mem_subset_sphere hp hps
#align euclidean_geometry.dist_of_mem_subset_mk_sphere EuclideanGeometry.dist_of_mem_subset_mk_sphere

theorem Sphere.ne_iff {s₁ s₂ : Sphere P} :
    s₁ ≠ s₂ ↔ s₁.center ≠ s₂.center ∨ s₁.radius ≠ s₂.radius := by
  rw [← not_and_or, ← Sphere.ext_iff]
#align euclidean_geometry.sphere.ne_iff EuclideanGeometry.Sphere.ne_iff

theorem Sphere.center_eq_iff_eq_of_mem {s₁ s₂ : Sphere P} {p : P} (hs₁ : p ∈ s₁) (hs₂ : p ∈ s₂) :
    s₁.center = s₂.center ↔ s₁ = s₂ := by
  refine' ⟨fun h => Sphere.ext _ _ h _, fun h => h ▸ rfl⟩
  rw [mem_sphere] at hs₁ hs₂
  rw [← hs₁, ← hs₂, h]
#align euclidean_geometry.sphere.center_eq_iff_eq_of_mem EuclideanGeometry.Sphere.center_eq_iff_eq_of_mem

theorem Sphere.center_ne_iff_ne_of_mem {s₁ s₂ : Sphere P} {p : P} (hs₁ : p ∈ s₁) (hs₂ : p ∈ s₂) :
    s₁.center ≠ s₂.center ↔ s₁ ≠ s₂ :=
  (Sphere.center_eq_iff_eq_of_mem hs₁ hs₂).not
#align euclidean_geometry.sphere.center_ne_iff_ne_of_mem EuclideanGeometry.Sphere.center_ne_iff_ne_of_mem

theorem dist_center_eq_dist_center_of_mem_sphere {p₁ p₂ : P} {s : Sphere P} (hp₁ : p₁ ∈ s)
    (hp₂ : p₂ ∈ s) : dist p₁ s.center = dist p₂ s.center := by
  rw [mem_sphere.1 hp₁, mem_sphere.1 hp₂]
#align euclidean_geometry.dist_center_eq_dist_center_of_mem_sphere EuclideanGeometry.dist_center_eq_dist_center_of_mem_sphere

theorem dist_center_eq_dist_center_of_mem_sphere' {p₁ p₂ : P} {s : Sphere P} (hp₁ : p₁ ∈ s)
    (hp₂ : p₂ ∈ s) : dist s.center p₁ = dist s.center p₂ := by
  rw [mem_sphere'.1 hp₁, mem_sphere'.1 hp₂]
#align euclidean_geometry.dist_center_eq_dist_center_of_mem_sphere' EuclideanGeometry.dist_center_eq_dist_center_of_mem_sphere'

/-- A set of points is cospherical if they are equidistant from some
point. In two dimensions, this is the same thing as being
concyclic. -/
def Cospherical (ps : Set P) : Prop :=
  ∃ (center : P) (radius : ℝ), ∀ p ∈ ps, dist p center = radius
#align euclidean_geometry.cospherical EuclideanGeometry.Cospherical

/-- The definition of `Cospherical`. -/
theorem cospherical_def (ps : Set P) :
    Cospherical ps ↔ ∃ (center : P) (radius : ℝ), ∀ p ∈ ps, dist p center = radius :=
  Iff.rfl
#align euclidean_geometry.cospherical_def EuclideanGeometry.cospherical_def

/-- A set of points is cospherical if and only if they lie in some sphere. -/
theorem cospherical_iff_exists_sphere {ps : Set P} :
    Cospherical ps ↔ ∃ s : Sphere P, ps ⊆ (s : Set P) := by
  refine' ⟨fun h => _, fun h => _⟩
  · rcases h with ⟨c, r, h⟩
    exact ⟨⟨c, r⟩, h⟩
  · rcases h with ⟨s, h⟩
    exact ⟨s.center, s.radius, h⟩
#align euclidean_geometry.cospherical_iff_exists_sphere EuclideanGeometry.cospherical_iff_exists_sphere

/-- The set of points in a sphere is cospherical. -/
theorem Sphere.cospherical (s : Sphere P) : Cospherical (s : Set P) :=
  cospherical_iff_exists_sphere.2 ⟨s, Set.Subset.rfl⟩
#align euclidean_geometry.sphere.cospherical EuclideanGeometry.Sphere.cospherical

/-- A subset of a cospherical set is cospherical. -/
theorem Cospherical.subset {ps₁ ps₂ : Set P} (hs : ps₁ ⊆ ps₂) (hc : Cospherical ps₂) :
    Cospherical ps₁ := by
  rcases hc with ⟨c, r, hcr⟩
  exact ⟨c, r, fun p hp => hcr p (hs hp)⟩
#align euclidean_geometry.cospherical.subset EuclideanGeometry.Cospherical.subset

/-- The empty set is cospherical. -/
theorem cospherical_empty [Nonempty P] : Cospherical (∅ : Set P) :=
  let ⟨p⟩ := ‹Nonempty P›
  ⟨p, 0, fun p => False.elim⟩
#align euclidean_geometry.cospherical_empty EuclideanGeometry.cospherical_empty

/-- A single point is cospherical. -/
theorem cospherical_singleton (p : P) : Cospherical ({p} : Set P) := by
  use p
  simp
#align euclidean_geometry.cospherical_singleton EuclideanGeometry.cospherical_singleton

end MetricSpace

section NormedSpace

variable [NormedAddCommGroup V] [NormedSpace ℝ V] [MetricSpace P] [NormedAddTorsor V P]

/-- Two points are cospherical. -/
theorem cospherical_pair (p₁ p₂ : P) : Cospherical ({p₁, p₂} : Set P) :=
  ⟨midpoint ℝ p₁ p₂, ‖(2 : ℝ)‖⁻¹ * dist p₁ p₂, by
    rintro p (rfl | rfl | _)
    · rw [dist_comm, dist_midpoint_left (𝕜 := ℝ)]
    · rw [dist_comm, dist_midpoint_right (𝕜 := ℝ)]⟩
#align euclidean_geometry.cospherical_pair EuclideanGeometry.cospherical_pair

/-- A set of points is concyclic if it is cospherical and coplanar. (Most results are stated
directly in terms of `Cospherical` instead of using `Concyclic`.) -/
structure Concyclic (ps : Set P) : Prop where
  Cospherical : Cospherical ps
  Coplanar : Coplanar ℝ ps
#align euclidean_geometry.concyclic EuclideanGeometry.Concyclic

/-- A subset of a concyclic set is concyclic. -/
theorem Concyclic.subset {ps₁ ps₂ : Set P} (hs : ps₁ ⊆ ps₂) (h : Concyclic ps₂) : Concyclic ps₁ :=
  ⟨h.1.subset hs, h.2.subset hs⟩
#align euclidean_geometry.concyclic.subset EuclideanGeometry.Concyclic.subset

/-- The empty set is concyclic. -/
theorem concyclic_empty : Concyclic (∅ : Set P) :=
  ⟨cospherical_empty, coplanar_empty ℝ P⟩
#align euclidean_geometry.concyclic_empty EuclideanGeometry.concyclic_empty

/-- A single point is concyclic. -/
theorem concyclic_singleton (p : P) : Concyclic ({p} : Set P) :=
  ⟨cospherical_singleton p, coplanar_singleton ℝ p⟩
#align euclidean_geometry.concyclic_singleton EuclideanGeometry.concyclic_singleton

/-- Two points are concyclic. -/
theorem concyclic_pair (p₁ p₂ : P) : Concyclic ({p₁, p₂} : Set P) :=
  ⟨cospherical_pair p₁ p₂, coplanar_pair ℝ p₁ p₂⟩
#align euclidean_geometry.concyclic_pair EuclideanGeometry.concyclic_pair

end NormedSpace

section EuclideanSpace

variable [NormedAddCommGroup V] [InnerProductSpace ℝ V] [MetricSpace P] [NormedAddTorsor V P]

/-- Any three points in a cospherical set are affinely independent. -/
theorem Cospherical.affineIndependent {s : Set P} (hs : Cospherical s) {p : Fin 3 → P}
    (hps : Set.range p ⊆ s) (hpi : Function.Injective p) : AffineIndependent ℝ p := by
  rw [affineIndependent_iff_not_collinear]
  intro hc
  rw [collinear_iff_of_mem (Set.mem_range_self (0 : Fin 3))] at hc
  rcases hc with ⟨v, hv⟩
  rw [Set.forall_mem_range] at hv
  have hv0 : v ≠ 0 := by
    intro h
    have he : p 1 = p 0 := by simpa [h] using hv 1
    exact (by decide : (1 : Fin 3) ≠ 0) (hpi he)
  rcases hs with ⟨c, r, hs⟩
  have hs' := fun i => hs (p i) (Set.mem_of_mem_of_subset (Set.mem_range_self _) hps)
  choose f hf using hv
  have hsd : ∀ i, dist (f i • v +ᵥ p 0) c = r := by
    intro i
    rw [← hf]
    exact hs' i
  have hf0 : f 0 = 0 := by
    have hf0' := hf 0
    rw [eq_comm, ← @vsub_eq_zero_iff_eq V, vadd_vsub, smul_eq_zero] at hf0'
    simpa [hv0] using hf0'
  have hfi : Function.Injective f := by
    intro i j h
    have hi := hf i
    rw [h, ← hf j] at hi
    exact hpi hi
  simp_rw [← hsd 0, hf0, zero_smul, zero_vadd, dist_smul_vadd_eq_dist (p 0) c hv0] at hsd
  have hfn0 : ∀ i, i ≠ 0 → f i ≠ 0 := fun i => (hfi.ne_iff' hf0).2
  have hfn0' : ∀ i, i ≠ 0 → f i = -2 * ⟪v, p 0 -ᵥ c⟫ / ⟪v, v⟫ := by
    intro i hi
    have hsdi := hsd i
    simpa [hfn0, hi] using hsdi
  have hf12 : f 1 = f 2 := by rw [hfn0' 1 (by decide), hfn0' 2 (by decide)]
  exact (by decide : (1 : Fin 3) ≠ 2) (hfi hf12)
#align euclidean_geometry.cospherical.affine_independent EuclideanGeometry.Cospherical.affineIndependent

/-- Any three points in a cospherical set are affinely independent. -/
theorem Cospherical.affineIndependent_of_mem_of_ne {s : Set P} (hs : Cospherical s) {p₁ p₂ p₃ : P}
    (h₁ : p₁ ∈ s) (h₂ : p₂ ∈ s) (h₃ : p₃ ∈ s) (h₁₂ : p₁ ≠ p₂) (h₁₃ : p₁ ≠ p₃) (h₂₃ : p₂ ≠ p₃) :
    AffineIndependent ℝ ![p₁, p₂, p₃] := by
  refine' hs.affineIndependent _ _
  · simp [h₁, h₂, h₃, Set.insert_subset_iff]
  · erw [Fin.cons_injective_iff, Fin.cons_injective_iff]
    simp [h₁₂, h₁₃, h₂₃, Function.Injective, eq_iff_true_of_subsingleton]
#align euclidean_geometry.cospherical.affine_independent_of_mem_of_ne EuclideanGeometry.Cospherical.affineIndependent_of_mem_of_ne

/-- The three points of a cospherical set are affinely independent. -/
theorem Cospherical.affineIndependent_of_ne {p₁ p₂ p₃ : P} (hs : Cospherical ({p₁, p₂, p₃} : Set P))
    (h₁₂ : p₁ ≠ p₂) (h₁₃ : p₁ ≠ p₃) (h₂₃ : p₂ ≠ p₃) : AffineIndependent ℝ ![p₁, p₂, p₃] :=
  hs.affineIndependent_of_mem_of_ne (Set.mem_insert _ _)
    (Set.mem_insert_of_mem _ (Set.mem_insert _ _))
    (Set.mem_insert_of_mem _ (Set.mem_insert_of_mem _ (Set.mem_singleton _))) h₁₂ h₁₃ h₂₃
#align euclidean_geometry.cospherical.affine_independent_of_ne EuclideanGeometry.Cospherical.affineIndependent_of_ne

/-- Suppose that `p₁` and `p₂` lie in spheres `s₁` and `s₂`. Then the vector between the centers
of those spheres is orthogonal to that between `p₁` and `p₂`; this is a version of
`inner_vsub_vsub_of_dist_eq_of_dist_eq` for bundled spheres. (In two dimensions, this says that
the diagonals of a kite are orthogonal.) -/
theorem inner_vsub_vsub_of_mem_sphere_of_mem_sphere {p₁ p₂ : P} {s₁ s₂ : Sphere P} (hp₁s₁ : p₁ ∈ s₁)
    (hp₂s₁ : p₂ ∈ s₁) (hp₁s₂ : p₁ ∈ s₂) (hp₂s₂ : p₂ ∈ s₂) :
    ⟪s₂.center -ᵥ s₁.center, p₂ -ᵥ p₁⟫ = 0 :=
  inner_vsub_vsub_of_dist_eq_of_dist_eq (dist_center_eq_dist_center_of_mem_sphere hp₁s₁ hp₂s₁)
    (dist_center_eq_dist_center_of_mem_sphere hp₁s₂ hp₂s₂)
#align euclidean_geometry.inner_vsub_vsub_of_mem_sphere_of_mem_sphere EuclideanGeometry.inner_vsub_vsub_of_mem_sphere_of_mem_sphere

/-- Two spheres intersect in at most two points in a two-dimensional subspace containing their
centers; this is a version of `eq_of_dist_eq_of_dist_eq_of_mem_of_finrank_eq_two` for bundled
spheres. -/
theorem eq_of_mem_sphere_of_mem_sphere_of_mem_of_finrank_eq_two {s : AffineSubspace ℝ P}
    [FiniteDimensional ℝ s.direction] (hd : finrank ℝ s.direction = 2) {s₁ s₂ : Sphere P}
    {p₁ p₂ p : P} (hs₁ : s₁.center ∈ s) (hs₂ : s₂.center ∈ s) (hp₁s : p₁ ∈ s) (hp₂s : p₂ ∈ s)
    (hps : p ∈ s) (hs : s₁ ≠ s₂) (hp : p₁ ≠ p₂) (hp₁s₁ : p₁ ∈ s₁) (hp₂s₁ : p₂ ∈ s₁) (hps₁ : p ∈ s₁)
    (hp₁s₂ : p₁ ∈ s₂) (hp₂s₂ : p₂ ∈ s₂) (hps₂ : p ∈ s₂) : p = p₁ ∨ p = p₂ :=
  eq_of_dist_eq_of_dist_eq_of_mem_of_finrank_eq_two hd hs₁ hs₂ hp₁s hp₂s hps
    ((Sphere.center_ne_iff_ne_of_mem hps₁ hps₂).2 hs) hp hp₁s₁ hp₂s₁ hps₁ hp₁s₂ hp₂s₂ hps₂
#align euclidean_geometry.eq_of_mem_sphere_of_mem_sphere_of_mem_of_finrank_eq_two EuclideanGeometry.eq_of_mem_sphere_of_mem_sphere_of_mem_of_finrank_eq_two

/-- Two spheres intersect in at most two points in two-dimensional space; this is a version of
`eq_of_dist_eq_of_dist_eq_of_finrank_eq_two` for bundled spheres. -/
theorem eq_of_mem_sphere_of_mem_sphere_of_finrank_eq_two [FiniteDimensional ℝ V]
    (hd : finrank ℝ V = 2) {s₁ s₂ : Sphere P} {p₁ p₂ p : P} (hs : s₁ ≠ s₂) (hp : p₁ ≠ p₂)
    (hp₁s₁ : p₁ ∈ s₁) (hp₂s₁ : p₂ ∈ s₁) (hps₁ : p ∈ s₁) (hp₁s₂ : p₁ ∈ s₂) (hp₂s₂ : p₂ ∈ s₂)
    (hps₂ : p ∈ s₂) : p = p₁ ∨ p = p₂ :=
  eq_of_dist_eq_of_dist_eq_of_finrank_eq_two hd ((Sphere.center_ne_iff_ne_of_mem hps₁ hps₂).2 hs) hp
    hp₁s₁ hp₂s₁ hps₁ hp₁s₂ hp₂s₂ hps₂
#align euclidean_geometry.eq_of_mem_sphere_of_mem_sphere_of_finrank_eq_two EuclideanGeometry.eq_of_mem_sphere_of_mem_sphere_of_finrank_eq_two

/-- Given a point on a sphere and a point not outside it, the inner product between the
difference of those points and the radius vector is positive unless the points are equal. -/
theorem inner_pos_or_eq_of_dist_le_radius {s : Sphere P} {p₁ p₂ : P} (hp₁ : p₁ ∈ s)
    (hp₂ : dist p₂ s.center ≤ s.radius) : 0 < ⟪p₁ -ᵥ p₂, p₁ -ᵥ s.center⟫ ∨ p₁ = p₂ := by
  by_cases h : p₁ = p₂; · exact Or.inr h
  refine' Or.inl _
  rw [mem_sphere] at hp₁
  rw [← vsub_sub_vsub_cancel_right p₁ p₂ s.center, inner_sub_left,
    real_inner_self_eq_norm_mul_norm, sub_pos]
  refine'
    lt_of_le_of_ne ((real_inner_le_norm _ _).trans (mul_le_mul_of_nonneg_right _ (norm_nonneg _))) _
  · rwa [← dist_eq_norm_vsub, ← dist_eq_norm_vsub, hp₁]
  · rcases hp₂.lt_or_eq with (hp₂' | hp₂')
    · refine' ((real_inner_le_norm _ _).trans_lt (mul_lt_mul_of_pos_right _ _)).ne
      · rwa [← hp₁, @dist_eq_norm_vsub V, @dist_eq_norm_vsub V] at hp₂'
      · rw [norm_pos_iff, vsub_ne_zero]
        rintro rfl
        rw [← hp₁] at hp₂'
        refine' (dist_nonneg.not_lt : ¬dist p₂ s.center < 0) _
        simpa using hp₂'
    · rw [← hp₁, @dist_eq_norm_vsub V, @dist_eq_norm_vsub V] at hp₂'
      nth_rw 1 [← hp₂']
      rw [Ne, inner_eq_norm_mul_iff_real, hp₂', ← sub_eq_zero, ← smul_sub,
<<<<<<< HEAD
        vsub_sub_vsub_cancel_right, ← Ne.eq_def, smul_ne_zero_iff, vsub_ne_zero,
=======
        vsub_sub_vsub_cancel_right, ← Ne, smul_ne_zero_iff, vsub_ne_zero,
>>>>>>> 252575a0
        and_iff_left (Ne.symm h), norm_ne_zero_iff, vsub_ne_zero]
      rintro rfl
      refine' h (Eq.symm _)
      simpa using hp₂'
#align euclidean_geometry.inner_pos_or_eq_of_dist_le_radius EuclideanGeometry.inner_pos_or_eq_of_dist_le_radius

/-- Given a point on a sphere and a point not outside it, the inner product between the
difference of those points and the radius vector is nonnegative. -/
theorem inner_nonneg_of_dist_le_radius {s : Sphere P} {p₁ p₂ : P} (hp₁ : p₁ ∈ s)
    (hp₂ : dist p₂ s.center ≤ s.radius) : 0 ≤ ⟪p₁ -ᵥ p₂, p₁ -ᵥ s.center⟫ := by
  rcases inner_pos_or_eq_of_dist_le_radius hp₁ hp₂ with (h | rfl)
  · exact h.le
  · simp
#align euclidean_geometry.inner_nonneg_of_dist_le_radius EuclideanGeometry.inner_nonneg_of_dist_le_radius

/-- Given a point on a sphere and a point inside it, the inner product between the difference of
those points and the radius vector is positive. -/
theorem inner_pos_of_dist_lt_radius {s : Sphere P} {p₁ p₂ : P} (hp₁ : p₁ ∈ s)
    (hp₂ : dist p₂ s.center < s.radius) : 0 < ⟪p₁ -ᵥ p₂, p₁ -ᵥ s.center⟫ := by
  by_cases h : p₁ = p₂
  · rw [h, mem_sphere] at hp₁
    exact False.elim (hp₂.ne hp₁)
  exact (inner_pos_or_eq_of_dist_le_radius hp₁ hp₂.le).resolve_right h
#align euclidean_geometry.inner_pos_of_dist_lt_radius EuclideanGeometry.inner_pos_of_dist_lt_radius

/-- Given three collinear points, two on a sphere and one not outside it, the one not outside it
is weakly between the other two points. -/
theorem wbtw_of_collinear_of_dist_center_le_radius {s : Sphere P} {p₁ p₂ p₃ : P}
    (h : Collinear ℝ ({p₁, p₂, p₃} : Set P)) (hp₁ : p₁ ∈ s) (hp₂ : dist p₂ s.center ≤ s.radius)
    (hp₃ : p₃ ∈ s) (hp₁p₃ : p₁ ≠ p₃) : Wbtw ℝ p₁ p₂ p₃ :=
  h.wbtw_of_dist_eq_of_dist_le hp₁ hp₂ hp₃ hp₁p₃
#align euclidean_geometry.wbtw_of_collinear_of_dist_center_le_radius EuclideanGeometry.wbtw_of_collinear_of_dist_center_le_radius

/-- Given three collinear points, two on a sphere and one inside it, the one inside it is
strictly between the other two points. -/
theorem sbtw_of_collinear_of_dist_center_lt_radius {s : Sphere P} {p₁ p₂ p₃ : P}
    (h : Collinear ℝ ({p₁, p₂, p₃} : Set P)) (hp₁ : p₁ ∈ s) (hp₂ : dist p₂ s.center < s.radius)
    (hp₃ : p₃ ∈ s) (hp₁p₃ : p₁ ≠ p₃) : Sbtw ℝ p₁ p₂ p₃ :=
  h.sbtw_of_dist_eq_of_dist_lt hp₁ hp₂ hp₃ hp₁p₃
#align euclidean_geometry.sbtw_of_collinear_of_dist_center_lt_radius EuclideanGeometry.sbtw_of_collinear_of_dist_center_lt_radius

end EuclideanSpace

end EuclideanGeometry<|MERGE_RESOLUTION|>--- conflicted
+++ resolved
@@ -347,11 +347,7 @@
     · rw [← hp₁, @dist_eq_norm_vsub V, @dist_eq_norm_vsub V] at hp₂'
       nth_rw 1 [← hp₂']
       rw [Ne, inner_eq_norm_mul_iff_real, hp₂', ← sub_eq_zero, ← smul_sub,
-<<<<<<< HEAD
-        vsub_sub_vsub_cancel_right, ← Ne.eq_def, smul_ne_zero_iff, vsub_ne_zero,
-=======
         vsub_sub_vsub_cancel_right, ← Ne, smul_ne_zero_iff, vsub_ne_zero,
->>>>>>> 252575a0
         and_iff_left (Ne.symm h), norm_ne_zero_iff, vsub_ne_zero]
       rintro rfl
       refine' h (Eq.symm _)

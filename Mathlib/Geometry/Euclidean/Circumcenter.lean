/-
Copyright (c) 2020 Joseph Myers. All rights reserved.
Released under Apache 2.0 license as described in the file LICENSE.
Authors: Joseph Myers
-/
import Mathlib.Geometry.Euclidean.Sphere.Basic
import Mathlib.LinearAlgebra.AffineSpace.FiniteDimensional
import Mathlib.Tactic.DeriveFintype

/-!
# Circumcenter and circumradius

This file proves some lemmas on points equidistant from a set of
points, and defines the circumradius and circumcenter of a simplex.
There are also some definitions for use in calculations where it is
convenient to work with affine combinations of vertices together with
the circumcenter.

## Main definitions

* `circumcenter` and `circumradius` are the circumcenter and
  circumradius of a simplex.

## References

* https://en.wikipedia.org/wiki/Circumscribed_circle

-/

noncomputable section

open RealInnerProductSpace

namespace EuclideanGeometry

variable {V : Type*} {P : Type*} [NormedAddCommGroup V] [InnerProductSpace ℝ V] [MetricSpace P]
  [NormedAddTorsor V P]

open AffineSubspace

/-- `p` is equidistant from two points in `s` if and only if its
`orthogonalProjection` is. -/
theorem dist_eq_iff_dist_orthogonalProjection_eq {s : AffineSubspace ℝ P} [Nonempty s]
    [HasOrthogonalProjection s.direction] {p1 p2 : P} (p3 : P) (hp1 : p1 ∈ s) (hp2 : p2 ∈ s) :
    dist p1 p3 = dist p2 p3 ↔
      dist p1 (orthogonalProjection s p3) = dist p2 (orthogonalProjection s p3) := by
  rw [← mul_self_inj_of_nonneg dist_nonneg dist_nonneg, ←
    mul_self_inj_of_nonneg dist_nonneg dist_nonneg,
    dist_sq_eq_dist_orthogonalProjection_sq_add_dist_orthogonalProjection_sq p3 hp1,
    dist_sq_eq_dist_orthogonalProjection_sq_add_dist_orthogonalProjection_sq p3 hp2]
  simp

/-- `p` is equidistant from a set of points in `s` if and only if its
`orthogonalProjection` is. -/
theorem dist_set_eq_iff_dist_orthogonalProjection_eq {s : AffineSubspace ℝ P} [Nonempty s]
    [HasOrthogonalProjection s.direction] {ps : Set P} (hps : ps ⊆ s) (p : P) :
    (Set.Pairwise ps fun p1 p2 => dist p1 p = dist p2 p) ↔
      Set.Pairwise ps fun p1 p2 =>
        dist p1 (orthogonalProjection s p) = dist p2 (orthogonalProjection s p) :=
  ⟨fun h _ hp1 _ hp2 hne =>
    (dist_eq_iff_dist_orthogonalProjection_eq p (hps hp1) (hps hp2)).1 (h hp1 hp2 hne),
    fun h _ hp1 _ hp2 hne =>
    (dist_eq_iff_dist_orthogonalProjection_eq p (hps hp1) (hps hp2)).2 (h hp1 hp2 hne)⟩

/-- There exists `r` such that `p` has distance `r` from all the
points of a set of points in `s` if and only if there exists (possibly
different) `r` such that its `orthogonalProjection` has that distance
from all the points in that set. -/
theorem exists_dist_eq_iff_exists_dist_orthogonalProjection_eq {s : AffineSubspace ℝ P} [Nonempty s]
    [HasOrthogonalProjection s.direction] {ps : Set P} (hps : ps ⊆ s) (p : P) :
    (∃ r, ∀ p1 ∈ ps, dist p1 p = r) ↔ ∃ r, ∀ p1 ∈ ps, dist p1 ↑(orthogonalProjection s p) = r := by
  have h := dist_set_eq_iff_dist_orthogonalProjection_eq hps p
  simp_rw [Set.pairwise_eq_iff_exists_eq] at h
  exact h

/-- The induction step for the existence and uniqueness of the
circumcenter.  Given a nonempty set of points in a nonempty affine
subspace whose direction is complete, such that there is a unique
(circumcenter, circumradius) pair for those points in that subspace,
and a point `p` not in that subspace, there is a unique (circumcenter,
circumradius) pair for the set with `p` added, in the span of the
subspace with `p` added. -/
theorem existsUnique_dist_eq_of_insert {s : AffineSubspace ℝ P}
    [HasOrthogonalProjection s.direction] {ps : Set P} (hnps : ps.Nonempty) {p : P} (hps : ps ⊆ s)
    (hp : p ∉ s) (hu : ∃! cs : Sphere P, cs.center ∈ s ∧ ps ⊆ (cs : Set P)) :
    ∃! cs₂ : Sphere P,
      cs₂.center ∈ affineSpan ℝ (insert p (s : Set P)) ∧ insert p ps ⊆ (cs₂ : Set P) := by
  haveI : Nonempty s := Set.Nonempty.to_subtype (hnps.mono hps)
  rcases hu with ⟨⟨cc, cr⟩, ⟨hcc, hcr⟩, hcccru⟩
  simp only at hcc hcr hcccru
  let x := dist cc (orthogonalProjection s p)
  let y := dist p (orthogonalProjection s p)
  have hy0 : y ≠ 0 := dist_orthogonalProjection_ne_zero_of_not_mem hp
  let ycc₂ := (x * x + y * y - cr * cr) / (2 * y)
  let cc₂ := (ycc₂ / y) • (p -ᵥ orthogonalProjection s p : V) +ᵥ cc
  let cr₂ := √(cr * cr + ycc₂ * ycc₂)
  use ⟨cc₂, cr₂⟩
  simp (config := { zeta := false, proj := false }) only
  have hpo : p = (1 : ℝ) • (p -ᵥ orthogonalProjection s p : V) +ᵥ (orthogonalProjection s p : P) :=
    by simp
  constructor
  · constructor
    · refine vadd_mem_of_mem_direction ?_ (mem_affineSpan ℝ (Set.mem_insert_of_mem _ hcc))
      rw [direction_affineSpan]
      exact
        Submodule.smul_mem _ _
          (vsub_mem_vectorSpan ℝ (Set.mem_insert _ _)
            (Set.mem_insert_of_mem _ (orthogonalProjection_mem _)))
    · intro p1 hp1
      rw [Sphere.mem_coe, mem_sphere, ← mul_self_inj_of_nonneg dist_nonneg (Real.sqrt_nonneg _),
        Real.mul_self_sqrt (add_nonneg (mul_self_nonneg _) (mul_self_nonneg _))]
      cases' hp1 with hp1 hp1
      · rw [hp1]
        rw [hpo,
          dist_sq_smul_orthogonal_vadd_smul_orthogonal_vadd (orthogonalProjection_mem p) hcc _ _
            (vsub_orthogonalProjection_mem_direction_orthogonal s p),
          ← dist_eq_norm_vsub V p, dist_comm _ cc]
<<<<<<< HEAD
        -- TODO(#15486): used to be `field_simp`, but was really slow
=======
        -- TODO(https://github.com/leanprover-community/mathlib4/issues/15486): used to be `field_simp`, but was really slow
>>>>>>> d0df76bd
        -- replaced by `simp only ...` to speed up. Reinstate `field_simp` once it is faster.
        simp (disch := field_simp_discharge) only [div_div, sub_div', one_mul, mul_div_assoc',
          div_mul_eq_mul_div, add_div', eq_div_iff, div_eq_iff, ycc₂]
        ring
      · rw [dist_sq_eq_dist_orthogonalProjection_sq_add_dist_orthogonalProjection_sq _ (hps hp1),
          orthogonalProjection_vadd_smul_vsub_orthogonalProjection _ _ hcc, Subtype.coe_mk,
          dist_of_mem_subset_mk_sphere hp1 hcr, dist_eq_norm_vsub V cc₂ cc, vadd_vsub, norm_smul, ←
          dist_eq_norm_vsub V, Real.norm_eq_abs, abs_div, abs_of_nonneg dist_nonneg,
          div_mul_cancel₀ _ hy0, abs_mul_abs_self]
  · rintro ⟨cc₃, cr₃⟩ ⟨hcc₃, hcr₃⟩
    simp only at hcc₃ hcr₃
    obtain ⟨t₃, cc₃', hcc₃', hcc₃''⟩ :
      ∃ r : ℝ, ∃ p0 ∈ s, cc₃ = r • (p -ᵥ ↑((orthogonalProjection s) p)) +ᵥ p0 := by
      rwa [mem_affineSpan_insert_iff (orthogonalProjection_mem p)] at hcc₃
    have hcr₃' : ∃ r, ∀ p1 ∈ ps, dist p1 cc₃ = r :=
      ⟨cr₃, fun p1 hp1 => dist_of_mem_subset_mk_sphere (Set.mem_insert_of_mem _ hp1) hcr₃⟩
    rw [exists_dist_eq_iff_exists_dist_orthogonalProjection_eq hps cc₃, hcc₃'',
      orthogonalProjection_vadd_smul_vsub_orthogonalProjection _ _ hcc₃'] at hcr₃'
    cases' hcr₃' with cr₃' hcr₃'
    have hu := hcccru ⟨cc₃', cr₃'⟩
    simp only at hu
    replace hu := hu ⟨hcc₃', hcr₃'⟩
    -- Porting note: was
    -- cases' hu with hucc hucr
    -- substs hucc hucr
    cases' hu
    have hcr₃val : cr₃ = √(cr * cr + t₃ * y * (t₃ * y)) := by
      cases' hnps with p0 hp0
      have h' : ↑(⟨cc, hcc₃'⟩ : s) = cc := rfl
      rw [← dist_of_mem_subset_mk_sphere (Set.mem_insert_of_mem _ hp0) hcr₃, hcc₃'', ←
        mul_self_inj_of_nonneg dist_nonneg (Real.sqrt_nonneg _),
        Real.mul_self_sqrt (add_nonneg (mul_self_nonneg _) (mul_self_nonneg _)),
        dist_sq_eq_dist_orthogonalProjection_sq_add_dist_orthogonalProjection_sq _ (hps hp0),
        orthogonalProjection_vadd_smul_vsub_orthogonalProjection _ _ hcc₃', h',
        dist_of_mem_subset_mk_sphere hp0 hcr, dist_eq_norm_vsub V _ cc, vadd_vsub, norm_smul, ←
        dist_eq_norm_vsub V p, Real.norm_eq_abs, ← mul_assoc, mul_comm _ |t₃|, ← mul_assoc,
        abs_mul_abs_self]
      ring
    replace hcr₃ := dist_of_mem_subset_mk_sphere (Set.mem_insert _ _) hcr₃
    rw [hpo, hcc₃'', hcr₃val, ← mul_self_inj_of_nonneg dist_nonneg (Real.sqrt_nonneg _),
      dist_sq_smul_orthogonal_vadd_smul_orthogonal_vadd (orthogonalProjection_mem p) hcc₃' _ _
        (vsub_orthogonalProjection_mem_direction_orthogonal s p),
      dist_comm, ← dist_eq_norm_vsub V p,
      Real.mul_self_sqrt (add_nonneg (mul_self_nonneg _) (mul_self_nonneg _))] at hcr₃
    change x * x + _ * (y * y) = _ at hcr₃
    rw [show
        x * x + (1 - t₃) * (1 - t₃) * (y * y) = x * x + y * y - 2 * y * (t₃ * y) + t₃ * y * (t₃ * y)
        by ring,
      add_left_inj] at hcr₃
    have ht₃ : t₃ = ycc₂ / y := by field_simp [ycc₂, ← hcr₃, hy0]
    subst ht₃
    change cc₃ = cc₂ at hcc₃''
    congr
    rw [hcr₃val]
    congr 2
    field_simp [hy0]

/-- Given a finite nonempty affinely independent family of points,
there is a unique (circumcenter, circumradius) pair for those points
in the affine subspace they span. -/
theorem _root_.AffineIndependent.existsUnique_dist_eq {ι : Type*} [hne : Nonempty ι] [Finite ι]
    {p : ι → P} (ha : AffineIndependent ℝ p) :
    ∃! cs : Sphere P, cs.center ∈ affineSpan ℝ (Set.range p) ∧ Set.range p ⊆ (cs : Set P) := by
  cases nonempty_fintype ι
  induction' hn : Fintype.card ι with m hm generalizing ι
  · exfalso
    have h := Fintype.card_pos_iff.2 hne
    rw [hn] at h
    exact lt_irrefl 0 h
  · cases' m with m
    · rw [Fintype.card_eq_one_iff] at hn
      cases' hn with i hi
      haveI : Unique ι := ⟨⟨i⟩, hi⟩
      use ⟨p i, 0⟩
      simp only [Set.range_unique, AffineSubspace.mem_affineSpan_singleton]
      constructor
      · simp_rw [hi default, Set.singleton_subset_iff]
        exact ⟨⟨⟩, by simp only [Metric.sphere_zero, Set.mem_singleton_iff]⟩
      · rintro ⟨cc, cr⟩
        simp only
        rintro ⟨rfl, hdist⟩
        simp? [Set.singleton_subset_iff] at hdist says
          simp only [Set.singleton_subset_iff, Metric.mem_sphere, dist_self] at hdist
        rw [hi default, hdist]
    · have i := hne.some
      let ι2 := { x // x ≠ i }
      classical
      have hc : Fintype.card ι2 = m + 1 := by
        rw [Fintype.card_of_subtype (Finset.univ.filter fun x => x ≠ i)]
        · rw [Finset.filter_not]
          -- Porting note: removed `simp_rw [eq_comm]` and used `filter_eq'` instead of `filter_eq`
          rw [Finset.filter_eq' _ i, if_pos (Finset.mem_univ _),
            Finset.card_sdiff (Finset.subset_univ _), Finset.card_singleton, Finset.card_univ, hn]
          simp
        · simp
      haveI : Nonempty ι2 := Fintype.card_pos_iff.1 (hc.symm ▸ Nat.zero_lt_succ _)
      have ha2 : AffineIndependent ℝ fun i2 : ι2 => p i2 := ha.subtype _
      replace hm := hm ha2 _ hc
      have hr : Set.range p = insert (p i) (Set.range fun i2 : ι2 => p i2) := by
        change _ = insert _ (Set.range fun i2 : { x | x ≠ i } => p i2)
        rw [← Set.image_eq_range, ← Set.image_univ, ← Set.image_insert_eq]
        congr with j
        simp [Classical.em]
      rw [hr, ← affineSpan_insert_affineSpan]
      refine existsUnique_dist_eq_of_insert (Set.range_nonempty _) (subset_spanPoints ℝ _) ?_ hm
      convert ha.not_mem_affineSpan_diff i Set.univ
      change (Set.range fun i2 : { x | x ≠ i } => p i2) = _
      rw [← Set.image_eq_range]
      congr with j
      simp

end EuclideanGeometry

namespace Affine

namespace Simplex

open Finset AffineSubspace EuclideanGeometry

variable {V : Type*} {P : Type*} [NormedAddCommGroup V] [InnerProductSpace ℝ V] [MetricSpace P]
  [NormedAddTorsor V P]

/-- The circumsphere of a simplex. -/
def circumsphere {n : ℕ} (s : Simplex ℝ P n) : Sphere P :=
  s.independent.existsUnique_dist_eq.choose

/-- The property satisfied by the circumsphere. -/
theorem circumsphere_unique_dist_eq {n : ℕ} (s : Simplex ℝ P n) :
    (s.circumsphere.center ∈ affineSpan ℝ (Set.range s.points) ∧
        Set.range s.points ⊆ s.circumsphere) ∧
      ∀ cs : Sphere P,
        cs.center ∈ affineSpan ℝ (Set.range s.points) ∧ Set.range s.points ⊆ cs →
          cs = s.circumsphere :=
  s.independent.existsUnique_dist_eq.choose_spec

/-- The circumcenter of a simplex. -/
def circumcenter {n : ℕ} (s : Simplex ℝ P n) : P :=
  s.circumsphere.center

/-- The circumradius of a simplex. -/
def circumradius {n : ℕ} (s : Simplex ℝ P n) : ℝ :=
  s.circumsphere.radius

/-- The center of the circumsphere is the circumcenter. -/
@[simp]
theorem circumsphere_center {n : ℕ} (s : Simplex ℝ P n) : s.circumsphere.center = s.circumcenter :=
  rfl

/-- The radius of the circumsphere is the circumradius. -/
@[simp]
theorem circumsphere_radius {n : ℕ} (s : Simplex ℝ P n) : s.circumsphere.radius = s.circumradius :=
  rfl

/-- The circumcenter lies in the affine span. -/
theorem circumcenter_mem_affineSpan {n : ℕ} (s : Simplex ℝ P n) :
    s.circumcenter ∈ affineSpan ℝ (Set.range s.points) :=
  s.circumsphere_unique_dist_eq.1.1

/-- All points have distance from the circumcenter equal to the
circumradius. -/
@[simp]
theorem dist_circumcenter_eq_circumradius {n : ℕ} (s : Simplex ℝ P n) (i : Fin (n + 1)) :
    dist (s.points i) s.circumcenter = s.circumradius :=
  dist_of_mem_subset_sphere (Set.mem_range_self _) s.circumsphere_unique_dist_eq.1.2

/-- All points lie in the circumsphere. -/
theorem mem_circumsphere {n : ℕ} (s : Simplex ℝ P n) (i : Fin (n + 1)) :
    s.points i ∈ s.circumsphere :=
  s.dist_circumcenter_eq_circumradius i

/-- All points have distance to the circumcenter equal to the
circumradius. -/
@[simp]
theorem dist_circumcenter_eq_circumradius' {n : ℕ} (s : Simplex ℝ P n) :
    ∀ i, dist s.circumcenter (s.points i) = s.circumradius := by
  intro i
  rw [dist_comm]
  exact dist_circumcenter_eq_circumradius _ _

/-- Given a point in the affine span from which all the points are
equidistant, that point is the circumcenter. -/
theorem eq_circumcenter_of_dist_eq {n : ℕ} (s : Simplex ℝ P n) {p : P}
    (hp : p ∈ affineSpan ℝ (Set.range s.points)) {r : ℝ} (hr : ∀ i, dist (s.points i) p = r) :
    p = s.circumcenter := by
  have h := s.circumsphere_unique_dist_eq.2 ⟨p, r⟩
  simp only [hp, hr, forall_const, eq_self_iff_true, subset_sphere, Sphere.ext_iff,
    Set.forall_mem_range, mem_sphere, true_and] at h
  -- Porting note: added the next three lines (`simp` less powerful)
  rw [subset_sphere (s := ⟨p, r⟩)] at h
  simp only [hp, hr, forall_const, eq_self_iff_true, subset_sphere, Sphere.ext_iff,
    Set.forall_mem_range, mem_sphere, true_and] at h
  exact h.1

/-- Given a point in the affine span from which all the points are
equidistant, that distance is the circumradius. -/
theorem eq_circumradius_of_dist_eq {n : ℕ} (s : Simplex ℝ P n) {p : P}
    (hp : p ∈ affineSpan ℝ (Set.range s.points)) {r : ℝ} (hr : ∀ i, dist (s.points i) p = r) :
    r = s.circumradius := by
  have h := s.circumsphere_unique_dist_eq.2 ⟨p, r⟩
  simp only [hp, hr, forall_const, eq_self_iff_true, subset_sphere, Sphere.ext_iff,
    Set.forall_mem_range, mem_sphere] at h
  -- Porting note: added the next three lines (`simp` less powerful)
  rw [subset_sphere (s := ⟨p, r⟩)] at h
  simp only [hp, hr, forall_const, eq_self_iff_true, subset_sphere, Sphere.ext_iff,
    Set.forall_mem_range, mem_sphere, true_and] at h
  exact h.2

/-- The circumradius is non-negative. -/
theorem circumradius_nonneg {n : ℕ} (s : Simplex ℝ P n) : 0 ≤ s.circumradius :=
  s.dist_circumcenter_eq_circumradius 0 ▸ dist_nonneg

/-- The circumradius of a simplex with at least two points is
positive. -/
theorem circumradius_pos {n : ℕ} (s : Simplex ℝ P (n + 1)) : 0 < s.circumradius := by
  refine lt_of_le_of_ne s.circumradius_nonneg ?_
  intro h
  have hr := s.dist_circumcenter_eq_circumradius
  simp_rw [← h, dist_eq_zero] at hr
  have h01 := s.independent.injective.ne (by simp : (0 : Fin (n + 2)) ≠ 1)
  simp [hr] at h01

/-- The circumcenter of a 0-simplex equals its unique point. -/
theorem circumcenter_eq_point (s : Simplex ℝ P 0) (i : Fin 1) : s.circumcenter = s.points i := by
  have h := s.circumcenter_mem_affineSpan
  have : Unique (Fin 1) := ⟨⟨0, by decide⟩, fun a => by simp only [Fin.eq_zero]⟩
  simp only [Set.range_unique, AffineSubspace.mem_affineSpan_singleton] at h
  rw [h]
  congr
  simp only [eq_iff_true_of_subsingleton]

/-- The circumcenter of a 1-simplex equals its centroid. -/
theorem circumcenter_eq_centroid (s : Simplex ℝ P 1) :
    s.circumcenter = Finset.univ.centroid ℝ s.points := by
  have hr :
    Set.Pairwise Set.univ fun i j : Fin 2 =>
      dist (s.points i) (Finset.univ.centroid ℝ s.points) =
        dist (s.points j) (Finset.univ.centroid ℝ s.points) := by
    intro i hi j hj hij
    rw [Finset.centroid_pair_fin, dist_eq_norm_vsub V (s.points i),
      dist_eq_norm_vsub V (s.points j), vsub_vadd_eq_vsub_sub, vsub_vadd_eq_vsub_sub, ←
      one_smul ℝ (s.points i -ᵥ s.points 0), ← one_smul ℝ (s.points j -ᵥ s.points 0)]
    fin_cases i <;> fin_cases j <;> simp [-one_smul, ← sub_smul] <;> norm_num
  rw [Set.pairwise_eq_iff_exists_eq] at hr
  cases' hr with r hr
  exact
    (s.eq_circumcenter_of_dist_eq
        (centroid_mem_affineSpan_of_card_eq_add_one ℝ _ (Finset.card_fin 2)) fun i =>
        hr i (Set.mem_univ _)).symm

/-- Reindexing a simplex along an `Equiv` of index types does not change the circumsphere. -/
@[simp]
theorem circumsphere_reindex {m n : ℕ} (s : Simplex ℝ P m) (e : Fin (m + 1) ≃ Fin (n + 1)) :
    (s.reindex e).circumsphere = s.circumsphere := by
  refine s.circumsphere_unique_dist_eq.2 _ ⟨?_, ?_⟩ <;> rw [← s.reindex_range_points e]
  · exact (s.reindex e).circumsphere_unique_dist_eq.1.1
  · exact (s.reindex e).circumsphere_unique_dist_eq.1.2

/-- Reindexing a simplex along an `Equiv` of index types does not change the circumcenter. -/
@[simp]
theorem circumcenter_reindex {m n : ℕ} (s : Simplex ℝ P m) (e : Fin (m + 1) ≃ Fin (n + 1)) :
    (s.reindex e).circumcenter = s.circumcenter := by simp_rw [circumcenter, circumsphere_reindex]

/-- Reindexing a simplex along an `Equiv` of index types does not change the circumradius. -/
@[simp]
theorem circumradius_reindex {m n : ℕ} (s : Simplex ℝ P m) (e : Fin (m + 1) ≃ Fin (n + 1)) :
    (s.reindex e).circumradius = s.circumradius := by simp_rw [circumradius, circumsphere_reindex]

attribute [local instance] AffineSubspace.toAddTorsor

/-- The orthogonal projection of a point `p` onto the hyperplane spanned by the simplex's points. -/
def orthogonalProjectionSpan {n : ℕ} (s : Simplex ℝ P n) :
    P →ᵃ[ℝ] affineSpan ℝ (Set.range s.points) :=
  orthogonalProjection (affineSpan ℝ (Set.range s.points))

/-- Adding a vector to a point in the given subspace, then taking the
orthogonal projection, produces the original point if the vector is a
multiple of the result of subtracting a point's orthogonal projection
from that point. -/
theorem orthogonalProjection_vadd_smul_vsub_orthogonalProjection {n : ℕ} (s : Simplex ℝ P n)
    {p1 : P} (p2 : P) (r : ℝ) (hp : p1 ∈ affineSpan ℝ (Set.range s.points)) :
    s.orthogonalProjectionSpan (r • (p2 -ᵥ s.orthogonalProjectionSpan p2 : V) +ᵥ p1) = ⟨p1, hp⟩ :=
  EuclideanGeometry.orthogonalProjection_vadd_smul_vsub_orthogonalProjection _ _ _

theorem coe_orthogonalProjection_vadd_smul_vsub_orthogonalProjection {n : ℕ} {r₁ : ℝ}
    (s : Simplex ℝ P n) {p p₁o : P} (hp₁o : p₁o ∈ affineSpan ℝ (Set.range s.points)) :
    ↑(s.orthogonalProjectionSpan (r₁ • (p -ᵥ ↑(s.orthogonalProjectionSpan p)) +ᵥ p₁o)) = p₁o :=
  congrArg ((↑) : _ → P) (orthogonalProjection_vadd_smul_vsub_orthogonalProjection _ _ _ hp₁o)

theorem dist_sq_eq_dist_orthogonalProjection_sq_add_dist_orthogonalProjection_sq {n : ℕ}
    (s : Simplex ℝ P n) {p1 : P} (p2 : P) (hp1 : p1 ∈ affineSpan ℝ (Set.range s.points)) :
    dist p1 p2 * dist p1 p2 =
      dist p1 (s.orthogonalProjectionSpan p2) * dist p1 (s.orthogonalProjectionSpan p2) +
        dist p2 (s.orthogonalProjectionSpan p2) * dist p2 (s.orthogonalProjectionSpan p2) := by
  rw [PseudoMetricSpace.dist_comm p2 _, dist_eq_norm_vsub V p1 _, dist_eq_norm_vsub V p1 _,
    dist_eq_norm_vsub V _ p2, ← vsub_add_vsub_cancel p1 (s.orthogonalProjectionSpan p2) p2,
    norm_add_sq_eq_norm_sq_add_norm_sq_iff_real_inner_eq_zero]
  exact
    Submodule.inner_right_of_mem_orthogonal (vsub_orthogonalProjection_mem_direction p2 hp1)
      (orthogonalProjection_vsub_mem_direction_orthogonal _ p2)

theorem dist_circumcenter_sq_eq_sq_sub_circumradius {n : ℕ} {r : ℝ} (s : Simplex ℝ P n) {p₁ : P}
    (h₁ : ∀ i : Fin (n + 1), dist (s.points i) p₁ = r)
    (h₁' : ↑(s.orthogonalProjectionSpan p₁) = s.circumcenter)
    (h : s.points 0 ∈ affineSpan ℝ (Set.range s.points)) :
    dist p₁ s.circumcenter * dist p₁ s.circumcenter = r * r - s.circumradius * s.circumradius := by
  rw [dist_comm, ← h₁ 0,
    s.dist_sq_eq_dist_orthogonalProjection_sq_add_dist_orthogonalProjection_sq p₁ h]
  simp only [h₁', dist_comm p₁, add_sub_cancel_left, Simplex.dist_circumcenter_eq_circumradius]

/-- If there exists a distance that a point has from all vertices of a
simplex, the orthogonal projection of that point onto the subspace
spanned by that simplex is its circumcenter. -/
theorem orthogonalProjection_eq_circumcenter_of_exists_dist_eq {n : ℕ} (s : Simplex ℝ P n) {p : P}
    (hr : ∃ r, ∀ i, dist (s.points i) p = r) :
    ↑(s.orthogonalProjectionSpan p) = s.circumcenter := by
  change ∃ r : ℝ, ∀ i, (fun x => dist x p = r) (s.points i) at hr
  have hr : ∃ (r : ℝ), ∀ (a : P),
      a ∈ Set.range (fun (i : Fin (n + 1)) => s.points i) → dist a p = r := by
    cases' hr with r hr
    use r
    refine Set.forall_mem_range.mpr ?_
    exact hr
  rw [exists_dist_eq_iff_exists_dist_orthogonalProjection_eq (subset_affineSpan ℝ _) p] at hr
  cases' hr with r hr
  exact
    s.eq_circumcenter_of_dist_eq (orthogonalProjection_mem p) fun i => hr _ (Set.mem_range_self i)

/-- If a point has the same distance from all vertices of a simplex,
the orthogonal projection of that point onto the subspace spanned by
that simplex is its circumcenter. -/
theorem orthogonalProjection_eq_circumcenter_of_dist_eq {n : ℕ} (s : Simplex ℝ P n) {p : P} {r : ℝ}
    (hr : ∀ i, dist (s.points i) p = r) : ↑(s.orthogonalProjectionSpan p) = s.circumcenter :=
  s.orthogonalProjection_eq_circumcenter_of_exists_dist_eq ⟨r, hr⟩

/-- The orthogonal projection of the circumcenter onto a face is the
circumcenter of that face. -/
theorem orthogonalProjection_circumcenter {n : ℕ} (s : Simplex ℝ P n) {fs : Finset (Fin (n + 1))}
    {m : ℕ} (h : #fs = m + 1) :
    ↑((s.face h).orthogonalProjectionSpan s.circumcenter) = (s.face h).circumcenter :=
  haveI hr : ∃ r, ∀ i, dist ((s.face h).points i) s.circumcenter = r := by
    use s.circumradius
    simp [face_points]
  orthogonalProjection_eq_circumcenter_of_exists_dist_eq _ hr

/-- Two simplices with the same points have the same circumcenter. -/
theorem circumcenter_eq_of_range_eq {n : ℕ} {s₁ s₂ : Simplex ℝ P n}
    (h : Set.range s₁.points = Set.range s₂.points) : s₁.circumcenter = s₂.circumcenter := by
  have hs : s₁.circumcenter ∈ affineSpan ℝ (Set.range s₂.points) :=
    h ▸ s₁.circumcenter_mem_affineSpan
  have hr : ∀ i, dist (s₂.points i) s₁.circumcenter = s₁.circumradius := by
    intro i
    have hi : s₂.points i ∈ Set.range s₂.points := Set.mem_range_self _
    rw [← h, Set.mem_range] at hi
    rcases hi with ⟨j, hj⟩
    rw [← hj, s₁.dist_circumcenter_eq_circumradius j]
  exact s₂.eq_circumcenter_of_dist_eq hs hr

/-- An index type for the vertices of a simplex plus its circumcenter.
This is for use in calculations where it is convenient to work with
affine combinations of vertices together with the circumcenter.  (An
equivalent form sometimes used in the literature is placing the
circumcenter at the origin and working with vectors for the vertices.) -/
inductive PointsWithCircumcenterIndex (n : ℕ)
  | pointIndex : Fin (n + 1) → PointsWithCircumcenterIndex n
  | circumcenterIndex : PointsWithCircumcenterIndex n
  deriving Fintype

open PointsWithCircumcenterIndex

instance pointsWithCircumcenterIndexInhabited (n : ℕ) : Inhabited (PointsWithCircumcenterIndex n) :=
  ⟨circumcenterIndex⟩

/-- `pointIndex` as an embedding. -/
def pointIndexEmbedding (n : ℕ) : Fin (n + 1) ↪ PointsWithCircumcenterIndex n :=
  ⟨fun i => pointIndex i, fun _ _ h => by injection h⟩

/-- The sum of a function over `PointsWithCircumcenterIndex`. -/
theorem sum_pointsWithCircumcenter {α : Type*} [AddCommMonoid α] {n : ℕ}
    (f : PointsWithCircumcenterIndex n → α) :
    ∑ i, f i = (∑ i : Fin (n + 1), f (pointIndex i)) + f circumcenterIndex := by
  classical
  have h : univ = insert circumcenterIndex (univ.map (pointIndexEmbedding n)) := by
    ext x
    refine ⟨fun h => ?_, fun _ => mem_univ _⟩
    cases' x with i
    · exact mem_insert_of_mem (mem_map_of_mem _ (mem_univ i))
    · exact mem_insert_self _ _
  change _ = (∑ i, f (pointIndexEmbedding n i)) + _
  rw [add_comm, h, ← sum_map, sum_insert]
  simp_rw [Finset.mem_map, not_exists]
  rintro x ⟨_, h⟩
  injection h

/-- The vertices of a simplex plus its circumcenter. -/
def pointsWithCircumcenter {n : ℕ} (s : Simplex ℝ P n) : PointsWithCircumcenterIndex n → P
  | pointIndex i => s.points i
  | circumcenterIndex => s.circumcenter

/-- `pointsWithCircumcenter`, applied to a `pointIndex` value,
equals `points` applied to that value. -/
@[simp]
theorem pointsWithCircumcenter_point {n : ℕ} (s : Simplex ℝ P n) (i : Fin (n + 1)) :
    s.pointsWithCircumcenter (pointIndex i) = s.points i :=
  rfl

/-- `pointsWithCircumcenter`, applied to `circumcenterIndex`, equals the
circumcenter. -/
@[simp]
theorem pointsWithCircumcenter_eq_circumcenter {n : ℕ} (s : Simplex ℝ P n) :
    s.pointsWithCircumcenter circumcenterIndex = s.circumcenter :=
  rfl

/-- The weights for a single vertex of a simplex, in terms of
`pointsWithCircumcenter`. -/
def pointWeightsWithCircumcenter {n : ℕ} (i : Fin (n + 1)) : PointsWithCircumcenterIndex n → ℝ
  | pointIndex j => if j = i then 1 else 0
  | circumcenterIndex => 0

/-- `point_weights_with_circumcenter` sums to 1. -/
@[simp]
theorem sum_pointWeightsWithCircumcenter {n : ℕ} (i : Fin (n + 1)) :
    ∑ j, pointWeightsWithCircumcenter i j = 1 := by
  classical
  convert sum_ite_eq' univ (pointIndex i) (Function.const _ (1 : ℝ)) with j
  · cases j <;> simp [pointWeightsWithCircumcenter]
  · simp

/-- A single vertex, in terms of `pointsWithCircumcenter`. -/
theorem point_eq_affineCombination_of_pointsWithCircumcenter {n : ℕ} (s : Simplex ℝ P n)
    (i : Fin (n + 1)) :
    s.points i =
      (univ : Finset (PointsWithCircumcenterIndex n)).affineCombination ℝ s.pointsWithCircumcenter
        (pointWeightsWithCircumcenter i) := by
  rw [← pointsWithCircumcenter_point]
  symm
  refine
    affineCombination_of_eq_one_of_eq_zero _ _ _ (mem_univ _)
      (by simp [pointWeightsWithCircumcenter]) ?_
  intro i hi hn
  cases i
  · have h : _ ≠ i := fun h => hn (h ▸ rfl)
    simp [pointWeightsWithCircumcenter, h]
  · rfl

/-- The weights for the centroid of some vertices of a simplex, in
terms of `pointsWithCircumcenter`. -/
def centroidWeightsWithCircumcenter {n : ℕ} (fs : Finset (Fin (n + 1))) :
    PointsWithCircumcenterIndex n → ℝ
  | pointIndex i => if i ∈ fs then (#fs : ℝ)⁻¹ else 0
  | circumcenterIndex => 0

/-- `centroidWeightsWithCircumcenter` sums to 1, if the `Finset` is nonempty. -/
@[simp]
theorem sum_centroidWeightsWithCircumcenter {n : ℕ} {fs : Finset (Fin (n + 1))} (h : fs.Nonempty) :
    ∑ i, centroidWeightsWithCircumcenter fs i = 1 := by
  simp_rw [sum_pointsWithCircumcenter, centroidWeightsWithCircumcenter, add_zero, ←
    fs.sum_centroidWeights_eq_one_of_nonempty ℝ h, ← sum_indicator_subset _ fs.subset_univ]
  rcongr

/-- The centroid of some vertices of a simplex, in terms of `pointsWithCircumcenter`. -/
theorem centroid_eq_affineCombination_of_pointsWithCircumcenter {n : ℕ} (s : Simplex ℝ P n)
    (fs : Finset (Fin (n + 1))) :
    fs.centroid ℝ s.points =
      (univ : Finset (PointsWithCircumcenterIndex n)).affineCombination ℝ s.pointsWithCircumcenter
        (centroidWeightsWithCircumcenter fs) := by
  simp_rw [centroid_def, affineCombination_apply, weightedVSubOfPoint_apply,
    sum_pointsWithCircumcenter, centroidWeightsWithCircumcenter,
    pointsWithCircumcenter_point, zero_smul, add_zero, centroidWeights,
    ← sum_indicator_subset_of_eq_zero (Function.const (Fin (n + 1)) (#fs : ℝ)⁻¹)
      (fun i wi => wi • (s.points i -ᵥ Classical.choice AddTorsor.nonempty)) fs.subset_univ fun _ =>
      zero_smul ℝ _,
    Set.indicator_apply]
  congr

/-- The weights for the circumcenter of a simplex, in terms of `pointsWithCircumcenter`. -/
def circumcenterWeightsWithCircumcenter (n : ℕ) : PointsWithCircumcenterIndex n → ℝ
  | pointIndex _ => 0
  | circumcenterIndex => 1

/-- `circumcenterWeightsWithCircumcenter` sums to 1. -/
@[simp]
theorem sum_circumcenterWeightsWithCircumcenter (n : ℕ) :
    ∑ i, circumcenterWeightsWithCircumcenter n i = 1 := by
  classical
  convert sum_ite_eq' univ circumcenterIndex (Function.const _ (1 : ℝ)) with j
  · cases j <;> simp [circumcenterWeightsWithCircumcenter]
  · simp

/-- The circumcenter of a simplex, in terms of `pointsWithCircumcenter`. -/
theorem circumcenter_eq_affineCombination_of_pointsWithCircumcenter {n : ℕ} (s : Simplex ℝ P n) :
    s.circumcenter =
      (univ : Finset (PointsWithCircumcenterIndex n)).affineCombination ℝ s.pointsWithCircumcenter
        (circumcenterWeightsWithCircumcenter n) := by
  rw [← pointsWithCircumcenter_eq_circumcenter]
  symm
  refine affineCombination_of_eq_one_of_eq_zero _ _ _ (mem_univ _) rfl ?_
  rintro ⟨i⟩ _ hn <;> tauto

/-- The weights for the reflection of the circumcenter in an edge of a
simplex.  This definition is only valid with `i₁ ≠ i₂`. -/
def reflectionCircumcenterWeightsWithCircumcenter {n : ℕ} (i₁ i₂ : Fin (n + 1)) :
    PointsWithCircumcenterIndex n → ℝ
  | pointIndex i => if i = i₁ ∨ i = i₂ then 1 else 0
  | circumcenterIndex => -1

/-- `reflectionCircumcenterWeightsWithCircumcenter` sums to 1. -/
@[simp]
theorem sum_reflectionCircumcenterWeightsWithCircumcenter {n : ℕ} {i₁ i₂ : Fin (n + 1)}
    (h : i₁ ≠ i₂) : ∑ i, reflectionCircumcenterWeightsWithCircumcenter i₁ i₂ i = 1 := by
  simp_rw [sum_pointsWithCircumcenter, reflectionCircumcenterWeightsWithCircumcenter, sum_ite,
    sum_const, filter_or, filter_eq']
  rw [card_union_of_disjoint]
  · set_option simprocs false in simp
  · simpa only [if_true, mem_univ, disjoint_singleton] using h

/-- The reflection of the circumcenter of a simplex in an edge, in
terms of `pointsWithCircumcenter`. -/
theorem reflection_circumcenter_eq_affineCombination_of_pointsWithCircumcenter {n : ℕ}
    (s : Simplex ℝ P n) {i₁ i₂ : Fin (n + 1)} (h : i₁ ≠ i₂) :
    reflection (affineSpan ℝ (s.points '' {i₁, i₂})) s.circumcenter =
      (univ : Finset (PointsWithCircumcenterIndex n)).affineCombination ℝ s.pointsWithCircumcenter
        (reflectionCircumcenterWeightsWithCircumcenter i₁ i₂) := by
  have hc : #{i₁, i₂} = 2 := by simp [h]
  -- Making the next line a separate definition helps the elaborator:
  set W : AffineSubspace ℝ P := affineSpan ℝ (s.points '' {i₁, i₂})
  have h_faces :
    (orthogonalProjection W s.circumcenter : P) =
      ↑((s.face hc).orthogonalProjectionSpan s.circumcenter) := by
    apply eq_orthogonalProjection_of_eq_subspace
    simp
  rw [EuclideanGeometry.reflection_apply, h_faces, s.orthogonalProjection_circumcenter hc,
    circumcenter_eq_centroid, s.face_centroid_eq_centroid hc,
    centroid_eq_affineCombination_of_pointsWithCircumcenter,
    circumcenter_eq_affineCombination_of_pointsWithCircumcenter, ← @vsub_eq_zero_iff_eq V,
    affineCombination_vsub, weightedVSub_vadd_affineCombination, affineCombination_vsub,
    weightedVSub_apply, sum_pointsWithCircumcenter]
  simp_rw [Pi.sub_apply, Pi.add_apply, Pi.sub_apply, sub_smul, add_smul, sub_smul,
    centroidWeightsWithCircumcenter, circumcenterWeightsWithCircumcenter,
    reflectionCircumcenterWeightsWithCircumcenter, ite_smul, zero_smul, sub_zero,
    apply_ite₂ (· + ·), add_zero, ← add_smul, hc, zero_sub, neg_smul, sub_self, add_zero]
  -- Porting note: was `convert sum_const_zero`
  rw [← sum_const_zero]
  congr
  norm_num

end Simplex

end Affine

namespace EuclideanGeometry

open Affine AffineSubspace Module

variable {V : Type*} {P : Type*} [NormedAddCommGroup V] [InnerProductSpace ℝ V] [MetricSpace P]
  [NormedAddTorsor V P]

/-- Given a nonempty affine subspace, whose direction is complete,
that contains a set of points, those points are cospherical if and
only if they are equidistant from some point in that subspace. -/
theorem cospherical_iff_exists_mem_of_complete {s : AffineSubspace ℝ P} {ps : Set P} (h : ps ⊆ s)
    [Nonempty s] [HasOrthogonalProjection s.direction] :
    Cospherical ps ↔ ∃ center ∈ s, ∃ radius : ℝ, ∀ p ∈ ps, dist p center = radius := by
  constructor
  · rintro ⟨c, hcr⟩
    rw [exists_dist_eq_iff_exists_dist_orthogonalProjection_eq h c] at hcr
    exact ⟨orthogonalProjection s c, orthogonalProjection_mem _, hcr⟩
  · exact fun ⟨c, _, hd⟩ => ⟨c, hd⟩

/-- Given a nonempty affine subspace, whose direction is
finite-dimensional, that contains a set of points, those points are
cospherical if and only if they are equidistant from some point in
that subspace. -/
theorem cospherical_iff_exists_mem_of_finiteDimensional {s : AffineSubspace ℝ P} {ps : Set P}
    (h : ps ⊆ s) [Nonempty s] [FiniteDimensional ℝ s.direction] :
    Cospherical ps ↔ ∃ center ∈ s, ∃ radius : ℝ, ∀ p ∈ ps, dist p center = radius :=
  cospherical_iff_exists_mem_of_complete h

/-- All n-simplices among cospherical points in an n-dimensional
subspace have the same circumradius. -/
theorem exists_circumradius_eq_of_cospherical_subset {s : AffineSubspace ℝ P} {ps : Set P}
    (h : ps ⊆ s) [Nonempty s] {n : ℕ} [FiniteDimensional ℝ s.direction]
    (hd : finrank ℝ s.direction = n) (hc : Cospherical ps) :
    ∃ r : ℝ, ∀ sx : Simplex ℝ P n, Set.range sx.points ⊆ ps → sx.circumradius = r := by
  rw [cospherical_iff_exists_mem_of_finiteDimensional h] at hc
  rcases hc with ⟨c, hc, r, hcr⟩
  use r
  intro sx hsxps
  have hsx : affineSpan ℝ (Set.range sx.points) = s := by
    refine
      sx.independent.affineSpan_eq_of_le_of_card_eq_finrank_add_one
        (spanPoints_subset_coe_of_subset_coe (hsxps.trans h)) ?_
    simp [hd]
  have hc : c ∈ affineSpan ℝ (Set.range sx.points) := hsx.symm ▸ hc
  exact
    (sx.eq_circumradius_of_dist_eq hc fun i =>
        hcr (sx.points i) (hsxps (Set.mem_range_self i))).symm

/-- Two n-simplices among cospherical points in an n-dimensional
subspace have the same circumradius. -/
theorem circumradius_eq_of_cospherical_subset {s : AffineSubspace ℝ P} {ps : Set P} (h : ps ⊆ s)
    [Nonempty s] {n : ℕ} [FiniteDimensional ℝ s.direction] (hd : finrank ℝ s.direction = n)
    (hc : Cospherical ps) {sx₁ sx₂ : Simplex ℝ P n} (hsx₁ : Set.range sx₁.points ⊆ ps)
    (hsx₂ : Set.range sx₂.points ⊆ ps) : sx₁.circumradius = sx₂.circumradius := by
  rcases exists_circumradius_eq_of_cospherical_subset h hd hc with ⟨r, hr⟩
  rw [hr sx₁ hsx₁, hr sx₂ hsx₂]

/-- All n-simplices among cospherical points in n-space have the same
circumradius. -/
theorem exists_circumradius_eq_of_cospherical {ps : Set P} {n : ℕ} [FiniteDimensional ℝ V]
    (hd : finrank ℝ V = n) (hc : Cospherical ps) :
    ∃ r : ℝ, ∀ sx : Simplex ℝ P n, Set.range sx.points ⊆ ps → sx.circumradius = r := by
  haveI : Nonempty (⊤ : AffineSubspace ℝ P) := Set.univ.nonempty
  rw [← finrank_top, ← direction_top ℝ V P] at hd
  refine exists_circumradius_eq_of_cospherical_subset ?_ hd hc
  exact Set.subset_univ _

/-- Two n-simplices among cospherical points in n-space have the same
circumradius. -/
theorem circumradius_eq_of_cospherical {ps : Set P} {n : ℕ} [FiniteDimensional ℝ V]
    (hd : finrank ℝ V = n) (hc : Cospherical ps) {sx₁ sx₂ : Simplex ℝ P n}
    (hsx₁ : Set.range sx₁.points ⊆ ps) (hsx₂ : Set.range sx₂.points ⊆ ps) :
    sx₁.circumradius = sx₂.circumradius := by
  rcases exists_circumradius_eq_of_cospherical hd hc with ⟨r, hr⟩
  rw [hr sx₁ hsx₁, hr sx₂ hsx₂]

/-- All n-simplices among cospherical points in an n-dimensional
subspace have the same circumcenter. -/
theorem exists_circumcenter_eq_of_cospherical_subset {s : AffineSubspace ℝ P} {ps : Set P}
    (h : ps ⊆ s) [Nonempty s] {n : ℕ} [FiniteDimensional ℝ s.direction]
    (hd : finrank ℝ s.direction = n) (hc : Cospherical ps) :
    ∃ c : P, ∀ sx : Simplex ℝ P n, Set.range sx.points ⊆ ps → sx.circumcenter = c := by
  rw [cospherical_iff_exists_mem_of_finiteDimensional h] at hc
  rcases hc with ⟨c, hc, r, hcr⟩
  use c
  intro sx hsxps
  have hsx : affineSpan ℝ (Set.range sx.points) = s := by
    refine
      sx.independent.affineSpan_eq_of_le_of_card_eq_finrank_add_one
        (spanPoints_subset_coe_of_subset_coe (hsxps.trans h)) ?_
    simp [hd]
  have hc : c ∈ affineSpan ℝ (Set.range sx.points) := hsx.symm ▸ hc
  exact
    (sx.eq_circumcenter_of_dist_eq hc fun i =>
        hcr (sx.points i) (hsxps (Set.mem_range_self i))).symm

/-- Two n-simplices among cospherical points in an n-dimensional
subspace have the same circumcenter. -/
theorem circumcenter_eq_of_cospherical_subset {s : AffineSubspace ℝ P} {ps : Set P} (h : ps ⊆ s)
    [Nonempty s] {n : ℕ} [FiniteDimensional ℝ s.direction] (hd : finrank ℝ s.direction = n)
    (hc : Cospherical ps) {sx₁ sx₂ : Simplex ℝ P n} (hsx₁ : Set.range sx₁.points ⊆ ps)
    (hsx₂ : Set.range sx₂.points ⊆ ps) : sx₁.circumcenter = sx₂.circumcenter := by
  rcases exists_circumcenter_eq_of_cospherical_subset h hd hc with ⟨r, hr⟩
  rw [hr sx₁ hsx₁, hr sx₂ hsx₂]

/-- All n-simplices among cospherical points in n-space have the same
circumcenter. -/
theorem exists_circumcenter_eq_of_cospherical {ps : Set P} {n : ℕ} [FiniteDimensional ℝ V]
    (hd : finrank ℝ V = n) (hc : Cospherical ps) :
    ∃ c : P, ∀ sx : Simplex ℝ P n, Set.range sx.points ⊆ ps → sx.circumcenter = c := by
  haveI : Nonempty (⊤ : AffineSubspace ℝ P) := Set.univ.nonempty
  rw [← finrank_top, ← direction_top ℝ V P] at hd
  refine exists_circumcenter_eq_of_cospherical_subset ?_ hd hc
  exact Set.subset_univ _

/-- Two n-simplices among cospherical points in n-space have the same
circumcenter. -/
theorem circumcenter_eq_of_cospherical {ps : Set P} {n : ℕ} [FiniteDimensional ℝ V]
    (hd : finrank ℝ V = n) (hc : Cospherical ps) {sx₁ sx₂ : Simplex ℝ P n}
    (hsx₁ : Set.range sx₁.points ⊆ ps) (hsx₂ : Set.range sx₂.points ⊆ ps) :
    sx₁.circumcenter = sx₂.circumcenter := by
  rcases exists_circumcenter_eq_of_cospherical hd hc with ⟨r, hr⟩
  rw [hr sx₁ hsx₁, hr sx₂ hsx₂]

/-- All n-simplices among cospherical points in an n-dimensional
subspace have the same circumsphere. -/
theorem exists_circumsphere_eq_of_cospherical_subset {s : AffineSubspace ℝ P} {ps : Set P}
    (h : ps ⊆ s) [Nonempty s] {n : ℕ} [FiniteDimensional ℝ s.direction]
    (hd : finrank ℝ s.direction = n) (hc : Cospherical ps) :
    ∃ c : Sphere P, ∀ sx : Simplex ℝ P n, Set.range sx.points ⊆ ps → sx.circumsphere = c := by
  obtain ⟨r, hr⟩ := exists_circumradius_eq_of_cospherical_subset h hd hc
  obtain ⟨c, hc⟩ := exists_circumcenter_eq_of_cospherical_subset h hd hc
  exact ⟨⟨c, r⟩, fun sx hsx => Sphere.ext (hc sx hsx) (hr sx hsx)⟩

/-- Two n-simplices among cospherical points in an n-dimensional
subspace have the same circumsphere. -/
theorem circumsphere_eq_of_cospherical_subset {s : AffineSubspace ℝ P} {ps : Set P} (h : ps ⊆ s)
    [Nonempty s] {n : ℕ} [FiniteDimensional ℝ s.direction] (hd : finrank ℝ s.direction = n)
    (hc : Cospherical ps) {sx₁ sx₂ : Simplex ℝ P n} (hsx₁ : Set.range sx₁.points ⊆ ps)
    (hsx₂ : Set.range sx₂.points ⊆ ps) : sx₁.circumsphere = sx₂.circumsphere := by
  rcases exists_circumsphere_eq_of_cospherical_subset h hd hc with ⟨r, hr⟩
  rw [hr sx₁ hsx₁, hr sx₂ hsx₂]

/-- All n-simplices among cospherical points in n-space have the same
circumsphere. -/
theorem exists_circumsphere_eq_of_cospherical {ps : Set P} {n : ℕ} [FiniteDimensional ℝ V]
    (hd : finrank ℝ V = n) (hc : Cospherical ps) :
    ∃ c : Sphere P, ∀ sx : Simplex ℝ P n, Set.range sx.points ⊆ ps → sx.circumsphere = c := by
  haveI : Nonempty (⊤ : AffineSubspace ℝ P) := Set.univ.nonempty
  rw [← finrank_top, ← direction_top ℝ V P] at hd
  refine exists_circumsphere_eq_of_cospherical_subset ?_ hd hc
  exact Set.subset_univ _

/-- Two n-simplices among cospherical points in n-space have the same
circumsphere. -/
theorem circumsphere_eq_of_cospherical {ps : Set P} {n : ℕ} [FiniteDimensional ℝ V]
    (hd : finrank ℝ V = n) (hc : Cospherical ps) {sx₁ sx₂ : Simplex ℝ P n}
    (hsx₁ : Set.range sx₁.points ⊆ ps) (hsx₂ : Set.range sx₂.points ⊆ ps) :
    sx₁.circumsphere = sx₂.circumsphere := by
  rcases exists_circumsphere_eq_of_cospherical hd hc with ⟨r, hr⟩
  rw [hr sx₁ hsx₁, hr sx₂ hsx₂]

/-- Suppose all distances from `p₁` and `p₂` to the points of a
simplex are equal, and that `p₁` and `p₂` lie in the affine span of
`p` with the vertices of that simplex.  Then `p₁` and `p₂` are equal
or reflections of each other in the affine span of the vertices of the
simplex. -/
theorem eq_or_eq_reflection_of_dist_eq {n : ℕ} {s : Simplex ℝ P n} {p p₁ p₂ : P} {r : ℝ}
    (hp₁ : p₁ ∈ affineSpan ℝ (insert p (Set.range s.points)))
    (hp₂ : p₂ ∈ affineSpan ℝ (insert p (Set.range s.points))) (h₁ : ∀ i, dist (s.points i) p₁ = r)
    (h₂ : ∀ i, dist (s.points i) p₂ = r) :
    p₁ = p₂ ∨ p₁ = reflection (affineSpan ℝ (Set.range s.points)) p₂ := by
  set span_s := affineSpan ℝ (Set.range s.points)
  have h₁' := s.orthogonalProjection_eq_circumcenter_of_dist_eq h₁
  have h₂' := s.orthogonalProjection_eq_circumcenter_of_dist_eq h₂
  rw [← affineSpan_insert_affineSpan, mem_affineSpan_insert_iff (orthogonalProjection_mem p)]
    at hp₁ hp₂
  obtain ⟨r₁, p₁o, hp₁o, hp₁⟩ := hp₁
  obtain ⟨r₂, p₂o, hp₂o, hp₂⟩ := hp₂
  obtain rfl : ↑(s.orthogonalProjectionSpan p₁) = p₁o := by
    subst hp₁
    exact s.coe_orthogonalProjection_vadd_smul_vsub_orthogonalProjection hp₁o
  rw [h₁'] at hp₁
  obtain rfl : ↑(s.orthogonalProjectionSpan p₂) = p₂o := by
    subst hp₂
    exact s.coe_orthogonalProjection_vadd_smul_vsub_orthogonalProjection hp₂o
  rw [h₂'] at hp₂
  have h : s.points 0 ∈ span_s := mem_affineSpan ℝ (Set.mem_range_self _)
  have hd₁ :
    dist p₁ s.circumcenter * dist p₁ s.circumcenter = r * r - s.circumradius * s.circumradius :=
    s.dist_circumcenter_sq_eq_sq_sub_circumradius h₁ h₁' h
  have hd₂ :
    dist p₂ s.circumcenter * dist p₂ s.circumcenter = r * r - s.circumradius * s.circumradius :=
    s.dist_circumcenter_sq_eq_sq_sub_circumradius h₂ h₂' h
  rw [← hd₂, hp₁, hp₂, dist_eq_norm_vsub V _ s.circumcenter, dist_eq_norm_vsub V _ s.circumcenter,
    vadd_vsub, vadd_vsub, ← real_inner_self_eq_norm_mul_norm, ← real_inner_self_eq_norm_mul_norm,
    real_inner_smul_left, real_inner_smul_left, real_inner_smul_right, real_inner_smul_right, ←
    mul_assoc, ← mul_assoc] at hd₁
  by_cases hp : p = s.orthogonalProjectionSpan p
  · rw [Simplex.orthogonalProjectionSpan] at hp
    rw [hp₁, hp₂, ← hp]
    simp only [true_or, eq_self_iff_true, smul_zero, vsub_self]
  · have hz : ⟪p -ᵥ orthogonalProjection span_s p, p -ᵥ orthogonalProjection span_s p⟫ ≠ 0 := by
      simpa only [Ne, vsub_eq_zero_iff_eq, inner_self_eq_zero] using hp
    rw [mul_left_inj' hz, mul_self_eq_mul_self_iff] at hd₁
    rw [hp₁, hp₂]
    cases' hd₁ with hd₁ hd₁
    · left
      rw [hd₁]
    · right
      rw [hd₁, reflection_vadd_smul_vsub_orthogonalProjection p r₂ s.circumcenter_mem_affineSpan,
        neg_smul]

end EuclideanGeometry<|MERGE_RESOLUTION|>--- conflicted
+++ resolved
@@ -115,11 +115,7 @@
           dist_sq_smul_orthogonal_vadd_smul_orthogonal_vadd (orthogonalProjection_mem p) hcc _ _
             (vsub_orthogonalProjection_mem_direction_orthogonal s p),
           ← dist_eq_norm_vsub V p, dist_comm _ cc]
-<<<<<<< HEAD
-        -- TODO(#15486): used to be `field_simp`, but was really slow
-=======
         -- TODO(https://github.com/leanprover-community/mathlib4/issues/15486): used to be `field_simp`, but was really slow
->>>>>>> d0df76bd
         -- replaced by `simp only ...` to speed up. Reinstate `field_simp` once it is faster.
         simp (disch := field_simp_discharge) only [div_div, sub_div', one_mul, mul_div_assoc',
           div_mul_eq_mul_div, add_div', eq_div_iff, div_eq_iff, ycc₂]

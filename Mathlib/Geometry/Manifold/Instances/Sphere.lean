/-
Copyright (c) 2021 Heather Macbeth. All rights reserved.
Released under Apache 2.0 license as described in the file LICENSE.
Authors: Heather Macbeth
-/
import Mathlib.Analysis.Calculus.Deriv.Inv
import Mathlib.Analysis.NormedSpace.BallAction
import Mathlib.Analysis.SpecialFunctions.ExpDeriv
import Mathlib.Analysis.InnerProductSpace.Calculus
import Mathlib.Analysis.InnerProductSpace.PiL2
import Mathlib.Geometry.Manifold.Algebra.LieGroup
import Mathlib.Geometry.Manifold.Instances.Real
import Mathlib.Geometry.Manifold.MFDeriv.Basic

/-!
# Manifold structure on the sphere

This file defines stereographic projection from the sphere in an inner product space `E`, and uses
it to put a smooth manifold structure on the sphere.

## Main results

For a unit vector `v` in `E`, the definition `stereographic` gives the stereographic projection
centred at `v`, a partial homeomorphism from the sphere to `(ℝ ∙ v)ᗮ` (the orthogonal complement of
`v`).

For finite-dimensional `E`, we then construct a smooth manifold instance on the sphere; the charts
here are obtained by composing the partial homeomorphisms `stereographic` with arbitrary isometries
from `(ℝ ∙ v)ᗮ` to Euclidean space.

We prove two lemmas about smooth maps:
* `contMDiff_coe_sphere` states that the coercion map from the sphere into `E` is smooth;
  this is a useful tool for constructing smooth maps *from* the sphere.
* `contMDiff.codRestrict_sphere` states that a map from a manifold into the sphere is
  smooth if its lift to a map to `E` is smooth; this is a useful tool for constructing smooth maps
  *to* the sphere.

As an application we prove `contMdiffNegSphere`, that the antipodal map is smooth.

Finally, we equip the `circle` (defined in `Analysis.Complex.Circle` to be the sphere in `ℂ`
centred at `0` of radius `1`) with the following structure:
* a charted space with model space `EuclideanSpace ℝ (Fin 1)` (inherited from `Metric.Sphere`)
* a Lie group with model with corners `𝓡 1`

We furthermore show that `expMapCircle` (defined in `Analysis.Complex.Circle` to be the natural
map `fun t ↦ exp (t * I)` from `ℝ` to `circle`) is smooth.


## Implementation notes

The model space for the charted space instance is `EuclideanSpace ℝ (Fin n)`, where `n` is a
natural number satisfying the typeclass assumption `[Fact (finrank ℝ E = n + 1)]`.  This may seem a
little awkward, but it is designed to circumvent the problem that the literal expression for the
dimension of the model space (up to definitional equality) determines the type.  If one used the
naive expression `EuclideanSpace ℝ (Fin (finrank ℝ E - 1))` for the model space, then the sphere in
`ℂ` would be a manifold with model space `EuclideanSpace ℝ (Fin (2 - 1))` but not with model space
`EuclideanSpace ℝ (Fin 1)`.

## TODO

Relate the stereographic projection to the inversion of the space.
-/


variable {E : Type*} [NormedAddCommGroup E] [InnerProductSpace ℝ E]

noncomputable section

open Metric FiniteDimensional Function

open scoped Manifold

section StereographicProjection

variable (v : E)

/-! ### Construction of the stereographic projection -/

-- Shortcut instances to speed up typeclass search.

@[local instance] lemma instFiniteDimensional : FiniteDimensional ℝ (Submodule.span ℝ {v}) :=
  span_singleton ℝ v

@[local instance] lemma instProperSpace : ProperSpace (Submodule.span ℝ {v}) :=
  RCLike.properSpace_submodule ℝ (Submodule.span ℝ {v})

@[local instance] lemma instCompleteSpace : CompleteSpace (Submodule.span ℝ {v}) :=
  complete_of_proper

@[local instance] lemma instFoo : HasOrthogonalProjection (Submodule.span ℝ {v}) :=
  HasOrthogonalProjection.ofCompleteSpace (Submodule.span ℝ {v})

@[local instance] lemma instOrthogonalProjection :
    HasOrthogonalProjection (Submodule.span ℝ {v})ᗮ :=
  instHasOrthogonalProjectionOrthogonal (Submodule.span ℝ {v})

/-- Shortcut instance to speed up typeclass search. -/
@[local instance] def instAddMonoid : AddMonoid (E →L[ℝ] ℝ) := SubNegMonoid.toAddMonoid

/-- Shortcut instance to speed up typeclass search. -/
@[local instance] lemma instZeroHomClass : ZeroHomClass (E →L⋆[ℝ] E →L[ℝ] ℝ) E (E →L[ℝ] ℝ) :=
  AddMonoidHomClass.toZeroHomClass

/-- Stereographic projection, forward direction. This is a map from an inner product space `E` to
the orthogonal complement of an element `v` of `E`. It is smooth away from the affine hyperplane
through `v` parallel to the orthogonal complement.  It restricts on the sphere to the stereographic
projection. -/
def stereoToFun (x : E) : (ℝ ∙ v)ᗮ :=
  (2 / ((1 : ℝ) - innerSL ℝ v x)) • orthogonalProjection (ℝ ∙ v)ᗮ x

variable {v}

@[simp]
theorem stereoToFun_apply (x : E) :
    stereoToFun v x = (2 / ((1 : ℝ) - innerSL ℝ v x)) • orthogonalProjection (ℝ ∙ v)ᗮ x :=
  rfl

theorem contDiffOn_stereoToFun :
    ContDiffOn ℝ ⊤ (stereoToFun v) {x : E | innerSL _ v x ≠ (1 : ℝ)} := by
  refine ContDiffOn.smul ?_ (orthogonalProjection (ℝ ∙ v)ᗮ).contDiff.contDiffOn
  refine contDiff_const.contDiffOn.div ?_ ?_
  · exact (contDiff_const.sub (innerSL ℝ v).contDiff).contDiffOn
  · intro x h h'
    exact h (sub_eq_zero.mp h').symm

theorem continuousOn_stereoToFun :
    ContinuousOn (stereoToFun v) {x : E | innerSL _ v x ≠ (1 : ℝ)} :=
  contDiffOn_stereoToFun.continuousOn

variable (v)

/-- Auxiliary function for the construction of the reverse direction of the stereographic
projection.  This is a map from the orthogonal complement of a unit vector `v` in an inner product
space `E` to `E`; we will later prove that it takes values in the unit sphere.

For most purposes, use `stereoInvFun`, not `stereoInvFunAux`. -/
def stereoInvFunAux (w : E) : E :=
  (‖w‖ ^ 2 + 4)⁻¹ • ((4 : ℝ) • w + (‖w‖ ^ 2 - 4) • v)

variable {v}

@[simp]
theorem stereoInvFunAux_apply (w : E) :
    stereoInvFunAux v w = (‖w‖ ^ 2 + 4)⁻¹ • ((4 : ℝ) • w + (‖w‖ ^ 2 - 4) • v) :=
  rfl

theorem stereoInvFunAux_mem (hv : ‖v‖ = 1) {w : E} (hw : w ∈ (ℝ ∙ v)ᗮ) :
    stereoInvFunAux v w ∈ sphere (0 : E) 1 := by
  have h₁ : (0 : ℝ) < ‖w‖ ^ 2 + 4 := by positivity
  suffices ‖(4 : ℝ) • w + (‖w‖ ^ 2 - 4) • v‖ = ‖w‖ ^ 2 + 4 by
    simp only [mem_sphere_zero_iff_norm, norm_smul, Real.norm_eq_abs, abs_inv, this,
      abs_of_pos h₁, stereoInvFunAux_apply, inv_mul_cancel₀ h₁.ne']
  suffices ‖(4 : ℝ) • w + (‖w‖ ^ 2 - 4) • v‖ ^ 2 = (‖w‖ ^ 2 + 4) ^ 2 by
    simpa only [sq_eq_sq_iff_abs_eq_abs, abs_norm, abs_of_pos h₁] using this
  rw [Submodule.mem_orthogonal_singleton_iff_inner_left] at hw
  simp? [norm_add_sq_real, norm_smul, inner_smul_left, inner_smul_right, hw, mul_pow,
      Real.norm_eq_abs, hv] says
    simp only [norm_add_sq_real, norm_smul, RCLike.norm_ofNat, mul_pow, inner_smul_right,
      inner_smul_left, map_ofNat, hw, mul_zero, add_zero, Real.norm_eq_abs, hv, mul_one, sq_abs]
  ring

theorem hasFDerivAt_stereoInvFunAux (v : E) :
    HasFDerivAt (stereoInvFunAux v) (ContinuousLinearMap.id ℝ E) 0 := by
  have h₀ : HasFDerivAt (fun w : E => ‖w‖ ^ 2) (0 : E →L[ℝ] ℝ) 0 := by
    convert (hasStrictFDerivAt_norm_sq (0 : E)).hasFDerivAt
    simp only [map_zero, smul_zero]
  have h₁ : HasFDerivAt (fun w : E => (‖w‖ ^ 2 + 4)⁻¹) (0 : E →L[ℝ] ℝ) 0 := by
    -- convert takes 320ms
    convert (hasFDerivAt_inv _).comp _ (h₀.add (hasFDerivAt_const 4 0)) <;> simp
  have h₂ : HasFDerivAt (fun w => (4 : ℝ) • w + (‖w‖ ^ 2 - 4) • v)
      ((4 : ℝ) • ContinuousLinearMap.id ℝ E) 0 := by
    convert ((hasFDerivAt_const (4 : ℝ) 0).smul (hasFDerivAt_id 0)).add
      ((h₀.sub (hasFDerivAt_const (4 : ℝ) 0)).smul (hasFDerivAt_const v 0)) using 1
    ext w
    simp -- 150ms; squeezing uglifies
  convert h₁.smul h₂ using 1
  ext w
<<<<<<< HEAD
  simp -- squeezing uglifies, brings 130->100ms -/
#align has_fderiv_at_stereo_inv_fun_aux hasFDerivAt_stereoInvFunAux
=======
  simp
>>>>>>> 795a8565

theorem hasFDerivAt_stereoInvFunAux_comp_coe (v : E) :
    HasFDerivAt (stereoInvFunAux v ∘ ((↑) : (ℝ ∙ v)ᗮ → E)) (ℝ ∙ v)ᗮ.subtypeL 0 := by
  have : HasFDerivAt (stereoInvFunAux v) (ContinuousLinearMap.id ℝ E) ((ℝ ∙ v)ᗮ.subtypeL 0) :=
    hasFDerivAt_stereoInvFunAux v
  refine this.comp (0 : (ℝ ∙ v)ᗮ) (by apply ContinuousLinearMap.hasFDerivAt)
<<<<<<< HEAD
#align has_fderiv_at_stereo_inv_fun_aux_comp_coe hasFDerivAt_stereoInvFunAux_comp_coe
=======
>>>>>>> 795a8565

theorem contDiff_stereoInvFunAux : ContDiff ℝ ⊤ (stereoInvFunAux v) := by
  have h₀ : ContDiff ℝ ⊤ fun w : E => ‖w‖ ^ 2 := contDiff_norm_sq ℝ
  have h₁ : ContDiff ℝ ⊤ fun w : E => (‖w‖ ^ 2 + 4)⁻¹ := by
    refine (h₀.add contDiff_const).inv ?_
    intro x
    nlinarith
  have h₂ : ContDiff ℝ ⊤ fun w => (4 : ℝ) • w + (‖w‖ ^ 2 - 4) • v := by
    refine (contDiff_const.smul contDiff_id).add ?_
    exact (h₀.sub contDiff_const).smul contDiff_const
  exact h₁.smul h₂

/-- Stereographic projection, reverse direction.  This is a map from the orthogonal complement of a
unit vector `v` in an inner product space `E` to the unit sphere in `E`. -/
def stereoInvFun (hv : ‖v‖ = 1) (w : (ℝ ∙ v)ᗮ) : sphere (0 : E) 1 :=
  ⟨stereoInvFunAux v (w : E), stereoInvFunAux_mem hv w.2⟩

@[simp]
theorem stereoInvFun_apply (hv : ‖v‖ = 1) (w : (ℝ ∙ v)ᗮ) :
    (stereoInvFun hv w : E) = (‖w‖ ^ 2 + 4)⁻¹ • ((4 : ℝ) • w + (‖w‖ ^ 2 - 4) • v) :=
  rfl

theorem stereoInvFun_ne_north_pole (hv : ‖v‖ = 1) (w : (ℝ ∙ v)ᗮ) :
    stereoInvFun hv w ≠ (⟨v, by simp [hv]⟩ : sphere (0 : E) 1) := by
  refine Subtype.coe_ne_coe.1 ?_
  rw [← inner_lt_one_iff_real_of_norm_one _ hv]
  · have hw : ⟪v, w⟫_ℝ = 0 := Submodule.mem_orthogonal_singleton_iff_inner_right.mp w.2
    have hw' : (‖(w : E)‖ ^ 2 + 4)⁻¹ * (‖(w : E)‖ ^ 2 - 4) < 1 := by
      refine (inv_mul_lt_iff' ?_).mpr ?_
      · nlinarith
      linarith
    simpa? [real_inner_comm, inner_add_right, inner_smul_right, real_inner_self_eq_norm_mul_norm,
      hw, hv] using hw' says
      simpa only [stereoInvFun_apply, Submodule.coe_norm, smul_add, real_inner_comm,
        inner_add_right, inner_smul_right, hw, mul_zero, real_inner_self_eq_norm_mul_norm, hv,
        mul_one, zero_add, gt_iff_lt] using hw'
  · simpa using stereoInvFunAux_mem hv w.2

theorem continuous_stereoInvFun (hv : ‖v‖ = 1) : Continuous (stereoInvFun hv) :=
  continuous_induced_rng.2 (contDiff_stereoInvFunAux.continuous.comp continuous_subtype_val)

theorem stereo_left_inv (hv : ‖v‖ = 1) {x : sphere (0 : E) 1} (hx : (x : E) ≠ v) :
    stereoInvFun hv (stereoToFun v x) = x := by
  ext
  simp only [stereoToFun_apply, stereoInvFun_apply, smul_add]
  -- name two frequently-occuring quantities and write down their basic properties
  set a : ℝ := innerSL _ v x
  set y := orthogonalProjection (ℝ ∙ v)ᗮ x
  have split : ↑x = a • v + ↑y := by
    convert (orthogonalProjection_add_orthogonalProjection_orthogonal (ℝ ∙ v) x).symm
    exact (orthogonalProjection_unit_singleton ℝ hv x).symm
  have hvy : ⟪v, y⟫_ℝ = 0 := Submodule.mem_orthogonal_singleton_iff_inner_right.mp y.2
  have pythag : 1 = a ^ 2 + ‖y‖ ^ 2 := by
    have hvy' : ⟪a • v, y⟫_ℝ = 0 := by simp only [inner_smul_left, hvy, mul_zero]
    convert norm_add_sq_eq_norm_sq_add_norm_sq_of_inner_eq_zero _ _ hvy' using 2
    · simp [← split]
    · simp [norm_smul, hv, ← sq, sq_abs]
    · exact sq _
  -- two facts which will be helpful for clearing denominators in the main calculation
  have ha : 1 - a ≠ 0 := by
    have : a < 1 := (inner_lt_one_iff_real_of_norm_one hv (by simp)).mpr hx.symm
    linarith
  -- the core of the problem is these two algebraic identities:
  have h₁ : (2 ^ 2 / (1 - a) ^ 2 * ‖y‖ ^ 2 + 4)⁻¹ * 4 * (2 / (1 - a)) = 1 := by
<<<<<<< HEAD
    -- field_simp is slow (0,7s), as is nlinarith (0,5s)
    field_simp; simp only [Submodule.coe_norm] at *; nlinarith only [pythag]
  have h₂ : (2 ^ 2 / (1 - a) ^ 2 * ‖y‖ ^ 2 + 4)⁻¹ * (2 ^ 2 / (1 - a) ^ 2 * ‖y‖ ^ 2 - 4) = a := by
    -- field_simp is slow (0,7s), as is nlinarith (0,5s)
    field_simp
=======
    -- TODO(#15486): used to be `field_simp`, but was really slow
    -- replaced by `simp only ...` to speed up. Reinstate `field_simp` once it is faster.
    simp (disch := field_simp_discharge) only [AddSubgroupClass.coe_norm, div_mul_eq_mul_div,
      div_add', inv_div, mul_div_assoc', div_div, div_eq_iff, one_mul]
    simp only [Submodule.coe_norm] at *; nlinarith only [pythag]
  have h₂ : (2 ^ 2 / (1 - a) ^ 2 * ‖y‖ ^ 2 + 4)⁻¹ * (2 ^ 2 / (1 - a) ^ 2 * ‖y‖ ^ 2 - 4) = a := by
    -- TODO(#15486): used to be `field_simp`, but was really slow
    -- replaced by `simp only ...` to speed up. Reinstate `field_simp` once it is faster.
    simp (disch := field_simp_discharge) only [AddSubgroupClass.coe_norm, div_mul_eq_mul_div,
      div_add', inv_div, div_sub', mul_div_assoc', div_div, div_eq_iff]
>>>>>>> 795a8565
    transitivity (1 - a) ^ 2 * (a * (2 ^ 2 * ‖y‖ ^ 2 + 4 * (1 - a) ^ 2))
    · congr
      simp only [Submodule.coe_norm] at *
      nlinarith only [pythag]
    ring!
  convert
    congr_arg₂ Add.add (congr_arg (fun t => t • (y : E)) h₁) (congr_arg (fun t => t • v) h₂) using 1
  · simp only [innerSL_apply, norm_smul, norm_div, RCLike.norm_ofNat, Real.norm_eq_abs,
<<<<<<< HEAD
    Submodule.coe_norm, mul_pow, div_pow, sq_abs, SetLike.val_smul, mul_smul, a]
=======
      AddSubgroupClass.coe_norm, mul_pow, div_pow, sq_abs, SetLike.val_smul, mul_smul, a]
>>>>>>> 795a8565
    -- Porting note: used to be simp only [split, add_comm] but get maxRec errors
    rw [split, add_comm]
    ac_rfl
  -- Porting note: this branch did not exit in ml3
  · rw [split, add_comm]
    congr
    dsimp
    rw [one_smul]

theorem stereo_right_inv (hv : ‖v‖ = 1) (w : (ℝ ∙ v)ᗮ) : stereoToFun v (stereoInvFun hv w) = w := by
  have : 2 / (1 - (‖(w : E)‖ ^ 2 + 4)⁻¹ * (‖(w : E)‖ ^ 2 - 4)) * (‖(w : E)‖ ^ 2 + 4)⁻¹ * 4 = 1 := by
<<<<<<< HEAD
    field_simp; ring -- field_simp is slow, 0,8s
=======
    -- TODO(#15486): used to be `field_simp`, but was really slow
    -- replaced by `simp only ...` to speed up. Reinstate `field_simp` once it is faster.
    simp (disch := field_simp_discharge) only [inv_eq_one_div, div_mul_eq_mul_div, one_mul,
      sub_div', add_sub_sub_cancel, div_div_eq_mul_div, mul_div_assoc', mul_one, div_div,
      div_eq_iff]
    ring
>>>>>>> 795a8565
  convert congr_arg (· • w) this
  · have h₁ : orthogonalProjection (ℝ ∙ v)ᗮ v = 0 :=
      orthogonalProjection_orthogonalComplement_singleton_eq_zero v
    -- Porting note: was innerSL _ and now just inner
    have h₃ : inner v w = (0 : ℝ) := Submodule.mem_orthogonal_singleton_iff_inner_right.mp w.2
    -- Porting note: was innerSL _ and now just inner
    have h₄ : inner v v = (1 : ℝ) := by simp [real_inner_self_eq_norm_mul_norm, hv]
    simp? [h₁, h₃, h₄, ContinuousLinearMap.map_add, ContinuousLinearMap.map_smul, mul_smul] says
      simp only [stereoInvFun_apply, Submodule.coe_norm, smul_add, stereoToFun_apply, map_add,
        LinearMapClass.map_smul, innerSL_apply, h₃, smul_eq_mul, mul_zero, h₄, mul_one, zero_add,
        orthogonalProjection_mem_subspace_eq_self, h₁, smul_zero, add_zero, mul_smul]
  · simp

/-- Stereographic projection from the unit sphere in `E`, centred at a unit vector `v` in `E`;
this is the version as a partial homeomorphism. -/
def stereographic (hv : ‖v‖ = 1) : PartialHomeomorph (sphere (0 : E) 1) (ℝ ∙ v)ᗮ where
  toFun := stereoToFun v ∘ (↑)
  invFun := stereoInvFun hv
  source := {⟨v, by simp [hv]⟩}ᶜ
  target := Set.univ
  -- squeezing 240 -> 60ms
  map_source' := by simp? says simp only [Set.mem_compl_iff, Set.mem_singleton_iff, comp_apply,
      stereoToFun_apply, innerSL_apply, Set.mem_univ, implies_true]
  map_target' {w} _ := fun h => (stereoInvFun_ne_north_pole hv w) (Set.eq_of_mem_singleton h)
  left_inv' x hx := stereo_left_inv hv fun h => hx (by
    rw [← h] at hv
    apply Subtype.ext
    dsimp
    exact h)
  right_inv' w _ := stereo_right_inv hv w
  open_source := isOpen_compl_singleton
  open_target := isOpen_univ
  continuousOn_toFun :=
    continuousOn_stereoToFun.comp continuous_subtype_val.continuousOn fun w h => by
      dsimp
      exact
        h ∘ Subtype.ext ∘ Eq.symm ∘ (inner_eq_one_iff_of_norm_one hv (by simp)).mp
  continuousOn_invFun := (continuous_stereoInvFun hv).continuousOn

theorem stereographic_apply (hv : ‖v‖ = 1) (x : sphere (0 : E) 1) :
    stereographic hv x = (2 / ((1 : ℝ) - inner v x)) • orthogonalProjection (ℝ ∙ v)ᗮ x :=
  rfl

@[simp]
theorem stereographic_source (hv : ‖v‖ = 1) : (stereographic hv).source = {⟨v, by simp [hv]⟩}ᶜ :=
  rfl

@[simp]
theorem stereographic_target (hv : ‖v‖ = 1) : (stereographic hv).target = Set.univ :=
  rfl

@[simp]
theorem stereographic_apply_neg (v : sphere (0 : E) 1) :
    stereographic (norm_eq_of_mem_sphere v) (-v) = 0 := by
<<<<<<< HEAD
  simp? [stereographic_apply, orthogonalProjection_orthogonalComplement_singleton_eq_zero] says
    simp only [stereographic_apply, coe_neg_sphere, inner_neg_right, sub_neg_eq_add, map_neg,
    orthogonalProjection_orthogonalComplement_singleton_eq_zero, neg_zero, smul_zero]
#align stereographic_apply_neg stereographic_apply_neg
=======
  simp [stereographic_apply, orthogonalProjection_orthogonalComplement_singleton_eq_zero]
>>>>>>> 795a8565

@[simp]
theorem stereographic_neg_apply (v : sphere (0 : E) 1) :
    stereographic (norm_eq_of_mem_sphere (-v)) v = 0 := by
  convert stereographic_apply_neg (-v)
  ext1
  simp

end StereographicProjection

section ChartedSpace

/-!
### Charted space structure on the sphere

In this section we construct a charted space structure on the unit sphere in a finite-dimensional
real inner product space `E`; that is, we show that it is locally homeomorphic to the Euclidean
space of dimension one less than `E`.

The restriction to finite dimension is for convenience.  The most natural `ChartedSpace`
structure for the sphere uses the stereographic projection from the antipodes of a point as the
canonical chart at this point.  However, the codomain of the stereographic projection constructed
in the previous section is `(ℝ ∙ v)ᗮ`, the orthogonal complement of the vector `v` in `E` which is
the "north pole" of the projection, so a priori these charts all have different codomains.

So it is necessary to prove that these codomains are all continuously linearly equivalent to a
fixed normed space.  This could be proved in general by a simple case of Gram-Schmidt
orthogonalization, but in the finite-dimensional case it follows more easily by dimension-counting.
-/

-- Porting note: unnecessary in Lean 3
private theorem findim (n : ℕ) [Fact (finrank ℝ E = n + 1)] : FiniteDimensional ℝ E :=
  .of_fact_finrank_eq_succ n

/-- Variant of the stereographic projection, for the sphere in an `n + 1`-dimensional inner product
space `E`.  This version has codomain the Euclidean space of dimension `n`, and is obtained by
composing the original sterographic projection (`stereographic`) with an arbitrary linear isometry
from `(ℝ ∙ v)ᗮ` to the Euclidean space. -/
def stereographic' (n : ℕ) [Fact (finrank ℝ E = n + 1)] (v : sphere (0 : E) 1) :
    PartialHomeomorph (sphere (0 : E) 1) (EuclideanSpace ℝ (Fin n)) :=
  stereographic (norm_eq_of_mem_sphere v) ≫ₕ
    (OrthonormalBasis.fromOrthogonalSpanSingleton n
            (ne_zero_of_mem_unit_sphere v)).repr.toHomeomorph.toPartialHomeomorph

@[simp]
theorem stereographic'_source {n : ℕ} [Fact (finrank ℝ E = n + 1)] (v : sphere (0 : E) 1) :
    (stereographic' n v).source = {v}ᶜ := by simp [stereographic']

@[simp]
theorem stereographic'_target {n : ℕ} [Fact (finrank ℝ E = n + 1)] (v : sphere (0 : E) 1) :
<<<<<<< HEAD
    (stereographic' n v).target = Set.univ := by -- squeezing yields 330 -> 150ms
      simp? [stereographic'] says simp only [stereographic',
        PartialHomeomorph.trans_toPartialEquiv, PartialEquiv.trans_target,
        Homeomorph.toPartialHomeomorph_target, PartialHomeomorph.coe_coe_symm,
        Homeomorph.toPartialHomeomorph_symm_apply, LinearIsometryEquiv.toHomeomorph_symm,
        LinearIsometryEquiv.coe_toHomeomorph, stereographic_target, Set.preimage_univ,
        Set.inter_self]
#align stereographic'_target stereographic'_target
=======
    (stereographic' n v).target = Set.univ := by simp [stereographic']
>>>>>>> 795a8565

/-- The unit sphere in an `n + 1`-dimensional inner product space `E` is a charted space
modelled on the Euclidean space of dimension `n`. -/
instance EuclideanSpace.instChartedSpaceSphere {n : ℕ} [Fact (finrank ℝ E = n + 1)] :
    ChartedSpace (EuclideanSpace ℝ (Fin n)) (sphere (0 : E) 1) where
  atlas := {f | ∃ v : sphere (0 : E) 1, f = stereographic' n v}
  chartAt v := stereographic' n (-v)
  mem_chart_source v := by simpa using ne_neg_of_mem_unit_sphere ℝ v
  chart_mem_atlas v := ⟨-v, rfl⟩

instance (n : ℕ) :
    ChartedSpace (EuclideanSpace ℝ (Fin n)) (sphere (0 : EuclideanSpace ℝ (Fin (n + 1))) 1) :=
  have := Fact.mk (@finrank_euclideanSpace_fin ℝ _ (n + 1))
  EuclideanSpace.instChartedSpaceSphere

end ChartedSpace

section SmoothManifold

theorem sphere_ext_iff (u v : sphere (0 : E) 1) : u = v ↔ ⟪(u : E), v⟫_ℝ = 1 := by
  simp [Subtype.ext_iff, inner_eq_one_iff_of_norm_one]

theorem stereographic'_symm_apply {n : ℕ} [Fact (finrank ℝ E = n + 1)] (v : sphere (0 : E) 1)
    (x : EuclideanSpace ℝ (Fin n)) :
    ((stereographic' n v).symm x : E) =
      let U : (ℝ ∙ (v : E))ᗮ ≃ₗᵢ[ℝ] EuclideanSpace ℝ (Fin n) :=
        (OrthonormalBasis.fromOrthogonalSpanSingleton n (ne_zero_of_mem_unit_sphere v)).repr
      (‖(U.symm x : E)‖ ^ 2 + 4)⁻¹ • (4 : ℝ) • (U.symm x : E) +
        (‖(U.symm x : E)‖ ^ 2 + 4)⁻¹ • (‖(U.symm x : E)‖ ^ 2 - 4) • v.val := by
<<<<<<< HEAD
  -- squeezing brings 800 -> 270ms
  simp? [real_inner_comm, stereographic, stereographic', ← Submodule.coe_norm] says
    simp only [stereographic', stereographic, Subtype.coe_eta, PartialHomeomorph.coe_trans_symm,
    PartialHomeomorph.mk_coe_symm, PartialEquiv.coe_symm_mk,
    Homeomorph.toPartialHomeomorph_symm_apply, LinearIsometryEquiv.toHomeomorph_symm,
    LinearIsometryEquiv.coe_toHomeomorph, comp_apply, stereoInvFun_apply,
    LinearIsometryEquiv.norm_map, smul_add, ← Submodule.coe_norm]
#align stereographic'_symm_apply stereographic'_symm_apply
=======
  simp [real_inner_comm, stereographic, stereographic', ← Submodule.coe_norm]
>>>>>>> 795a8565

/-! ### Smooth manifold structure on the sphere -/

/-- The unit sphere in an `n + 1`-dimensional inner product space `E` is a smooth manifold,
modelled on the Euclidean space of dimension `n`. -/
instance EuclideanSpace.instSmoothManifoldWithCornersSphere {n : ℕ} [Fact (finrank ℝ E = n + 1)] :
    SmoothManifoldWithCorners (𝓡 n) (sphere (0 : E) 1) :=
  smoothManifoldWithCorners_of_contDiffOn (𝓡 n) (sphere (0 : E) 1)
    (by
      rintro _ _ ⟨v, rfl⟩ ⟨v', rfl⟩
      let U :=
        (-- Removed type ascription, and this helped for some reason with timeout issues?
            OrthonormalBasis.fromOrthogonalSpanSingleton (𝕜 := ℝ)
            n (ne_zero_of_mem_unit_sphere v)).repr
      let U' :=
        (-- Removed type ascription, and this helped for some reason with timeout issues?
            OrthonormalBasis.fromOrthogonalSpanSingleton (𝕜 := ℝ)
            n (ne_zero_of_mem_unit_sphere v')).repr
      have H₁ := U'.contDiff.comp_contDiffOn contDiffOn_stereoToFun
      -- Porting note: need to help with implicit variables again
      have H₂ := (contDiff_stereoInvFunAux (v := v.val)|>.comp
        (ℝ ∙ (v : E))ᗮ.subtypeL.contDiff).comp U.symm.contDiff
      convert H₁.comp' (H₂.contDiffOn : ContDiffOn ℝ ⊤ _ Set.univ) using 1
      -- -- squeezed from `ext, simp [sphere_ext_iff, stereographic'_symm_apply, real_inner_comm]`
      simp only [PartialHomeomorph.trans_toPartialEquiv, PartialHomeomorph.symm_toPartialEquiv,
        PartialEquiv.trans_source, PartialEquiv.symm_source, stereographic'_target,
        stereographic'_source]
      simp only [modelWithCornersSelf_coe, modelWithCornersSelf_coe_symm, Set.preimage_id,
        Set.range_id, Set.inter_univ, Set.univ_inter, Set.compl_singleton_eq, Set.preimage_setOf_eq]
      simp only [id, comp_apply, Submodule.subtypeL_apply, PartialHomeomorph.coe_coe_symm,
        innerSL_apply, Ne, sphere_ext_iff, real_inner_comm (v' : E)]
      rfl)

instance (n : ℕ) :
    SmoothManifoldWithCorners (𝓡 n) (sphere (0 :  EuclideanSpace ℝ (Fin (n + 1))) 1) :=
  haveI := Fact.mk (@finrank_euclideanSpace_fin ℝ _ (n + 1))
  EuclideanSpace.instSmoothManifoldWithCornersSphere

/-- The inclusion map (i.e., `coe`) from the sphere in `E` to `E` is smooth.  -/
theorem contMDiff_coe_sphere {n : ℕ} [Fact (finrank ℝ E = n + 1)] :
    ContMDiff (𝓡 n) 𝓘(ℝ, E) ∞ ((↑) : sphere (0 : E) 1 → E) := by
  -- Porting note: trouble with filling these implicit variables in the instance
  have := EuclideanSpace.instSmoothManifoldWithCornersSphere (E := E) (n := n)
  rw [contMDiff_iff]
  constructor
  · exact continuous_subtype_val
  · intro v _
    let U : _ ≃ₗᵢ[ℝ] _ :=
      (-- Again, partially removing type ascription...
          OrthonormalBasis.fromOrthogonalSpanSingleton
          n (ne_zero_of_mem_unit_sphere (-v))).repr
    exact
      ((contDiff_stereoInvFunAux.comp (ℝ ∙ (-v : E))ᗮ.subtypeL.contDiff).comp
          U.symm.contDiff).contDiffOn

variable {F : Type*} [NormedAddCommGroup F] [NormedSpace ℝ F]
variable {H : Type*} [TopologicalSpace H] {I : ModelWithCorners ℝ F H}
variable {M : Type*} [TopologicalSpace M] [ChartedSpace H M] [SmoothManifoldWithCorners I M]

/-- If a `ContMDiff` function `f : M → E`, where `M` is some manifold, takes values in the
sphere, then it restricts to a `ContMDiff` function from `M` to the sphere. -/
theorem ContMDiff.codRestrict_sphere {n : ℕ} [Fact (finrank ℝ E = n + 1)] {m : ℕ∞} {f : M → E}
    (hf : ContMDiff I 𝓘(ℝ, E) m f) (hf' : ∀ x, f x ∈ sphere (0 : E) 1) :
    ContMDiff I (𝓡 n) m (Set.codRestrict _ _ hf' : M → sphere (0 : E) 1) := by
  rw [contMDiff_iff_target]
  refine ⟨continuous_induced_rng.2 hf.continuous, ?_⟩
  intro v
  let U : _ ≃ₗᵢ[ℝ] _ :=
    (-- Again, partially removing type ascription... Weird that this helps!
        OrthonormalBasis.fromOrthogonalSpanSingleton
        n (ne_zero_of_mem_unit_sphere (-v))).repr
  have h : ContDiffOn ℝ ⊤ _ Set.univ := U.contDiff.contDiffOn
  have H₁ := (h.comp' contDiffOn_stereoToFun).contMDiffOn
  have H₂ : ContMDiffOn _ _ _ _ Set.univ := hf.contMDiffOn
  convert (H₁.of_le le_top).comp' H₂ using 1
  ext x
  have hfxv : f x = -↑v ↔ ⟪f x, -↑v⟫_ℝ = 1 := by
    have hfx : ‖f x‖ = 1 := by simpa using hf' x
    rw [inner_eq_one_iff_of_norm_one hfx]
    exact norm_eq_of_mem_sphere (-v)
  -- Porting note: unfold more
  dsimp [chartAt, Set.codRestrict, ChartedSpace.chartAt]
<<<<<<< HEAD
  -- squeezing brings 165ms -> 35ms
  simp? [not_iff_not, Subtype.ext_iff, hfxv, real_inner_comm] says
     simp only [stereographic'_source, Set.preimage_compl, Set.inter_univ, Set.mem_compl_iff,
     Set.mem_preimage, Set.mem_singleton_iff, Subtype.ext_iff, Set.val_codRestrict_apply,
     coe_neg_sphere, hfxv, inner_neg_right, real_inner_comm, inner_neg_left, Set.univ_inter,
     Set.mem_setOf_eq]
#align cont_mdiff.cod_restrict_sphere ContMDiff.codRestrict_sphere
=======
  simp [not_iff_not, Subtype.ext_iff, hfxv, real_inner_comm]
>>>>>>> 795a8565

/-- The antipodal map is smooth. -/
theorem contMDiff_neg_sphere {n : ℕ} [Fact (finrank ℝ E = n + 1)] :
    ContMDiff (𝓡 n) (𝓡 n) ∞ fun x : sphere (0 : E) 1 => -x := by
  -- this doesn't elaborate well in term mode
  apply ContMDiff.codRestrict_sphere
  apply contDiff_neg.contMDiff.comp _
  exact contMDiff_coe_sphere

private lemma stereographic'_neg {n : ℕ} [Fact (finrank ℝ E = n + 1)] (v : sphere (0 : E) 1) :
  stereographic' n (-v) v = 0 := by
    dsimp [stereographic']
    simp only [AddEquivClass.map_eq_zero_iff]
    apply stereographic_neg_apply

private lemma stereographic'_neg {n : ℕ} [Fact (finrank ℝ E = n + 1)] (v : sphere (0 : E) 1) :
  stereographic' n (-v) v = 0 := by
    dsimp [stereographic']
    simp only [AddEquivClass.map_eq_zero_iff]
    apply stereographic_neg_apply

/-- Consider the differential of the inclusion of the sphere in `E` at the point `v` as a continuous
linear map from `TangentSpace (𝓡 n) v` to `E`.  The range of this map is the orthogonal complement
of `v` in `E`.

Note that there is an abuse here of the defeq between `E` and the tangent space to `E` at `(v:E`).
In general this defeq is not canonical, but in this case (the tangent space of a vector space) it is
canonical. -/
theorem range_mfderiv_coe_sphere {n : ℕ} [Fact (finrank ℝ E = n + 1)] (v : sphere (0 : E) 1) :
    LinearMap.range (mfderiv (𝓡 n) 𝓘(ℝ, E) ((↑) : sphere (0 : E) 1 → E) v :
    TangentSpace (𝓡 n) v →L[ℝ] E) = (ℝ ∙ (v : E))ᗮ := by
  rw [((contMDiff_coe_sphere v).mdifferentiableAt le_top).mfderiv]
  dsimp [chartAt]
  -- rw [LinearIsometryEquiv.toHomeomorph_symm]
  -- rw [← LinearIsometryEquiv.coe_toHomeomorph]
  simp only [chartAt, stereographic_neg_apply, fderivWithin_univ,
    LinearIsometryEquiv.toHomeomorph_symm, LinearIsometryEquiv.coe_toHomeomorph,
    LinearIsometryEquiv.map_zero, mfld_simps]
  let U := (OrthonormalBasis.fromOrthogonalSpanSingleton (𝕜 := ℝ) n
    (ne_zero_of_mem_unit_sphere (-v))).repr
  -- Porting note: this `suffices` was a `change`
  suffices
      LinearMap.range (fderiv ℝ ((stereoInvFunAux (-v : E) ∘ (↑)) ∘ U.symm) 0) = (ℝ ∙ (v : E))ᗮ by
<<<<<<< HEAD
    convert this using 3 -- slow, 800ms
    apply stereographic'_neg v
=======
    convert this using 3
    apply stereographic'_neg
>>>>>>> 795a8565
  have :
    HasFDerivAt (stereoInvFunAux (-v : E) ∘ (Subtype.val : (ℝ ∙ (↑(-v) : E))ᗮ → E))
      (ℝ ∙ (↑(-v) : E))ᗮ.subtypeL (U.symm 0) := by
    simp only [coe_neg_sphere, map_zero]
    apply hasFDerivAt_stereoInvFunAux_comp_coe (-v : E)
  -- slow, 330ms
  convert congrArg LinearMap.range (this.comp 0 U.symm.toContinuousLinearEquiv.hasFDerivAt).fderiv
  symm
  convert -- 150ms
    (U.symm : EuclideanSpace ℝ (Fin n) ≃ₗᵢ[ℝ] (ℝ ∙ (↑(-v) : E))ᗮ).range_comp
      (ℝ ∙ (↑(-v) : E))ᗮ.subtype using 1
  simp only [Submodule.range_subtype, coe_neg_sphere]
  congr 1
  -- we must show `Submodule.span ℝ {v} = Submodule.span ℝ {-v}`
  apply Submodule.span_eq_span
  · simp only [Set.singleton_subset_iff, SetLike.mem_coe]
    rw [← Submodule.neg_mem_iff]
    exact Submodule.mem_span_singleton_self (-v : E)
  · simp only [Set.singleton_subset_iff, SetLike.mem_coe]
    rw [Submodule.neg_mem_iff]
    exact Submodule.mem_span_singleton_self (v : E)

/-- Consider the differential of the inclusion of the sphere in `E` at the point `v` as a continuous
linear map from `TangentSpace (𝓡 n) v` to `E`.  This map is injective. -/
theorem mfderiv_coe_sphere_injective {n : ℕ} [Fact (finrank ℝ E = n + 1)] (v : sphere (0 : E) 1) :
    Injective (mfderiv (𝓡 n) 𝓘(ℝ, E) ((↑) : sphere (0 : E) 1 → E) v) := by
  rw [((contMDiff_coe_sphere v).mdifferentiableAt le_top).mfderiv]
  simp only [chartAt, stereographic', stereographic_neg_apply, fderivWithin_univ,
    LinearIsometryEquiv.toHomeomorph_symm, LinearIsometryEquiv.coe_toHomeomorph,
    LinearIsometryEquiv.map_zero, mfld_simps]
  let U := (OrthonormalBasis.fromOrthogonalSpanSingleton
      (𝕜 := ℝ) n (ne_zero_of_mem_unit_sphere (-v))).repr
  suffices Injective (fderiv ℝ ((stereoInvFunAux (-v : E) ∘ (↑)) ∘ U.symm) 0) by
<<<<<<< HEAD
    convert this using 3 -- slow, takes 380ms
=======
    convert this using 3
>>>>>>> 795a8565
    apply stereographic'_neg
  have : HasFDerivAt (stereoInvFunAux (-v : E) ∘ (Subtype.val : (ℝ ∙ (↑(-v) : E))ᗮ → E))
      (ℝ ∙ (↑(-v) : E))ᗮ.subtypeL (U.symm 0) := by
    simp only [coe_neg_sphere, map_zero]
    apply hasFDerivAt_stereoInvFunAux_comp_coe (-v : E)
  have := congr_arg DFunLike.coe <| (this.comp 0 U.symm.toContinuousLinearEquiv.hasFDerivAt).fderiv
  refine Eq.subst this.symm ?_
  rw [ContinuousLinearMap.coe_comp', ContinuousLinearEquiv.coe_coe]
<<<<<<< HEAD
  simpa only [coe_neg_sphere, Submodule.coe_subtypeL', Submodule.coeSubtype,
    LinearIsometryEquiv.coe_toContinuousLinearEquiv, EquivLike.injective_comp] using
    Subtype.coe_injective
#align mfderiv_coe_sphere_injective mfderiv_coe_sphere_injective
=======
  simpa using Subtype.coe_injective
>>>>>>> 795a8565

end SmoothManifold

section circle

open Complex

-- Porting note: 1+1 = 2 except when synthing instances
theorem finrank_real_complex_fact' : Fact (finrank ℝ ℂ = 1 + 1) :=
  finrank_real_complex_fact

attribute [local instance] finrank_real_complex_fact'

/-- The unit circle in `ℂ` is a charted space modelled on `EuclideanSpace ℝ (Fin 1)`.  This
follows by definition from the corresponding result for `Metric.Sphere`. -/
instance : ChartedSpace (EuclideanSpace ℝ (Fin 1)) circle :=
  EuclideanSpace.instChartedSpaceSphere

instance : SmoothManifoldWithCorners (𝓡 1) circle :=
  EuclideanSpace.instSmoothManifoldWithCornersSphere (E := ℂ)

/-- The unit circle in `ℂ` is a Lie group. -/
instance : LieGroup (𝓡 1) circle where
  smooth_mul := by
    apply ContMDiff.codRestrict_sphere
    let c : circle → ℂ := (↑)
    have h₂ : ContMDiff (𝓘(ℝ, ℂ).prod 𝓘(ℝ, ℂ)) 𝓘(ℝ, ℂ) ∞ fun z : ℂ × ℂ => z.fst * z.snd := by
      rw [contMDiff_iff]
      exact ⟨continuous_mul, fun x y => contDiff_mul.contDiffOn⟩
    -- Porting note: needed to fill in first 3 arguments or could not figure out typeclasses
    suffices h₁ : ContMDiff ((𝓡 1).prod (𝓡 1)) (𝓘(ℝ, ℂ).prod 𝓘(ℝ, ℂ)) ⊤ (Prod.map c c) from
      h₂.comp h₁
    apply ContMDiff.prod_map <;>
    exact contMDiff_coe_sphere
  smooth_inv := by
    apply ContMDiff.codRestrict_sphere
    simp only [← coe_inv_circle, coe_inv_circle_eq_conj]
    exact Complex.conjCLE.contDiff.contMDiff.comp contMDiff_coe_sphere

/-- The map `fun t ↦ exp (t * I)` from `ℝ` to the unit circle in `ℂ` is smooth. -/
theorem contMDiff_expMapCircle : ContMDiff 𝓘(ℝ, ℝ) (𝓡 1) ∞ expMapCircle :=
  (contDiff_exp.comp (contDiff_id.smul contDiff_const)).contMDiff.codRestrict_sphere _

end circle<|MERGE_RESOLUTION|>--- conflicted
+++ resolved
@@ -153,10 +153,8 @@
   suffices ‖(4 : ℝ) • w + (‖w‖ ^ 2 - 4) • v‖ ^ 2 = (‖w‖ ^ 2 + 4) ^ 2 by
     simpa only [sq_eq_sq_iff_abs_eq_abs, abs_norm, abs_of_pos h₁] using this
   rw [Submodule.mem_orthogonal_singleton_iff_inner_left] at hw
-  simp? [norm_add_sq_real, norm_smul, inner_smul_left, inner_smul_right, hw, mul_pow,
-      Real.norm_eq_abs, hv] says
-    simp only [norm_add_sq_real, norm_smul, RCLike.norm_ofNat, mul_pow, inner_smul_right,
-      inner_smul_left, map_ofNat, hw, mul_zero, add_zero, Real.norm_eq_abs, hv, mul_one, sq_abs]
+  simp [norm_add_sq_real, norm_smul, inner_smul_left, inner_smul_right, hw, mul_pow,
+    Real.norm_eq_abs, hv]
   ring
 
 theorem hasFDerivAt_stereoInvFunAux (v : E) :
@@ -175,22 +173,13 @@
     simp -- 150ms; squeezing uglifies
   convert h₁.smul h₂ using 1
   ext w
-<<<<<<< HEAD
-  simp -- squeezing uglifies, brings 130->100ms -/
-#align has_fderiv_at_stereo_inv_fun_aux hasFDerivAt_stereoInvFunAux
-=======
   simp
->>>>>>> 795a8565
 
 theorem hasFDerivAt_stereoInvFunAux_comp_coe (v : E) :
     HasFDerivAt (stereoInvFunAux v ∘ ((↑) : (ℝ ∙ v)ᗮ → E)) (ℝ ∙ v)ᗮ.subtypeL 0 := by
   have : HasFDerivAt (stereoInvFunAux v) (ContinuousLinearMap.id ℝ E) ((ℝ ∙ v)ᗮ.subtypeL 0) :=
     hasFDerivAt_stereoInvFunAux v
   refine this.comp (0 : (ℝ ∙ v)ᗮ) (by apply ContinuousLinearMap.hasFDerivAt)
-<<<<<<< HEAD
-#align has_fderiv_at_stereo_inv_fun_aux_comp_coe hasFDerivAt_stereoInvFunAux_comp_coe
-=======
->>>>>>> 795a8565
 
 theorem contDiff_stereoInvFunAux : ContDiff ℝ ⊤ (stereoInvFunAux v) := by
   have h₀ : ContDiff ℝ ⊤ fun w : E => ‖w‖ ^ 2 := contDiff_norm_sq ℝ
@@ -255,13 +244,6 @@
     linarith
   -- the core of the problem is these two algebraic identities:
   have h₁ : (2 ^ 2 / (1 - a) ^ 2 * ‖y‖ ^ 2 + 4)⁻¹ * 4 * (2 / (1 - a)) = 1 := by
-<<<<<<< HEAD
-    -- field_simp is slow (0,7s), as is nlinarith (0,5s)
-    field_simp; simp only [Submodule.coe_norm] at *; nlinarith only [pythag]
-  have h₂ : (2 ^ 2 / (1 - a) ^ 2 * ‖y‖ ^ 2 + 4)⁻¹ * (2 ^ 2 / (1 - a) ^ 2 * ‖y‖ ^ 2 - 4) = a := by
-    -- field_simp is slow (0,7s), as is nlinarith (0,5s)
-    field_simp
-=======
     -- TODO(#15486): used to be `field_simp`, but was really slow
     -- replaced by `simp only ...` to speed up. Reinstate `field_simp` once it is faster.
     simp (disch := field_simp_discharge) only [AddSubgroupClass.coe_norm, div_mul_eq_mul_div,
@@ -272,7 +254,6 @@
     -- replaced by `simp only ...` to speed up. Reinstate `field_simp` once it is faster.
     simp (disch := field_simp_discharge) only [AddSubgroupClass.coe_norm, div_mul_eq_mul_div,
       div_add', inv_div, div_sub', mul_div_assoc', div_div, div_eq_iff]
->>>>>>> 795a8565
     transitivity (1 - a) ^ 2 * (a * (2 ^ 2 * ‖y‖ ^ 2 + 4 * (1 - a) ^ 2))
     · congr
       simp only [Submodule.coe_norm] at *
@@ -281,11 +262,7 @@
   convert
     congr_arg₂ Add.add (congr_arg (fun t => t • (y : E)) h₁) (congr_arg (fun t => t • v) h₂) using 1
   · simp only [innerSL_apply, norm_smul, norm_div, RCLike.norm_ofNat, Real.norm_eq_abs,
-<<<<<<< HEAD
-    Submodule.coe_norm, mul_pow, div_pow, sq_abs, SetLike.val_smul, mul_smul, a]
-=======
       AddSubgroupClass.coe_norm, mul_pow, div_pow, sq_abs, SetLike.val_smul, mul_smul, a]
->>>>>>> 795a8565
     -- Porting note: used to be simp only [split, add_comm] but get maxRec errors
     rw [split, add_comm]
     ac_rfl
@@ -297,16 +274,12 @@
 
 theorem stereo_right_inv (hv : ‖v‖ = 1) (w : (ℝ ∙ v)ᗮ) : stereoToFun v (stereoInvFun hv w) = w := by
   have : 2 / (1 - (‖(w : E)‖ ^ 2 + 4)⁻¹ * (‖(w : E)‖ ^ 2 - 4)) * (‖(w : E)‖ ^ 2 + 4)⁻¹ * 4 = 1 := by
-<<<<<<< HEAD
-    field_simp; ring -- field_simp is slow, 0,8s
-=======
     -- TODO(#15486): used to be `field_simp`, but was really slow
     -- replaced by `simp only ...` to speed up. Reinstate `field_simp` once it is faster.
     simp (disch := field_simp_discharge) only [inv_eq_one_div, div_mul_eq_mul_div, one_mul,
       sub_div', add_sub_sub_cancel, div_div_eq_mul_div, mul_div_assoc', mul_one, div_div,
       div_eq_iff]
     ring
->>>>>>> 795a8565
   convert congr_arg (· • w) this
   · have h₁ : orthogonalProjection (ℝ ∙ v)ᗮ v = 0 :=
       orthogonalProjection_orthogonalComplement_singleton_eq_zero v
@@ -361,14 +334,7 @@
 @[simp]
 theorem stereographic_apply_neg (v : sphere (0 : E) 1) :
     stereographic (norm_eq_of_mem_sphere v) (-v) = 0 := by
-<<<<<<< HEAD
-  simp? [stereographic_apply, orthogonalProjection_orthogonalComplement_singleton_eq_zero] says
-    simp only [stereographic_apply, coe_neg_sphere, inner_neg_right, sub_neg_eq_add, map_neg,
-    orthogonalProjection_orthogonalComplement_singleton_eq_zero, neg_zero, smul_zero]
-#align stereographic_apply_neg stereographic_apply_neg
-=======
   simp [stereographic_apply, orthogonalProjection_orthogonalComplement_singleton_eq_zero]
->>>>>>> 795a8565
 
 @[simp]
 theorem stereographic_neg_apply (v : sphere (0 : E) 1) :
@@ -419,7 +385,6 @@
 
 @[simp]
 theorem stereographic'_target {n : ℕ} [Fact (finrank ℝ E = n + 1)] (v : sphere (0 : E) 1) :
-<<<<<<< HEAD
     (stereographic' n v).target = Set.univ := by -- squeezing yields 330 -> 150ms
       simp? [stereographic'] says simp only [stereographic',
         PartialHomeomorph.trans_toPartialEquiv, PartialEquiv.trans_target,
@@ -428,9 +393,6 @@
         LinearIsometryEquiv.coe_toHomeomorph, stereographic_target, Set.preimage_univ,
         Set.inter_self]
 #align stereographic'_target stereographic'_target
-=======
-    (stereographic' n v).target = Set.univ := by simp [stereographic']
->>>>>>> 795a8565
 
 /-- The unit sphere in an `n + 1`-dimensional inner product space `E` is a charted space
 modelled on the Euclidean space of dimension `n`. -/
@@ -460,18 +422,7 @@
         (OrthonormalBasis.fromOrthogonalSpanSingleton n (ne_zero_of_mem_unit_sphere v)).repr
       (‖(U.symm x : E)‖ ^ 2 + 4)⁻¹ • (4 : ℝ) • (U.symm x : E) +
         (‖(U.symm x : E)‖ ^ 2 + 4)⁻¹ • (‖(U.symm x : E)‖ ^ 2 - 4) • v.val := by
-<<<<<<< HEAD
-  -- squeezing brings 800 -> 270ms
-  simp? [real_inner_comm, stereographic, stereographic', ← Submodule.coe_norm] says
-    simp only [stereographic', stereographic, Subtype.coe_eta, PartialHomeomorph.coe_trans_symm,
-    PartialHomeomorph.mk_coe_symm, PartialEquiv.coe_symm_mk,
-    Homeomorph.toPartialHomeomorph_symm_apply, LinearIsometryEquiv.toHomeomorph_symm,
-    LinearIsometryEquiv.coe_toHomeomorph, comp_apply, stereoInvFun_apply,
-    LinearIsometryEquiv.norm_map, smul_add, ← Submodule.coe_norm]
-#align stereographic'_symm_apply stereographic'_symm_apply
-=======
   simp [real_inner_comm, stereographic, stereographic', ← Submodule.coe_norm]
->>>>>>> 795a8565
 
 /-! ### Smooth manifold structure on the sphere -/
 
@@ -554,17 +505,7 @@
     exact norm_eq_of_mem_sphere (-v)
   -- Porting note: unfold more
   dsimp [chartAt, Set.codRestrict, ChartedSpace.chartAt]
-<<<<<<< HEAD
-  -- squeezing brings 165ms -> 35ms
-  simp? [not_iff_not, Subtype.ext_iff, hfxv, real_inner_comm] says
-     simp only [stereographic'_source, Set.preimage_compl, Set.inter_univ, Set.mem_compl_iff,
-     Set.mem_preimage, Set.mem_singleton_iff, Subtype.ext_iff, Set.val_codRestrict_apply,
-     coe_neg_sphere, hfxv, inner_neg_right, real_inner_comm, inner_neg_left, Set.univ_inter,
-     Set.mem_setOf_eq]
-#align cont_mdiff.cod_restrict_sphere ContMDiff.codRestrict_sphere
-=======
   simp [not_iff_not, Subtype.ext_iff, hfxv, real_inner_comm]
->>>>>>> 795a8565
 
 /-- The antipodal map is smooth. -/
 theorem contMDiff_neg_sphere {n : ℕ} [Fact (finrank ℝ E = n + 1)] :
@@ -608,13 +549,8 @@
   -- Porting note: this `suffices` was a `change`
   suffices
       LinearMap.range (fderiv ℝ ((stereoInvFunAux (-v : E) ∘ (↑)) ∘ U.symm) 0) = (ℝ ∙ (v : E))ᗮ by
-<<<<<<< HEAD
-    convert this using 3 -- slow, 800ms
-    apply stereographic'_neg v
-=======
     convert this using 3
     apply stereographic'_neg
->>>>>>> 795a8565
   have :
     HasFDerivAt (stereoInvFunAux (-v : E) ∘ (Subtype.val : (ℝ ∙ (↑(-v) : E))ᗮ → E))
       (ℝ ∙ (↑(-v) : E))ᗮ.subtypeL (U.symm 0) := by
@@ -648,11 +584,7 @@
   let U := (OrthonormalBasis.fromOrthogonalSpanSingleton
       (𝕜 := ℝ) n (ne_zero_of_mem_unit_sphere (-v))).repr
   suffices Injective (fderiv ℝ ((stereoInvFunAux (-v : E) ∘ (↑)) ∘ U.symm) 0) by
-<<<<<<< HEAD
-    convert this using 3 -- slow, takes 380ms
-=======
     convert this using 3
->>>>>>> 795a8565
     apply stereographic'_neg
   have : HasFDerivAt (stereoInvFunAux (-v : E) ∘ (Subtype.val : (ℝ ∙ (↑(-v) : E))ᗮ → E))
       (ℝ ∙ (↑(-v) : E))ᗮ.subtypeL (U.symm 0) := by
@@ -661,14 +593,7 @@
   have := congr_arg DFunLike.coe <| (this.comp 0 U.symm.toContinuousLinearEquiv.hasFDerivAt).fderiv
   refine Eq.subst this.symm ?_
   rw [ContinuousLinearMap.coe_comp', ContinuousLinearEquiv.coe_coe]
-<<<<<<< HEAD
-  simpa only [coe_neg_sphere, Submodule.coe_subtypeL', Submodule.coeSubtype,
-    LinearIsometryEquiv.coe_toContinuousLinearEquiv, EquivLike.injective_comp] using
-    Subtype.coe_injective
-#align mfderiv_coe_sphere_injective mfderiv_coe_sphere_injective
-=======
   simpa using Subtype.coe_injective
->>>>>>> 795a8565
 
 end SmoothManifold
 

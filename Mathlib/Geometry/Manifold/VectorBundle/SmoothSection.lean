--- conflicted
+++ resolved
@@ -32,13 +32,7 @@
   (n : ℕ∞)
   (V : M → Type*) [TopologicalSpace (TotalSpace F V)]
   -- `V` vector bundle
-<<<<<<< HEAD
-
   [∀ x : M, TopologicalSpace (V x)] [FiberBundle F V]
-
-=======
-  [∀ x : M, TopologicalSpace (V x)] [FiberBundle F V]
->>>>>>> 7f113fae
 
 /-- Bundled `n` times continuously differentiable sections of a vector bundle. -/
 structure ContMDiffSection where

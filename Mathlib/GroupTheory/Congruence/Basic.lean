--- conflicted
+++ resolved
@@ -43,89 +43,8 @@
 
 variable [Mul M] [Mul N] [Mul P] (c : Con M)
 
-<<<<<<< HEAD
-@[to_additive]
-instance : Inhabited (Con M) :=
-  ⟨conGen EmptyRelation⟩
-
--- Porting note: upgraded to FunLike
-/-- A coercion from a congruence relation to its underlying binary relation. -/
-@[to_additive "A coercion from an additive congruence relation to its underlying binary relation."]
-instance : FunLike (Con M) M (M → Prop) where
-  coe c := c.r
-  coe_injective' := fun x y h => by
-    rcases x with ⟨⟨x, _⟩, _⟩
-    rcases y with ⟨⟨y, _⟩, _⟩
-    have : x = y := h
-    subst x; rfl
-
-@[to_additive (attr := simp)]
-theorem rel_eq_coe (c : Con M) : c.r = c :=
-  rfl
-
-/-- Congruence relations are reflexive. -/
-@[to_additive "Additive congruence relations are reflexive."]
-protected theorem refl (x) : c x x :=
-  c.toSetoid.refl' x
-
-/-- Congruence relations are symmetric. -/
-@[to_additive "Additive congruence relations are symmetric."]
-protected theorem symm {x y} : c x y → c y x := c.toSetoid.symm'
-
-/-- Congruence relations are transitive. -/
-@[to_additive "Additive congruence relations are transitive."]
-protected theorem trans {x y z} : c x y → c y z → c x z := c.toSetoid.trans'
-
-/-- Multiplicative congruence relations preserve multiplication. -/
-@[to_additive "Additive congruence relations preserve addition."]
-protected theorem mul {w x y z} : c w x → c y z → c (w * y) (x * z) := c.mul'
-
-@[to_additive (attr := simp)]
-theorem rel_mk {s : Setoid M} {h a b} : Con.mk s h a b ↔ r a b :=
-  Iff.rfl
-
-/-- Given a type `M` with a multiplication, a congruence relation `c` on `M`, and elements of `M`
-    `x, y`, `(x, y) ∈ M × M` iff `x` is related to `y` by `c`. -/
-@[to_additive "Given a type `M` with an addition, `x, y ∈ M`, and an additive congruence relation
-`c` on `M`, `(x, y) ∈ M × M` iff `x` is related to `y` by `c`."]
-instance : Membership (M × M) (Con M) :=
-  ⟨fun c x => c x.1 x.2⟩
-
 variable {c}
 
-/-- The map sending a congruence relation to its underlying binary relation is injective. -/
-@[to_additive "The map sending an additive congruence relation to its underlying binary relation
-is injective."]
-theorem ext' {c d : Con M} (H : ⇑c = ⇑d) : c = d := DFunLike.coe_injective H
-
-/-- Extensionality rule for congruence relations. -/
-@[to_additive (attr := ext) "Extensionality rule for additive congruence relations."]
-theorem ext {c d : Con M} (H : ∀ x y, c x y ↔ d x y) : c = d :=
-  ext' <| by ext; apply H
-
-/-- The map sending a congruence relation to its underlying equivalence relation is injective. -/
-@[to_additive "The map sending an additive congruence relation to its underlying equivalence
-relation is injective."]
-theorem toSetoid_inj {c d : Con M} (H : c.toSetoid = d.toSetoid) : c = d :=
-  ext <| ext_iff.1 H
-
-/-- Two congruence relations are equal iff their underlying binary relations are equal. -/
-@[to_additive "Two additive congruence relations are equal iff their underlying binary relations
-are equal."]
-theorem coe_inj {c d : Con M} : ⇑c = ⇑d ↔ c = d := DFunLike.coe_injective.eq_iff
-
-/-- The kernel of a multiplication-preserving function as a congruence relation. -/
-@[to_additive "The kernel of an addition-preserving function as an additive congruence relation."]
-def mulKer (f : M → P) (h : ∀ x y, f (x * y) = f x * f y) : Con M where
-  toSetoid := Setoid.ker f
-  mul' h1 h2 := by
-    dsimp [Setoid.ker, onFun] at *
-    rw [h, h1, h2, h]
-
-=======
-variable {c}
-
->>>>>>> d0df76bd
 /-- Given types with multiplications `M, N`, the product of two congruence relations `c` on `M` and
     `d` on `N`: `(x₁, x₂), (y₁, y₂) ∈ M × N` are related by `c.prod d` iff `x₁` is related to `y₁`
     by `c` and `x₂` is related to `y₂` by `d`. -/
@@ -150,232 +69,6 @@
   { Quotient.congr (Equiv.refl M) <| by apply Con.ext_iff.mp h with
     map_mul' := fun x y => by rcases x with ⟨⟩; rcases y with ⟨⟩; rfl }
 
-<<<<<<< HEAD
--- The complete lattice of congruence relations on a type
-/-- For congruence relations `c, d` on a type `M` with a multiplication, `c ≤ d` iff `∀ x y ∈ M`,
-    `x` is related to `y` by `d` if `x` is related to `y` by `c`. -/
-@[to_additive "For additive congruence relations `c, d` on a type `M` with an addition, `c ≤ d` iff
-`∀ x y ∈ M`, `x` is related to `y` by `d` if `x` is related to `y` by `c`."]
-instance : LE (Con M) where
-  le c d := ∀ ⦃x y⦄, c x y → d x y
-
-/-- Definition of `≤` for congruence relations. -/
-@[to_additive "Definition of `≤` for additive congruence relations."]
-theorem le_def {c d : Con M} : c ≤ d ↔ ∀ {x y}, c x y → d x y :=
-  Iff.rfl
-
-/-- The infimum of a set of congruence relations on a given type with a multiplication. -/
-@[to_additive "The infimum of a set of additive congruence relations on a given type with
-an addition."]
-instance : InfSet (Con M) where
-  sInf S :=
-    { r := fun x y => ∀ c : Con M, c ∈ S → c x y
-      iseqv := ⟨fun x c _ => c.refl x, fun h c hc => c.symm <| h c hc,
-        fun h1 h2 c hc => c.trans (h1 c hc) <| h2 c hc⟩
-      mul' := fun h1 h2 c hc => c.mul (h1 c hc) <| h2 c hc }
-
-/-- The infimum of a set of congruence relations is the same as the infimum of the set's image
-    under the map to the underlying equivalence relation. -/
-@[to_additive "The infimum of a set of additive congruence relations is the same as the infimum of
-the set's image under the map to the underlying equivalence relation."]
-theorem sInf_toSetoid (S : Set (Con M)) : (sInf S).toSetoid = sInf (toSetoid '' S) :=
-  Setoid.ext' fun x y =>
-    ⟨fun h r ⟨c, hS, hr⟩ => by rw [← hr]; exact h c hS, fun h c hS => h c.toSetoid ⟨c, hS, rfl⟩⟩
-
-/-- The infimum of a set of congruence relations is the same as the infimum of the set's image
-    under the map to the underlying binary relation. -/
-@[to_additive (attr := simp, norm_cast)
-  "The infimum of a set of additive congruence relations is the same as the infimum
-  of the set's image under the map to the underlying binary relation."]
-theorem coe_sInf (S : Set (Con M)) :
-    ⇑(sInf S) = sInf ((⇑) '' S) := by
-  ext
-  simp only [sInf_image, iInf_apply, iInf_Prop_eq]
-  rfl
-
-@[to_additive (attr := simp, norm_cast)]
-theorem coe_iInf {ι : Sort*} (f : ι → Con M) : ⇑(iInf f) = ⨅ i, ⇑(f i) := by
-  rw [iInf, coe_sInf, ← Set.range_comp, sInf_range, Function.comp_def]
-
-@[to_additive]
-instance : PartialOrder (Con M) where
-  le_refl _ _ _ := id
-  le_trans _ _ _ h1 h2 _ _ h := h2 <| h1 h
-  le_antisymm _ _ hc hd := ext fun _ _ => ⟨fun h => hc h, fun h => hd h⟩
-
-/-- The complete lattice of congruence relations on a given type with a multiplication. -/
-@[to_additive "The complete lattice of additive congruence relations on a given type with
-an addition."]
-instance : CompleteLattice (Con M) where
-  __ := completeLatticeOfInf (Con M) fun s =>
-      ⟨fun r hr x y h => (h : ∀ r ∈ s, (r : Con M) x y) r hr, fun r hr x y h r' hr' =>
-        hr hr'
-          h⟩
-  inf c d := ⟨c.toSetoid ⊓ d.toSetoid, fun h1 h2 => ⟨c.mul h1.1 h2.1, d.mul h1.2 h2.2⟩⟩
-  inf_le_left _ _ := fun _ _ h => h.1
-  inf_le_right _ _ := fun _ _ h => h.2
-  le_inf  _ _ _ hb hc := fun _ _ h => ⟨hb h, hc h⟩
-  top := { Setoid.completeLattice.top with mul' := by tauto }
-  le_top _ := fun _ _ _ => trivial
-  bot := { Setoid.completeLattice.bot with mul' := fun h1 h2 => h1 ▸ h2 ▸ rfl }
-  bot_le c := fun x y h => h ▸ c.refl x
-
-/-- The infimum of two congruence relations equals the infimum of the underlying binary
-    operations. -/
-@[to_additive (attr := simp, norm_cast)
-  "The infimum of two additive congruence relations equals the infimum of the underlying binary
-  operations."]
-theorem coe_inf {c d : Con M} : ⇑(c ⊓ d) = ⇑c ⊓ ⇑d :=
-  rfl
-
-/-- Definition of the infimum of two congruence relations. -/
-@[to_additive "Definition of the infimum of two additive congruence relations."]
-theorem inf_iff_and {c d : Con M} {x y} : (c ⊓ d) x y ↔ c x y ∧ d x y :=
-  Iff.rfl
-
-/-- The inductively defined smallest congruence relation containing a binary relation `r` equals
-    the infimum of the set of congruence relations containing `r`. -/
-@[to_additive addConGen_eq "The inductively defined smallest additive congruence relation
-containing a binary relation `r` equals the infimum of the set of additive congruence relations
-containing `r`."]
-theorem conGen_eq (r : M → M → Prop) : conGen r = sInf { s : Con M | ∀ x y, r x y → s x y } :=
-  le_antisymm
-    (le_sInf (fun s hs x y (hxy : (conGen r) x y) =>
-      show s x y by
-        apply ConGen.Rel.recOn (motive := fun x y _ => s x y) hxy
-        · exact fun x y h => hs x y h
-        · exact s.refl'
-        · exact fun _ => s.symm'
-        · exact fun _ _ => s.trans'
-        · exact fun _ _ => s.mul))
-    (sInf_le ConGen.Rel.of)
-
-/-- The smallest congruence relation containing a binary relation `r` is contained in any
-    congruence relation containing `r`. -/
-@[to_additive addConGen_le "The smallest additive congruence relation containing a binary
-relation `r` is contained in any additive congruence relation containing `r`."]
-theorem conGen_le {r : M → M → Prop} {c : Con M} (h : ∀ x y, r x y → c x y) :
-    conGen r ≤ c := by rw [conGen_eq]; exact sInf_le h
-
-/-- Given binary relations `r, s` with `r` contained in `s`, the smallest congruence relation
-    containing `s` contains the smallest congruence relation containing `r`. -/
-@[to_additive addConGen_mono "Given binary relations `r, s` with `r` contained in `s`, the
-smallest additive congruence relation containing `s` contains the smallest additive congruence
-relation containing `r`."]
-theorem conGen_mono {r s : M → M → Prop} (h : ∀ x y, r x y → s x y) : conGen r ≤ conGen s :=
-  conGen_le fun x y hr => ConGen.Rel.of _ _ <| h x y hr
-
-/-- Congruence relations equal the smallest congruence relation in which they are contained. -/
-@[to_additive (attr := simp) addConGen_of_addCon "Additive congruence relations equal the smallest
-additive congruence relation in which they are contained."]
-theorem conGen_of_con (c : Con M) : conGen c = c :=
-  le_antisymm (by rw [conGen_eq]; exact sInf_le fun _ _ => id) ConGen.Rel.of
-
--- Porting note: removing simp, simp can prove it
-/-- The map sending a binary relation to the smallest congruence relation in which it is
-    contained is idempotent. -/
-@[to_additive addConGen_idem "The map sending a binary relation to the smallest additive
-congruence relation in which it is contained is idempotent."]
-theorem conGen_idem (r : M → M → Prop) : conGen (conGen r) = conGen r :=
-  conGen_of_con _
-
-/-- The supremum of congruence relations `c, d` equals the smallest congruence relation containing
-    the binary relation '`x` is related to `y` by `c` or `d`'. -/
-@[to_additive sup_eq_addConGen "The supremum of additive congruence relations `c, d` equals the
-smallest additive congruence relation containing the binary relation '`x` is related to `y`
-by `c` or `d`'."]
-theorem sup_eq_conGen (c d : Con M) : c ⊔ d = conGen fun x y => c x y ∨ d x y := by
-  rw [conGen_eq]
-  apply congr_arg sInf
-  simp only [le_def, or_imp, ← forall_and]
-
-/-- The supremum of two congruence relations equals the smallest congruence relation containing
-    the supremum of the underlying binary operations. -/
-@[to_additive "The supremum of two additive congruence relations equals the smallest additive
-congruence relation containing the supremum of the underlying binary operations."]
-theorem sup_def {c d : Con M} : c ⊔ d = conGen (⇑c ⊔ ⇑d) := by rw [sup_eq_conGen]; rfl
-
-/-- The supremum of a set of congruence relations `S` equals the smallest congruence relation
-    containing the binary relation 'there exists `c ∈ S` such that `x` is related to `y` by
-    `c`'. -/
-@[to_additive sSup_eq_addConGen "The supremum of a set of additive congruence relations `S` equals
-the smallest additive congruence relation containing the binary relation 'there exists `c ∈ S`
-such that `x` is related to `y` by `c`'."]
-theorem sSup_eq_conGen (S : Set (Con M)) :
-    sSup S = conGen fun x y => ∃ c : Con M, c ∈ S ∧ c x y := by
-  rw [conGen_eq]
-  apply congr_arg sInf
-  ext
-  exact ⟨fun h _ _ ⟨r, hr⟩ => h hr.1 hr.2, fun h r hS _ _ hr => h _ _ ⟨r, hS, hr⟩⟩
-
-/-- The supremum of a set of congruence relations is the same as the smallest congruence relation
-    containing the supremum of the set's image under the map to the underlying binary relation. -/
-@[to_additive "The supremum of a set of additive congruence relations is the same as the smallest
-additive congruence relation containing the supremum of the set's image under the map to the
-underlying binary relation."]
-theorem sSup_def {S : Set (Con M)} :
-    sSup S = conGen (sSup ((⇑) '' S)) := by
-  rw [sSup_eq_conGen, sSup_image]
-  congr with (x y)
-  simp only [sSup_image, iSup_apply, iSup_Prop_eq, exists_prop, rel_eq_coe]
-
-variable (M)
-
-/-- There is a Galois insertion of congruence relations on a type with a multiplication `M` into
-    binary relations on `M`. -/
-@[to_additive "There is a Galois insertion of additive congruence relations on a type with
-an addition `M` into binary relations on `M`."]
-protected def gi : @GaloisInsertion (M → M → Prop) (Con M) _ _ conGen DFunLike.coe where
-  choice r _ := conGen r
-  gc _ c := ⟨fun H _ _ h => H <| ConGen.Rel.of _ _ h, @fun H => conGen_of_con c ▸ conGen_mono H⟩
-  le_l_u x := (conGen_of_con x).symm ▸ le_refl x
-  choice_eq _ _ := rfl
-
-variable {M} (c)
-
-/-- Given a function `f`, the smallest congruence relation containing the binary relation on `f`'s
-    image defined by '`x ≈ y` iff the elements of `f⁻¹(x)` are related to the elements of `f⁻¹(y)`
-    by a congruence relation `c`.' -/
-@[to_additive "Given a function `f`, the smallest additive congruence relation containing the
-binary relation on `f`'s image defined by '`x ≈ y` iff the elements of `f⁻¹(x)` are related to the
-elements of `f⁻¹(y)` by an additive congruence relation `c`.'"]
-def mapGen (f : M → N) : Con N :=
-  conGen fun x y => ∃ a b, f a = x ∧ f b = y ∧ c a b
-
-/-- Given a surjective multiplicative-preserving function `f` whose kernel is contained in a
-    congruence relation `c`, the congruence relation on `f`'s codomain defined by '`x ≈ y` iff the
-    elements of `f⁻¹(x)` are related to the elements of `f⁻¹(y)` by `c`.' -/
-@[to_additive "Given a surjective addition-preserving function `f` whose kernel is contained in
-an additive congruence relation `c`, the additive congruence relation on `f`'s codomain defined
-by '`x ≈ y` iff the elements of `f⁻¹(x)` are related to the elements of `f⁻¹(y)` by `c`.'"]
-def mapOfSurjective (f : M → N) (H : ∀ x y, f (x * y) = f x * f y) (h : mulKer f H ≤ c)
-    (hf : Surjective f) : Con N :=
-  { c.toSetoid.mapOfSurjective f h hf with
-    mul' := fun h₁ h₂ => by
-      rcases h₁ with ⟨a, b, rfl, rfl, h1⟩
-      rcases h₂ with ⟨p, q, rfl, rfl, h2⟩
-      exact ⟨a * p, b * q, by rw [H], by rw [H], c.mul h1 h2⟩ }
-
-/-- A specialization of 'the smallest congruence relation containing a congruence relation `c`
-    equals `c`'. -/
-@[to_additive "A specialization of 'the smallest additive congruence relation containing
-an additive congruence relation `c` equals `c`'."]
-theorem mapOfSurjective_eq_mapGen {c : Con M} {f : M → N} (H : ∀ x y, f (x * y) = f x * f y)
-    (h : mulKer f H ≤ c) (hf : Surjective f) : c.mapGen f = c.mapOfSurjective f H h hf := by
-  rw [← conGen_of_con (c.mapOfSurjective f H h hf)]; rfl
-
-/-- Given types with multiplications `M, N` and a congruence relation `c` on `N`, a
-    multiplication-preserving map `f : M → N` induces a congruence relation on `f`'s domain
-    defined by '`x ≈ y` iff `f(x)` is related to `f(y)` by `c`.' -/
-@[to_additive "Given types with additions `M, N` and an additive congruence relation `c` on `N`,
-an addition-preserving map `f : M → N` induces an additive congruence relation on `f`'s domain
-defined by '`x ≈ y` iff `f(x)` is related to `f(y)` by `c`.' "]
-def comap (f : M → N) (H : ∀ x y, f (x * y) = f x * f y) (c : Con N) : Con M :=
-  { c.toSetoid.comap f with
-    mul' := @fun w x y z h1 h2 => show c (f (w * y)) (f (x * z)) by rw [H, H]; exact c.mul h1 h2 }
-
-=======
->>>>>>> d0df76bd
 @[to_additive (attr := simp)]
 theorem congr_mk {c d : Con M} (h : c = d) (a : M) :
     Con.congr h (a : c.Quotient) = (a : d.Quotient) := rfl
@@ -593,116 +286,6 @@
 
 end Monoids
 
-<<<<<<< HEAD
-section Groups
-
-variable [Group M] [Group N] [Group P] (c : Con M)
-
-/-- Multiplicative congruence relations preserve inversion. -/
-@[to_additive "Additive congruence relations preserve negation."]
-protected theorem inv {x y} (h : c x y) : c x⁻¹ y⁻¹ :=
-  c.map_of_mul_left_rel_one Inv.inv (fun x => by simp only [inv_mul_cancel, c.refl 1]) h
-
-/-- Multiplicative congruence relations preserve division. -/
-@[to_additive "Additive congruence relations preserve subtraction."]
-protected theorem div : ∀ {w x y z}, c w x → c y z → c (w / y) (x / z) := @fun w x y z h1 h2 => by
-  simpa only [div_eq_mul_inv] using c.mul h1 (c.inv h2)
-
-/-- Multiplicative congruence relations preserve integer powers. -/
-@[to_additive "Additive congruence relations preserve integer scaling."]
-protected theorem zpow : ∀ (n : ℤ) {w x}, c w x → c (w ^ n) (x ^ n)
-  | Int.ofNat n, w, x, h => by simpa only [zpow_natCast, Int.ofNat_eq_coe] using c.pow n h
-  | Int.negSucc n, w, x, h => by simpa only [zpow_negSucc] using c.inv (c.pow _ h)
-
-/-- The inversion induced on the quotient by a congruence relation on a type with an
-    inversion. -/
-@[to_additive "The negation induced on the quotient by an additive congruence relation on a type
-with a negation."]
-instance hasInv : Inv c.Quotient :=
-  ⟨(Quotient.map' Inv.inv) fun _ _ => c.inv⟩
-
-/-- The division induced on the quotient by a congruence relation on a type with a
-    division. -/
-@[to_additive "The subtraction induced on the quotient by an additive congruence relation on a type
-with a subtraction."]
-instance hasDiv : Div c.Quotient :=
-  ⟨(Quotient.map₂' (· / ·)) fun _ _ h₁ _ _ h₂ => c.div h₁ h₂⟩
-
-/-- The integer scaling induced on the quotient by a congruence relation on a type with a
-    subtraction. -/
-instance _root_.AddCon.Quotient.zsmul {M : Type*} [AddGroup M] (c : AddCon M) :
-    SMul ℤ c.Quotient :=
-  ⟨fun z => (Quotient.map' (z • ·)) fun _ _ => c.zsmul z⟩
-
-/-- The integer power induced on the quotient by a congruence relation on a type with a
-    division. -/
-@[to_additive existing AddCon.Quotient.zsmul]
-instance zpowinst : Pow c.Quotient ℤ :=
-  ⟨fun x z => Quotient.map' (fun x => x ^ z) (fun _ _ h => c.zpow z h) x⟩
-
-/-- The quotient of a group by a congruence relation is a group. -/
-@[to_additive "The quotient of an `AddGroup` by an additive congruence relation is
-an `AddGroup`."]
-instance group : Group c.Quotient :=
-  { (Function.Surjective.group Quotient.mk''
-      Quotient.surjective_Quotient_mk'' rfl (fun _ _ => rfl) (fun _ => rfl)
-        (fun _ _ => rfl) (fun _ _ => rfl) fun _ _ => rfl : Group c.Quotient) with
-    toMonoid := Con.monoid _
-    toInv := Con.hasInv _
-    toDiv := Con.hasDiv _ }
-
-end Groups
-
-section Units
-
-variable {α : Type*} [Monoid M] {c : Con M}
-
-/-- In order to define a function `(Con.Quotient c)ˣ → α` on the units of `Con.Quotient c`,
-where `c : Con M` is a multiplicative congruence on a monoid, it suffices to define a function `f`
-that takes elements `x y : M` with proofs of `c (x * y) 1` and `c (y * x) 1`, and returns an element
-of `α` provided that `f x y _ _ = f x' y' _ _` whenever `c x x'` and `c y y'`. -/
-@[to_additive]
-def liftOnUnits (u : Units c.Quotient) (f : ∀ x y : M, c (x * y) 1 → c (y * x) 1 → α)
-    (Hf : ∀ x y hxy hyx x' y' hxy' hyx',
-      c x x' → c y y' → f x y hxy hyx = f x' y' hxy' hyx') : α := by
-  refine
-    Con.hrecOn₂ (cN := c) (φ := fun x y => x * y = 1 → y * x = 1 → α) (u : c.Quotient)
-      (↑u⁻¹ : c.Quotient)
-      (fun (x y : M) (hxy : (x * y : c.Quotient) = 1) (hyx : (y * x : c.Quotient) = 1) =>
-        f x y (c.eq.1 hxy) (c.eq.1 hyx))
-      (fun x y x' y' hx hy => ?_) u.3 u.4
-  refine Function.hfunext ?_ ?_
-  · rw [c.eq.2 hx, c.eq.2 hy]
-  · rintro Hxy Hxy' -
-    refine Function.hfunext ?_ ?_
-    · rw [c.eq.2 hx, c.eq.2 hy]
-    · rintro Hyx Hyx' -
-      exact heq_of_eq (Hf _ _ _ _ _ _ _ _ hx hy)
-
-/-- In order to define a function `(Con.Quotient c)ˣ → α` on the units of `Con.Quotient c`,
-where `c : Con M` is a multiplicative congruence on a monoid, it suffices to define a function `f`
-that takes elements `x y : M` with proofs of `c (x * y) 1` and `c (y * x) 1`, and returns an element
-of `α` provided that `f x y _ _ = f x' y' _ _` whenever `c x x'` and `c y y'`. -/
-add_decl_doc AddCon.liftOnAddUnits
-
-@[to_additive (attr := simp)]
-theorem liftOnUnits_mk (f : ∀ x y : M, c (x * y) 1 → c (y * x) 1 → α)
-    (Hf : ∀ x y hxy hyx x' y' hxy' hyx', c x x' → c y y' → f x y hxy hyx = f x' y' hxy' hyx')
-    (x y : M) (hxy hyx) :
-    liftOnUnits ⟨(x : c.Quotient), y, hxy, hyx⟩ f Hf = f x y (c.eq.1 hxy) (c.eq.1 hyx) :=
-  rfl
-
-@[to_additive (attr := elab_as_elim)]
-theorem induction_on_units {p : Units c.Quotient → Prop} (u : Units c.Quotient)
-    (H : ∀ (x y : M) (hxy : c (x * y) 1) (hyx : c (y * x) 1), p ⟨x, y, c.eq.2 hxy, c.eq.2 hyx⟩) :
-    p u := by
-  rcases u with ⟨⟨x⟩, ⟨y⟩, h₁, h₂⟩
-  exact H x y (c.eq.1 h₁) (c.eq.1 h₂)
-
-end Units
-
-=======
->>>>>>> d0df76bd
 section Actions
 
 @[to_additive]

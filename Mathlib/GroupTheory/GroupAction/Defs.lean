--- conflicted
+++ resolved
@@ -1128,17 +1128,11 @@
   rfl
 #align function.End.smul_def Function.End.smul_def
 
-<<<<<<< HEAD
-theorem Function.End.mul_def (f g : Function.End α) : (f * g) = f ∘ g :=
-  rfl
-
-=======
 --TODO - This statement should be somethting like `toFun (f * g) = toFun f ∘ toFun g`
 theorem Function.End.mul_def (f g : Function.End α) : (f * g) = f ∘ g :=
   rfl
 
 --TODO - This statement should be somethting like `toFun 1 = id`
->>>>>>> 16a23a07
 theorem Function.End.one_def : (1 : Function.End α) = id :=
   rfl
 

--- conflicted
+++ resolved
@@ -386,21 +386,13 @@
     rw [← @Quotient.mk''_eq_mk, Quotient.eq'', orbitRel_apply]
     exact ⟨⟨_, h⟩, by simp [mul_smul]⟩)
   left_inv := fun y ↦ by
-<<<<<<< HEAD
-    induction y using Quotient.inductionOn'
-=======
     cases y using Quotient.inductionOn'
->>>>>>> 7deb334c
     simp only [Quotient.liftOn'_mk'']
     rw [← @Quotient.mk''_eq_mk, Quotient.eq'', orbitRel_apply]
     convert mem_orbit_self _
     rw [inv_smul_eq_iff, (exists_smul_eq α _ x).choose_spec]
   right_inv := fun g ↦ by
-<<<<<<< HEAD
-    induction g using Quotient.inductionOn' with | _ g
-=======
     cases g using Quotient.inductionOn' with | _ g
->>>>>>> 7deb334c
     simp only [Quotient.liftOn'_mk'', Quotient.liftOn'_mk, QuotientGroup.mk]
     rw [Quotient.eq'', leftRel_eq]
     simp only

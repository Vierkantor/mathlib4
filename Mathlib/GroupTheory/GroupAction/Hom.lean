--- conflicted
+++ resolved
@@ -59,11 +59,7 @@
 /-- Equivariant functions :
 When `φ : M → N` is a function, and types `X` and `Y` are endowed with actions of `M` and `N`,
 a function `f : X → Y` is `φ`-equivariant if `f (m • x) = (φ m) • (f x)`. -/
-<<<<<<< HEAD
--- Porting note(#5171): this linter isn't ported yet.
-=======
 -- Porting note (https://github.com/leanprover-community/mathlib4/issues/5171): this linter isn't ported yet.
->>>>>>> d0df76bd
 -- @[nolint has_nonempty_instance]
 structure MulActionHom where
   /-- The underlying function. -/

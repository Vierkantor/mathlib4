--- conflicted
+++ resolved
@@ -223,21 +223,10 @@
 -- todo: this file is not in good order; I will refactor this after the PR
 
 instance : MulDistribMulAction (ConjAct G) G where
-<<<<<<< HEAD
-  smul_mul := by
-    simp only [smul_def]
-    simp only [mul_assoc, inv_mul_cancel_left, forall_const, «forall»]
-  smul_one := by simp only [smul_def, mul_one, mul_inv_cancel, «forall», forall_const]
-  one_smul := by simp only [smul_def, ofConjAct_one, one_mul, inv_one, mul_one, forall_const]
-  mul_smul := by
-    simp only [smul_def]
-    simp only [map_mul, mul_assoc, mul_inv_rev, forall_const, «forall»]
-=======
   smul_mul := by simp [smul_def]
   smul_one := by simp [smul_def]
   one_smul := by simp [smul_def]
   mul_smul := by simp [smul_def, mul_assoc]
->>>>>>> d0df76bd
 
 instance smulCommClass [SMul α G] [SMulCommClass α G G] [IsScalarTower α G G] :
     SMulCommClass α (ConjAct G) G where

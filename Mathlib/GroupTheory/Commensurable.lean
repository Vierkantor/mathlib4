/-
Copyright (c) 2021 Chris Birkbeck. All rights reserved.
Released under Apache 2.0 license as described in the file LICENSE.
Authors: Chris Birkbeck
-/
import Mathlib.GroupTheory.Index

/-!
# Commensurability for subgroups

Two subgroups `H` and `K` of a group `G` are commensurable if `H ∩ K` has finite index in both `H`
and `K`.

This file defines commensurability for subgroups of a group `G`. It goes on to prove that
commensurability defines an equivalence relation on subgroups of `G` and finally defines the
commensurator of a subgroup `H` of `G`, which is the elements `g` of `G` such that `gHg⁻¹` is
commensurable with `H`.

## Main definitions

* `Commensurable H K`: the statement that the subgroups `H` and `K` of `G` are commensurable.
* `commensurator H`: the commensurator of a subgroup `H` of `G`.

## Implementation details

We define the commensurator of a subgroup `H` of `G` by first defining it as a subgroup of
`(conjAct G)`, which we call `commensurator'` and then taking the pre-image under
the map `G → (conjAct G)` to obtain our commensurator as a subgroup of `G`.
-/


variable {G : Type*} [Group G]

/-- Two subgroups `H K` of `G` are commensurable if `H ⊓ K` has finite index in both `H` and `K` -/
def Commensurable (H K : Subgroup G) : Prop :=
  H.relindex K ≠ 0 ∧ K.relindex H ≠ 0

namespace Commensurable

open Pointwise

@[refl]
protected theorem refl (H : Subgroup G) : Commensurable H H := by simp [Commensurable]

theorem comm {H K : Subgroup G} : Commensurable H K ↔ Commensurable K H := and_comm

@[symm]
theorem symm {H K : Subgroup G} : Commensurable H K → Commensurable K H := And.symm

@[trans]
theorem trans {H K L : Subgroup G} (hhk : Commensurable H K) (hkl : Commensurable K L) :
    Commensurable H L :=
  ⟨Subgroup.relindex_ne_zero_trans hhk.1 hkl.1, Subgroup.relindex_ne_zero_trans hkl.2 hhk.2⟩

theorem equivalence : Equivalence (@Commensurable G _) :=
  ⟨Commensurable.refl, fun h => Commensurable.symm h, fun h₁ h₂ => Commensurable.trans h₁ h₂⟩

/-- Equivalence of `K/H ⊓ K` with `gKg⁻¹/gHg⁻¹ ⊓ gKg⁻¹`-/
def quotConjEquiv (H K : Subgroup G) (g : ConjAct G) :
<<<<<<< HEAD
    K ⧸ H.subgroupOf K ≃ (g • K : Subgroup G) ⧸ (g • H).subgroupOf (g • K) :=
  QuotientGroup.congr' _ _ (K.equivSMul g) <| by
    rw [Subgroup.map_equiv_eq_comap_symm]
    ext x
    simp [Subgroup.mem_subgroupOf, Subgroup.mem_pointwise_smul_iff_inv_smul_mem]
=======
    K ⧸ H.subgroupOf K ≃ (g • K).1 ⧸ (g • H).subgroupOf (g • K) :=
  Quotient.congr (K.equivSMul g).toEquiv fun a b => by
    dsimp
    rw [← Quotient.eq'', ← Quotient.eq'', QuotientGroup.eq, QuotientGroup.eq,
      Subgroup.mem_subgroupOf, Subgroup.mem_subgroupOf, ← map_inv, ← map_mul,
      Subgroup.equivSMul_apply_coe]
    exact Subgroup.smul_mem_pointwise_smul_iff.symm
>>>>>>> d33330ab

theorem commensurable_conj {H K : Subgroup G} (g : ConjAct G) :
    Commensurable H K ↔ Commensurable (g • H) (g • K) :=
  and_congr (not_iff_not.mpr (Eq.congr_left (Cardinal.toNat_congr (quotConjEquiv H K g))))
    (not_iff_not.mpr (Eq.congr_left (Cardinal.toNat_congr (quotConjEquiv K H g))))

theorem commensurable_inv (H : Subgroup G) (g : ConjAct G) :
    Commensurable (g • H) H ↔ Commensurable H (g⁻¹ • H) := by rw [commensurable_conj, inv_smul_smul]

/-- For `H` a subgroup of `G`, this is the subgroup of all elements `g : conjAut G`
such that `Commensurable (g • H) H` -/
def commensurator' (H : Subgroup G) : Subgroup (ConjAct G) where
  carrier := { g : ConjAct G | Commensurable (g • H) H }
  one_mem' := by rw [Set.mem_setOf_eq, one_smul]
  mul_mem' ha hb := by
    rw [Set.mem_setOf_eq, mul_smul]
    exact trans ((commensurable_conj _).mp hb) ha
  inv_mem' _ := by rwa [Set.mem_setOf_eq, comm, ← commensurable_inv]

/-- For `H` a subgroup of `G`, this is the subgroup of all elements `g : G`
such that `Commensurable (g H g⁻¹) H` -/
def commensurator (H : Subgroup G) : Subgroup G :=
  (commensurator' H).comap ConjAct.toConjAct.toMonoidHom

@[simp]
theorem commensurator'_mem_iff (H : Subgroup G) (g : ConjAct G) :
    g ∈ commensurator' H ↔ Commensurable (g • H) H := Iff.rfl

@[simp]
theorem commensurator_mem_iff (H : Subgroup G) (g : G) :
    g ∈ commensurator H ↔ Commensurable (ConjAct.toConjAct g • H) H := Iff.rfl

theorem eq {H K : Subgroup G} (hk : Commensurable H K) : commensurator H = commensurator K :=
  Subgroup.ext fun x =>
    let hx := (commensurable_conj x).1 hk
    ⟨fun h => hx.symm.trans (h.trans hk), fun h => hx.trans (h.trans hk.symm)⟩

end Commensurable<|MERGE_RESOLUTION|>--- conflicted
+++ resolved
@@ -57,21 +57,11 @@
 
 /-- Equivalence of `K/H ⊓ K` with `gKg⁻¹/gHg⁻¹ ⊓ gKg⁻¹`-/
 def quotConjEquiv (H K : Subgroup G) (g : ConjAct G) :
-<<<<<<< HEAD
     K ⧸ H.subgroupOf K ≃ (g • K : Subgroup G) ⧸ (g • H).subgroupOf (g • K) :=
   QuotientGroup.congr' _ _ (K.equivSMul g) <| by
     rw [Subgroup.map_equiv_eq_comap_symm]
     ext x
     simp [Subgroup.mem_subgroupOf, Subgroup.mem_pointwise_smul_iff_inv_smul_mem]
-=======
-    K ⧸ H.subgroupOf K ≃ (g • K).1 ⧸ (g • H).subgroupOf (g • K) :=
-  Quotient.congr (K.equivSMul g).toEquiv fun a b => by
-    dsimp
-    rw [← Quotient.eq'', ← Quotient.eq'', QuotientGroup.eq, QuotientGroup.eq,
-      Subgroup.mem_subgroupOf, Subgroup.mem_subgroupOf, ← map_inv, ← map_mul,
-      Subgroup.equivSMul_apply_coe]
-    exact Subgroup.smul_mem_pointwise_smul_iff.symm
->>>>>>> d33330ab
 
 theorem commensurable_conj {H K : Subgroup G} (g : ConjAct G) :
     Commensurable H K ↔ Commensurable (g • H) (g • K) :=

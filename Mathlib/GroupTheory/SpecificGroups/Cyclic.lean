/-
Copyright (c) 2018 Johannes Hölzl. All rights reserved.
Released under Apache 2.0 license as described in the file LICENSE.
Authors: Johannes Hölzl
-/
import Mathlib.Algebra.Order.BigOperators.Ring.Finset
import Mathlib.Data.Nat.Totient
import Mathlib.Data.ZMod.Quotient
import Mathlib.GroupTheory.OrderOfElement
import Mathlib.GroupTheory.Subgroup.Simple
import Mathlib.Tactic.Group
import Mathlib.GroupTheory.Exponent

/-!
# Cyclic groups

A group `G` is called cyclic if there exists an element `g : G` such that every element of `G` is of
the form `g ^ n` for some `n : ℕ`. This file only deals with the predicate on a group to be cyclic.
For the concrete cyclic group of order `n`, see `Data.ZMod.Basic`.

## Main definitions

* `IsCyclic` is a predicate on a group stating that the group is cyclic.

## Main statements

* `isCyclic_of_prime_card` proves that a finite group of prime order is cyclic.
* `isSimpleGroup_of_prime_card`, `IsSimpleGroup.isCyclic`,
  and `IsSimpleGroup.prime_card` classify finite simple abelian groups.
* `IsCyclic.exponent_eq_card`: For a finite cyclic group `G`, the exponent is equal to
  the group's cardinality.
* `IsCyclic.exponent_eq_zero_of_infinite`: Infinite cyclic groups have exponent zero.
* `IsCyclic.iff_exponent_eq_card`: A finite commutative group is cyclic iff its exponent
  is equal to its cardinality.

## Tags

cyclic group
-/


universe u

variable {α : Type u} {a : α}

section Cyclic

attribute [local instance] setFintype

open Subgroup

/-- A group is called *cyclic* if it is generated by a single element. -/
class IsAddCyclic (α : Type u) [AddGroup α] : Prop where
  exists_generator : ∃ g : α, ∀ x, x ∈ AddSubgroup.zmultiples g

/-- A group is called *cyclic* if it is generated by a single element. -/
@[to_additive]
class IsCyclic (α : Type u) [Group α] : Prop where
  exists_generator : ∃ g : α, ∀ x, x ∈ zpowers g

@[to_additive]
instance (priority := 100) isCyclic_of_subsingleton [Group α] [Subsingleton α] : IsCyclic α :=
  ⟨⟨1, fun x => by
      rw [Subsingleton.elim x 1]
      exact mem_zpowers 1⟩⟩

@[simp]
theorem isCyclic_multiplicative_iff [AddGroup α] : IsCyclic (Multiplicative α) ↔ IsAddCyclic α :=
  ⟨fun H ↦ ⟨H.1⟩, fun H ↦ ⟨H.1⟩⟩

instance isCyclic_multiplicative [AddGroup α] [IsAddCyclic α] : IsCyclic (Multiplicative α) :=
  isCyclic_multiplicative_iff.mpr inferInstance

@[simp]
theorem isAddCyclic_additive_iff [Group α] : IsAddCyclic (Additive α) ↔ IsCyclic α :=
  ⟨fun H ↦ ⟨H.1⟩, fun H ↦ ⟨H.1⟩⟩

instance isAddCyclic_additive [Group α] [IsCyclic α] : IsAddCyclic (Additive α) :=
  isAddCyclic_additive_iff.mpr inferInstance

/-- A cyclic group is always commutative. This is not an `instance` because often we have a better
proof of `CommGroup`. -/
@[to_additive
      "A cyclic group is always commutative. This is not an `instance` because often we have
      a better proof of `AddCommGroup`."]
def IsCyclic.commGroup [hg : Group α] [IsCyclic α] : CommGroup α :=
  { hg with
    mul_comm := fun x y =>
      let ⟨_, hg⟩ := IsCyclic.exists_generator (α := α)
      let ⟨_, hn⟩ := hg x
      let ⟨_, hm⟩ := hg y
      hm ▸ hn ▸ zpow_mul_comm _ _ _ }

variable [Group α]

/-- A non-cyclic multiplicative group is non-trivial. -/
@[to_additive "A non-cyclic additive group is non-trivial."]
theorem Nontrivial.of_not_isCyclic (nc : ¬IsCyclic α) : Nontrivial α := by
  contrapose! nc
  exact @isCyclic_of_subsingleton _ _ (not_nontrivial_iff_subsingleton.mp nc)

@[to_additive]
theorem MonoidHom.map_cyclic {G : Type*} [Group G] [h : IsCyclic G] (σ : G →* G) :
    ∃ m : ℤ, ∀ g : G, σ g = g ^ m := by
  obtain ⟨h, hG⟩ := IsCyclic.exists_generator (α := G)
  obtain ⟨m, hm⟩ := hG (σ h)
  refine ⟨m, fun g => ?_⟩
  obtain ⟨n, rfl⟩ := hG g
  rw [MonoidHom.map_zpow, ← hm, ← zpow_mul, ← zpow_mul']
@[deprecated (since := "2024-02-21")] alias
MonoidAddHom.map_add_cyclic := AddMonoidHom.map_addCyclic

@[to_additive]
theorem isCyclic_of_orderOf_eq_card [Fintype α] (x : α) (hx : orderOf x = Fintype.card α) :
    IsCyclic α := by
  classical
    use x
    simp_rw [← SetLike.mem_coe, ← Set.eq_univ_iff_forall]
    rw [← Fintype.card_congr (Equiv.Set.univ α), ← Fintype.card_zpowers] at hx
    exact Set.eq_of_subset_of_card_le (Set.subset_univ _) (ge_of_eq hx)
@[deprecated (since := "2024-02-21")]
alias isAddCyclic_of_orderOf_eq_card := isAddCyclic_of_addOrderOf_eq_card

@[to_additive]
theorem Subgroup.eq_bot_or_eq_top_of_prime_card {G : Type*} [Group G] {_ : Fintype G}
    (H : Subgroup G) [hp : Fact (Fintype.card G).Prime] : H = ⊥ ∨ H = ⊤ := by
  classical
  have := card_subgroup_dvd_card H
  rwa [Nat.card_eq_fintype_card (α := G), Nat.dvd_prime hp.1, ← Nat.card_eq_fintype_card,
    ← eq_bot_iff_card, card_eq_iff_eq_top] at this

/-- Any non-identity element of a finite group of prime order generates the group. -/
@[to_additive "Any non-identity element of a finite group of prime order generates the group."]
theorem zpowers_eq_top_of_prime_card {G : Type*} [Group G] {_ : Fintype G} {p : ℕ}
    [hp : Fact p.Prime] (h : Fintype.card G = p) {g : G} (hg : g ≠ 1) : zpowers g = ⊤ := by
  subst h
  have := (zpowers g).eq_bot_or_eq_top_of_prime_card
  rwa [zpowers_eq_bot, or_iff_right hg] at this

@[to_additive]
theorem mem_zpowers_of_prime_card {G : Type*} [Group G] {_ : Fintype G} {p : ℕ} [hp : Fact p.Prime]
    (h : Fintype.card G = p) {g g' : G} (hg : g ≠ 1) : g' ∈ zpowers g := by
  simp_rw [zpowers_eq_top_of_prime_card h hg, Subgroup.mem_top]

@[to_additive]
theorem mem_powers_of_prime_card {G : Type*} [Group G] {_ : Fintype G} {p : ℕ} [hp : Fact p.Prime]
    (h : Fintype.card G = p) {g g' : G} (hg : g ≠ 1) : g' ∈ Submonoid.powers g := by
  rw [mem_powers_iff_mem_zpowers]
  exact mem_zpowers_of_prime_card h hg

@[to_additive]
theorem powers_eq_top_of_prime_card {G : Type*} [Group G] {_ : Fintype G} {p : ℕ}
    [hp : Fact p.Prime] (h : Fintype.card G = p) {g : G} (hg : g ≠ 1) : Submonoid.powers g = ⊤ := by
  ext x
  simp [mem_powers_of_prime_card h hg]

/-- A finite group of prime order is cyclic. -/
@[to_additive "A finite group of prime order is cyclic."]
theorem isCyclic_of_prime_card {α : Type u} [Group α] [Fintype α] {p : ℕ} [hp : Fact p.Prime]
    (h : Fintype.card α = p) : IsCyclic α := by
  obtain ⟨g, hg⟩ : ∃ g, g ≠ 1 := Fintype.exists_ne_of_one_lt_card (h.symm ▸ hp.1.one_lt) 1
  exact ⟨g, fun g' ↦ mem_zpowers_of_prime_card h hg⟩

/-- A finite group of order dividing a prime is cyclic. -/
@[to_additive "A finite group of order dividing a prime is cyclic."]
theorem isCyclic_of_card_dvd_prime {α : Type u} [Group α] {p : ℕ} [hp : Fact p.Prime]
    (h : Nat.card α ∣ p) : IsCyclic α := by
  have : Finite α := Nat.finite_of_card_ne_zero (ne_zero_of_dvd_ne_zero hp.1.ne_zero h)
  rcases (Nat.dvd_prime hp.out).mp h with h | h
  · exact @isCyclic_of_subsingleton α _ (Nat.card_eq_one_iff_unique.mp h).1
  · have : Fintype α := Fintype.ofFinite α
    rw [Nat.card_eq_fintype_card] at h
    exact isCyclic_of_prime_card h

@[to_additive]
theorem isCyclic_of_surjective {H G F : Type*} [Group H] [Group G] [hH : IsCyclic H]
    [FunLike F H G] [MonoidHomClass F H G] (f : F) (hf : Function.Surjective f) :
    IsCyclic G := by
  obtain ⟨x, hx⟩ := hH
  refine ⟨f x, fun a ↦ ?_⟩
  obtain ⟨a, rfl⟩ := hf a
  obtain ⟨n, rfl⟩ := hx a
  exact ⟨n, (map_zpow _ _ _).symm⟩

@[to_additive]
theorem orderOf_eq_card_of_forall_mem_zpowers [Fintype α] {g : α} (hx : ∀ x, x ∈ zpowers g) :
    orderOf g = Fintype.card α := by
  classical
    rw [← Fintype.card_zpowers]
    apply Fintype.card_of_finset'
    simpa using hx

@[to_additive]
lemma orderOf_generator_eq_natCard (h : ∀ x, x ∈ Subgroup.zpowers a) : orderOf a = Nat.card α :=
  Nat.card_zpowers a ▸ (Nat.card_congr <| Equiv.subtypeUnivEquiv h)

@[to_additive]
theorem exists_pow_ne_one_of_isCyclic {G : Type*} [Group G] [Fintype G] [G_cyclic : IsCyclic G]
    {k : ℕ} (k_pos : k ≠ 0) (k_lt_card_G : k < Fintype.card G) : ∃ a : G, a ^ k ≠ 1 := by
  rcases G_cyclic with ⟨a, ha⟩
  use a
  contrapose! k_lt_card_G
  convert orderOf_le_of_pow_eq_one k_pos.bot_lt k_lt_card_G
  rw [← Nat.card_eq_fintype_card, ← Nat.card_zpowers, eq_comm, card_eq_iff_eq_top, eq_top_iff]
  exact fun x _ ↦ ha x

@[to_additive]
theorem Infinite.orderOf_eq_zero_of_forall_mem_zpowers [Infinite α] {g : α}
    (h : ∀ x, x ∈ zpowers g) : orderOf g = 0 := by
  classical
    rw [orderOf_eq_zero_iff']
    refine fun n hn hgn => ?_
    have ho := isOfFinOrder_iff_pow_eq_one.mpr ⟨n, hn, hgn⟩
    obtain ⟨x, hx⟩ :=
      Infinite.exists_not_mem_finset
        (Finset.image (fun x => g ^ x) <| Finset.range <| orderOf g)
    apply hx
    rw [← ho.mem_powers_iff_mem_range_orderOf, Submonoid.mem_powers_iff]
    obtain ⟨k, hk⟩ := h x
    dsimp at hk
    obtain ⟨k, rfl | rfl⟩ := k.eq_nat_or_neg
    · exact ⟨k, mod_cast hk⟩
    rw [← zpow_mod_orderOf] at hk
    have : 0 ≤ (-k % orderOf g : ℤ) := Int.emod_nonneg (-k) (mod_cast ho.orderOf_pos.ne')
    refine ⟨(-k % orderOf g : ℤ).toNat, ?_⟩
    rwa [← zpow_natCast, Int.toNat_of_nonneg this]

@[to_additive]
instance Bot.isCyclic {α : Type u} [Group α] : IsCyclic (⊥ : Subgroup α) :=
  ⟨⟨1, fun x => ⟨0, Subtype.eq <| (zpow_zero (1 : α)).trans <| Eq.symm (Subgroup.mem_bot.1 x.2)⟩⟩⟩

@[to_additive]
instance Subgroup.isCyclic {α : Type u} [Group α] [IsCyclic α] (H : Subgroup α) : IsCyclic H :=
  haveI := Classical.propDecidable
  let ⟨g, hg⟩ := IsCyclic.exists_generator (α := α)
  if hx : ∃ x : α, x ∈ H ∧ x ≠ (1 : α) then
    let ⟨x, hx₁, hx₂⟩ := hx
    let ⟨k, hk⟩ := hg x
    have hk : g ^ k = x := hk
    have hex : ∃ n : ℕ, 0 < n ∧ g ^ n ∈ H :=
      ⟨k.natAbs,
        Nat.pos_of_ne_zero fun h => hx₂ <| by
          rw [← hk, Int.natAbs_eq_zero.mp h, zpow_zero], by
            cases' k with k k
            · rw [Int.ofNat_eq_coe, Int.natAbs_cast k, ← zpow_natCast, ← Int.ofNat_eq_coe, hk]
              exact hx₁
            · rw [Int.natAbs_negSucc, ← Subgroup.inv_mem_iff H]; simp_all⟩
    ⟨⟨⟨g ^ Nat.find hex, (Nat.find_spec hex).2⟩, fun ⟨x, hx⟩ =>
        let ⟨k, hk⟩ := hg x
        have hk : g ^ k = x := hk
        have hk₂ : g ^ ((Nat.find hex : ℤ) * (k / Nat.find hex : ℤ)) ∈ H := by
          rw [zpow_mul]
          apply H.zpow_mem
          exact mod_cast (Nat.find_spec hex).2
        have hk₃ : g ^ (k % Nat.find hex : ℤ) ∈ H :=
          (Subgroup.mul_mem_cancel_right H hk₂).1 <| by
            rw [← zpow_add, Int.emod_add_ediv, hk]; exact hx
        have hk₄ : k % Nat.find hex = (k % Nat.find hex).natAbs := by
          rw [Int.natAbs_of_nonneg
              (Int.emod_nonneg _ (Int.natCast_ne_zero_iff_pos.2 (Nat.find_spec hex).1))]
        have hk₅ : g ^ (k % Nat.find hex).natAbs ∈ H := by rwa [← zpow_natCast, ← hk₄]
        have hk₆ : (k % (Nat.find hex : ℤ)).natAbs = 0 :=
          by_contradiction fun h =>
            Nat.find_min hex
              (Int.ofNat_lt.1 <| by
                rw [← hk₄]; exact Int.emod_lt_of_pos _ (Int.natCast_pos.2 (Nat.find_spec hex).1))
              ⟨Nat.pos_of_ne_zero h, hk₅⟩
        ⟨k / (Nat.find hex : ℤ),
          Subtype.ext_iff_val.2
            (by
              suffices g ^ ((Nat.find hex : ℤ) * (k / Nat.find hex : ℤ)) = x by simpa [zpow_mul]
              rw [Int.mul_ediv_cancel'
                  (Int.dvd_of_emod_eq_zero (Int.natAbs_eq_zero.mp hk₆)),
                hk])⟩⟩⟩
  else by
    have : H = (⊥ : Subgroup α) :=
      Subgroup.ext fun x =>
        ⟨fun h => by simp at *; tauto, fun h => by rw [Subgroup.mem_bot.1 h]; exact H.one_mem⟩
    subst this; infer_instance

open Finset Nat

section Classical

open scoped Classical

@[to_additive IsAddCyclic.card_nsmul_eq_zero_le]
theorem IsCyclic.card_pow_eq_one_le [DecidableEq α] [Fintype α] [IsCyclic α] {n : ℕ} (hn0 : 0 < n) :
    (univ.filter fun a : α => a ^ n = 1).card ≤ n :=
  let ⟨g, hg⟩ := IsCyclic.exists_generator (α := α)
  calc
    (univ.filter fun a : α => a ^ n = 1).card ≤
        (zpowers (g ^ (Fintype.card α / Nat.gcd n (Fintype.card α))) : Set α).toFinset.card :=
      card_le_card fun x hx =>
        let ⟨m, hm⟩ := show x ∈ Submonoid.powers g from mem_powers_iff_mem_zpowers.2 <| hg x
        Set.mem_toFinset.2
          ⟨(m / (Fintype.card α / Nat.gcd n (Fintype.card α)) : ℕ), by
            dsimp at hm
            have hgmn : g ^ (m * Nat.gcd n (Fintype.card α)) = 1 := by
              rw [pow_mul, hm, ← pow_gcd_card_eq_one_iff]; exact (mem_filter.1 hx).2
            dsimp only
            rw [zpow_natCast, ← pow_mul, Nat.mul_div_cancel_left', hm]
            refine Nat.dvd_of_mul_dvd_mul_right (gcd_pos_of_pos_left (Fintype.card α) hn0) ?_
            conv_lhs =>
              rw [Nat.div_mul_cancel (Nat.gcd_dvd_right _ _), ←
                orderOf_eq_card_of_forall_mem_zpowers hg]
            exact orderOf_dvd_of_pow_eq_one hgmn⟩
    _ ≤ n := by
      let ⟨m, hm⟩ := Nat.gcd_dvd_right n (Fintype.card α)
      have hm0 : 0 < m :=
        Nat.pos_of_ne_zero fun hm0 => by
          rw [hm0, mul_zero, Fintype.card_eq_zero_iff] at hm
          exact hm.elim' 1
      simp only [Set.toFinset_card, SetLike.coe_sort_coe]
      rw [Fintype.card_zpowers, orderOf_pow g, orderOf_eq_card_of_forall_mem_zpowers hg]
      nth_rw 2 [hm]; nth_rw 3 [hm]
      rw [Nat.mul_div_cancel_left _ (gcd_pos_of_pos_left _ hn0), gcd_mul_left_left, hm,
        Nat.mul_div_cancel _ hm0]
      exact le_of_dvd hn0 (Nat.gcd_dvd_left _ _)
@[deprecated (since := "2024-02-21")]
alias IsAddCyclic.card_pow_eq_one_le := IsAddCyclic.card_nsmul_eq_zero_le

end Classical

@[to_additive]
theorem IsCyclic.exists_monoid_generator [Finite α] [IsCyclic α] :
    ∃ x : α, ∀ y : α, y ∈ Submonoid.powers x := by
  simp_rw [mem_powers_iff_mem_zpowers]
  exact IsCyclic.exists_generator

@[to_additive]
lemma IsCyclic.exists_ofOrder_eq_natCard [h : IsCyclic α] : ∃ g : α, orderOf g = Nat.card α := by
  obtain ⟨g, hg⟩ := h.exists_generator
  use g
  rw [← card_zpowers g, (eq_top_iff' (zpowers g)).mpr hg]
  exact Nat.card_congr (Equiv.Set.univ α)

@[to_additive]
lemma isCyclic_iff_exists_ofOrder_eq_natCard [Finite α] :
    IsCyclic α ↔ ∃ g : α, orderOf g = Nat.card α := by
  refine ⟨fun h ↦ h.exists_ofOrder_eq_natCard, fun h ↦ ?_⟩
  obtain ⟨g, hg⟩ := h
  cases nonempty_fintype α
  refine isCyclic_of_orderOf_eq_card g ?_
  simp [hg]

@[to_additive (attr := deprecated (since := "2024-04-20"))]
protected alias IsCyclic.iff_exists_ofOrder_eq_natCard_of_Fintype :=
  isCyclic_iff_exists_ofOrder_eq_natCard

section

variable [Fintype α]

@[to_additive]
theorem IsCyclic.unique_zpow_zmod (ha : ∀ x : α, x ∈ zpowers a) (x : α) :
    ∃! n : ZMod (Fintype.card α), x = a ^ n.val := by
  obtain ⟨n, rfl⟩ := ha x
  refine ⟨n, (?_ : a ^ n = _), fun y (hy : a ^ n = _) ↦ ?_⟩
  · rw [← zpow_natCast, zpow_eq_zpow_iff_modEq, orderOf_eq_card_of_forall_mem_zpowers ha,
      Int.modEq_comm, Int.modEq_iff_add_fac, ← ZMod.intCast_eq_iff]
  · rw [← zpow_natCast, zpow_eq_zpow_iff_modEq, orderOf_eq_card_of_forall_mem_zpowers ha,
      ← ZMod.intCast_eq_intCast_iff] at hy
    simp [hy]

variable [DecidableEq α]

@[to_additive]
theorem IsCyclic.image_range_orderOf (ha : ∀ x : α, x ∈ zpowers a) :
    Finset.image (fun i => a ^ i) (range (orderOf a)) = univ := by
  simp_rw [← SetLike.mem_coe] at ha
  simp only [_root_.image_range_orderOf, Set.eq_univ_iff_forall.mpr ha, Set.toFinset_univ]

@[to_additive]
theorem IsCyclic.image_range_card (ha : ∀ x : α, x ∈ zpowers a) :
    Finset.image (fun i => a ^ i) (range (Fintype.card α)) = univ := by
  rw [← orderOf_eq_card_of_forall_mem_zpowers ha, IsCyclic.image_range_orderOf ha]

@[to_additive]
lemma IsCyclic.ext {G : Type*} [Group G] [Fintype G] [IsCyclic G] {d : ℕ} {a b : ZMod d}
    (hGcard : Fintype.card G = d) (h : ∀ t : G, t ^ a.val = t ^ b.val) : a = b := by
  obtain ⟨g, hg⟩ := IsCyclic.exists_generator (α := G)
  specialize h g
  subst hGcard
  rw [pow_eq_pow_iff_modEq, orderOf_eq_card_of_forall_mem_zpowers hg,
    ← ZMod.natCast_eq_natCast_iff] at h
  simpa [ZMod.natCast_val, ZMod.cast_id'] using h

end

section Totient

variable [DecidableEq α] [Fintype α]
  (hn : ∀ n : ℕ, 0 < n → (univ.filter fun a : α => a ^ n = 1).card ≤ n)
include hn

@[to_additive]
private theorem card_pow_eq_one_eq_orderOf_aux (a : α) :
    (Finset.univ.filter fun b : α => b ^ orderOf a = 1).card = orderOf a :=
  le_antisymm (hn _ (orderOf_pos a))
    (calc
      orderOf a = @Fintype.card (zpowers a) (id _) := Fintype.card_zpowers.symm
      _ ≤
          @Fintype.card (↑(univ.filter fun b : α => b ^ orderOf a = 1) : Set α)
            (Fintype.ofFinset _ fun _ => Iff.rfl) :=
        (@Fintype.card_le_of_injective (zpowers a)
          (↑(univ.filter fun b : α => b ^ orderOf a = 1) : Set α) (id _) (id _)
          (fun b =>
            ⟨b.1,
              mem_filter.2
                ⟨mem_univ _, by
                  let ⟨i, hi⟩ := b.2
                  rw [← hi, ← zpow_natCast, ← zpow_mul, mul_comm, zpow_mul, zpow_natCast,
                    pow_orderOf_eq_one, one_zpow]⟩⟩)
          fun _ _ h => Subtype.eq (Subtype.mk.inj h))
      _ = (univ.filter fun b : α => b ^ orderOf a = 1).card := Fintype.card_ofFinset _ _
      )

-- Use φ for `Nat.totient`
open Nat
@[to_additive]
private theorem card_orderOf_eq_totient_aux₁ :
    ∀ {d : ℕ},
      d ∣ Fintype.card α →
        0 < (univ.filter fun a : α => orderOf a = d).card →
          (univ.filter fun a : α => orderOf a = d).card = φ d := by
  intro d hd hpos
  induction' d using Nat.strongRec' with d IH
  rcases Decidable.eq_or_ne d 0 with (rfl | hd0)
  · cases Fintype.card_ne_zero (eq_zero_of_zero_dvd hd)
  rcases card_pos.1 hpos with ⟨a, ha'⟩
  have ha : orderOf a = d := (mem_filter.1 ha').2
  have h1 :
    (∑ m ∈ d.properDivisors, (univ.filter fun a : α => orderOf a = m).card) =
      ∑ m ∈ d.properDivisors, φ m := by
    refine Finset.sum_congr rfl fun m hm => ?_
    simp only [mem_filter, mem_range, mem_properDivisors] at hm
    refine IH m hm.2 (hm.1.trans hd) (Finset.card_pos.2 ⟨a ^ (d / m), ?_⟩)
    simp only [mem_filter, mem_univ, orderOf_pow a, ha, true_and_iff,
      Nat.gcd_eq_right (div_dvd_of_dvd hm.1), Nat.div_div_self hm.1 hd0]
  have h2 :
    (∑ m ∈ d.divisors, (univ.filter fun a : α => orderOf a = m).card) =
      ∑ m ∈ d.divisors, φ m := by
    rw [← filter_dvd_eq_divisors hd0, sum_card_orderOf_eq_card_pow_eq_one hd0,
      filter_dvd_eq_divisors hd0, sum_totient, ← ha, card_pow_eq_one_eq_orderOf_aux hn a]
  simpa [← cons_self_properDivisors hd0, ← h1] using h2

@[to_additive]
theorem card_orderOf_eq_totient_aux₂ {d : ℕ} (hd : d ∣ Fintype.card α) :
    (univ.filter fun a : α => orderOf a = d).card = φ d := by
  let c := Fintype.card α
  have hc0 : 0 < c := Fintype.card_pos_iff.2 ⟨1⟩
  apply card_orderOf_eq_totient_aux₁ hn hd
  by_contra h0
  -- Must qualify `Finset.card_eq_zero` because of leanprover/lean4#2849
  simp_rw [not_lt, Nat.le_zero, Finset.card_eq_zero] at h0
  apply lt_irrefl c
  calc
    c = ∑ m ∈ c.divisors, (univ.filter fun a : α => orderOf a = m).card := by
      simp only [← filter_dvd_eq_divisors hc0.ne', sum_card_orderOf_eq_card_pow_eq_one hc0.ne']
      apply congr_arg card
      simp [c]
    _ = ∑ m ∈ c.divisors.erase d, (univ.filter fun a : α => orderOf a = m).card := by
      rw [eq_comm]
      refine sum_subset (erase_subset _ _) fun m hm₁ hm₂ => ?_
      have : m = d := by
        contrapose! hm₂
        exact mem_erase_of_ne_of_mem hm₂ hm₁
      simp [this, h0]
    _ ≤ ∑ m ∈ c.divisors.erase d, φ m := by
      refine sum_le_sum fun m hm => ?_
      have hmc : m ∣ c := by
        simp only [mem_erase, mem_divisors] at hm
        tauto
      rcases (filter (fun a : α => orderOf a = m) univ).card.eq_zero_or_pos with (h1 | h1)
      · simp [h1]
      · simp [card_orderOf_eq_totient_aux₁ hn hmc h1]
    _ < ∑ m ∈ c.divisors, φ m :=
      sum_erase_lt_of_pos (mem_divisors.2 ⟨hd, hc0.ne'⟩) (totient_pos.2 (pos_of_dvd_of_pos hd hc0))
    _ = c := sum_totient _

@[to_additive isAddCyclic_of_card_nsmul_eq_zero_le]
theorem isCyclic_of_card_pow_eq_one_le : IsCyclic α :=
  have : (univ.filter fun a : α => orderOf a = Fintype.card α).Nonempty :=
    card_pos.1 <| by
      rw [card_orderOf_eq_totient_aux₂ hn dvd_rfl, totient_pos]
      apply Fintype.card_pos
  let ⟨x, hx⟩ := this
  isCyclic_of_orderOf_eq_card x (Finset.mem_filter.1 hx).2

@[deprecated (since := "2024-02-21")]
alias isAddCyclic_of_card_pow_eq_one_le := isAddCyclic_of_card_nsmul_eq_zero_le

end Totient

@[to_additive]
theorem IsCyclic.card_orderOf_eq_totient [IsCyclic α] [Fintype α] {d : ℕ}
    (hd : d ∣ Fintype.card α) : (univ.filter fun a : α => orderOf a = d).card = totient d := by
  classical apply card_orderOf_eq_totient_aux₂ (fun n => IsCyclic.card_pow_eq_one_le) hd

@[deprecated (since := "2024-02-21")]
alias IsAddCyclic.card_orderOf_eq_totient := IsAddCyclic.card_addOrderOf_eq_totient

/-- A finite group of prime order is simple. -/
@[to_additive "A finite group of prime order is simple."]
theorem isSimpleGroup_of_prime_card {α : Type u} [Group α] [Fintype α] {p : ℕ} [hp : Fact p.Prime]
    (h : Fintype.card α = p) : IsSimpleGroup α := by
  subst h
  have : Nontrivial α := by
    have h' := Nat.Prime.one_lt hp.out
    exact Fintype.one_lt_card_iff_nontrivial.1 h'
  exact ⟨fun H _ => H.eq_bot_or_eq_top_of_prime_card⟩

end Cyclic

section QuotientCenter

open Subgroup

variable {G : Type*} {H : Type*} [Group G] [Group H]

/-- A group is commutative if the quotient by the center is cyclic.
  Also see `commGroup_of_cycle_center_quotient` for the `CommGroup` instance. -/
@[to_additive
      "A group is commutative if the quotient by the center is cyclic.
      Also see `addCommGroup_of_cycle_center_quotient` for the `AddCommGroup` instance."]
theorem commutative_of_cyclic_center_quotient [IsCyclic H] (f : G →* H) (hf : f.ker ≤ center G)
    (a b : G) : a * b = b * a :=
  let ⟨⟨x, y, (hxy : f y = x)⟩, (hx : ∀ a : f.range, a ∈ zpowers _)⟩ :=
    IsCyclic.exists_generator (α := f.range)
  let ⟨m, hm⟩ := hx ⟨f a, a, rfl⟩
  let ⟨n, hn⟩ := hx ⟨f b, b, rfl⟩
  have hm : x ^ m = f a := by simpa [Subtype.ext_iff] using hm
  have hn : x ^ n = f b := by simpa [Subtype.ext_iff] using hn
  have ha : y ^ (-m) * a ∈ center G :=
    hf (by rw [f.mem_ker, f.map_mul, f.map_zpow, hxy, zpow_neg x m, hm, inv_mul_self])
  have hb : y ^ (-n) * b ∈ center G :=
    hf (by rw [f.mem_ker, f.map_mul, f.map_zpow, hxy, zpow_neg x n, hn, inv_mul_self])
  calc
    a * b = y ^ m * (y ^ (-m) * a * y ^ n) * (y ^ (-n) * b) := by simp [mul_assoc]
    _ = y ^ m * (y ^ n * (y ^ (-m) * a)) * (y ^ (-n) * b) := by rw [mem_center_iff.1 ha]
    _ = y ^ m * y ^ n * y ^ (-m) * (a * (y ^ (-n) * b)) := by simp [mul_assoc]
    _ = y ^ m * y ^ n * y ^ (-m) * (y ^ (-n) * b * a) := by rw [mem_center_iff.1 hb]
    _ = b * a := by group

@[deprecated (since := "2024-02-21")]
alias commutative_of_add_cyclic_center_quotient := commutative_of_addCyclic_center_quotient

/-- A group is commutative if the quotient by the center is cyclic. -/
@[to_additive commutativeOfAddCycleCenterQuotient
      "A group is commutative if the quotient by the center is cyclic."]
def commGroupOfCycleCenterQuotient [IsCyclic H] (f : G →* H) (hf : f.ker ≤ center G) :
    CommGroup G :=
  { show Group G by infer_instance with mul_comm := commutative_of_cyclic_center_quotient f hf }

end QuotientCenter

namespace IsSimpleGroup

section CommGroup

variable [CommGroup α] [IsSimpleGroup α]

@[to_additive]
instance (priority := 100) isCyclic : IsCyclic α := by
  cases' subsingleton_or_nontrivial α with hi hi <;> haveI := hi
  · apply isCyclic_of_subsingleton
  · obtain ⟨g, hg⟩ := exists_ne (1 : α)
    refine ⟨⟨g, fun x => ?_⟩⟩
    cases' IsSimpleOrder.eq_bot_or_eq_top (Subgroup.zpowers g) with hb ht
    · exfalso
      apply hg
      rw [← Subgroup.mem_bot, ← hb]
      apply Subgroup.mem_zpowers
    · rw [ht]
      apply Subgroup.mem_top

@[to_additive]
theorem prime_card [Fintype α] : (Fintype.card α).Prime := by
  have h0 : 0 < Fintype.card α := Fintype.card_pos_iff.2 (by infer_instance)
  obtain ⟨g, hg⟩ := IsCyclic.exists_generator (α := α)
  rw [Nat.prime_def_lt'']
  refine ⟨Fintype.one_lt_card_iff_nontrivial.2 inferInstance, fun n hn => ?_⟩
  refine (IsSimpleOrder.eq_bot_or_eq_top (Subgroup.zpowers (g ^ n))).symm.imp ?_ ?_
  · intro h
    have hgo := orderOf_pow (n := n) g
    rw [orderOf_eq_card_of_forall_mem_zpowers hg, Nat.gcd_eq_right_iff_dvd.1 hn,
      orderOf_eq_card_of_forall_mem_zpowers, eq_comm,
      Nat.div_eq_iff_eq_mul_left (Nat.pos_of_dvd_of_pos hn h0) hn] at hgo
    · exact (mul_left_cancel₀ (ne_of_gt h0) ((mul_one (Fintype.card α)).trans hgo)).symm
    · intro x
      rw [h]
      exact Subgroup.mem_top _
  · intro h
    apply le_antisymm (Nat.le_of_dvd h0 hn)
    rw [← orderOf_eq_card_of_forall_mem_zpowers hg]
    apply orderOf_le_of_pow_eq_one (Nat.pos_of_dvd_of_pos hn h0)
    rw [← Subgroup.mem_bot, ← h]
    exact Subgroup.mem_zpowers _

end CommGroup

end IsSimpleGroup

@[to_additive]
theorem CommGroup.is_simple_iff_isCyclic_and_prime_card [Fintype α] [CommGroup α] :
    IsSimpleGroup α ↔ IsCyclic α ∧ (Fintype.card α).Prime := by
  constructor
  · intro h
    exact ⟨IsSimpleGroup.isCyclic, IsSimpleGroup.prime_card⟩
  · rintro ⟨_, hp⟩
    haveI : Fact (Fintype.card α).Prime := ⟨hp⟩
    exact isSimpleGroup_of_prime_card rfl

section SpecificInstances

instance : IsAddCyclic ℤ := ⟨1, fun n ↦ ⟨n, by simp only [smul_eq_mul, mul_one]⟩⟩

instance ZMod.instIsAddCyclic (n : ℕ) : IsAddCyclic (ZMod n) :=
  isAddCyclic_of_surjective (Int.castRingHom _) ZMod.intCast_surjective

instance ZMod.instIsSimpleAddGroup {p : ℕ} [Fact p.Prime] : IsSimpleAddGroup (ZMod p) :=
  AddCommGroup.is_simple_iff_isAddCyclic_and_prime_card.2
    ⟨inferInstance, by simpa using (Fact.out : p.Prime)⟩

end SpecificInstances

section Exponent

open Monoid

@[to_additive]
theorem IsCyclic.exponent_eq_card [Group α] [IsCyclic α] [Fintype α] :
    exponent α = Fintype.card α := by
  obtain ⟨g, hg⟩ := IsCyclic.exists_generator (α := α)
  apply Nat.dvd_antisymm
  · rw [← lcm_orderOf_eq_exponent, Finset.lcm_dvd_iff]
    exact fun b _ => orderOf_dvd_card
  rw [← orderOf_eq_card_of_forall_mem_zpowers hg]
  exact order_dvd_exponent _

@[to_additive]
theorem IsCyclic.of_exponent_eq_card [CommGroup α] [Fintype α] (h : exponent α = Fintype.card α) :
    IsCyclic α :=
  let ⟨g, _, hg⟩ := Finset.mem_image.mp (Finset.max'_mem _ _)
  isCyclic_of_orderOf_eq_card g <| hg.trans <| exponent_eq_max'_orderOf.symm.trans h

@[to_additive]
theorem IsCyclic.iff_exponent_eq_card [CommGroup α] [Fintype α] :
    IsCyclic α ↔ exponent α = Fintype.card α :=
  ⟨fun _ => IsCyclic.exponent_eq_card, IsCyclic.of_exponent_eq_card⟩

@[to_additive]
theorem IsCyclic.exponent_eq_zero_of_infinite [Group α] [IsCyclic α] [Infinite α] :
    exponent α = 0 :=
  let ⟨_, hg⟩ := IsCyclic.exists_generator (α := α)
  exponent_eq_zero_of_order_zero <| Infinite.orderOf_eq_zero_of_forall_mem_zpowers hg

@[simp]
protected theorem ZMod.exponent (n : ℕ) : AddMonoid.exponent (ZMod n) = n := by
  cases n
  · rw [IsAddCyclic.exponent_eq_zero_of_infinite]
  · rw [IsAddCyclic.exponent_eq_card, card]

/-- A group of order `p ^ 2` is not cyclic if and only if its exponent is `p`. -/
@[to_additive]
lemma not_isCyclic_iff_exponent_eq_prime [Group α] {p : ℕ} (hp : p.Prime)
    (hα : Nat.card α = p ^ 2) : ¬ IsCyclic α ↔ Monoid.exponent α = p := by
  -- G is a nontrivial fintype of cardinality `p ^ 2`
  let _inst : Fintype α := @Fintype.ofFinite α <| Nat.finite_of_card_ne_zero <| by aesop
  have hα' : Fintype.card α = p ^ 2 := by simpa using hα
  have := (Fintype.one_lt_card_iff_nontrivial (α := α)).mp <|
    hα' ▸ one_lt_pow hp.one_lt two_ne_zero
  /- in the forward direction, we apply `exponent_eq_prime_iff`, and the reverse direction follows
  immediately because if `α` has exponent `p`, it has no element of order `p ^ 2`. -/
  refine ⟨fun h_cyc ↦ (Monoid.exponent_eq_prime_iff hp).mpr fun g hg ↦ ?_, fun h_exp h_cyc ↦ by
    obtain (rfl|rfl) := eq_zero_or_one_of_sq_eq_self <| hα' ▸ h_exp ▸ (h_cyc.exponent_eq_card).symm
    · exact Nat.not_prime_zero hp
    · exact Nat.not_prime_one hp⟩
  /- we must show every non-identity element has order `p`. By Lagrange's theorem, the only possible
  orders of `g` are `1`, `p`, or `p ^ 2`. It can't be the former because `g ≠ 1`, and it can't
  the latter because the group isn't cyclic. -/
  have := (Nat.mem_divisors (m := p ^ 2)).mpr ⟨hα' ▸ orderOf_dvd_card (x := g), by aesop⟩
<<<<<<< HEAD
  simp? [Nat.divisors_prime_pow hp 2]  at this says
=======
  simp? [Nat.divisors_prime_pow hp 2] at this says
>>>>>>> 7e5b9c79
    simp only [Nat.divisors_prime_pow hp 2, Nat.reduceAdd, Finset.mem_map, Finset.mem_range,
      Function.Embedding.coeFn_mk] at this
  obtain ⟨a, ha, ha'⟩ := this
  interval_cases a
  · exact False.elim <| hg <| orderOf_eq_one_iff.mp <| by aesop
  · aesop
  · exact False.elim <| h_cyc <| isCyclic_of_orderOf_eq_card g <| by aesop

end Exponent

section ZMod

open Subgroup AddSubgroup

variable {G H : Type*}

/-- The kernel of `zmultiplesHom G g` is equal to the additive subgroup generated by
    `addOrderOf g`. -/
theorem zmultiplesHom_ker_eq [AddGroup G] (g : G) :
    (zmultiplesHom G g).ker = zmultiples ↑(addOrderOf g) := by
  ext
  simp_rw [AddMonoidHom.mem_ker, mem_zmultiples_iff, zmultiplesHom_apply,
    ← addOrderOf_dvd_iff_zsmul_eq_zero, zsmul_eq_mul', Int.cast_id, dvd_def, eq_comm]

/-- The kernel of `zpowersHom G g` is equal to the subgroup generated by `orderOf g`. -/
theorem zpowersHom_ker_eq [Group G] (g : G) :
    (zpowersHom G g).ker = zpowers (Multiplicative.ofAdd ↑(orderOf g)) :=
  congr_arg AddSubgroup.toSubgroup <| zmultiplesHom_ker_eq (Additive.ofMul g)

/-- The isomorphism from `ZMod n` to any cyclic additive group of `Nat.card` equal to `n`. -/
noncomputable def zmodAddCyclicAddEquiv [AddGroup G] (h : IsAddCyclic G) :
    ZMod (Nat.card G) ≃+ G := by
  let n := Nat.card G
  let ⟨g, surj⟩ := Classical.indefiniteDescription _ h.exists_generator
  have kereq : ((zmultiplesHom G) g).ker = zmultiples ↑(Nat.card G) := by
    rw [zmultiplesHom_ker_eq]
    congr
    rw [← Nat.card_zmultiples]
    exact Nat.card_congr (Equiv.subtypeUnivEquiv surj)
  exact Int.quotientZMultiplesNatEquivZMod n
    |>.symm.trans <| QuotientAddGroup.quotientAddEquivOfEq kereq
    |>.symm.trans <| QuotientAddGroup.quotientKerEquivOfSurjective (zmultiplesHom G g) surj

/-- The isomorphism from `Multiplicative (ZMod n)` to any cyclic group of `Nat.card` equal to `n`.
-/
noncomputable def zmodCyclicMulEquiv [Group G] (h : IsCyclic G) :
    Multiplicative (ZMod (Nat.card G)) ≃* G :=
  AddEquiv.toMultiplicative <| zmodAddCyclicAddEquiv <| isAddCyclic_additive_iff.2 h

/-- Two cyclic additive groups of the same cardinality are isomorphic. -/
noncomputable def addEquivOfAddCyclicCardEq [AddGroup G] [AddGroup H] [hG : IsAddCyclic G]
    [hH : IsAddCyclic H] (hcard : Nat.card G = Nat.card H) : G ≃+ H := hcard ▸
  zmodAddCyclicAddEquiv hG |>.symm.trans (zmodAddCyclicAddEquiv hH)

/-- Two cyclic groups of the same cardinality are isomorphic. -/
@[to_additive existing]
noncomputable def mulEquivOfCyclicCardEq [Group G] [Group H] [hG : IsCyclic G]
    [hH : IsCyclic H] (hcard : Nat.card G = Nat.card H) : G ≃* H := hcard ▸
  zmodCyclicMulEquiv hG |>.symm.trans (zmodCyclicMulEquiv hH)

/-- Two groups of the same prime cardinality are isomorphic. -/
@[to_additive "Two additive groups of the same prime cardinality are isomorphic."]
noncomputable def mulEquivOfPrimeCardEq {p : ℕ} [Fintype G] [Fintype H] [Group G] [Group H]
    [Fact p.Prime] (hG : Fintype.card G = p) (hH : Fintype.card H = p) : G ≃* H := by
  have hGcyc := isCyclic_of_prime_card hG
  have hHcyc := isCyclic_of_prime_card hH
  apply mulEquivOfCyclicCardEq
  rw [← Nat.card_eq_fintype_card] at hG hH
  exact hG.trans hH.symm

end ZMod

section generator

/-!
### Groups with a given generator

We state some results in terms of an explicitly given generator.
The generating property is given as in `IsCyclic.exists_generator`.

The main statements are about the existence and uniqueness of homomorphisms and isomorphisms
specified by the image of the given generator.
-/

open Subgroup

variable {G G' : Type*} [Group G] [Group G'] {g : G} (hg : ∀ x, x ∈ zpowers g) {g' : G'}

section monoidHom

variable (hg' : orderOf g' ∣ orderOf (g : G))

/-- If `g` generates the group `G` and `g'` is an element of another group `G'` whose order
divides that of `g`, then there is a homomorphism `G →* G'` mapping `g` to `g'`. -/
@[to_additive
   "If `g` generates the additive group `G` and `g'` is an element of another additive group `G'`
   whose order divides that of `g`, then there is a homomorphism `G →+ G'` mapping `g` to `g'`."]
noncomputable
def monoidHomOfForallMemZpowers : G →* G' where
  toFun x := g' ^ (Classical.choose <| mem_zpowers_iff.mp <| hg x)
  map_one' := orderOf_dvd_iff_zpow_eq_one.mp <|
                (Int.natCast_dvd_natCast.mpr hg').trans <| orderOf_dvd_iff_zpow_eq_one.mpr <|
                Classical.choose_spec <| mem_zpowers_iff.mp <| hg 1
  map_mul' x y := by
    simp only [← zpow_add, zpow_eq_zpow_iff_modEq]
    apply Int.ModEq.of_dvd (Int.natCast_dvd_natCast.mpr hg')
    rw [← zpow_eq_zpow_iff_modEq, zpow_add]
    simp only [fun x ↦ Classical.choose_spec <| mem_zpowers_iff.mp <| hg x]

@[to_additive (attr := simp)]
lemma monoidHomOfForallMemZpowers_apply_gen :
    monoidHomOfForallMemZpowers hg hg' g = g' := by
  simp only [monoidHomOfForallMemZpowers, MonoidHom.coe_mk, OneHom.coe_mk]
  nth_rw 2 [← zpow_one g']
  rw [zpow_eq_zpow_iff_modEq]
  apply Int.ModEq.of_dvd (Int.natCast_dvd_natCast.mpr hg')
  rw [← zpow_eq_zpow_iff_modEq, zpow_one]
  exact Classical.choose_spec <| mem_zpowers_iff.mp <| hg g

end monoidHom

include hg

/-- Two group homomorphisms `G →* G'` are equal if and only if they agree on a generator of `G`. -/
@[to_additive
   "Two homomorphisms `G →+ G'` of additive groups are equal if and only if they agree
   on a generator of `G`."]
lemma MonoidHom.eq_iff_eq_on_generator (f₁ f₂ : G →* G') : f₁ = f₂ ↔ f₁ g = f₂ g := by
  rw [DFunLike.ext_iff]
  refine ⟨fun H ↦ H g, fun H x ↦ ?_⟩
  obtain ⟨n, hn⟩ := mem_zpowers_iff.mp <| hg x
  rw [← hn, map_zpow, map_zpow, H]

/-- Two group isomorphisms `G ≃* G'` are equal if and only if they agree on a generator of `G`. -/
@[to_additive
   "Two isomorphisms `G ≃+ G'` of additive groups are equal if and only if they agree
   on a generator of `G`."]
lemma MulEquiv.eq_iff_eq_on_generator (f₁ f₂ : G ≃* G') : f₁ = f₂ ↔ f₁ g = f₂ g :=
  (Function.Injective.eq_iff toMonoidHom_injective).symm.trans <|
    MonoidHom.eq_iff_eq_on_generator hg ..

section mulEquiv

variable (hg' : ∀ x, x ∈ zpowers g') (h : orderOf g = orderOf g')

/-- Given two groups that are generated by elements `g` and `g'` of the same order,
we obtain an isomorphism sending `g` to `g'`. -/
@[to_additive
   "Given two additive groups that are generated by elements `g` and `g'` of the same order,
   we obtain an isomorphism sending `g` to `g'`."]
noncomputable
def mulEquivOfOrderOfEq : G ≃* G' := by
  refine MonoidHom.toMulEquiv (monoidHomOfForallMemZpowers hg h.symm.dvd)
    (monoidHomOfForallMemZpowers hg' h.dvd) ?_ ?_ <;>
  refine (MonoidHom.eq_iff_eq_on_generator (by assumption) _ _).mpr ?_ <;>
  simp only [MonoidHom.coe_comp, Function.comp_apply, monoidHomOfForallMemZpowers_apply_gen,
    MonoidHom.id_apply]

@[to_additive (attr := simp)]
lemma mulEquivOfOrderOfEq_apply_gen : mulEquivOfOrderOfEq hg hg' h g = g' :=
  monoidHomOfForallMemZpowers_apply_gen hg h.symm.dvd

@[to_additive (attr := simp)]
lemma mulEquivOfOrderOfEq_symm :
    (mulEquivOfOrderOfEq hg hg' h).symm = mulEquivOfOrderOfEq hg' hg h.symm := rfl

@[to_additive] -- `simp` can prove this by a combination of the two preceding lemmas
lemma mulEquivOfOrderOfEq_symm_apply_gen : (mulEquivOfOrderOfEq hg hg' h).symm g' = g :=
  monoidHomOfForallMemZpowers_apply_gen hg' h.dvd

end mulEquiv

end generator<|MERGE_RESOLUTION|>--- conflicted
+++ resolved
@@ -681,11 +681,7 @@
   orders of `g` are `1`, `p`, or `p ^ 2`. It can't be the former because `g ≠ 1`, and it can't
   the latter because the group isn't cyclic. -/
   have := (Nat.mem_divisors (m := p ^ 2)).mpr ⟨hα' ▸ orderOf_dvd_card (x := g), by aesop⟩
-<<<<<<< HEAD
   simp? [Nat.divisors_prime_pow hp 2]  at this says
-=======
-  simp? [Nat.divisors_prime_pow hp 2] at this says
->>>>>>> 7e5b9c79
     simp only [Nat.divisors_prime_pow hp 2, Nat.reduceAdd, Finset.mem_map, Finset.mem_range,
       Function.Embedding.coeFn_mk] at this
   obtain ⟨a, ha, ha'⟩ := this

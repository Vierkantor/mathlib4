--- conflicted
+++ resolved
@@ -749,13 +749,9 @@
 theorem Hom.ext {n} {a b : Truncated n} (f g : a ⟶ b) :
     f.toOrderHom = g.toOrderHom → f = g := SimplexCategory.Hom.ext _ _
 
-<<<<<<< HEAD
 section Meta
 
-/-- Some quick attempts to prove that `[m]` is `n`-truncated (`[m].len ≤ n`). -/
-=======
 /-- Some quick attempts to prove that `⦋m⦌` is `n`-truncated (`⦋m⦌.len ≤ n`). -/
->>>>>>> 3215ef70
 macro "trunc" : tactic =>
   `(tactic| first | decide | assumption |
     dsimp only [SimplexCategory.len_mk]; omega)
@@ -798,7 +794,7 @@
 /-- Checks that the provided expression can be subscripted before delaborating. -/
 def Meta.subscript (e : Expr) : Delab := subscriptable e >>= fun () ↦ delab
 
-/-- Delaborator for the notation `[m]ₙ`. -/
+/-- Delaborator for the notation `⦋m⦌ₙ`. -/
 @[app_delab FullSubcategory.mk]
 def delabMkNotation : Delab :=
   whenNotPPOption getPPExplicit <| whenPPOption getPPNotation <| withOverApp 4 do
@@ -815,8 +811,8 @@
     let m ← withNaryArg 2 <| withAppArg delab
     if (← getPPOption getPPProofs) then
       let p ← withAppArg delab
-      `([$m, $p]$n)
-    else `([$m]$n)
+      `(⦋$m, $p⦌$n)
+    else `(⦋$m⦌$n)
 
 end Delab
 end Meta

--- conflicted
+++ resolved
@@ -17,7 +17,7 @@
 A simplicial object in a category `C` is a `C`-valued presheaf on `SimplexCategory`.
 (Similarly, a cosimplicial object is a functor `SimplexCategory ⥤ C`.)
 
-## Notations
+## Notation
 
 The following notations can be enabled via `open Simplicial`.
 
@@ -250,9 +250,6 @@
 def whiskering {n} (D : Type*) [Category D] : (C ⥤ D) ⥤ Truncated C n ⥤ Truncated D n :=
   whiskeringRight _ _ _
 
-<<<<<<< HEAD
-variable {C}
-
 section Meta
 /-! We provide a macro and a delaborator for the truncated simplicial object
 notation `X _⦋m⦌ₙ`. An analogous macro/delaborator pair for the truncated
@@ -262,9 +259,6 @@
 open SimplexCategory.Truncated.Meta (subscript)
 open Mathlib.Tactic (subscriptTerm)
 
-=======
-open Mathlib.Tactic (subscriptTerm) in
->>>>>>> 3c99f2b9
 /-- For `X : Truncated C n` and `m ≤ n`, `X _⦋m⦌ₙ` is the `m`-th term of X. The
 proof `p : m ≤ n` can also be provided using the syntax `X _⦋m, p⦌ₙ`. Access
 this notation with `open CategoryTheory.SimplicialObject.Truncated`. -/
@@ -729,9 +723,6 @@
 def whiskering {n} (D : Type*) [Category D] : (C ⥤ D) ⥤ Truncated C n ⥤ Truncated D n :=
   whiskeringRight _ _ _
 
-<<<<<<< HEAD
-variable {C}
-
 section Meta
 /-! We provide a macro and a delaborator for the truncated cosimplicial object
 notation `X ^⦋m⦌ₙ`. An analogous macro/delaborator pair for the truncated
@@ -741,9 +732,6 @@
 open SimplexCategory.Truncated.Meta (subscript)
 open Mathlib.Tactic (subscriptTerm)
 
-=======
-open Mathlib.Tactic (subscriptTerm) in
->>>>>>> 3c99f2b9
 /-- For `X : Truncated C n` and `m ≤ n`, `X ^⦋m⦌ₙ` is the `m`-th term of X. The
 proof `p : m ≤ n` can also be provided using the syntax `X ^⦋m, p⦌ₙ`. Access
 this notation with `open CategoryTheory.CosimplicialObject.Truncated`. -/

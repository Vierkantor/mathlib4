--- conflicted
+++ resolved
@@ -176,24 +176,9 @@
 theorem Hom.ext {n} {a b : Truncated n} (f g : a ⟶ b) :
     f.toOrderHom = g.toOrderHom → f = g := SimplexCategory.Hom.ext _ _
 
-<<<<<<< HEAD
-=======
 /-- A quick attempt to prove that `⦋m⦌` is `n`-truncated (`⦋m⦌.len ≤ n`). -/
 scoped macro "trunc" : tactic =>
   `(tactic| first | assumption | dsimp only [SimplexCategory.len_mk] <;> omega)
-
-open Mathlib.Tactic (subscriptTerm) in
-/-- For `m ≤ n`, `⦋m⦌ₙ` is the `m`-dimensional simplex in `Truncated n`. The
-proof `p : m ≤ n` can also be provided using the syntax `⦋m, p⦌ₙ`. -/
-scoped syntax:max (name := mkNotation)
-  "⦋" term ("," term)? "⦌" noWs subscriptTerm : term
-scoped macro_rules
-  | `(⦋$m:term⦌$n:subscript) =>
-    `((⟨SimplexCategory.mk $m, by first | trunc |
-      fail "Failed to prove truncation property. Try writing `⦋m, by ...⦌ₙ`."⟩ :
-      SimplexCategory.Truncated $n))
-  | `(⦋$m:term, $p:term⦌$n:subscript) =>
-    `((⟨SimplexCategory.mk $m, $p⟩ : SimplexCategory.Truncated $n))
 
 /-- Make a morphism in `Truncated n` from a morphism in `SimplexCategory`. This
 is equivalent to `@id (⦋a⦌ₙ ⟶ ⦋b⦌ₙ) f`. -/
@@ -218,7 +203,6 @@
     incl n m ⋙ inclusion m ≅ inclusion n :=
   Iso.refl _
 
->>>>>>> 388a6d19
 end Truncated
 
 end SimplexCategory
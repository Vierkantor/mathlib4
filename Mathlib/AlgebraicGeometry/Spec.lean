/-
Copyright (c) 2020 Kim Morrison. All rights reserved.
Released under Apache 2.0 license as described in the file LICENSE.
Authors: Kim Morrison, Justus Springer
-/
import Mathlib.Geometry.RingedSpace.LocallyRingedSpace
import Mathlib.AlgebraicGeometry.StructureSheaf
import Mathlib.RingTheory.Localization.LocalizationLocalization
import Mathlib.Topology.Sheaves.SheafCondition.Sites
import Mathlib.Topology.Sheaves.Functors
import Mathlib.Algebra.Module.LocalizedModule.Basic

/-!
# $Spec$ as a functor to locally ringed spaces.

We define the functor $Spec$ from commutative rings to locally ringed spaces.

## Implementation notes

We define $Spec$ in three consecutive steps, each with more structure than the last:

1. `Spec.toTop`, valued in the category of topological spaces,
2. `Spec.toSheafedSpace`, valued in the category of sheafed spaces and
3. `Spec.toLocallyRingedSpace`, valued in the category of locally ringed spaces.

Additionally, we provide `Spec.toPresheafedSpace` as a composition of `Spec.toSheafedSpace` with
a forgetful functor.

## Related results

The adjunction `Γ ⊣ Spec` is constructed in `Mathlib/AlgebraicGeometry/GammaSpecAdjunction.lean`.

-/


<<<<<<< HEAD
-- Explicit universe annotations were used in this file to improve performance #12737
=======
-- Explicit universe annotations were used in this file to improve performance https://github.com/leanprover-community/mathlib4/issues/12737
>>>>>>> d0df76bd

noncomputable section

universe u v

namespace AlgebraicGeometry

open Opposite

open CategoryTheory

open StructureSheaf

open Spec (structureSheaf)

/-- The spectrum of a commutative ring, as a topological space.
-/
def Spec.topObj (R : CommRingCat.{u}) : TopCat :=
  TopCat.of (PrimeSpectrum R)

@[simp] theorem Spec.topObj_forget {R} : (forget TopCat).obj (Spec.topObj R) = PrimeSpectrum R :=
  rfl

/-- The induced map of a ring homomorphism on the ring spectra, as a morphism of topological spaces.
-/
def Spec.topMap {R S : CommRingCat.{u}} (f : R ⟶ S) : Spec.topObj S ⟶ Spec.topObj R :=
  PrimeSpectrum.comap f

@[simp]
theorem Spec.topMap_id (R : CommRingCat.{u}) : Spec.topMap (𝟙 R) = 𝟙 (Spec.topObj R) :=
  rfl

@[simp]
theorem Spec.topMap_comp {R S T : CommRingCat.{u}} (f : R ⟶ S) (g : S ⟶ T) :
    Spec.topMap (f ≫ g) = Spec.topMap g ≫ Spec.topMap f :=
  rfl

-- Porting note: `simps!` generate some garbage lemmas, so choose manually,
-- if more is needed, add them here
/-- The spectrum, as a contravariant functor from commutative rings to topological spaces.
-/
@[simps! obj map]
def Spec.toTop : CommRingCat.{u}ᵒᵖ ⥤ TopCat where
  obj R := Spec.topObj (unop R)
  map {_ _} f := Spec.topMap f.unop

/-- The spectrum of a commutative ring, as a `SheafedSpace`.
-/
@[simps]
def Spec.sheafedSpaceObj (R : CommRingCat.{u}) : SheafedSpace CommRingCat where
  carrier := Spec.topObj R
  presheaf := (structureSheaf R).1
  IsSheaf := (structureSheaf R).2

/-- The induced map of a ring homomorphism on the ring spectra, as a morphism of sheafed spaces.
-/
@[simps base c_app]
def Spec.sheafedSpaceMap {R S : CommRingCat.{u}} (f : R ⟶ S) :
    Spec.sheafedSpaceObj S ⟶ Spec.sheafedSpaceObj R where
  base := Spec.topMap f
  c :=
    { app := fun U =>
        comap f (unop U) ((TopologicalSpace.Opens.map (Spec.topMap f)).obj (unop U)) fun _ => id
      naturality := fun {_ _} _ => RingHom.ext fun _ => Subtype.eq <| funext fun _ => rfl }

@[simp]
theorem Spec.sheafedSpaceMap_id {R : CommRingCat.{u}} :
    Spec.sheafedSpaceMap (𝟙 R) = 𝟙 (Spec.sheafedSpaceObj R) :=
  AlgebraicGeometry.PresheafedSpace.Hom.ext _ _ (Spec.topMap_id R) <| by
    ext
    dsimp
    erw [comap_id (by simp)]
    simp

theorem Spec.sheafedSpaceMap_comp {R S T : CommRingCat.{u}} (f : R ⟶ S) (g : S ⟶ T) :
    Spec.sheafedSpaceMap (f ≫ g) = Spec.sheafedSpaceMap g ≫ Spec.sheafedSpaceMap f :=
  AlgebraicGeometry.PresheafedSpace.Hom.ext _ _ (Spec.topMap_comp f g) <| by
    ext
    -- Porting note: was one liner
    -- `dsimp, rw category_theory.functor.map_id, rw category.comp_id, erw comap_comp f g, refl`
    rw [NatTrans.comp_app, sheafedSpaceMap_c_app, whiskerRight_app, eqToHom_refl]
    erw [(sheafedSpaceObj T).presheaf.map_id, Category.comp_id, comap_comp]
    rfl

/-- Spec, as a contravariant functor from commutative rings to sheafed spaces.
-/
@[simps]
def Spec.toSheafedSpace : CommRingCat.{u}ᵒᵖ ⥤ SheafedSpace CommRingCat where
  obj R := Spec.sheafedSpaceObj (unop R)
  map f := Spec.sheafedSpaceMap f.unop
  map_comp f g := by simp [Spec.sheafedSpaceMap_comp]

/-- Spec, as a contravariant functor from commutative rings to presheafed spaces.
-/
def Spec.toPresheafedSpace : CommRingCat.{u}ᵒᵖ ⥤ PresheafedSpace CommRingCat :=
  Spec.toSheafedSpace ⋙ SheafedSpace.forgetToPresheafedSpace

@[simp]
theorem Spec.toPresheafedSpace_obj (R : CommRingCat.{u}ᵒᵖ) :
    Spec.toPresheafedSpace.obj R = (Spec.sheafedSpaceObj (unop R)).toPresheafedSpace :=
  rfl

theorem Spec.toPresheafedSpace_obj_op (R : CommRingCat.{u}) :
    Spec.toPresheafedSpace.obj (op R) = (Spec.sheafedSpaceObj R).toPresheafedSpace :=
  rfl

@[simp]
theorem Spec.toPresheafedSpace_map (R S : CommRingCat.{u}ᵒᵖ) (f : R ⟶ S) :
    Spec.toPresheafedSpace.map f = Spec.sheafedSpaceMap f.unop :=
  rfl

theorem Spec.toPresheafedSpace_map_op (R S : CommRingCat.{u}) (f : R ⟶ S) :
    Spec.toPresheafedSpace.map f.op = Spec.sheafedSpaceMap f :=
  rfl

theorem Spec.basicOpen_hom_ext {X : RingedSpace.{u}} {R : CommRingCat.{u}}
    {α β : X ⟶ Spec.sheafedSpaceObj R} (w : α.base = β.base)
    (h : ∀ r : R,
      let U := PrimeSpectrum.basicOpen r
      (toOpen R U ≫ α.c.app (op U)) ≫ X.presheaf.map (eqToHom (by rw [w])) =
        toOpen R U ≫ β.c.app (op U)) :
    α = β := by
  ext : 1
  · exact w
  · apply
      ((TopCat.Sheaf.pushforward _ β.base).obj X.sheaf).hom_ext _ PrimeSpectrum.isBasis_basic_opens
    intro r
    apply (StructureSheaf.to_basicOpen_epi R r).1
    simpa using h r

-- Porting note: `simps!` generate some garbage lemmas, so choose manually,
-- if more is needed, add them here
/-- The spectrum of a commutative ring, as a `LocallyRingedSpace`.
-/
@[simps! toSheafedSpace presheaf]
def Spec.locallyRingedSpaceObj (R : CommRingCat.{u}) : LocallyRingedSpace :=
  { Spec.sheafedSpaceObj R with
    isLocalRing := fun x =>
      RingEquiv.isLocalRing (A := Localization.AtPrime x.asIdeal)
        (Iso.commRingCatIsoToRingEquiv <| stalkIso R x).symm }

lemma Spec.locallyRingedSpaceObj_sheaf (R : CommRingCat.{u}) :
    (Spec.locallyRingedSpaceObj R).sheaf = structureSheaf R := rfl

lemma Spec.locallyRingedSpaceObj_sheaf' (R : Type u) [CommRing R] :
    (Spec.locallyRingedSpaceObj <| CommRingCat.of R).sheaf = structureSheaf R := rfl

lemma Spec.locallyRingedSpaceObj_presheaf_map (R : CommRingCat.{u}) {U V} (i : U ⟶ V) :
    (Spec.locallyRingedSpaceObj R).presheaf.map i =
    (structureSheaf R).1.map i := rfl

lemma Spec.locallyRingedSpaceObj_presheaf' (R : Type u) [CommRing R] :
    (Spec.locallyRingedSpaceObj <| CommRingCat.of R).presheaf = (structureSheaf R).1 := rfl

lemma Spec.locallyRingedSpaceObj_presheaf_map' (R : Type u) [CommRing R] {U V} (i : U ⟶ V) :
    (Spec.locallyRingedSpaceObj <| CommRingCat.of R).presheaf.map i =
    (structureSheaf R).1.map i := rfl

@[elementwise]
theorem stalkMap_toStalk {R S : CommRingCat.{u}} (f : R ⟶ S) (p : PrimeSpectrum S) :
    toStalk R (PrimeSpectrum.comap f p) ≫ (Spec.sheafedSpaceMap f).stalkMap p =
      f ≫ toStalk S p := by
  rw [← toOpen_germ S ⊤ p trivial, ← toOpen_germ R ⊤ (PrimeSpectrum.comap f p) trivial,
    Category.assoc]
  erw [PresheafedSpace.stalkMap_germ (Spec.sheafedSpaceMap f) ⊤ p trivial]
  rw [Spec.sheafedSpaceMap_c_app]
  erw [toOpen_comp_comap_assoc]
  rfl

/-- Under the isomorphisms `stalkIso`, the map `stalkMap (Spec.sheafedSpaceMap f) p` corresponds
to the induced local ring homomorphism `Localization.localRingHom`.
-/
@[elementwise]
theorem localRingHom_comp_stalkIso {R S : CommRingCat.{u}} (f : R ⟶ S) (p : PrimeSpectrum S) :
    (stalkIso R (PrimeSpectrum.comap f p)).hom ≫
        @CategoryStruct.comp _ _
          (CommRingCat.of (Localization.AtPrime (PrimeSpectrum.comap f p).asIdeal))
          (CommRingCat.of (Localization.AtPrime p.asIdeal)) _
          (Localization.localRingHom (PrimeSpectrum.comap f p).asIdeal p.asIdeal f rfl)
          (stalkIso S p).inv =
      (Spec.sheafedSpaceMap f).stalkMap p :=
  (stalkIso R (PrimeSpectrum.comap f p)).eq_inv_comp.mp <|
    (stalkIso S p).comp_inv_eq.mpr <|
      Localization.localRingHom_unique _ _ _ _ fun x => by
        -- This used to be `rw`, but we need `erw` after https://github.com/leanprover/lean4/pull/2644 and https://github.com/leanprover-community/mathlib4/pull/8386
        rw [stalkIso_hom, stalkIso_inv]
        erw [comp_apply, comp_apply, localizationToStalk_of, stalkMap_toStalk_apply f p x,
            stalkToFiberRingHom_toStalk]

/--
The induced map of a ring homomorphism on the prime spectra, as a morphism of locally ringed spaces.
-/
@[simps toShHom]
def Spec.locallyRingedSpaceMap {R S : CommRingCat.{u}} (f : R ⟶ S) :
    Spec.locallyRingedSpaceObj S ⟶ Spec.locallyRingedSpaceObj R :=
  LocallyRingedSpace.Hom.mk (Spec.sheafedSpaceMap f) fun p =>
    IsLocalHom.mk fun a ha => by
      -- Here, we are showing that the map on prime spectra induced by `f` is really a morphism of
      -- *locally* ringed spaces, i.e. that the induced map on the stalks is a local ring
      -- homomorphism.

      #adaptation_note /-- nightly-2024-04-01
      It's this `erw` that is blowing up. The implicit arguments differ significantly. -/
      erw [← localRingHom_comp_stalkIso_apply] at ha
      replace ha := (isUnit_map_iff (stalkIso S p).inv _).mp ha
      -- Porting note: `f` had to be made explicit
      replace ha := IsLocalHom.map_nonunit
        (f := (Localization.localRingHom (PrimeSpectrum.comap f p).asIdeal p.asIdeal f _)) _ ha
      convert RingHom.isUnit_map (stalkIso R (PrimeSpectrum.comap f p)).inv ha
      erw [← comp_apply, show stalkToFiberRingHom R _ = (stalkIso _ _).hom from rfl,
        Iso.hom_inv_id, id_apply]

@[simp]
theorem Spec.locallyRingedSpaceMap_id (R : CommRingCat.{u}) :
    Spec.locallyRingedSpaceMap (𝟙 R) = 𝟙 (Spec.locallyRingedSpaceObj R) :=
<<<<<<< HEAD
  LocallyRingedSpace.Hom.ext <| by
    rw [Spec.locallyRingedSpaceMap_val, Spec.sheafedSpaceMap_id]; rfl
=======
  LocallyRingedSpace.Hom.ext' <| by
    rw [Spec.locallyRingedSpaceMap_toShHom, Spec.sheafedSpaceMap_id]; rfl
>>>>>>> d0df76bd

theorem Spec.locallyRingedSpaceMap_comp {R S T : CommRingCat.{u}} (f : R ⟶ S) (g : S ⟶ T) :
    Spec.locallyRingedSpaceMap (f ≫ g) =
      Spec.locallyRingedSpaceMap g ≫ Spec.locallyRingedSpaceMap f :=
<<<<<<< HEAD
  LocallyRingedSpace.Hom.ext <| by
    rw [Spec.locallyRingedSpaceMap_val, Spec.sheafedSpaceMap_comp]; rfl
=======
  LocallyRingedSpace.Hom.ext' <| by
    rw [Spec.locallyRingedSpaceMap_toShHom, Spec.sheafedSpaceMap_comp]; rfl
>>>>>>> d0df76bd

/-- Spec, as a contravariant functor from commutative rings to locally ringed spaces.
-/
@[simps]
def Spec.toLocallyRingedSpace : CommRingCat.{u}ᵒᵖ ⥤ LocallyRingedSpace where
  obj R := Spec.locallyRingedSpaceObj (unop R)
  map f := Spec.locallyRingedSpaceMap f.unop
  map_id R := by dsimp; rw [Spec.locallyRingedSpaceMap_id]
  map_comp f g := by dsimp; rw [Spec.locallyRingedSpaceMap_comp]

section SpecΓ

open AlgebraicGeometry.LocallyRingedSpace

/-- The counit morphism `R ⟶ Γ(Spec R)` given by `AlgebraicGeometry.StructureSheaf.toOpen`. -/
@[simps!]
def toSpecΓ (R : CommRingCat.{u}) : R ⟶ Γ.obj (op (Spec.toLocallyRingedSpace.obj (op R))) :=
  StructureSheaf.toOpen R ⊤

-- These lemmas have always been bad (https://github.com/leanprover-community/mathlib4/issues/7657), but https://github.com/leanprover/lean4/pull/2644 made `simp` start noticing
attribute [nolint simpNF] AlgebraicGeometry.toSpecΓ_apply_coe

instance isIso_toSpecΓ (R : CommRingCat.{u}) : IsIso (toSpecΓ R) := by
  cases R; apply StructureSheaf.isIso_to_global

@[reassoc]
theorem Spec_Γ_naturality {R S : CommRingCat.{u}} (f : R ⟶ S) :
    f ≫ toSpecΓ S = toSpecΓ R ≫ Γ.map (Spec.toLocallyRingedSpace.map f.op).op := by
  -- Porting note (https://github.com/leanprover-community/mathlib4/issues/11041): `ext` failed to pick up one of the three lemmas
  refine RingHom.ext fun x => Subtype.ext <| funext fun x' => ?_; symm
  apply Localization.localRingHom_to_map

/-- The counit (`SpecΓIdentity.inv.op`) of the adjunction `Γ ⊣ Spec` is an isomorphism. -/
@[simps! hom_app inv_app]
def LocallyRingedSpace.SpecΓIdentity : Spec.toLocallyRingedSpace.rightOp ⋙ Γ ≅ 𝟭 _ :=
  Iso.symm <| NatIso.ofComponents.{u,u,u+1,u+1} (fun R =>
    -- Porting note: In Lean3, this `IsIso` is synthesized automatically
    letI : IsIso (toSpecΓ R) := StructureSheaf.isIso_to_global _
    asIso (toSpecΓ R)) fun {X Y} f => by convert Spec_Γ_naturality (R := X) (S := Y) f

end SpecΓ

/-- The stalk map of `Spec M⁻¹R ⟶ Spec R` is an iso for each `p : Spec M⁻¹R`. -/
theorem Spec_map_localization_isIso (R : CommRingCat.{u}) (M : Submonoid R)
    (x : PrimeSpectrum (Localization M)) :
    IsIso
      ((Spec.toPresheafedSpace.map
        (CommRingCat.ofHom (algebraMap R (Localization M))).op).stalkMap x) := by
  erw [← localRingHom_comp_stalkIso]
  -- Porting note: replaced `apply (config := { instances := false })`.
  -- See https://github.com/leanprover/lean4/issues/2273
  refine IsIso.comp_isIso' inferInstance (IsIso.comp_isIso' ?_ inferInstance)
  /- I do not know why this is defeq to the goal, but I'm happy to accept that it is. -/
  show
    IsIso (IsLocalization.localizationLocalizationAtPrimeIsoLocalization M
      x.asIdeal).toRingEquiv.toCommRingCatIso.hom
  infer_instance

namespace StructureSheaf

variable {R S : CommRingCat.{u}} (f : R ⟶ S) (p : PrimeSpectrum R)

/-- For an algebra `f : R →+* S`, this is the ring homomorphism `S →+* (f∗ 𝒪ₛ)ₚ` for a `p : Spec R`.
This is shown to be the localization at `p` in `isLocalizedModule_toPushforwardStalkAlgHom`.
-/
def toPushforwardStalk : S ⟶ (Spec.topMap f _* (structureSheaf S).1).stalk p :=
  StructureSheaf.toOpen S ⊤ ≫
    @TopCat.Presheaf.germ _ _ _ _ (Spec.topMap f _* (structureSheaf S).1) ⊤ p trivial

@[reassoc]
theorem toPushforwardStalk_comp :
    f ≫ StructureSheaf.toPushforwardStalk f p =
      StructureSheaf.toStalk R p ≫
        (TopCat.Presheaf.stalkFunctor _ _).map (Spec.sheafedSpaceMap f).c := by
  rw [StructureSheaf.toStalk, Category.assoc, TopCat.Presheaf.stalkFunctor_map_germ]
  exact Spec_Γ_naturality_assoc f _

instance : Algebra R ((Spec.topMap f _* (structureSheaf S).1).stalk p) :=
  (f ≫ StructureSheaf.toPushforwardStalk f p).toAlgebra

theorem algebraMap_pushforward_stalk :
    algebraMap R ((Spec.topMap f _* (structureSheaf S).1).stalk p) =
      f ≫ StructureSheaf.toPushforwardStalk f p :=
  rfl

variable (R S)
variable [Algebra R S]

/--
This is the `AlgHom` version of `toPushforwardStalk`, which is the map `S ⟶ (f∗ 𝒪ₛ)ₚ` for some
algebra `R ⟶ S` and some `p : Spec R`.
-/
@[simps!]
def toPushforwardStalkAlgHom :
    S →ₐ[R] (Spec.topMap (algebraMap R S) _* (structureSheaf S).1).stalk p :=
  { StructureSheaf.toPushforwardStalk (algebraMap R S) p with commutes' := fun _ => rfl }

theorem isLocalizedModule_toPushforwardStalkAlgHom_aux (y) :
    ∃ x : S × p.asIdeal.primeCompl, x.2 • y = toPushforwardStalkAlgHom R S p x.1 := by
  obtain ⟨U, hp, s, e⟩ := TopCat.Presheaf.germ_exist
    -- Porting note: originally the first variable does not need to be explicit
    (Spec.topMap (algebraMap ↑R ↑S) _* (structureSheaf S).val) _ y
  obtain ⟨_, ⟨r, rfl⟩, hpr : p ∈ PrimeSpectrum.basicOpen r, hrU : PrimeSpectrum.basicOpen r ≤ U⟩ :=
    PrimeSpectrum.isTopologicalBasis_basic_opens.exists_subset_of_mem_open (show p ∈ U from hp) U.2
  change PrimeSpectrum.basicOpen r ≤ U at hrU
  replace e :=
    ((Spec.topMap (algebraMap R S) _* (structureSheaf S).1).germ_res_apply (homOfLE hrU)
          p hpr _).trans e
  set s' := (Spec.topMap (algebraMap R S) _* (structureSheaf S).1).map (homOfLE hrU).op s with h
  replace e : ((Spec.topMap (algebraMap R S) _* (structureSheaf S).val).germ _ p hpr) s' = y := by
    rw [h]; exact e
  clear_value s'; clear! U
  obtain ⟨⟨s, ⟨_, n, rfl⟩⟩, hsn⟩ :=
    @IsLocalization.surj _ _ _ _ _ _
      (StructureSheaf.IsLocalization.to_basicOpen S <| algebraMap R S r) s'
  refine ⟨⟨s, ⟨r, hpr⟩ ^ n⟩, ?_⟩
  rw [Submonoid.smul_def, Algebra.smul_def, algebraMap_pushforward_stalk, toPushforwardStalk,
    comp_apply, comp_apply]
  iterate 2
    erw [← (Spec.topMap (algebraMap R S) _* (structureSheaf S).1).germ_res_apply (homOfLE le_top)
      p hpr]
  rw [← e]
  -- Porting note: without this `change`, Lean doesn't know how to rewrite `map_mul`
  let f := TopCat.Presheaf.germ (Spec.topMap (algebraMap R S) _* (structureSheaf S).val) _ p hpr
  change f _ * f _ = f _
  rw [← map_mul, mul_comm]
  dsimp only [Subtype.coe_mk] at hsn
  rw [← map_pow (algebraMap R S)] at hsn
  congr 1

instance isLocalizedModule_toPushforwardStalkAlgHom :
    IsLocalizedModule p.asIdeal.primeCompl (toPushforwardStalkAlgHom R S p).toLinearMap := by
  apply IsLocalizedModule.mkOfAlgebra
  · intro x hx; rw [algebraMap_pushforward_stalk, toPushforwardStalk_comp]
    change IsUnit ((TopCat.Presheaf.stalkFunctor CommRingCat p).map
      (Spec.sheafedSpaceMap (algebraMap ↑R ↑S)).c _)
    exact (IsLocalization.map_units ((structureSheaf R).presheaf.stalk p) ⟨x, hx⟩).map _
  · apply isLocalizedModule_toPushforwardStalkAlgHom_aux
  · intro x hx
    rw [toPushforwardStalkAlgHom_apply, ← (toPushforwardStalk (algebraMap R S) p).map_zero,
      toPushforwardStalk] at hx
    -- Porting note: this `change` is manually rewriting `comp_apply`
    change _ = (TopCat.Presheaf.germ (Spec.topMap (algebraMap ↑R ↑S) _* (structureSheaf ↑S).val)
      ⊤ p trivial (toOpen S ⊤ 0)) at hx
    rw [map_zero] at hx
    change (forget CommRingCat).map _ _ = (forget _).map _ _ at hx
    obtain ⟨U, hpU, i₁, i₂, e⟩ := TopCat.Presheaf.germ_eq _ _ _ _ _ _ hx
    obtain ⟨_, ⟨r, rfl⟩, hpr, hrU⟩ :=
      PrimeSpectrum.isTopologicalBasis_basic_opens.exists_subset_of_mem_open (show p ∈ U.1 from hpU)
        U.2
    change PrimeSpectrum.basicOpen r ≤ U at hrU
    apply_fun (Spec.topMap (algebraMap R S) _* (structureSheaf S).1).map (homOfLE hrU).op at e
    simp only [Functor.op_map, map_zero, ← comp_apply, toOpen_res] at e
    have : toOpen S (PrimeSpectrum.basicOpen <| algebraMap R S r) x = 0 := by
      refine Eq.trans ?_ e; rfl
    have :=
      (@IsLocalization.mk'_one _ _ _ _ _ _
            (StructureSheaf.IsLocalization.to_basicOpen S <| algebraMap R S r) x).trans
        this
    obtain ⟨⟨_, n, rfl⟩, e⟩ := (IsLocalization.mk'_eq_zero_iff _ _).mp this
    refine ⟨⟨r, hpr⟩ ^ n, ?_⟩
    rw [Submonoid.smul_def, Algebra.smul_def]
    -- Porting note: manually rewrite `Submonoid.coe_pow`
    change (algebraMap R S) (r ^ n) * x = 0
    rw [map_pow]
    exact e

end StructureSheaf

end AlgebraicGeometry<|MERGE_RESOLUTION|>--- conflicted
+++ resolved
@@ -33,11 +33,7 @@
 -/
 
 
-<<<<<<< HEAD
--- Explicit universe annotations were used in this file to improve performance #12737
-=======
 -- Explicit universe annotations were used in this file to improve performance https://github.com/leanprover-community/mathlib4/issues/12737
->>>>>>> d0df76bd
 
 noncomputable section
 
@@ -253,24 +249,14 @@
 @[simp]
 theorem Spec.locallyRingedSpaceMap_id (R : CommRingCat.{u}) :
     Spec.locallyRingedSpaceMap (𝟙 R) = 𝟙 (Spec.locallyRingedSpaceObj R) :=
-<<<<<<< HEAD
-  LocallyRingedSpace.Hom.ext <| by
-    rw [Spec.locallyRingedSpaceMap_val, Spec.sheafedSpaceMap_id]; rfl
-=======
   LocallyRingedSpace.Hom.ext' <| by
     rw [Spec.locallyRingedSpaceMap_toShHom, Spec.sheafedSpaceMap_id]; rfl
->>>>>>> d0df76bd
 
 theorem Spec.locallyRingedSpaceMap_comp {R S T : CommRingCat.{u}} (f : R ⟶ S) (g : S ⟶ T) :
     Spec.locallyRingedSpaceMap (f ≫ g) =
       Spec.locallyRingedSpaceMap g ≫ Spec.locallyRingedSpaceMap f :=
-<<<<<<< HEAD
-  LocallyRingedSpace.Hom.ext <| by
-    rw [Spec.locallyRingedSpaceMap_val, Spec.sheafedSpaceMap_comp]; rfl
-=======
   LocallyRingedSpace.Hom.ext' <| by
     rw [Spec.locallyRingedSpaceMap_toShHom, Spec.sheafedSpaceMap_comp]; rfl
->>>>>>> d0df76bd
 
 /-- Spec, as a contravariant functor from commutative rings to locally ringed spaces.
 -/

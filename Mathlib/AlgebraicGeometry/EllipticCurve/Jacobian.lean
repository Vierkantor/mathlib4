/-
Copyright (c) 2023 David Kurniadi Angdinata. All rights reserved.
Released under Apache 2.0 license as described in the file LICENSE.
Authors: David Kurniadi Angdinata
-/
import Mathlib.Algebra.MvPolynomial.CommRing
import Mathlib.Algebra.MvPolynomial.PDeriv
import Mathlib.AlgebraicGeometry.EllipticCurve.Affine
import Mathlib.Data.Fin.Tuple.Reflection
import Mathlib.Tactic.LinearCombination'

/-!
# Jacobian coordinates for Weierstrass curves

This file defines the type of points on a Weierstrass curve as a tuple, consisting of an equivalence
class of triples up to scaling by weights, satisfying a Weierstrass equation with a nonsingular
condition. This file also defines the negation and addition operations of the group law for this
type, and proves that they respect the Weierstrass equation and the nonsingular condition. The fact
that they form an abelian group is proven in `Mathlib/AlgebraicGeometry/EllipticCurve/Group.lean`.

## Mathematical background

A point on the projective plane over a commutative ring `R` with weights `(2, 3, 1)` is an
equivalence class `[x : y : z]` of triples `(x, y, z) ≠ (0, 0, 0)` of elements in `R` such that
`(x, y, z) ∼ (x', y', z')` if there is some unit `u` in `Rˣ` with `(x, y, z) = (u²x', u³y', uz')`.

Let `W` be a Weierstrass curve over a field `F` with coefficients `aᵢ`. A *Jacobian point* is a
point on the projective plane over `F` with weights `(2, 3, 1)` satisfying the
*`(2, 3, 1)`-homogeneous Weierstrass equation* `W(X, Y, Z) = 0` in *Jacobian coordinates*, where
`W(X, Y, Z) := Y² + a₁XYZ + a₃YZ³ - (X³ + a₂X²Z² + a₄XZ⁴ + a₆Z⁶)`. It is *nonsingular* if its
partial derivatives `W_X(x, y, z)`, `W_Y(x, y, z)`, and `W_Z(x, y, z)` do not vanish simultaneously.

The nonsingular Jacobian points on `W` can be given negation and addition operations defined by an
analogue of the secant-and-tangent process in `Mathlib/AlgebraicGeometry/EllipticCurve/Affine.lean`,
but the polynomials involved are `(2, 3, 1)`-homogeneous, so any instances of division become
multiplication in the `Z`-coordinate. Most computational proofs are immediate from their analogous
proofs for affine coordinates. They can be endowed with an group law, which is uniquely determined
by these formulae and follows from an equivalence with the nonsingular points `W⟮F⟯` in affine
coordinates.

## Main definitions

 * `WeierstrassCurve.Jacobian.PointClass`: the equivalence class of a point representative.
 * `WeierstrassCurve.Jacobian.Nonsingular`: the nonsingular condition on a point representative.
 * `WeierstrassCurve.Jacobian.NonsingularLift`: the nonsingular condition on a point class.

 * `WeierstrassCurve.Jacobian.negY`: the `Y`-coordinate of `-P`.
 * `WeierstrassCurve.Jacobian.dblZ`: the `Z`-coordinate of `2 • P`.
 * `WeierstrassCurve.Jacobian.dblX`: the `X`-coordinate of `2 • P`.
 * `WeierstrassCurve.Jacobian.negDblY`: the `Y`-coordinate of `-(2 • P)`.
 * `WeierstrassCurve.Jacobian.dblY`: the `Y`-coordinate of `2 • P`.
 * `WeierstrassCurve.Jacobian.addZ`: the `Z`-coordinate of `P + Q`.
 * `WeierstrassCurve.Jacobian.addX`: the `X`-coordinate of `P + Q`.
 * `WeierstrassCurve.Jacobian.negAddY`: the `Y`-coordinate of `-(P + Q)`.
 * `WeierstrassCurve.Jacobian.addY`: the `Y`-coordinate of `P + Q`.

 * `WeierstrassCurve.Jacobian.neg`: the negation of a point representative.
 * `WeierstrassCurve.Jacobian.negMap`: the negation of a point class.
 * `WeierstrassCurve.Jacobian.add`: the addition of two point representatives.
 * `WeierstrassCurve.Jacobian.addMap`: the addition of two point classes.
 * `WeierstrassCurve.Jacobian.Point`: a nonsingular Jacobian point.
 * `WeierstrassCurve.Jacobian.Point.neg`: the negation of a nonsingular Jacobian point.
 * `WeierstrassCurve.Jacobian.Point.add`: the addition of two nonsingular Jacobian points.
 * `WeierstrassCurve.Jacobian.Point.toAffineAddEquiv`: the equivalence between the type of
    nonsingular Jacobian points with the type of nonsingular points `W⟮F⟯` in affine coordinates.

## Main statements

 * `WeierstrassCurve.Jacobian.nonsingular_neg`: negation preserves the nonsingular condition.
 * `WeierstrassCurve.Jacobian.nonsingular_add`: addition preserves the nonsingular condition.

## Implementation notes

All definitions and lemmas for Weierstrass curves in Jacobian coordinates live in the namespace
`WeierstrassCurve.Jacobian` to distinguish them from those in other coordinates. This is simply an
abbreviation for `WeierstrassCurve` that can be converted using `WeierstrassCurve.toJacobian`. This
can be converted into `WeierstrassCurve.Affine` using `WeierstrassCurve.Jacobian.toAffine`.
A nonsingular Jacobian point representative can be converted to a nonsingular point in affine
coordinates using `WeiestrassCurve.Jacobian.Point.toAffine`, which lifts to a map on nonsingular
Jacobian points using `WeiestrassCurve.Jacobian.Point.toAffineLift`. Conversely, a nonsingular point
in affine coordinates can be converted to a nonsingular Jacobian point using
`WeierstrassCurve.Jacobian.Point.fromAffine` or `WeierstrassCurve.Affine.Point.toJacobian`.

A point representative is implemented as a term `P` of type `Fin 3 → R`, which allows for the vector
notation `![x, y, z]`. However, `P` is not syntactically equivalent to the expanded vector
`![P x, P y, P z]`, so the lemmas `fin3_def` and `fin3_def_ext` can be used to convert between the
two forms. The equivalence of two point representatives `P` and `Q` is implemented as an equivalence
of orbits of the action of `Rˣ`, or equivalently that there is some unit `u` of `R` such that
`P = u • Q`. However, `u • Q` is not syntactically equal to `![u² * Q x, u³ * Q y, u * Q z]`, so the
lemmas `smul_fin3` and `smul_fin3_ext` can be used to convert between the two forms.
This file makes extensive use of `erw` to get around this problem.
While `erw` is often an indication of a problem, in this case it is self-contained and should not
cause any issues. It would alternatively be possible to add some automation to assist here.
Note that `W(X, Y, Z)` and its partial derivatives are independent of the point representative, and
the nonsingularity condition already implies `(x, y, z) ≠ (0, 0, 0)`, so a nonsingular Jacobian
point on `W` can be given by `[x : y : z]` and the nonsingular condition on any representative.

The definitions of `WeierstrassCurve.Jacobian.addX` and `WeierstrassCurve.Jacobian.negAddY` are
given explicitly by large polynomials that are homogeneous of degrees `8` and `12` respectively.
Clearing the denominators of their corresponding affine rational functions in
`Mathlib/AlgebraicGeometry/EllipticCurve/Affine.lean` would give polynomials that are
homogeneous of degrees `12` and `18` respectively, so their actual definitions are off by powers of
a certain polynomial factor that is homogeneous of degree `2`. This factor divides their
corresponding affine polynomials only modulo the `(2, 3, 1)`-homogeneous Weierstrass equation, so
their large quotient polynomials are calculated explicitly in a computer algebra system. All of this
is done to ensure that the definitions of both `WeierstrassCurve.Jacobian.dblXYZ` and
`WeierstrassCurve.Jacobian.addXYZ` are `(2, 3, 1)`-homogeneous of degree `4`.

Whenever possible, all changes to documentation and naming of definitions and theorems should be
mirrored in `Mathlib/AlgebraicGeometry/EllipticCurve/Projective.lean`.

## References

[J Silverman, *The Arithmetic of Elliptic Curves*][silverman2009]

## Tags

elliptic curve, rational point, Jacobian coordinates
-/

local notation3 "x" => (0 : Fin 3)

local notation3 "y" => (1 : Fin 3)

local notation3 "z" => (2 : Fin 3)

open MvPolynomial

local macro "eval_simp" : tactic =>
  `(tactic| simp only [eval_C, eval_X, eval_add, eval_sub, eval_mul, eval_pow])

local macro "map_simp" : tactic =>
  `(tactic| simp only [map_ofNat, map_C, map_X, map_neg, map_add, map_sub, map_mul, map_pow,
    map_div₀, WeierstrassCurve.map, Function.comp_apply])

local macro "matrix_simp" : tactic =>
  `(tactic| simp only [Matrix.head_cons, Matrix.tail_cons, Matrix.smul_empty, Matrix.smul_cons,
    Matrix.cons_val_zero, Matrix.cons_val_one, Matrix.cons_val_two])

local macro "pderiv_simp" : tactic =>
  `(tactic| simp only [map_ofNat, map_neg, map_add, map_sub, map_mul, pderiv_mul, pderiv_pow,
    pderiv_C, pderiv_X_self, pderiv_X_of_ne one_ne_zero, pderiv_X_of_ne one_ne_zero.symm,
    pderiv_X_of_ne (by decide : z ≠ x), pderiv_X_of_ne (by decide : x ≠ z),
    pderiv_X_of_ne (by decide : z ≠ y), pderiv_X_of_ne (by decide : y ≠ z)])

universe r s u v

/-! ## Weierstrass curves -/

namespace WeierstrassCurve

variable {R : Type r} {S : Type s} {A F : Type u} {B K : Type v}

variable (R) in
/-- An abbreviation for a Weierstrass curve in Jacobian coordinates. -/
abbrev Jacobian : Type r :=
  WeierstrassCurve R

/-- The conversion from a Weierstrass curve to Jacobian coordinates. -/
abbrev toJacobian (W : WeierstrassCurve R) : Jacobian R :=
  W

namespace Jacobian

variable (W') in
/-- The conversion from a Weierstrass curve in Jacobian coordinates to affine coordinates. -/
abbrev toAffine : Affine R :=
  W'

lemma fin3_def (P : Fin 3 → R) : ![P x, P y, P z] = P := by
  ext n; fin_cases n <;> rfl

lemma fin3_def_ext (X Y Z : R) : ![X, Y, Z] x = X ∧ ![X, Y, Z] y = Y ∧ ![X, Y, Z] z = Z :=
  ⟨rfl, rfl, rfl⟩

lemma comp_fin3 (f : R → S) (X Y Z : R) : f ∘ ![X, Y, Z] = ![f X, f Y, f Z] :=
  (FinVec.map_eq ..).symm

variable [CommRing R] [CommRing S] [CommRing A] [CommRing B] [Field F] [Field K] {W' : Jacobian R}
  {W : Jacobian F}

section Jacobian

/-! ### Jacobian coordinates -/

<<<<<<< HEAD
/-- The scalar multiplication on a point representative. -/
scoped instance : SMul R <| Fin 3 → R :=
=======
/-- The scalar multiplication for a Jacobian point representative on a Weierstrass curve. -/
scoped instance instSMulPoint : SMul R <| Fin 3 → R :=
>>>>>>> 59be4838
  ⟨fun u P => ![u ^ 2 * P x, u ^ 3 * P y, u * P z]⟩

lemma smul_fin3 (P : Fin 3 → R) (u : R) : u • P = ![u ^ 2 * P x, u ^ 3 * P y, u * P z] :=
  rfl

lemma smul_fin3_ext (P : Fin 3 → R) (u : R) :
    (u • P) x = u ^ 2 * P x ∧ (u • P) y = u ^ 3 * P y ∧ (u • P) z = u * P z :=
  ⟨rfl, rfl, rfl⟩

lemma comp_smul (f : R →+* S) (P : Fin 3 → R) (u : R) : f ∘ (u • P) = f u • f ∘ P := by
  ext n; fin_cases n <;> simp only [smul_fin3, comp_fin3] <;> map_simp

@[deprecated (since := "2025-01-30")] alias map_smul := comp_smul

<<<<<<< HEAD
/-- The multiplicative action on a point representative. -/
scoped instance : MulAction R <| Fin 3 → R where
  one_smul _ := by simp_rw [smul_fin3, one_pow, one_mul, fin3_def]
  mul_smul _ _ _ := by simp_rw [smul_fin3, mul_pow, mul_assoc, fin3_def_ext]

/-- The equivalence setoid for a point representative. -/
@[reducible]
scoped instance : Setoid <| Fin 3 → R :=
=======
/-- The multiplicative action for a Jacobian point representative on a Weierstrass curve. -/
scoped instance instMulActionPoint : MulAction R <| Fin 3 → R where
  one_smul _ := by simp_rw [smul_fin3, one_pow, one_mul, fin3_def]
  mul_smul _ _ _ := by simp_rw [smul_fin3, mul_pow, mul_assoc, fin3_def_ext]

/-- The equivalence setoid for a Jacobian point representative on a Weierstrass curve. -/
@[reducible] scoped instance instSetoidPoint : Setoid <| Fin 3 → R :=
>>>>>>> 59be4838
  MulAction.orbitRel Rˣ <| Fin 3 → R

variable (R) in
/-- The equivalence class of a Jacobian point representative on a Weierstrass curve. -/
abbrev PointClass : Type r :=
  MulAction.orbitRel.Quotient Rˣ <| Fin 3 → R

lemma smul_equiv (P : Fin 3 → R) {u : R} (hu : IsUnit u) : u • P ≈ P :=
  ⟨hu.unit, rfl⟩

@[simp]
lemma smul_eq (P : Fin 3 → R) {u : R} (hu : IsUnit u) : (⟦u • P⟧ : PointClass R) = ⟦P⟧ :=
  Quotient.eq.mpr <| smul_equiv P hu

lemma smul_equiv_smul (P Q : Fin 3 → R) {u v : R} (hu : IsUnit u) (hv : IsUnit v) :
    u • P ≈ v • Q ↔ P ≈ Q := by
  rw [← Quotient.eq_iff_equiv, ← Quotient.eq_iff_equiv, smul_eq P hu, smul_eq Q hv]

lemma equiv_iff_eq_of_Z_eq' {P Q : Fin 3 → R} (hz : P z = Q z) (mem : Q z ∈ nonZeroDivisors R) :
    P ≈ Q ↔ P = Q := by
  refine ⟨?_, by rintro rfl; exact Setoid.refl _⟩
  rintro ⟨u, rfl⟩
  rw [← one_mul (Q z)] at hz
  simp_rw [Units.smul_def, (mul_cancel_right_mem_nonZeroDivisors mem).mp hz, one_smul]

lemma equiv_iff_eq_of_Z_eq [NoZeroDivisors R] {P Q : Fin 3 → R} (hz : P z = Q z) (hQz : Q z ≠ 0) :
    P ≈ Q ↔ P = Q :=
  equiv_iff_eq_of_Z_eq' hz (mem_nonZeroDivisors_of_ne_zero hQz)

lemma Z_eq_zero_of_equiv {P Q : Fin 3 → R} (h : P ≈ Q) : P z = 0 ↔ Q z = 0 := by
  rcases h with ⟨_, rfl⟩
  simp only [Units.smul_def, smul_fin3_ext, Units.mul_right_eq_zero]

lemma X_eq_of_equiv {P Q : Fin 3 → R} (h : P ≈ Q) : P x * Q z ^ 2 = Q x * P z ^ 2 := by
  rcases h with ⟨u, rfl⟩
  simp only [Units.smul_def, smul_fin3_ext]
  ring1

lemma Y_eq_of_equiv {P Q : Fin 3 → R} (h : P ≈ Q) : P y * Q z ^ 3 = Q y * P z ^ 3 := by
  rcases h with ⟨u, rfl⟩
  simp only [Units.smul_def, smul_fin3_ext]
  ring1

lemma not_equiv_of_Z_eq_zero_left {P Q : Fin 3 → R} (hPz : P z = 0) (hQz : Q z ≠ 0) : ¬P ≈ Q :=
  fun h => hQz <| (Z_eq_zero_of_equiv h).mp hPz

lemma not_equiv_of_Z_eq_zero_right {P Q : Fin 3 → R} (hPz : P z ≠ 0) (hQz : Q z = 0) : ¬P ≈ Q :=
  fun h => hPz <| (Z_eq_zero_of_equiv h).mpr hQz

lemma not_equiv_of_X_ne {P Q : Fin 3 → R} (hx : P x * Q z ^ 2 ≠ Q x * P z ^ 2) : ¬P ≈ Q :=
  hx.comp X_eq_of_equiv

lemma not_equiv_of_Y_ne {P Q : Fin 3 → R} (hy : P y * Q z ^ 3 ≠ Q y * P z ^ 3) : ¬P ≈ Q :=
  hy.comp Y_eq_of_equiv

lemma equiv_of_X_eq_of_Y_eq {P Q : Fin 3 → F} (hPz : P z ≠ 0) (hQz : Q z ≠ 0)
    (hx : P x * Q z ^ 2 = Q x * P z ^ 2) (hy : P y * Q z ^ 3 = Q y * P z ^ 3) : P ≈ Q := by
  use Units.mk0 _ hPz / Units.mk0 _ hQz
  simp only [Units.smul_def, smul_fin3, Units.val_div_eq_div_val, Units.val_mk0, div_pow, mul_comm,
    mul_div, ← hx, ← hy, mul_div_cancel_right₀ _ <| pow_ne_zero _ hQz, mul_div_cancel_right₀ _ hQz,
    fin3_def]

lemma equiv_some_of_Z_ne_zero {P : Fin 3 → F} (hPz : P z ≠ 0) :
    P ≈ ![P x / P z ^ 2, P y / P z ^ 3, 1] :=
  equiv_of_X_eq_of_Y_eq hPz one_ne_zero
    (by linear_combination (norm := (matrix_simp; ring1)) -P x * div_self (pow_ne_zero 2 hPz))
    (by linear_combination (norm := (matrix_simp; ring1)) -P y * div_self (pow_ne_zero 3 hPz))

lemma X_eq_iff {P Q : Fin 3 → F} (hPz : P z ≠ 0) (hQz : Q z ≠ 0) :
    P x * Q z ^ 2 = Q x * P z ^ 2 ↔ P x / P z ^ 2 = Q x / Q z ^ 2 :=
  (div_eq_div_iff (pow_ne_zero 2 hPz) (pow_ne_zero 2 hQz)).symm

lemma Y_eq_iff {P Q : Fin 3 → F} (hPz : P z ≠ 0) (hQz : Q z ≠ 0) :
    P y * Q z ^ 3 = Q y * P z ^ 3 ↔ P y / P z ^ 3 = Q y / Q z ^ 3 :=
  (div_eq_div_iff (pow_ne_zero 3 hPz) (pow_ne_zero 3 hQz)).symm

end Jacobian

section Equation

/-! ### Weierstrass equations -/

variable (W') in
/-- The polynomial `W(X, Y, Z) := Y² + a₁XYZ + a₃YZ³ - (X³ + a₂X²Z² + a₄XZ⁴ + a₆Z⁶)` associated to a
Weierstrass curve `W` over a ring `R` in Jacobian coordinates.

This is represented as a term of type `MvPolynomial (Fin 3) R`, where `X 0`, `X 1`, and `X 2`
represent `X`, `Y`, and `Z` respectively. -/
noncomputable def polynomial : MvPolynomial (Fin 3) R :=
  X 1 ^ 2 + C W'.a₁ * X 0 * X 1 * X 2 + C W'.a₃ * X 1 * X 2 ^ 3
    - (X 0 ^ 3 + C W'.a₂ * X 0 ^ 2 * X 2 ^ 2 + C W'.a₄ * X 0 * X 2 ^ 4 + C W'.a₆ * X 2 ^ 6)

lemma eval_polynomial (P : Fin 3 → R) : eval P W'.polynomial =
    P y ^ 2 + W'.a₁ * P x * P y * P z + W'.a₃ * P y * P z ^ 3
      - (P x ^ 3 + W'.a₂ * P x ^ 2 * P z ^ 2 + W'.a₄ * P x * P z ^ 4 + W'.a₆ * P z ^ 6) := by
  rw [polynomial]
  eval_simp

lemma eval_polynomial_of_Z_ne_zero {P : Fin 3 → F} (hPz : P z ≠ 0) : eval P W.polynomial / P z ^ 6 =
    W.toAffine.polynomial.evalEval (P x / P z ^ 2) (P y / P z ^ 3) := by
  linear_combination (norm := (rw [eval_polynomial, Affine.evalEval_polynomial]; ring1))
    W.a₁ * P x * P y / P z ^ 5 * div_self hPz + W.a₃ * P y / P z ^ 3 * div_self (pow_ne_zero 3 hPz)
      - W.a₂ * P x ^ 2 / P z ^ 4 * div_self (pow_ne_zero 2 hPz)
      - W.a₄ * P x / P z ^ 2 * div_self (pow_ne_zero 4 hPz) - W.a₆ * div_self (pow_ne_zero 6 hPz)

variable (W') in
/-- The proposition that a Jacobian point representative `(x, y, z)` lies in a Weierstrass curve
`W`.

In other words, it satisfies the `(2, 3, 1)`-homogeneous Weierstrass equation `W(X, Y, Z) = 0`. -/
def Equation (P : Fin 3 → R) : Prop :=
  eval P W'.polynomial = 0

lemma equation_iff (P : Fin 3 → R) : W'.Equation P ↔
    P y ^ 2 + W'.a₁ * P x * P y * P z + W'.a₃ * P y * P z ^ 3
      - (P x ^ 3 + W'.a₂ * P x ^ 2 * P z ^ 2 + W'.a₄ * P x * P z ^ 4 + W'.a₆ * P z ^ 6) = 0 := by
  rw [Equation, eval_polynomial]

lemma equation_smul (P : Fin 3 → R) {u : R} (hu : IsUnit u) : W'.Equation (u • P) ↔ W'.Equation P :=
  have hP (u : R) {P : Fin 3 → R} (hP : W'.Equation P) : W'.Equation <| u • P := by
    rw [equation_iff] at hP ⊢
    linear_combination (norm := (simp only [smul_fin3_ext]; ring1)) u ^ 6 * hP
  ⟨fun h => by convert hP ↑hu.unit⁻¹ h; rw [smul_smul, hu.val_inv_mul, one_smul], hP u⟩

lemma equation_of_equiv {P Q : Fin 3 → R} (h : P ≈ Q) : W'.Equation P ↔ W'.Equation Q := by
  rcases h with ⟨u, rfl⟩
  exact equation_smul Q u.isUnit

lemma equation_of_Z_eq_zero {P : Fin 3 → R} (hPz : P z = 0) :
    W'.Equation P ↔ P y ^ 2 = P x ^ 3 := by
  simp only [equation_iff, hPz, add_zero, mul_zero, zero_pow <| OfNat.ofNat_ne_zero _, sub_eq_zero]

lemma equation_zero : W'.Equation ![1, 1, 0] := by
  simp only [equation_of_Z_eq_zero, fin3_def_ext, one_pow]

lemma equation_some (X Y : R) : W'.Equation ![X, Y, 1] ↔ W'.toAffine.Equation X Y := by
  simp only [equation_iff, Affine.equation_iff', fin3_def_ext, one_pow, mul_one]

lemma equation_of_Z_ne_zero {P : Fin 3 → F} (hPz : P z ≠ 0) :
    W.Equation P ↔ W.toAffine.Equation (P x / P z ^ 2) (P y / P z ^ 3) :=
  (equation_of_equiv <| equiv_some_of_Z_ne_zero hPz).trans <| equation_some ..

end Equation

section Nonsingular

/-! ### Nonsingular Weierstrass equations -/

variable (W') in
/-- The partial derivative `W_X(X, Y, Z)` with respect to `X` of the polynomial `W(X, Y, Z)`
associated to a Weierstrass curve `W` in Jacobian coordinates. -/
noncomputable def polynomialX : MvPolynomial (Fin 3) R :=
  pderiv x W'.polynomial

lemma polynomialX_eq : W'.polynomialX =
    C W'.a₁ * X 1 * X 2 - (C 3 * X 0 ^ 2 + C (2 * W'.a₂) * X 0 * X 2 ^ 2 + C W'.a₄ * X 2 ^ 4) := by
  rw [polynomialX, polynomial]
  pderiv_simp
  ring1

lemma eval_polynomialX (P : Fin 3 → R) : eval P W'.polynomialX =
    W'.a₁ * P y * P z - (3 * P x ^ 2 + 2 * W'.a₂ * P x * P z ^ 2 + W'.a₄ * P z ^ 4) := by
  rw [polynomialX_eq]
  eval_simp

lemma eval_polynomialX_of_Z_ne_zero {P : Fin 3 → F} (hPz : P z ≠ 0) :
    eval P W.polynomialX / P z ^ 4 =
      W.toAffine.polynomialX.evalEval (P x / P z ^ 2) (P y / P z ^ 3) := by
  linear_combination (norm := (rw [eval_polynomialX, Affine.evalEval_polynomialX]; ring1))
    W.a₁ * P y / P z ^ 3 * div_self hPz - 2 * W.a₂ * P x / P z ^ 2 * div_self (pow_ne_zero 2 hPz)
      - W.a₄ * div_self (pow_ne_zero 4 hPz)

variable (W') in
/-- The partial derivative `W_Y(X, Y, Z)` with respect to `Y` of the polynomial `W(X, Y, Z)`
associated to a Weierstrass curve `W` in Jacobian coordinates. -/
noncomputable def polynomialY : MvPolynomial (Fin 3) R :=
  pderiv y W'.polynomial

lemma polynomialY_eq : W'.polynomialY = C 2 * X 1 + C W'.a₁ * X 0 * X 2 + C W'.a₃ * X 2 ^ 3 := by
  rw [polynomialY, polynomial]
  pderiv_simp
  ring1

lemma eval_polynomialY (P : Fin 3 → R) :
    eval P W'.polynomialY = 2 * P y + W'.a₁ * P x * P z + W'.a₃ * P z ^ 3 := by
  rw [polynomialY_eq]
  eval_simp

lemma eval_polynomialY_of_Z_ne_zero {P : Fin 3 → F} (hPz : P z ≠ 0) :
    eval P W.polynomialY / P z ^ 3 =
      W.toAffine.polynomialY.evalEval (P x / P z ^ 2) (P y / P z ^ 3) := by
  linear_combination (norm := (rw [eval_polynomialY, Affine.evalEval_polynomialY]; ring1))
    W.a₁ * P x / P z ^ 2 * div_self hPz + W.a₃ * div_self (pow_ne_zero 3 hPz)

variable (W') in
/-- The partial derivative `W_Z(X, Y, Z)` with respect to `Z` of the polynomial `W(X, Y, Z)`
associated to a Weierstrass curve `W` in Jacobian coordinates. -/
noncomputable def polynomialZ : MvPolynomial (Fin 3) R :=
  pderiv z W'.polynomial

lemma polynomialZ_eq : W'.polynomialZ = C W'.a₁ * X 0 * X 1 + C (3 * W'.a₃) * X 1 * X 2 ^ 2 -
    (C (2 * W'.a₂) * X 0 ^ 2 * X 2 + C (4 * W'.a₄) * X 0 * X 2 ^ 3 + C (6 * W'.a₆) * X 2 ^ 5) := by
  rw [polynomialZ, polynomial]
  pderiv_simp
  ring1

lemma eval_polynomialZ (P : Fin 3 → R) : eval P W'.polynomialZ =
    W'.a₁ * P x * P y + 3 * W'.a₃ * P y * P z ^ 2 -
      (2 * W'.a₂ * P x ^ 2 * P z + 4 * W'.a₄ * P x * P z ^ 3 + 6 * W'.a₆ * P z ^ 5) := by
  rw [polynomialZ_eq]
  eval_simp

variable (W') in
/-- The proposition that a Jacobian point representative `(x, y, z)` on a Weierstrass curve `W` is
nonsingular.

In other words, either `W_X(x, y, z) ≠ 0`, `W_Y(x, y, z) ≠ 0`, or `W_Z(x, y, z) ≠ 0`.

Note that this definition is only mathematically accurate for fields. -/
-- TODO: generalise this definition to be mathematically accurate for a larger class of rings.
def Nonsingular (P : Fin 3 → R) : Prop :=
  W'.Equation P ∧
    (eval P W'.polynomialX ≠ 0 ∨ eval P W'.polynomialY ≠ 0 ∨ eval P W'.polynomialZ ≠ 0)

lemma nonsingular_iff (P : Fin 3 → R) : W'.Nonsingular P ↔ W'.Equation P ∧
    (W'.a₁ * P y * P z - (3 * P x ^ 2 + 2 * W'.a₂ * P x * P z ^ 2 + W'.a₄ * P z ^ 4) ≠ 0 ∨
      2 * P y + W'.a₁ * P x * P z + W'.a₃ * P z ^ 3 ≠ 0 ∨
      W'.a₁ * P x * P y + 3 * W'.a₃ * P y * P z ^ 2
        - (2 * W'.a₂ * P x ^ 2 * P z + 4 * W'.a₄ * P x * P z ^ 3 + 6 * W'.a₆ * P z ^ 5) ≠ 0) := by
  rw [Nonsingular, eval_polynomialX, eval_polynomialY, eval_polynomialZ]

lemma nonsingular_smul (P : Fin 3 → R) {u : R} (hu : IsUnit u) :
    W'.Nonsingular (u • P) ↔ W'.Nonsingular P :=
  have hP {u : R} (hu : IsUnit u) {P : Fin 3 → R} (hP : W'.Nonsingular <| u • P) :
      W'.Nonsingular P := by
    rcases (nonsingular_iff _).mp hP with ⟨hP, hP'⟩
    refine (nonsingular_iff P).mpr ⟨(equation_smul P hu).mp hP, ?_⟩
    contrapose! hP'
    simp only [smul_fin3_ext]
    exact ⟨by linear_combination (norm := ring1) u ^ 4 * hP'.left,
      by linear_combination (norm := ring1) u ^ 3 * hP'.right.left,
      by linear_combination (norm := ring1) u ^ 5 * hP'.right.right⟩
  ⟨hP hu, fun h => hP hu.unit⁻¹.isUnit <| by rwa [smul_smul, hu.val_inv_mul, one_smul]⟩

lemma nonsingular_of_equiv {P Q : Fin 3 → R} (h : P ≈ Q) : W'.Nonsingular P ↔ W'.Nonsingular Q := by
  rcases h with ⟨u, rfl⟩
  exact nonsingular_smul Q u.isUnit

lemma nonsingular_of_Z_eq_zero {P : Fin 3 → R} (hPz : P z = 0) :
    W'.Nonsingular P ↔ W'.Equation P ∧ (3 * P x ^ 2 ≠ 0 ∨ 2 * P y ≠ 0 ∨ W'.a₁ * P x * P y ≠ 0) := by
  simp only [nonsingular_iff, hPz, add_zero, sub_zero, zero_sub, mul_zero,
    zero_pow <| OfNat.ofNat_ne_zero _, neg_ne_zero]

lemma nonsingular_zero [Nontrivial R] : W'.Nonsingular ![1, 1, 0] := by
  simp only [nonsingular_of_Z_eq_zero, equation_zero, true_and, fin3_def_ext, ← not_and_or]
  exact fun h => one_ne_zero <| by linear_combination (norm := ring1) h.1 - h.2.1

lemma nonsingular_some (X Y : R) : W'.Nonsingular ![X, Y, 1] ↔ W'.toAffine.Nonsingular X Y := by
  simp_rw [nonsingular_iff, equation_some, fin3_def_ext, Affine.nonsingular_iff',
    Affine.equation_iff', and_congr_right_iff, ← not_and_or, not_iff_not, one_pow, mul_one,
    and_congr_right_iff, Iff.comm, iff_self_and]
  intro h hX hY
  linear_combination (norm := ring1) 6 * h - 2 * X * hX - 3 * Y * hY

lemma nonsingular_of_Z_ne_zero {P : Fin 3 → F} (hPz : P z ≠ 0) :
    W.Nonsingular P ↔ W.toAffine.Nonsingular (P x / P z ^ 2) (P y / P z ^ 3) :=
  (nonsingular_of_equiv <| equiv_some_of_Z_ne_zero hPz).trans <| nonsingular_some ..

lemma nonsingular_iff_of_Z_ne_zero {P : Fin 3 → F} (hPz : P z ≠ 0) :
    W.Nonsingular P ↔ W.Equation P ∧ (eval P W.polynomialX ≠ 0 ∨ eval P W.polynomialY ≠ 0) := by
  rw [nonsingular_of_Z_ne_zero hPz, Affine.Nonsingular, ← equation_of_Z_ne_zero hPz,
    ← eval_polynomialX_of_Z_ne_zero hPz, div_ne_zero_iff, and_iff_left <| pow_ne_zero 4 hPz,
    ← eval_polynomialY_of_Z_ne_zero hPz, div_ne_zero_iff, and_iff_left <| pow_ne_zero 3 hPz]

lemma X_ne_zero_of_Z_eq_zero [NoZeroDivisors R] {P : Fin 3 → R} (hP : W'.Nonsingular P)
    (hPz : P z = 0) : P x ≠ 0 := by
  intro hPx
  simp only [nonsingular_of_Z_eq_zero hPz, equation_of_Z_eq_zero hPz, hPx, mul_zero, zero_mul,
    zero_pow <| OfNat.ofNat_ne_zero _, ne_self_iff_false, or_false, false_or] at hP
  rwa [pow_eq_zero_iff two_ne_zero, hP.left, eq_self, true_and, mul_zero, ne_self_iff_false] at hP

lemma isUnit_X_of_Z_eq_zero {P : Fin 3 → F} (hP : W.Nonsingular P) (hPz : P z = 0) : IsUnit (P x) :=
  (X_ne_zero_of_Z_eq_zero hP hPz).isUnit

lemma Y_ne_zero_of_Z_eq_zero [NoZeroDivisors R] {P : Fin 3 → R} (hP : W'.Nonsingular P)
    (hPz : P z = 0) : P y ≠ 0 := by
  have hPx : P x ≠ 0 := X_ne_zero_of_Z_eq_zero hP hPz
  intro hPy
  rw [nonsingular_of_Z_eq_zero hPz, equation_of_Z_eq_zero hPz, hPy, zero_pow two_ne_zero] at hP
  exact hPx <| pow_eq_zero hP.left.symm

lemma isUnit_Y_of_Z_eq_zero {P : Fin 3 → F} (hP : W.Nonsingular P) (hPz : P z = 0) : IsUnit (P y) :=
  (Y_ne_zero_of_Z_eq_zero hP hPz).isUnit

lemma equiv_of_Z_eq_zero {P Q : Fin 3 → F} (hP : W.Nonsingular P) (hQ : W.Nonsingular Q)
    (hPz : P z = 0) (hQz : Q z = 0) : P ≈ Q := by
  have hPx : IsUnit <| P x := isUnit_X_of_Z_eq_zero hP hPz
  have hPy : IsUnit <| P y := isUnit_Y_of_Z_eq_zero hP hPz
  have hQx : IsUnit <| Q x := isUnit_X_of_Z_eq_zero hQ hQz
  have hQy : IsUnit <| Q y := isUnit_Y_of_Z_eq_zero hQ hQz
  simp only [nonsingular_of_Z_eq_zero, equation_of_Z_eq_zero, hPz, hQz] at hP hQ
  use (hPy.unit / hPx.unit) * (hQx.unit / hQy.unit)
  simp only [Units.smul_def, smul_fin3, Units.val_mul, Units.val_div_eq_div_val, IsUnit.unit_spec,
    mul_pow, div_pow, hQz, mul_zero]
  conv_rhs => rw [← fin3_def P, hPz]
  congr! 2
  · rw [hP.left, pow_succ, (hPx.pow 2).mul_div_cancel_left, hQ.left, pow_succ _ 2,
      (hQx.pow 2).div_mul_cancel_left, hQx.inv_mul_cancel_right]
  · rw [← hP.left, pow_succ, (hPy.pow 2).mul_div_cancel_left, ← hQ.left, pow_succ _ 2,
      (hQy.pow 2).div_mul_cancel_left, hQy.inv_mul_cancel_right]

lemma equiv_zero_of_Z_eq_zero {P : Fin 3 → F} (hP : W.Nonsingular P) (hPz : P z = 0) :
    P ≈ ![1, 1, 0] :=
  equiv_of_Z_eq_zero hP nonsingular_zero hPz rfl

lemma comp_equiv_comp (f : F →+* K) {P Q : Fin 3 → F} (hP : W.Nonsingular P)
    (hQ : W.Nonsingular Q) : f ∘ P ≈ f ∘ Q ↔ P ≈ Q := by
  refine ⟨fun h => ?_, fun h => ?_⟩
  · by_cases hz : f (P z) = 0
    · exact equiv_of_Z_eq_zero hP hQ ((map_eq_zero_iff f f.injective).mp hz) <|
        (map_eq_zero_iff f f.injective).mp <| (Z_eq_zero_of_equiv h).mp hz
    · refine equiv_of_X_eq_of_Y_eq ((map_ne_zero_iff f f.injective).mp hz)
        ((map_ne_zero_iff f f.injective).mp <| hz.comp (Z_eq_zero_of_equiv h).mpr) ?_ ?_
      all_goals apply f.injective; map_simp
      exacts [X_eq_of_equiv h, Y_eq_of_equiv h]
  · rcases h with ⟨u, rfl⟩
    exact ⟨Units.map f u, (comp_smul ..).symm⟩

variable (W') in
/-- The proposition that a Jacobian point class on a Weierstrass curve `W` is nonsingular.

If `P` is a Jacobian point representative on `W`, then `W.NonsingularLift ⟦P⟧` is definitionally
equivalent to `W.Nonsingular P`.

Note that this definition is only mathematically accurate for fields. -/
def NonsingularLift (P : PointClass R) : Prop :=
  P.lift W'.Nonsingular fun _ _ => propext ∘ nonsingular_of_equiv

lemma nonsingularLift_iff (P : Fin 3 → R) : W'.NonsingularLift ⟦P⟧ ↔ W'.Nonsingular P :=
  Iff.rfl

lemma nonsingularLift_zero [Nontrivial R] : W'.NonsingularLift ⟦![1, 1, 0]⟧ :=
  nonsingular_zero

lemma nonsingularLift_some (X Y : R) :
    W'.NonsingularLift ⟦![X, Y, 1]⟧ ↔ W'.toAffine.Nonsingular X Y :=
  nonsingular_some X Y

end Nonsingular

section Negation

/-! ### Negation formulae -/

variable (W') in
/-- The `Y`-coordinate of a representative of `-P` for a Jacobian point representative `P` on a
Weierstrass curve. -/
def negY (P : Fin 3 → R) : R :=
  -P y - W'.a₁ * P x * P z - W'.a₃ * P z ^ 3

lemma negY_eq (X Y Z : R) : W'.negY ![X, Y, Z] = -Y - W'.a₁ * X * Z - W'.a₃ * Z ^ 3 :=
  rfl

lemma negY_smul (P : Fin 3 → R) (u : R) : W'.negY (u • P) = u ^ 3 * W'.negY P := by
  simp only [negY, smul_fin3_ext]
  ring1

lemma negY_of_Z_eq_zero {P : Fin 3 → R} (hPz : P z = 0) : W'.negY P = -P y := by
  rw [negY, hPz, mul_zero, sub_zero, zero_pow three_ne_zero, mul_zero, sub_zero]

lemma negY_of_Z_ne_zero {P : Fin 3 → F} (hPz : P z ≠ 0) :
    W.negY P / P z ^ 3 = W.toAffine.negY (P x / P z ^ 2) (P y / P z ^ 3) := by
  linear_combination (norm := (rw [negY, Affine.negY]; ring1))
    -W.a₁ * P x / P z ^ 2 * div_self hPz - W.a₃ * div_self (pow_ne_zero 3 hPz)

lemma Y_sub_Y_mul_Y_sub_negY {P Q : Fin 3 → R} (hP : W'.Equation P) (hQ : W'.Equation Q)
    (hx : P x * Q z ^ 2 = Q x * P z ^ 2) :
    (P y * Q z ^ 3 - Q y * P z ^ 3) * (P y * Q z ^ 3 - W'.negY Q * P z ^ 3) = 0 := by
  linear_combination' (norm := (rw [negY]; ring1)) Q z ^ 6 * (equation_iff P).mp hP
    - P z ^ 6 * (equation_iff Q).mp hQ + hx * hx * hx + W'.a₂ * P z ^ 2 * Q z ^ 2 * hx * hx
    + (W'.a₄ * P z ^ 4 * Q z ^ 4 - W'.a₁ * P y * P z * Q z ^ 4) * hx

lemma Y_eq_of_Y_ne [NoZeroDivisors R] {P Q : Fin 3 → R} (hP : W'.Equation P) (hQ : W'.Equation Q)
    (hx : P x * Q z ^ 2 = Q x * P z ^ 2) (hy : P y * Q z ^ 3 ≠ Q y * P z ^ 3) :
    P y * Q z ^ 3 = W'.negY Q * P z ^ 3 :=
  sub_eq_zero.mp <| (mul_eq_zero.mp <| Y_sub_Y_mul_Y_sub_negY hP hQ hx).resolve_left <|
    sub_ne_zero.mpr hy

lemma Y_eq_of_Y_ne' [NoZeroDivisors R] {P Q : Fin 3 → R} (hP : W'.Equation P) (hQ : W'.Equation Q)
    (hx : P x * Q z ^ 2 = Q x * P z ^ 2) (hy : P y * Q z ^ 3 ≠ W'.negY Q * P z ^ 3) :
    P y * Q z ^ 3 = Q y * P z ^ 3 :=
  sub_eq_zero.mp <| (mul_eq_zero.mp <| Y_sub_Y_mul_Y_sub_negY hP hQ hx).resolve_right <|
    sub_ne_zero.mpr hy

lemma Y_eq_iff' {P Q : Fin 3 → F} (hPz : P z ≠ 0) (hQz : Q z ≠ 0) :
    P y * Q z ^ 3 = W.negY Q * P z ^ 3 ↔
      P y / P z ^ 3 = W.toAffine.negY (Q x / Q z ^ 2) (Q y / Q z ^ 3) :=
  negY_of_Z_ne_zero hQz ▸ (div_eq_div_iff (pow_ne_zero 3 hPz) (pow_ne_zero 3 hQz)).symm

lemma Y_sub_Y_add_Y_sub_negY {P Q : Fin 3 → R} (hx : P x * Q z ^ 2 = Q x * P z ^ 2) :
    (P y * Q z ^ 3 - Q y * P z ^ 3) + (P y * Q z ^ 3 - W'.negY Q * P z ^ 3) =
      (P y - W'.negY P) * Q z ^ 3 := by
  linear_combination (norm := (rw [negY, negY]; ring1)) -W'.a₁ * P z * Q z * hx

lemma Y_ne_negY_of_Y_ne [NoZeroDivisors R] {P Q : Fin 3 → R} (hP : W'.Equation P)
    (hQ : W'.Equation Q) (hx : P x * Q z ^ 2 = Q x * P z ^ 2) (hy : P y * Q z ^ 3 ≠ Q y * P z ^ 3) :
    P y ≠ W'.negY P := by
  have hy' : P y * Q z ^ 3 - W'.negY Q * P z ^ 3 = 0 :=
    (mul_eq_zero.mp <| Y_sub_Y_mul_Y_sub_negY hP hQ hx).resolve_left <| sub_ne_zero_of_ne hy
  contrapose! hy
  linear_combination (norm := ring1) Y_sub_Y_add_Y_sub_negY hx + Q z ^ 3 * hy - hy'

lemma Y_ne_negY_of_Y_ne' [NoZeroDivisors R] {P Q : Fin 3 → R} (hP : W'.Equation P)
    (hQ : W'.Equation Q) (hx : P x * Q z ^ 2 = Q x * P z ^ 2)
    (hy : P y * Q z ^ 3 ≠ W'.negY Q * P z ^ 3) : P y ≠ W'.negY P := by
  have hy' : P y * Q z ^ 3 - Q y * P z ^ 3 = 0 :=
    (mul_eq_zero.mp <| Y_sub_Y_mul_Y_sub_negY hP hQ hx).resolve_right <| sub_ne_zero_of_ne hy
  contrapose! hy
  linear_combination (norm := ring1) Y_sub_Y_add_Y_sub_negY hx + Q z ^ 3 * hy - hy'

lemma Y_eq_negY_of_Y_eq [NoZeroDivisors R] {P Q : Fin 3 → R} (hQz : Q z ≠ 0)
    (hx : P x * Q z ^ 2 = Q x * P z ^ 2) (hy : P y * Q z ^ 3 = Q y * P z ^ 3)
    (hy' : P y * Q z ^ 3 = W'.negY Q * P z ^ 3) : P y = W'.negY P :=
  mul_left_injective₀ (pow_ne_zero 3 hQz) <| by
    linear_combination (norm := ring1) -Y_sub_Y_add_Y_sub_negY hx + hy + hy'

lemma nonsingular_iff_of_Y_eq_negY {P : Fin 3 → F} (hPz : P z ≠ 0) (hy : P y = W.negY P) :
    W.Nonsingular P ↔ W.Equation P ∧ eval P W.polynomialX ≠ 0 := by
  have hy' : eval P W.polynomialY = P y - W.negY P := by rw [negY, eval_polynomialY]; ring1
  rw [nonsingular_iff_of_Z_ne_zero hPz, hy', hy, sub_self, ne_self_iff_false, or_false]

end Negation

section Doubling

/-! ### Doubling formulae -/

variable (W') in
/-- The unit associated to a representative of `2 • P` for a Jacobian point representative `P` on a
Weierstrass curve `W` that is `2`-torsion.

More specifically, the unit `u` such that `W.add P P = u • ![1, 1, 0]` where `P = W.neg P`. -/
noncomputable def dblU (P : Fin 3 → R) : R :=
  eval P W'.polynomialX

lemma dblU_eq (P : Fin 3 → R) : W'.dblU P =
    W'.a₁ * P y * P z - (3 * P x ^ 2 + 2 * W'.a₂ * P x * P z ^ 2 + W'.a₄ * P z ^ 4) := by
  rw [dblU, eval_polynomialX]

lemma dblU_smul (P : Fin 3 → R) (u : R) : W'.dblU (u • P) = u ^ 4 * W'.dblU P := by
  simp only [dblU_eq, smul_fin3_ext]
  ring1

lemma dblU_of_Z_eq_zero {P : Fin 3 → R} (hPz : P z = 0) : W'.dblU P = -3 * P x ^ 2 := by
  rw [dblU_eq, hPz]
  ring1

lemma dblU_ne_zero_of_Y_eq {P Q : Fin 3 → F} (hP : W.Nonsingular P) (hPz : P z ≠ 0) (hQz : Q z ≠ 0)
    (hx : P x * Q z ^ 2 = Q x * P z ^ 2) (hy : P y * Q z ^ 3 = Q y * P z ^ 3)
    (hy' : P y * Q z ^ 3 = W.negY Q * P z ^ 3) : W.dblU P ≠ 0 :=
  ((nonsingular_iff_of_Y_eq_negY hPz <| Y_eq_negY_of_Y_eq hQz hx hy hy').mp hP).right

lemma isUnit_dblU_of_Y_eq {P Q : Fin 3 → F} (hP : W.Nonsingular P) (hPz : P z ≠ 0) (hQz : Q z ≠ 0)
    (hx : P x * Q z ^ 2 = Q x * P z ^ 2) (hy : P y * Q z ^ 3 = Q y * P z ^ 3)
    (hy' : P y * Q z ^ 3 = W.negY Q * P z ^ 3) : IsUnit (W.dblU P) :=
  (dblU_ne_zero_of_Y_eq hP hPz hQz hx hy hy').isUnit

variable (W') in
/-- The `Z`-coordinate of a representative of `2 • P` for a Jacobian point representative `P` on a
Weierstrass curve. -/
def dblZ (P : Fin 3 → R) : R :=
  P z * (P y - W'.negY P)

lemma dblZ_smul (P : Fin 3 → R) (u : R) : W'.dblZ (u • P) = u ^ 4 * W'.dblZ P := by
  simp only [dblZ, negY_smul, smul_fin3_ext]
  ring1

lemma dblZ_of_Z_eq_zero {P : Fin 3 → R} (hPz : P z = 0) : W'.dblZ P = 0 := by
  rw [dblZ, hPz, zero_mul]

lemma dblZ_of_Y_eq [NoZeroDivisors R] {P Q : Fin 3 → R} (hQz : Q z ≠ 0)
    (hx : P x * Q z ^ 2 = Q x * P z ^ 2) (hy : P y * Q z ^ 3 = Q y * P z ^ 3)
    (hy' : P y * Q z ^ 3 = W'.negY Q * P z ^ 3) : W'.dblZ P = 0 := by
  rw [dblZ, Y_eq_negY_of_Y_eq hQz hx hy hy', sub_self, mul_zero]

lemma dblZ_ne_zero_of_Y_ne [NoZeroDivisors R] {P Q : Fin 3 → R} (hP : W'.Equation P)
    (hQ : W'.Equation Q) (hPz : P z ≠ 0) (hx : P x * Q z ^ 2 = Q x * P z ^ 2)
    (hy : P y * Q z ^ 3 ≠ Q y * P z ^ 3) : W'.dblZ P ≠ 0 :=
  mul_ne_zero hPz <| sub_ne_zero.mpr <| Y_ne_negY_of_Y_ne hP hQ hx hy

lemma isUnit_dblZ_of_Y_ne {P Q : Fin 3 → F} (hP : W.Equation P) (hQ : W.Equation Q) (hPz : P z ≠ 0)
    (hx : P x * Q z ^ 2 = Q x * P z ^ 2) (hy : P y * Q z ^ 3 ≠ Q y * P z ^ 3) : IsUnit (W.dblZ P) :=
  (dblZ_ne_zero_of_Y_ne hP hQ hPz hx hy).isUnit

lemma dblZ_ne_zero_of_Y_ne' [NoZeroDivisors R] {P Q : Fin 3 → R} (hP : W'.Equation P)
    (hQ : W'.Equation Q) (hPz : P z ≠ 0) (hx : P x * Q z ^ 2 = Q x * P z ^ 2)
    (hy : P y * Q z ^ 3 ≠ W'.negY Q * P z ^ 3) : W'.dblZ P ≠ 0 :=
  mul_ne_zero hPz <| sub_ne_zero.mpr <| Y_ne_negY_of_Y_ne' hP hQ hx hy

lemma isUnit_dblZ_of_Y_ne' {P Q : Fin 3 → F} (hP : W.Equation P) (hQ : W.Equation Q) (hPz : P z ≠ 0)
    (hx : P x * Q z ^ 2 = Q x * P z ^ 2) (hy : P y * Q z ^ 3 ≠ W.negY Q * P z ^ 3) :
    IsUnit (W.dblZ P) :=
  (dblZ_ne_zero_of_Y_ne' hP hQ hPz hx hy).isUnit

private lemma toAffine_slope_of_eq {P Q : Fin 3 → F} (hP : W.Equation P) (hQ : W.Equation Q)
    (hPz : P z ≠ 0) (hQz : Q z ≠ 0) (hx : P x * Q z ^ 2 = Q x * P z ^ 2)
    (hy : P y * Q z ^ 3 ≠ W.negY Q * P z ^ 3) :
    W.toAffine.slope (P x / P z ^ 2) (Q x / Q z ^ 2) (P y / P z ^ 3) (Q y / Q z ^ 3) =
      -W.dblU P / W.dblZ P := by
  have hPy : P y - W.negY P ≠ 0 := sub_ne_zero.mpr <| Y_ne_negY_of_Y_ne' hP hQ hx hy
  simp only [X_eq_iff hPz hQz, ne_eq, Y_eq_iff' hPz hQz] at hx hy
  rw [Affine.slope_of_Y_ne hx <| negY_of_Z_ne_zero hQz ▸ hy, ← negY_of_Z_ne_zero hPz, dblU_eq, dblZ]
  field_simp [pow_ne_zero 2 hPz]
  ring1

variable (W') in
/-- The `X`-coordinate of a representative of `2 • P` for a Jacobian point representative `P` on a
Weierstrass curve. -/
noncomputable def dblX (P : Fin 3 → R) : R :=
  W'.dblU P ^ 2 - W'.a₁ * W'.dblU P * P z * (P y - W'.negY P)
    - W'.a₂ * P z ^ 2 * (P y - W'.negY P) ^ 2 - 2 * P x * (P y - W'.negY P) ^ 2

lemma dblX_smul (P : Fin 3 → R) (u : R) : W'.dblX (u • P) = (u ^ 4) ^ 2 * W'.dblX P := by
  simp only [dblX, dblU_smul, negY_smul, smul_fin3_ext]
  ring1

lemma dblX_of_Z_eq_zero {P : Fin 3 → R} (hP : W'.Equation P) (hPz : P z = 0) :
    W'.dblX P = (P x ^ 2) ^ 2 := by
  linear_combination (norm := (rw [dblX, dblU_of_Z_eq_zero hPz, negY_of_Z_eq_zero hPz, hPz]; ring1))
    -8 * P x * (equation_of_Z_eq_zero hPz).mp hP

lemma dblX_of_Y_eq [NoZeroDivisors R] {P Q : Fin 3 → R} (hQz : Q z ≠ 0)
    (hx : P x * Q z ^ 2 = Q x * P z ^ 2) (hy : P y * Q z ^ 3 = Q y * P z ^ 3)
    (hy' : P y * Q z ^ 3 = W'.negY Q * P z ^ 3) : W'.dblX P = W'.dblU P ^ 2 := by
  rw [dblX, Y_eq_negY_of_Y_eq hQz hx hy hy']
  ring1

private lemma toAffine_addX_of_eq {P : Fin 3 → F} (hPz : P z ≠ 0) {n d : F} (hd : d ≠ 0) :
    W.toAffine.addX (P x / P z ^ 2) (P x / P z ^ 2) (-n / (P z * d)) =
      (n ^ 2 - W.a₁ * n * P z * d - W.a₂ * P z ^ 2 * d ^ 2 - 2 * P x * d ^ 2) / (P z * d) ^ 2 := by
  field_simp [mul_ne_zero hPz hd]
  ring1

lemma dblX_of_Z_ne_zero {P Q : Fin 3 → F} (hP : W.Equation P) (hQ : W.Equation Q) (hPz : P z ≠ 0)
    (hQz : Q z ≠ 0) (hx : P x * Q z ^ 2 = Q x * P z ^ 2) (hy : P y * Q z ^ 3 ≠ W.negY Q * P z ^ 3) :
    W.dblX P / W.dblZ P ^ 2 = W.toAffine.addX (P x / P z ^ 2) (Q x / Q z ^ 2)
      (W.toAffine.slope (P x / P z ^ 2) (Q x / Q z ^ 2) (P y / P z ^ 3) (Q y / Q z ^ 3)) := by
  rw [dblX, toAffine_slope_of_eq hP hQ hPz hQz hx hy, dblZ, ← (X_eq_iff hPz hQz).mp hx,
    toAffine_addX_of_eq hPz <| sub_ne_zero.mpr <| Y_ne_negY_of_Y_ne' hP hQ hx hy]

variable (W') in
/-- The `Y`-coordinate of a representative of `-(2 • P)` for a Jacobian point representative `P` on
a Weierstrass curve. -/
noncomputable def negDblY (P : Fin 3 → R) : R :=
  -W'.dblU P * (W'.dblX P - P x * (P y - W'.negY P) ^ 2) + P y * (P y - W'.negY P) ^ 3

lemma negDblY_smul (P : Fin 3 → R) (u : R) : W'.negDblY (u • P) = (u ^ 4) ^ 3 * W'.negDblY P := by
  simp only [negDblY, dblU_smul, dblX_smul, negY_smul, smul_fin3_ext]
  ring1

lemma negDblY_of_Z_eq_zero {P : Fin 3 → R} (hP : W'.Equation P) (hPz : P z = 0) :
    W'.negDblY P = -(P x ^ 2) ^ 3 := by
  linear_combination' (norm :=
      (rw [negDblY, dblU_of_Z_eq_zero hPz, dblX_of_Z_eq_zero hP hPz, negY_of_Z_eq_zero hPz]; ring1))
    (8 * (equation_of_Z_eq_zero hPz).mp hP - 12 * P x ^ 3) * (equation_of_Z_eq_zero hPz).mp hP

lemma negDblY_of_Y_eq [NoZeroDivisors R] {P Q : Fin 3 → R} (hQz : Q z ≠ 0)
    (hx : P x * Q z ^ 2 = Q x * P z ^ 2) (hy : P y * Q z ^ 3 = Q y * P z ^ 3)
    (hy' : P y * Q z ^ 3 = W'.negY Q * P z ^ 3) : W'.negDblY P = (-W'.dblU P) ^ 3 := by
  rw [negDblY, dblX_of_Y_eq hQz hx hy hy', Y_eq_negY_of_Y_eq hQz hx hy hy']
  ring1

private lemma toAffine_negAddY_of_eq {P : Fin 3 → F} (hPz : P z ≠ 0) {n d : F} (hd : d ≠ 0) :
    W.toAffine.negAddY (P x / P z ^ 2) (P x / P z ^ 2) (P y / P z ^ 3) (-n / (P z * d)) =
      (-n * (n ^ 2 - W.a₁ * n * P z * d - W.a₂ * P z ^ 2 * d ^ 2 - 2 * P x * d ^ 2 - P x * d ^ 2)
        + P y * d ^ 3) / (P z * d) ^ 3 := by
  rw [Affine.negAddY, toAffine_addX_of_eq hPz hd]
  field_simp [mul_ne_zero (pow_ne_zero 2 <| mul_ne_zero hPz hd) <| pow_ne_zero 2 hPz]
  ring1

lemma negDblY_of_Z_ne_zero {P Q : Fin 3 → F} (hP : W.Equation P) (hQ : W.Equation Q)
    (hPz : P z ≠ 0) (hQz : Q z ≠ 0) (hx : P x * Q z ^ 2 = Q x * P z ^ 2)
    (hy : P y * Q z ^ 3 ≠ W.negY Q * P z ^ 3) : W.negDblY P / W.dblZ P ^ 3 =
    W.toAffine.negAddY (P x / P z ^ 2) (Q x / Q z ^ 2) (P y / P z ^ 3)
      (W.toAffine.slope (P x / P z ^ 2) (Q x / Q z ^ 2) (P y / P z ^ 3) (Q y / Q z ^ 3)) := by
  rw [negDblY, dblX, toAffine_slope_of_eq hP hQ hPz hQz hx hy, dblZ, ← (X_eq_iff hPz hQz).mp hx,
    toAffine_negAddY_of_eq hPz <| sub_ne_zero.mpr <| Y_ne_negY_of_Y_ne' hP hQ hx hy]

variable (W') in
/-- The `Y`-coordinate of a representative of `2 • P` for a Jacobian point representative `P` on a
Weierstrass curve. -/
noncomputable def dblY (P : Fin 3 → R) : R :=
  W'.negY ![W'.dblX P, W'.negDblY P, W'.dblZ P]

lemma dblY_smul (P : Fin 3 → R) (u : R) : W'.dblY (u • P) = (u ^ 4) ^ 3 * W'.dblY P := by
  simp only [dblY, negY_eq, negDblY_smul, dblX_smul, dblZ_smul]
  ring1

lemma dblY_of_Z_eq_zero {P : Fin 3 → R} (hP : W'.Equation P) (hPz : P z = 0) :
    W'.dblY P = (P x ^ 2) ^ 3 := by
  rw [dblY, negY_eq, negDblY_of_Z_eq_zero hP hPz, dblZ_of_Z_eq_zero hPz]
  ring1

lemma dblY_of_Y_eq [NoZeroDivisors R] {P Q : Fin 3 → R} (hQz : Q z ≠ 0)
    (hx : P x * Q z ^ 2 = Q x * P z ^ 2) (hy : P y * Q z ^ 3 = Q y * P z ^ 3)
    (hy' : P y * Q z ^ 3 = W'.negY Q * P z ^ 3) : W'.dblY P = W'.dblU P ^ 3 := by
  rw [dblY, negY_eq, negDblY_of_Y_eq hQz hx hy hy', dblZ_of_Y_eq hQz hx hy hy']
  ring1

lemma dblY_of_Z_ne_zero {P Q : Fin 3 → F} (hP : W.Equation P) (hQ : W.Equation Q) (hPz : P z ≠ 0)
    (hQz : Q z ≠ 0) (hx : P x * Q z ^ 2 = Q x * P z ^ 2) (hy : P y * Q z ^ 3 ≠ W.negY Q * P z ^ 3) :
    W.dblY P / W.dblZ P ^ 3 = W.toAffine.addY (P x / P z ^ 2) (Q x / Q z ^ 2) (P y / P z ^ 3)
      (W.toAffine.slope (P x / P z ^ 2) (Q x / Q z ^ 2) (P y / P z ^ 3) (Q y / Q z ^ 3)) := by
  erw [dblY, negY_of_Z_ne_zero <| dblZ_ne_zero_of_Y_ne' hP hQ hPz hx hy,
    dblX_of_Z_ne_zero hP hQ hPz hQz hx hy, negDblY_of_Z_ne_zero hP hQ hPz hQz hx hy, Affine.addY]

variable (W') in
/-- The coordinates of a representative of `2 • P` for a Jacobian point representative `P` on a
Weierstrass curve. -/
noncomputable def dblXYZ (P : Fin 3 → R) : Fin 3 → R :=
  ![W'.dblX P, W'.dblY P, W'.dblZ P]

lemma dblXYZ_X (P : Fin 3 → R) : W'.dblXYZ P x = W'.dblX P :=
  rfl

lemma dblXYZ_Y (P : Fin 3 → R) : W'.dblXYZ P y = W'.dblY P :=
  rfl

lemma dblXYZ_Z (P : Fin 3 → R) : W'.dblXYZ P z = W'.dblZ P :=
  rfl

lemma dblXYZ_smul (P : Fin 3 → R) (u : R) : W'.dblXYZ (u • P) = u ^ 4 • W'.dblXYZ P := by
  rw [dblXYZ, dblX_smul, dblY_smul, dblZ_smul, smul_fin3, dblXYZ_X, dblXYZ_Y, dblXYZ_Z]

lemma dblXYZ_of_Z_eq_zero {P : Fin 3 → R} (hP : W'.Equation P) (hPz : P z = 0) :
    W'.dblXYZ P = P x ^ 2 • ![1, 1, 0] := by
  erw [dblXYZ, dblX_of_Z_eq_zero hP hPz, dblY_of_Z_eq_zero hP hPz, dblZ_of_Z_eq_zero hPz, smul_fin3,
    mul_one, mul_one, mul_zero]

lemma dblXYZ_of_Y_eq' [NoZeroDivisors R] {P Q : Fin 3 → R} (hQz : Q z ≠ 0)
    (hx : P x * Q z ^ 2 = Q x * P z ^ 2) (hy : P y * Q z ^ 3 = Q y * P z ^ 3)
    (hy' : P y * Q z ^ 3 = W'.negY Q * P z ^ 3) :
    W'.dblXYZ P = ![W'.dblU P ^ 2, W'.dblU P ^ 3, 0] := by
  rw [dblXYZ, dblX_of_Y_eq hQz hx hy hy', dblY_of_Y_eq hQz hx hy hy', dblZ_of_Y_eq hQz hx hy hy']

lemma dblXYZ_of_Y_eq {P Q : Fin 3 → F} (hQz : Q z ≠ 0) (hx : P x * Q z ^ 2 = Q x * P z ^ 2)
    (hy : P y * Q z ^ 3 = Q y * P z ^ 3) (hy' : P y * Q z ^ 3 = W.negY Q * P z ^ 3) :
    W.dblXYZ P = W.dblU P • ![1, 1, 0] := by
  erw [dblXYZ_of_Y_eq' hQz hx hy hy', smul_fin3, mul_one, mul_one, mul_zero]

lemma dblXYZ_of_Z_ne_zero {P Q : Fin 3 → F} (hP : W.Equation P) (hQ : W.Equation Q) (hPz : P z ≠ 0)
    (hQz : Q z ≠ 0) (hx : P x * Q z ^ 2 = Q x * P z ^ 2) (hy : P y * Q z ^ 3 ≠ W.negY Q * P z ^ 3) :
    W.dblXYZ P = W.dblZ P •
      ![W.toAffine.addX (P x / P z ^ 2) (Q x / Q z ^ 2)
          (W.toAffine.slope (P x / P z ^ 2) (Q x / Q z ^ 2) (P y / P z ^ 3) (Q y / Q z ^ 3)),
        W.toAffine.addY (P x / P z ^ 2) (Q x / Q z ^ 2) (P y / P z ^ 3)
          (W.toAffine.slope (P x / P z ^ 2) (Q x / Q z ^ 2) (P y / P z ^ 3) (Q y / Q z ^ 3)),
        1] := by
  have hZ {n : ℕ} : IsUnit <| W.dblZ P ^ n := (isUnit_dblZ_of_Y_ne' hP hQ hPz hx hy).pow n
  erw [dblXYZ, smul_fin3, ← dblX_of_Z_ne_zero hP hQ hPz hQz hx hy, hZ.mul_div_cancel,
    ← dblY_of_Z_ne_zero hP hQ hPz hQz hx hy, hZ.mul_div_cancel, mul_one]

end Doubling

section Addition

/-! ### Addition formulae -/

/-- The unit associated to a representative of `P + Q` for two Jacobian point representatives `P`
and `Q` on a Weierstrass curve `W` that are not `2`-torsion.

More specifically, the unit `u` such that `W.add P Q = u • ![1, 1, 0]` where
`P x / P z ^ 2 = Q x / Q z ^ 2` but `P ≠ W.neg P`. -/
def addU (P Q : Fin 3 → F) : F :=
  -((P y * Q z ^ 3 - Q y * P z ^ 3) / (P z * Q z))

lemma addU_smul {P Q : Fin 3 → F} (hPz : P z ≠ 0) (hQz : Q z ≠ 0) {u v : F} (hu : u ≠ 0)
    (hv : v ≠ 0) : addU (u • P) (v • Q) = (u * v) ^ 2 * addU P Q := by
  field_simp [addU, smul_fin3_ext]
  ring1

lemma addU_of_Z_eq_zero_left {P Q : Fin 3 → F} (hPz : P z = 0) : addU P Q = 0 := by
  rw [addU, hPz, zero_mul, div_zero, neg_zero]

lemma addU_of_Z_eq_zero_right {P Q : Fin 3 → F} (hQz : Q z = 0) : addU P Q = 0 := by
  rw [addU, hQz, mul_zero, div_zero, neg_zero]

lemma addU_ne_zero_of_Y_ne {P Q : Fin 3 → F} (hPz : P z ≠ 0) (hQz : Q z ≠ 0)
    (hy : P y * Q z ^ 3 ≠ Q y * P z ^ 3) : addU P Q ≠ 0 :=
  neg_ne_zero.mpr <| div_ne_zero (sub_ne_zero.mpr hy) <| mul_ne_zero hPz hQz

lemma isUnit_addU_of_Y_ne {P Q : Fin 3 → F} (hPz : P z ≠ 0) (hQz : Q z ≠ 0)
    (hy : P y * Q z ^ 3 ≠ Q y * P z ^ 3) : IsUnit (addU P Q) :=
  (addU_ne_zero_of_Y_ne hPz hQz hy).isUnit

/-- The `Z`-coordinate of a representative of `P + Q` for two distinct Jacobian point
representatives `P` and `Q` on a Weierstrass curve.

If the representatives of `P` and `Q` are equal, then this returns the value `0`. -/
def addZ (P Q : Fin 3 → R) : R :=
  P x * Q z ^ 2 - Q x * P z ^ 2

lemma addZ_smul (P Q : Fin 3 → R) (u v : R) : addZ (u • P) (v • Q) = (u * v) ^ 2 * addZ P Q := by
  simp only [addZ, smul_fin3_ext]
  ring1

lemma addZ_self (P : Fin 3 → R) : addZ P P = 0 :=
  sub_self <| P x * P z ^ 2

lemma addZ_of_Z_eq_zero_left {P Q : Fin 3 → R} (hPz : P z = 0) : addZ P Q = P x * Q z * Q z := by
  rw [addZ, hPz]
  ring1

lemma addZ_of_Z_eq_zero_right {P Q : Fin 3 → R} (hQz : Q z = 0) :
    addZ P Q = -(Q x * P z) * P z := by
  rw [addZ, hQz]
  ring1

lemma addZ_of_X_eq {P Q : Fin 3 → R} (hx : P x * Q z ^ 2 = Q x * P z ^ 2) : addZ P Q = 0 := by
  rw [addZ, hx, sub_self]

lemma addZ_ne_zero_of_X_ne {P Q : Fin 3 → R} (hx : P x * Q z ^ 2 ≠ Q x * P z ^ 2) : addZ P Q ≠ 0 :=
  sub_ne_zero.mpr hx

lemma isUnit_addZ_of_X_ne {P Q : Fin 3 → F} (hx : P x * Q z ^ 2 ≠ Q x * P z ^ 2) :
    IsUnit <| addZ P Q :=
  (addZ_ne_zero_of_X_ne hx).isUnit

private lemma toAffine_slope_of_ne {P Q : Fin 3 → F} (hPz : P z ≠ 0) (hQz : Q z ≠ 0)
    (hx : P x * Q z ^ 2 ≠ Q x * P z ^ 2) :
    W.toAffine.slope (P x / P z ^ 2) (Q x / Q z ^ 2) (P y / P z ^ 3) (Q y / Q z ^ 3) =
      (P y * Q z ^ 3 - Q y * P z ^ 3) / (P z * Q z * addZ P Q) := by
  rw [Affine.slope_of_X_ne <| by rwa [ne_eq, ← X_eq_iff hPz hQz],
    div_sub_div _ _ (pow_ne_zero 2 hPz) (pow_ne_zero 2 hQz), mul_comm <| _ ^ 2, addZ]
  field_simp [mul_ne_zero (mul_ne_zero hPz hQz) <| sub_ne_zero.mpr hx,
    mul_ne_zero (mul_ne_zero (pow_ne_zero 3 hPz) (pow_ne_zero 3 hQz)) <| sub_ne_zero.mpr hx]
  ring1

variable (W') in
/-- The `X`-coordinate of a representative of `P + Q` for two distinct Jacobian point
representatives `P` and `Q` on a Weierstrass curve.

If the representatives of `P` and `Q` are equal, then this returns the value `0`. -/
def addX (P Q : Fin 3 → R) : R :=
  P x * Q x ^ 2 * P z ^ 2 - 2 * P y * Q y * P z * Q z + P x ^ 2 * Q x * Q z ^ 2
    - W'.a₁ * P x * Q y * P z ^ 2 * Q z - W'.a₁ * P y * Q x * P z * Q z ^ 2
    + 2 * W'.a₂ * P x * Q x * P z ^ 2 * Q z ^ 2 - W'.a₃ * Q y * P z ^ 4 * Q z
    - W'.a₃ * P y * P z * Q z ^ 4 + W'.a₄ * Q x * P z ^ 4 * Q z ^ 2
    + W'.a₄ * P x * P z ^ 2 * Q z ^ 4 + 2 * W'.a₆ * P z ^ 4 * Q z ^ 4

lemma addX_eq' {P Q : Fin 3 → R} (hP : W'.Equation P) (hQ : W'.Equation Q) :
    W'.addX P Q * (P z * Q z) ^ 2 =
      (P y * Q z ^ 3 - Q y * P z ^ 3) ^ 2
        + W'.a₁ * (P y * Q z ^ 3 - Q y * P z ^ 3) * P z * Q z * addZ P Q
        - W'.a₂ * P z ^ 2 * Q z ^ 2 * addZ P Q ^ 2 - P x * Q z ^ 2 * addZ P Q ^ 2
        - Q x * P z ^ 2 * addZ P Q ^ 2 := by
  linear_combination (norm := (rw [addX, addZ]; ring1)) -Q z ^ 6 * (equation_iff P).mp hP
    - P z ^ 6 * (equation_iff Q).mp hQ

lemma addX_eq {P Q : Fin 3 → F} (hP : W.Equation P) (hQ : W.Equation Q) (hPz : P z ≠ 0)
    (hQz : Q z ≠ 0) : W.addX P Q =
      ((P y * Q z ^ 3 - Q y * P z ^ 3) ^ 2
        + W.a₁ * (P y * Q z ^ 3 - Q y * P z ^ 3) * P z * Q z * addZ P Q
        - W.a₂ * P z ^ 2 * Q z ^ 2 * addZ P Q ^ 2 - P x * Q z ^ 2 * addZ P Q ^ 2
        - Q x * P z ^ 2 * addZ P Q ^ 2) / (P z * Q z) ^ 2 := by
  rw [← addX_eq' hP hQ, mul_div_cancel_right₀ _ <| pow_ne_zero 2 <| mul_ne_zero hPz hQz]

lemma addX_smul (P Q : Fin 3 → R) (u v : R) :
    W'.addX (u • P) (v • Q) = ((u * v) ^ 2) ^ 2 * W'.addX P Q := by
  simp only [addX, smul_fin3_ext]
  ring1

lemma addX_self {P : Fin 3 → R} (hP : W'.Equation P) : W'.addX P P = 0 := by
  linear_combination (norm := (rw [addX]; ring1)) -2 * P z ^ 2 * (equation_iff _).mp hP

lemma addX_of_Z_eq_zero_left {P Q : Fin 3 → R} (hPz : P z = 0) :
    W'.addX P Q = (P x * Q z) ^ 2 * Q x := by
  rw [addX, hPz]
  ring1

lemma addX_of_Z_eq_zero_right {P Q : Fin 3 → R} (hQz : Q z = 0) :
    W'.addX P Q = (-(Q x * P z)) ^ 2 * P x := by
  rw [addX, hQz]
  ring1

lemma addX_of_X_eq' {P Q : Fin 3 → R} (hP : W'.Equation P) (hQ : W'.Equation Q)
    (hx : P x * Q z ^ 2 = Q x * P z ^ 2) :
    W'.addX P Q * (P z * Q z) ^ 2 = (P y * Q z ^ 3 - Q y * P z ^ 3) ^ 2 := by
  rw [addX_eq' hP hQ, addZ_of_X_eq hx]
  ring1

lemma addX_of_X_eq {P Q : Fin 3 → F} (hP : W.Equation P) (hQ : W.Equation Q) (hPz : P z ≠ 0)
    (hQz : Q z ≠ 0) (hx : P x * Q z ^ 2 = Q x * P z ^ 2) : W.addX P Q = addU P Q ^ 2 := by
  rw [addU, neg_sq, div_pow, ← addX_of_X_eq' hP hQ hx,
    mul_div_cancel_right₀ _ <| pow_ne_zero 2 <| mul_ne_zero hPz hQz]

private lemma toAffine_addX_of_ne {P Q : Fin 3 → F} (hPz : P z ≠ 0) (hQz : Q z ≠ 0) {n d : F}
    (hd : d ≠ 0) : W.toAffine.addX (P x / P z ^ 2) (Q x / Q z ^ 2) (n / (P z * Q z * d)) =
      (n ^ 2 + W.a₁ * n * P z * Q z * d - W.a₂ * P z ^ 2 * Q z ^ 2 * d ^ 2 - P x * Q z ^ 2 * d ^ 2
        - Q x * P z ^ 2 * d ^ 2) / (P z * Q z) ^ 2 / d ^ 2 := by
  field_simp [mul_ne_zero (mul_ne_zero hPz hQz) hd]
  ring1

lemma addX_of_Z_ne_zero {P Q : Fin 3 → F} (hP : W.Equation P) (hQ : W.Equation Q) (hPz : P z ≠ 0)
    (hQz : Q z ≠ 0) (hx : P x * Q z ^ 2 ≠ Q x * P z ^ 2) : W.addX P Q / addZ P Q ^ 2 =
      W.toAffine.addX (P x / P z ^ 2) (Q x / Q z ^ 2)
        (W.toAffine.slope (P x / P z ^ 2) (Q x / Q z ^ 2) (P y / P z ^ 3) (Q y / Q z ^ 3)) := by
  rw [addX_eq hP hQ hPz hQz, toAffine_slope_of_ne hPz hQz hx,
    toAffine_addX_of_ne hPz hQz <| addZ_ne_zero_of_X_ne hx]

variable (W') in
/-- The `Y`-coordinate of a representative of `-(P + Q)` for two distinct Jacobian point
representatives `P` and `Q` on a Weierstrass curve.

If the representatives of `P` and `Q` are equal, then this returns the value `0`. -/
def negAddY (P Q : Fin 3 → R) : R :=
  -P y * Q x ^ 3 * P z ^ 3 + 2 * P y * Q y ^ 2 * P z ^ 3 - 3 * P x ^ 2 * Q x * Q y * P z ^ 2 * Q z
    + 3 * P x * P y * Q x ^ 2 * P z * Q z ^ 2 + P x ^ 3 * Q y * Q z ^ 3
    - 2 * P y ^ 2 * Q y * Q z ^ 3 + W'.a₁ * P x * Q y ^ 2 * P z ^ 4
    + W'.a₁ * P y * Q x * Q y * P z ^ 3 * Q z - W'.a₁ * P x * P y * Q y * P z * Q z ^ 3
    - W'.a₁ * P y ^ 2 * Q x * Q z ^ 4 - 2 * W'.a₂ * P x * Q x * Q y * P z ^ 4 * Q z
    + 2 * W'.a₂ * P x * P y * Q x * P z * Q z ^ 4 + W'.a₃ * Q y ^ 2 * P z ^ 6
    - W'.a₃ * P y ^ 2 * Q z ^ 6 - W'.a₄ * Q x * Q y * P z ^ 6 * Q z
    - W'.a₄ * P x * Q y * P z ^ 4 * Q z ^ 3 + W'.a₄ * P y * Q x * P z ^ 3 * Q z ^ 4
    + W'.a₄ * P x * P y * P z * Q z ^ 6 - 2 * W'.a₆ * Q y * P z ^ 6 * Q z ^ 3
    + 2 * W'.a₆ * P y * P z ^ 3 * Q z ^ 6

lemma negAddY_eq' (P Q : Fin 3 → R) : W'.negAddY P Q * (P z * Q z) ^ 3 =
    (P y * Q z ^ 3 - Q y * P z ^ 3) * (W'.addX P Q * (P z * Q z) ^ 2 - P x * Q z ^ 2 * addZ P Q ^ 2)
      + P y * Q z ^ 3 * addZ P Q ^ 3 := by
  rw [negAddY, addX, addZ]
  ring1

lemma negAddY_eq {P Q : Fin 3 → F} (hPz : P z ≠ 0) (hQz : Q z ≠ 0) : W.negAddY P Q =
    ((P y * Q z ^ 3 - Q y * P z ^ 3) * (W.addX P Q * (P z * Q z) ^ 2 - P x * Q z ^ 2 * addZ P Q ^ 2)
      + P y * Q z ^ 3 * addZ P Q ^ 3) / (P z * Q z) ^ 3 := by
  rw [← negAddY_eq', mul_div_cancel_right₀ _ <| pow_ne_zero 3 <| mul_ne_zero hPz hQz]

lemma negAddY_smul (P Q : Fin 3 → R) (u v : R) :
    W'.negAddY (u • P) (v • Q) = ((u * v) ^ 2) ^ 3 * W'.negAddY P Q := by
  simp only [negAddY, smul_fin3_ext]
  ring1

lemma negAddY_self (P : Fin 3 → R) : W'.negAddY P P = 0 := by
  rw [negAddY]
  ring1

lemma negAddY_of_Z_eq_zero_left {P Q : Fin 3 → R} (hP : W'.Equation P) (hPz : P z = 0) :
    W'.negAddY P Q = (P x * Q z) ^ 3 * W'.negY Q := by
  linear_combination (norm := (rw [negAddY, negY, hPz]; ring1))
    (W'.negY Q - Q y) * Q z ^ 3 * (equation_of_Z_eq_zero hPz).mp hP

lemma negAddY_of_Z_eq_zero_right {P Q : Fin 3 → R} (hQ : W'.Equation Q) (hQz : Q z = 0) :
    W'.negAddY P Q = (-(Q x * P z)) ^ 3 * W'.negY P := by
  linear_combination (norm := (rw [negAddY, negY, hQz]; ring1))
    (P y - W'.negY P) * P z ^ 3 * (equation_of_Z_eq_zero hQz).mp hQ

lemma negAddY_of_X_eq' {P Q : Fin 3 → R} (hP : W'.Equation P) (hQ : W'.Equation Q)
    (hx : P x * Q z ^ 2 = Q x * P z ^ 2) :
    W'.negAddY P Q * (P z * Q z) ^ 3 = (P y * Q z ^ 3 - Q y * P z ^ 3) ^ 3 := by
  rw [negAddY_eq', addX_eq' hP hQ, addZ_of_X_eq hx]
  ring1

lemma negAddY_of_X_eq {P Q : Fin 3 → F} (hP : W.Equation P) (hQ : W.Equation Q) (hPz : P z ≠ 0)
    (hQz : Q z ≠ 0) (hx : P x * Q z ^ 2 = Q x * P z ^ 2) : W.negAddY P Q = (-addU P Q) ^ 3 := by
  rw [addU, neg_neg, div_pow, ← negAddY_of_X_eq' hP hQ hx,
    mul_div_cancel_right₀ _ <| pow_ne_zero 3 <| mul_ne_zero hPz hQz]

private lemma toAffine_negAddY_of_ne {P Q : Fin 3 → F} (hPz : P z ≠ 0) (hQz : Q z ≠ 0) {n d : F}
    (hd : d ≠ 0) :
    W.toAffine.negAddY (P x / P z ^ 2) (Q x / Q z ^ 2) (P y / P z ^ 3) (n / (P z * Q z * d)) =
      (n * (n ^ 2 + W.a₁ * n * P z * Q z * d - W.a₂ * P z ^ 2 * Q z ^ 2 * d ^ 2
        - P x * Q z ^ 2 * d ^ 2 - Q x * P z ^ 2 * d ^ 2 - P x * Q z ^ 2 * d ^ 2)
        + P y * Q z ^ 3 * d ^ 3) / (P z * Q z) ^ 3 / d ^ 3 := by
  rw [Affine.negAddY, toAffine_addX_of_ne hPz hQz hd]
  field_simp [mul_ne_zero (mul_ne_zero hPz hQz) hd, mul_ne_zero
      (mul_ne_zero (pow_ne_zero 2 <| mul_ne_zero hPz hQz) <| pow_ne_zero 2 hd) <| pow_ne_zero 2 hPz]
  ring1

lemma negAddY_of_Z_ne_zero {P Q : Fin 3 → F} (hP : W.Equation P) (hQ : W.Equation Q) (hPz : P z ≠ 0)
    (hQz : Q z ≠ 0) (hx : P x * Q z ^ 2 ≠ Q x * P z ^ 2) : W.negAddY P Q / addZ P Q ^ 3 =
      W.toAffine.negAddY (P x / P z ^ 2) (Q x / Q z ^ 2) (P y / P z ^ 3)
        (W.toAffine.slope (P x / P z ^ 2) (Q x / Q z ^ 2) (P y / P z ^ 3) (Q y / Q z ^ 3)) := by
  rw [negAddY_eq hPz hQz, addX_eq' hP hQ, toAffine_slope_of_ne hPz hQz hx,
    toAffine_negAddY_of_ne hPz hQz <| addZ_ne_zero_of_X_ne hx]

variable (W') in
/-- The `Y`-coordinate of a representative of `P + Q` for two distinct Jacobian point
representatives `P` and `Q` on a Weierstrass curve.

If the representatives of `P` and `Q` are equal, then this returns the value `0`. -/
def addY (P Q : Fin 3 → R) : R :=
  W'.negY ![W'.addX P Q, W'.negAddY P Q, addZ P Q]

lemma addY_smul (P Q : Fin 3 → R) (u v : R) :
    W'.addY (u • P) (v • Q) = ((u * v) ^ 2) ^ 3 * W'.addY P Q := by
  simp only [addY, negY_eq, negAddY_smul, addX_smul, addZ_smul]
  ring1

lemma addY_self {P : Fin 3 → R} (hP : W'.Equation P) : W'.addY P P = 0 := by
  rw [addY, negY_eq, addX_self hP, negAddY_self, addZ_self]
  ring1

lemma addY_of_Z_eq_zero_left {P Q : Fin 3 → R} (hP : W'.Equation P) (hPz : P z = 0) :
    W'.addY P Q = (P x * Q z) ^ 3 * Q y := by
  rw [addY, negY_eq, negAddY_of_Z_eq_zero_left hP hPz, negY, addX_of_Z_eq_zero_left hPz,
    addZ_of_Z_eq_zero_left hPz]
  ring1

lemma addY_of_Z_eq_zero_right {P Q : Fin 3 → R} (hQ : W'.Equation Q) (hQz : Q z = 0) :
    W'.addY P Q = (-(Q x * P z)) ^ 3 * P y := by
  rw [addY, negY_eq, negAddY_of_Z_eq_zero_right hQ hQz, negY, addX_of_Z_eq_zero_right hQz,
    addZ_of_Z_eq_zero_right hQz]
  ring1

lemma addY_of_X_eq' {P Q : Fin 3 → R} (hP : W'.Equation P) (hQ : W'.Equation Q)
    (hx : P x * Q z ^ 2 = Q x * P z ^ 2) :
    W'.addY P Q * (P z * Q z) ^ 3 = (-(P y * Q z ^ 3 - Q y * P z ^ 3)) ^ 3 := by
  linear_combination (norm := (rw [addY, negY_eq, addZ_of_X_eq hx]; ring1))
    -negAddY_of_X_eq' hP hQ hx

lemma addY_of_X_eq {P Q : Fin 3 → F} (hP : W.Equation P) (hQ : W.Equation Q) (hPz : P z ≠ 0)
    (hQz : Q z ≠ 0) (hx : P x * Q z ^ 2 = Q x * P z ^ 2) : W.addY P Q = addU P Q ^ 3 := by
  rw [addU, ← neg_div, div_pow, ← addY_of_X_eq' hP hQ hx,
    mul_div_cancel_right₀ _ <| pow_ne_zero 3 <| mul_ne_zero hPz hQz]

lemma addY_of_Z_ne_zero {P Q : Fin 3 → F} (hP : W.Equation P) (hQ : W.Equation Q) (hPz : P z ≠ 0)
    (hQz : Q z ≠ 0) (hx : P x * Q z ^ 2 ≠ Q x * P z ^ 2) :
    W.addY P Q / addZ P Q ^ 3 = W.toAffine.addY (P x / P z ^ 2) (Q x / Q z ^ 2) (P y / P z ^ 3)
      (W.toAffine.slope (P x / P z ^ 2) (Q x / Q z ^ 2) (P y / P z ^ 3) (Q y / Q z ^ 3)) := by
  erw [addY, negY_of_Z_ne_zero <| addZ_ne_zero_of_X_ne hx, addX_of_Z_ne_zero hP hQ hPz hQz hx,
    negAddY_of_Z_ne_zero hP hQ hPz hQz hx, Affine.addY]

variable (W') in
/-- The coordinates of a representative of `P + Q` for two distinct Jacobian point
representatives `P` and `Q` on a Weierstrass curve.

If the representatives of `P` and `Q` are equal, then this returns the value `![0, 0, 0]`. -/
noncomputable def addXYZ (P Q : Fin 3 → R) : Fin 3 → R :=
  ![W'.addX P Q, W'.addY P Q, addZ P Q]

lemma addXYZ_X (P Q : Fin 3 → R) : W'.addXYZ P Q x = W'.addX P Q :=
  rfl

lemma addXYZ_Y (P Q : Fin 3 → R) : W'.addXYZ P Q y = W'.addY P Q :=
  rfl

lemma addXYZ_Z (P Q : Fin 3 → R) : W'.addXYZ P Q z = addZ P Q :=
  rfl

lemma addXYZ_smul (P Q : Fin 3 → R) (u v : R) :
    W'.addXYZ (u • P) (v • Q) = (u * v) ^ 2 • W'.addXYZ P Q := by
  rw [addXYZ, addX_smul, addY_smul, addZ_smul, smul_fin3, addXYZ_X, addXYZ_Y, addXYZ_Z]

lemma addXYZ_self {P : Fin 3 → R} (hP : W'.Equation P) : W'.addXYZ P P = ![0, 0, 0] := by
  rw [addXYZ, addX_self hP, addY_self hP, addZ_self]

lemma addXYZ_of_Z_eq_zero_left {P Q : Fin 3 → R} (hP : W'.Equation P) (hPz : P z = 0) :
    W'.addXYZ P Q = (P x * Q z) • Q := by
  rw [addXYZ, addX_of_Z_eq_zero_left hPz, addY_of_Z_eq_zero_left hP hPz, addZ_of_Z_eq_zero_left hPz,
    smul_fin3]

lemma addXYZ_of_Z_eq_zero_right {P Q : Fin 3 → R} (hQ : W'.Equation Q) (hQz : Q z = 0) :
    W'.addXYZ P Q = -(Q x * P z) • P := by
  rw [addXYZ, addX_of_Z_eq_zero_right hQz, addY_of_Z_eq_zero_right hQ hQz,
    addZ_of_Z_eq_zero_right hQz, smul_fin3]

lemma addXYZ_of_X_eq {P Q : Fin 3 → F} (hP : W.Equation P) (hQ : W.Equation Q) (hPz : P z ≠ 0)
    (hQz : Q z ≠ 0) (hx : P x * Q z ^ 2 = Q x * P z ^ 2) :
    W.addXYZ P Q = addU P Q • ![1, 1, 0] := by
  erw [addXYZ, addX_of_X_eq hP hQ hPz hQz hx, addY_of_X_eq hP hQ hPz hQz hx, addZ_of_X_eq hx,
    smul_fin3, mul_one, mul_one, mul_zero]

lemma addXYZ_of_Z_ne_zero {P Q : Fin 3 → F} (hP : W.Equation P) (hQ : W.Equation Q) (hPz : P z ≠ 0)
    (hQz : Q z ≠ 0) (hx : P x * Q z ^ 2 ≠ Q x * P z ^ 2) : W.addXYZ P Q = addZ P Q •
      ![W.toAffine.addX (P x / P z ^ 2) (Q x / Q z ^ 2)
          (W.toAffine.slope (P x / P z ^ 2) (Q x / Q z ^ 2) (P y / P z ^ 3) (Q y / Q z ^ 3)),
        W.toAffine.addY (P x / P z ^ 2) (Q x / Q z ^ 2) (P y / P z ^ 3)
          (W.toAffine.slope (P x / P z ^ 2) (Q x / Q z ^ 2) (P y / P z ^ 3) (Q y / Q z ^ 3)),
        1] := by
  have hZ {n : ℕ} : IsUnit <| addZ P Q ^ n := (isUnit_addZ_of_X_ne hx).pow n
  erw [addXYZ, smul_fin3, ← addX_of_Z_ne_zero hP hQ hPz hQz hx, hZ.mul_div_cancel,
    ← addY_of_Z_ne_zero hP hQ hPz hQz hx, hZ.mul_div_cancel, mul_one]

end Addition

section Negation

/-! ### Negation on point representatives -/

variable (W') in
/-- The negation of a Jacobian point representative on a Weierstrass curve. -/
def neg (P : Fin 3 → R) : Fin 3 → R :=
  ![P x, W'.negY P, P z]

lemma neg_X (P : Fin 3 → R) : W'.neg P x = P x :=
  rfl

lemma neg_Y (P : Fin 3 → R) : W'.neg P y = W'.negY P :=
  rfl

lemma neg_Z (P : Fin 3 → R) : W'.neg P z = P z :=
  rfl

lemma neg_smul (P : Fin 3 → R) (u : R) : W'.neg (u • P) = u • W'.neg P := by
  rw [neg, negY_smul]
  rfl

lemma neg_smul_equiv (P : Fin 3 → R) {u : R} (hu : IsUnit u) : W'.neg (u • P) ≈ W'.neg P :=
  ⟨hu.unit, (neg_smul ..).symm⟩

lemma neg_equiv {P Q : Fin 3 → R} (h : P ≈ Q) : W'.neg P ≈ W'.neg Q := by
  rcases h with ⟨u, rfl⟩
  exact neg_smul_equiv Q u.isUnit

lemma neg_of_Z_eq_zero' {P : Fin 3 → R} (hPz : P z = 0) : W'.neg P = ![P x, -P y, 0] := by
  rw [neg, negY_of_Z_eq_zero hPz, hPz]

lemma neg_of_Z_eq_zero {P : Fin 3 → F} (hP : W.Nonsingular P) (hPz : P z = 0) :
    W.neg P = -(P y / P x) • ![1, 1, 0] := by
  have hX {n : ℕ} : IsUnit <| P x ^ n := (isUnit_X_of_Z_eq_zero hP hPz).pow n
  erw [neg_of_Z_eq_zero' hPz, smul_fin3, neg_sq, div_pow, (equation_of_Z_eq_zero hPz).mp hP.left,
    pow_succ, hX.mul_div_cancel_left, mul_one, Odd.neg_pow <| by decide, div_pow, pow_succ,
    (equation_of_Z_eq_zero hPz).mp hP.left, hX.mul_div_cancel_left, mul_one, mul_zero]

lemma neg_of_Z_ne_zero {P : Fin 3 → F} (hPz : P z ≠ 0) :
    W.neg P = P z • ![P x / P z ^ 2, W.toAffine.negY (P x / P z ^ 2) (P y / P z ^ 3), 1] := by
  erw [neg, smul_fin3, mul_div_cancel₀ _ <| pow_ne_zero 2 hPz, ← negY_of_Z_ne_zero hPz,
    mul_div_cancel₀ _ <| pow_ne_zero 3 hPz, mul_one]

private lemma nonsingular_neg_of_Z_ne_zero {P : Fin 3 → F} (hP : W.Nonsingular P) (hPz : P z ≠ 0) :
    W.Nonsingular ![P x / P z ^ 2, W.toAffine.negY (P x / P z ^ 2) (P y / P z ^ 3), 1] :=
  (nonsingular_some ..).mpr <| (Affine.nonsingular_neg ..).mpr <|
    (nonsingular_of_Z_ne_zero hPz).mp hP

lemma nonsingular_neg {P : Fin 3 → F} (hP : W.Nonsingular P) : W.Nonsingular <| W.neg P := by
  by_cases hPz : P z = 0
  · simp only [neg_of_Z_eq_zero hP hPz, nonsingular_smul _
        ((isUnit_Y_of_Z_eq_zero hP hPz).div <| isUnit_X_of_Z_eq_zero hP hPz).neg, nonsingular_zero]
  · simp only [neg_of_Z_ne_zero hPz, nonsingular_smul _ <| Ne.isUnit hPz,
      nonsingular_neg_of_Z_ne_zero hP hPz]

lemma addZ_neg (P : Fin 3 → R) : addZ P (W'.neg P) = 0 :=
  addZ_of_X_eq rfl

lemma addX_neg {P : Fin 3 → R} (hP : W'.Equation P) : W'.addX P (W'.neg P) = W'.dblZ P ^ 2 := by
  linear_combination (norm := (rw [addX, neg_X, neg_Y, neg_Z, dblZ, negY]; ring1))
    -2 * P z ^ 2 * (equation_iff _).mp hP

lemma negAddY_neg {P : Fin 3 → R} (hP : W'.Equation P) :
    W'.negAddY P (W'.neg P) = W'.dblZ P ^ 3 := by
  linear_combination (norm := (rw [negAddY, neg_X, neg_Y, neg_Z, dblZ, negY]; ring1))
    -2 * P z ^ 3 * (P y - W'.negY P) * (equation_iff _).mp hP

lemma addY_neg {P : Fin 3 → R} (hP : W'.Equation P) : W'.addY P (W'.neg P) = -W'.dblZ P ^ 3 := by
  rw [addY, addX_neg hP, negAddY_neg hP, addZ_neg, negY_of_Z_eq_zero rfl, Matrix.cons_val_one,
    Matrix.head_cons]

lemma addXYZ_neg {P : Fin 3 → R} (hP : W'.Equation P) :
    W'.addXYZ P (W'.neg P) = -W'.dblZ P • ![1, 1, 0] := by
  erw [addXYZ, addX_neg hP, addY_neg hP, addZ_neg, smul_fin3, neg_sq, mul_one,
    Odd.neg_pow <| by decide, mul_one, mul_zero]

variable (W') in
/-- The negation of a Jacobian point class on a Weierstrass curve `W`.

If `P` is a Jacobian point representative on `W`, then `W.negMap ⟦P⟧` is definitionally equivalent
to `W.neg P`. -/
def negMap (P : PointClass R) : PointClass R :=
  P.map W'.neg fun _ _ => neg_equiv

lemma negMap_eq (P : Fin 3 → R) : W'.negMap ⟦P⟧ = ⟦W'.neg P⟧ :=
  rfl

lemma negMap_of_Z_eq_zero {P : Fin 3 → F} (hP : W.Nonsingular P) (hPz : P z = 0) :
    W.negMap ⟦P⟧ = ⟦![1, 1, 0]⟧ := by
  rw [negMap_eq, neg_of_Z_eq_zero hP hPz,
    smul_eq _ ((isUnit_Y_of_Z_eq_zero hP hPz).div <| isUnit_X_of_Z_eq_zero hP hPz).neg]

lemma negMap_of_Z_ne_zero {P : Fin 3 → F} (hPz : P z ≠ 0) :
    W.negMap ⟦P⟧ = ⟦![P x / P z ^ 2, W.toAffine.negY (P x / P z ^ 2) (P y / P z ^ 3), 1]⟧ := by
  rw [negMap_eq, neg_of_Z_ne_zero hPz, smul_eq _ <| Ne.isUnit hPz]

lemma nonsingularLift_negMap {P : PointClass F} (hP : W.NonsingularLift P) :
    W.NonsingularLift <| W.negMap P := by
  rcases P with ⟨_⟩
  exact nonsingular_neg hP

end Negation

section Addition

/-! ### Addition on point representatives -/

open Classical in
variable (W') in
/-- The addition of two Jacobian point representatives on a Weierstrass curve. -/
noncomputable def add (P Q : Fin 3 → R) : Fin 3 → R :=
  if P ≈ Q then W'.dblXYZ P else W'.addXYZ P Q

lemma add_of_equiv {P Q : Fin 3 → R} (h : P ≈ Q) : W'.add P Q = W'.dblXYZ P :=
  if_pos h

lemma add_smul_of_equiv {P Q : Fin 3 → R} (h : P ≈ Q) {u v : R} (hu : IsUnit u) (hv : IsUnit v) :
    W'.add (u • P) (v • Q) = u ^ 4 • W'.add P Q := by
  rw [add_of_equiv <| (smul_equiv_smul P Q hu hv).mpr h, dblXYZ_smul, add_of_equiv h]

lemma add_self (P : Fin 3 → R) : W'.add P P = W'.dblXYZ P :=
  add_of_equiv <| Setoid.refl _

lemma add_of_eq {P Q : Fin 3 → R} (h : P = Q) : W'.add P Q = W'.dblXYZ P :=
  h ▸ add_self P

lemma add_of_not_equiv {P Q : Fin 3 → R} (h : ¬P ≈ Q) : W'.add P Q = W'.addXYZ P Q :=
  if_neg h

lemma add_smul_of_not_equiv {P Q : Fin 3 → R} (h : ¬P ≈ Q) {u v : R} (hu : IsUnit u)
    (hv : IsUnit v) : W'.add (u • P) (v • Q) = (u * v) ^ 2 • W'.add P Q := by
  rw [add_of_not_equiv <| h.comp (smul_equiv_smul P Q hu hv).mp, addXYZ_smul, add_of_not_equiv h]

lemma add_smul_equiv (P Q : Fin 3 → R) {u v : R} (hu : IsUnit u) (hv : IsUnit v) :
    W'.add (u • P) (v • Q) ≈ W'.add P Q := by
  by_cases h : P ≈ Q
  · exact ⟨hu.unit ^ 4, by convert (add_smul_of_equiv h hu hv).symm⟩
  · exact ⟨(hu.unit * hv.unit) ^ 2, by convert (add_smul_of_not_equiv h hu hv).symm⟩

lemma add_equiv {P P' Q Q' : Fin 3 → R} (hP : P ≈ P') (hQ : Q ≈ Q') :
    W'.add P Q ≈ W'.add P' Q' := by
  rcases hP, hQ with ⟨⟨u, rfl⟩, ⟨v, rfl⟩⟩
  exact add_smul_equiv P' Q' u.isUnit v.isUnit

lemma add_of_Z_eq_zero {P Q : Fin 3 → F} (hP : W.Nonsingular P) (hQ : W.Nonsingular Q)
    (hPz : P z = 0) (hQz : Q z = 0) : W.add P Q = P x ^ 2 • ![1, 1, 0] := by
  rw [add, if_pos <| equiv_of_Z_eq_zero hP hQ hPz hQz, dblXYZ_of_Z_eq_zero hP.left hPz]

lemma add_of_Z_eq_zero_left {P Q : Fin 3 → R} (hP : W'.Equation P) (hPz : P z = 0) (hQz : Q z ≠ 0) :
    W'.add P Q = (P x * Q z) • Q := by
  rw [add, if_neg <| not_equiv_of_Z_eq_zero_left hPz hQz, addXYZ_of_Z_eq_zero_left hP hPz]

lemma add_of_Z_eq_zero_right {P Q : Fin 3 → R} (hQ : W'.Equation Q) (hPz : P z ≠ 0)
    (hQz : Q z = 0) : W'.add P Q = -(Q x * P z) • P := by
  rw [add, if_neg <| not_equiv_of_Z_eq_zero_right hPz hQz, addXYZ_of_Z_eq_zero_right hQ hQz]

lemma add_of_Y_eq {P Q : Fin 3 → F} (hPz : P z ≠ 0) (hQz : Q z ≠ 0)
    (hx : P x * Q z ^ 2 = Q x * P z ^ 2) (hy : P y * Q z ^ 3 = Q y * P z ^ 3)
    (hy' : P y * Q z ^ 3 = W.negY Q * P z ^ 3) : W.add P Q = W.dblU P • ![1, 1, 0] := by
  rw [add, if_pos <| equiv_of_X_eq_of_Y_eq hPz hQz hx hy, dblXYZ_of_Y_eq hQz hx hy hy']

lemma add_of_Y_ne {P Q : Fin 3 → F} (hP : W.Equation P) (hQ : W.Equation Q) (hPz : P z ≠ 0)
    (hQz : Q z ≠ 0) (hx : P x * Q z ^ 2 = Q x * P z ^ 2) (hy : P y * Q z ^ 3 ≠ Q y * P z ^ 3) :
    W.add P Q = addU P Q • ![1, 1, 0] := by
  rw [add, if_neg <| not_equiv_of_Y_ne hy, addXYZ_of_X_eq hP hQ hPz hQz hx]

lemma add_of_Y_ne' {P Q : Fin 3 → F} (hP : W.Equation P) (hQ : W.Equation Q) (hPz : P z ≠ 0)
    (hQz : Q z ≠ 0) (hx : P x * Q z ^ 2 = Q x * P z ^ 2) (hy : P y * Q z ^ 3 ≠ W.negY Q * P z ^ 3) :
    W.add P Q = W.dblZ P •
      ![W.toAffine.addX (P x / P z ^ 2) (Q x / Q z ^ 2)
          (W.toAffine.slope (P x / P z ^ 2) (Q x / Q z ^ 2) (P y / P z ^ 3) (Q y / Q z ^ 3)),
        W.toAffine.addY (P x / P z ^ 2) (Q x / Q z ^ 2) (P y / P z ^ 3)
          (W.toAffine.slope (P x / P z ^ 2) (Q x / Q z ^ 2) (P y / P z ^ 3) (Q y / Q z ^ 3)),
        1] := by
  rw [add, if_pos <| equiv_of_X_eq_of_Y_eq hPz hQz hx <| Y_eq_of_Y_ne' hP hQ hx hy,
    dblXYZ_of_Z_ne_zero hP hQ hPz hQz hx hy]

lemma add_of_X_ne {P Q : Fin 3 → F} (hP : W.Equation P) (hQ : W.Equation Q) (hPz : P z ≠ 0)
    (hQz : Q z ≠ 0) (hx : P x * Q z ^ 2 ≠ Q x * P z ^ 2) : W.add P Q = addZ P Q •
      ![W.toAffine.addX (P x / P z ^ 2) (Q x / Q z ^ 2)
          (W.toAffine.slope (P x / P z ^ 2) (Q x / Q z ^ 2) (P y / P z ^ 3) (Q y / Q z ^ 3)),
        W.toAffine.addY (P x / P z ^ 2) (Q x / Q z ^ 2) (P y / P z ^ 3)
          (W.toAffine.slope (P x / P z ^ 2) (Q x / Q z ^ 2) (P y / P z ^ 3) (Q y / Q z ^ 3)),
        1] := by
  rw [add, if_neg <| not_equiv_of_X_ne hx, addXYZ_of_Z_ne_zero hP hQ hPz hQz hx]

private lemma nonsingular_add_of_Z_ne_zero {P Q : Fin 3 → F} (hP : W.Nonsingular P)
    (hQ : W.Nonsingular Q) (hPz : P z ≠ 0) (hQz : Q z ≠ 0)
    (hxy : ¬(P x * Q z ^ 2 = Q x * P z ^ 2 ∧ P y * Q z ^ 3 = W.negY Q * P z ^ 3)) : W.Nonsingular
      ![W.toAffine.addX (P x / P z ^ 2) (Q x / Q z ^ 2)
          (W.toAffine.slope (P x / P z ^ 2) (Q x / Q z ^ 2) (P y / P z ^ 3) (Q y / Q z ^ 3)),
        W.toAffine.addY (P x / P z ^ 2) (Q x / Q z ^ 2) (P y / P z ^ 3)
          (W.toAffine.slope (P x / P z ^ 2) (Q x / Q z ^ 2) (P y / P z ^ 3) (Q y / Q z ^ 3)), 1] :=
  (nonsingular_some ..).mpr <| Affine.nonsingular_add ((nonsingular_of_Z_ne_zero hPz).mp hP)
    ((nonsingular_of_Z_ne_zero hQz).mp hQ) <| by rwa [← X_eq_iff hPz hQz, ← Y_eq_iff' hPz hQz]

lemma nonsingular_add {P Q : Fin 3 → F} (hP : W.Nonsingular P) (hQ : W.Nonsingular Q) :
    W.Nonsingular <| W.add P Q := by
  by_cases hPz : P z = 0
  · by_cases hQz : Q z = 0
    · simp only [add_of_Z_eq_zero hP hQ hPz hQz,
        nonsingular_smul _ <| (isUnit_X_of_Z_eq_zero hP hPz).pow 2, nonsingular_zero]
    · simpa only [add_of_Z_eq_zero_left hP.left hPz hQz,
        nonsingular_smul _ <| (isUnit_X_of_Z_eq_zero hP hPz).mul <| Ne.isUnit hQz]
  · by_cases hQz : Q z = 0
    · simpa only [add_of_Z_eq_zero_right hQ.left hPz hQz,
        nonsingular_smul _ ((isUnit_X_of_Z_eq_zero hQ hQz).mul <| Ne.isUnit hPz).neg]
    · by_cases hxy : P x * Q z ^ 2 = Q x * P z ^ 2 ∧ P y * Q z ^ 3 = W.negY Q * P z ^ 3
      · by_cases hy : P y * Q z ^ 3 = Q y * P z ^ 3
        · simp only [add_of_Y_eq hPz hQz hxy.left hy hxy.right, nonsingular_smul _ <|
              isUnit_dblU_of_Y_eq hP hPz hQz hxy.left hy hxy.right, nonsingular_zero]
        · simp only [add_of_Y_ne hP.left hQ.left hPz hQz hxy.left hy,
            nonsingular_smul _ <| isUnit_addU_of_Y_ne hPz hQz hy, nonsingular_zero]
      · have := nonsingular_add_of_Z_ne_zero hP hQ hPz hQz hxy
        by_cases hx : P x * Q z ^ 2 = Q x * P z ^ 2
        · simpa only [add_of_Y_ne' hP.left hQ.left hPz hQz hx <| not_and.mp hxy hx,
            nonsingular_smul _ <| isUnit_dblZ_of_Y_ne' hP.left hQ.left hPz hx <| not_and.mp hxy hx]
        · simpa only [add_of_X_ne hP.left hQ.left hPz hQz hx,
            nonsingular_smul _ <| isUnit_addZ_of_X_ne hx]

variable (W') in
/-- The addition of two Jacobian point classes on a Weierstrass curve `W`.

If `P` and `Q` are two Jacobian point representatives on `W`, then `W.addMap ⟦P⟧ ⟦Q⟧` is
definitionally equivalent to `W.add P Q`. -/
noncomputable def addMap (P Q : PointClass R) : PointClass R :=
  Quotient.map₂ W'.add (fun _ _ hP _ _ hQ => add_equiv hP hQ) P Q

lemma addMap_eq (P Q : Fin 3 → R) : W'.addMap ⟦P⟧ ⟦Q⟧ = ⟦W'.add P Q⟧ :=
  rfl

lemma addMap_of_Z_eq_zero_left {P : Fin 3 → F} {Q : PointClass F} (hP : W.Nonsingular P)
    (hQ : W.NonsingularLift Q) (hPz : P z = 0) : W.addMap ⟦P⟧ Q = Q := by
  rcases Q with ⟨Q⟩
  by_cases hQz : Q z = 0
  · erw [addMap_eq, add_of_Z_eq_zero hP hQ hPz hQz,
      smul_eq _ <| (isUnit_X_of_Z_eq_zero hP hPz).pow 2, Quotient.eq]
    exact Setoid.symm <| equiv_zero_of_Z_eq_zero hQ hQz
  · erw [addMap_eq, add_of_Z_eq_zero_left hP.left hPz hQz,
      smul_eq _ <| (isUnit_X_of_Z_eq_zero hP hPz).mul <| Ne.isUnit hQz]
    rfl

lemma addMap_of_Z_eq_zero_right {P : PointClass F} {Q : Fin 3 → F} (hP : W.NonsingularLift P)
    (hQ : W.Nonsingular Q) (hQz : Q z = 0) : W.addMap P ⟦Q⟧ = P := by
  rcases P with ⟨P⟩
  by_cases hPz : P z = 0
  · erw [addMap_eq, add_of_Z_eq_zero hP hQ hPz hQz,
      smul_eq _ <| (isUnit_X_of_Z_eq_zero hP hPz).pow 2, Quotient.eq]
    exact Setoid.symm <| equiv_zero_of_Z_eq_zero hP hPz
  · erw [addMap_eq, add_of_Z_eq_zero_right hQ.left hPz hQz,
      smul_eq _ ((isUnit_X_of_Z_eq_zero hQ hQz).mul <| Ne.isUnit hPz).neg]
    rfl

lemma addMap_of_Y_eq {P Q : Fin 3 → F} (hP : W.Nonsingular P) (hQ : W.Equation Q) (hPz : P z ≠ 0)
    (hQz : Q z ≠ 0) (hx : P x * Q z ^ 2 = Q x * P z ^ 2)
    (hy' : P y * Q z ^ 3 = W.negY Q * P z ^ 3) : W.addMap ⟦P⟧ ⟦Q⟧ = ⟦![1, 1, 0]⟧ := by
  by_cases hy : P y * Q z ^ 3 = Q y * P z ^ 3
  · rw [addMap_eq, add_of_Y_eq hPz hQz hx hy hy',
      smul_eq _ <| isUnit_dblU_of_Y_eq hP hPz hQz hx hy hy']
  · rw [addMap_eq, add_of_Y_ne hP.left hQ hPz hQz hx hy,
      smul_eq _ <| isUnit_addU_of_Y_ne hPz hQz hy]

lemma addMap_of_Z_ne_zero {P Q : Fin 3 → F} (hP : W.Equation P) (hQ : W.Equation Q) (hPz : P z ≠ 0)
    (hQz : Q z ≠ 0) (hxy : ¬(P x * Q z ^ 2 = Q x * P z ^ 2 ∧ P y * Q z ^ 3 = W.negY Q * P z ^ 3)) :
    W.addMap ⟦P⟧ ⟦Q⟧ =
      ⟦![W.toAffine.addX (P x / P z ^ 2) (Q x / Q z ^ 2)
          (W.toAffine.slope (P x / P z ^ 2) (Q x / Q z ^ 2) (P y / P z ^ 3) (Q y / Q z ^ 3)),
        W.toAffine.addY (P x / P z ^ 2) (Q x / Q z ^ 2) (P y / P z ^ 3)
          (W.toAffine.slope (P x / P z ^ 2) (Q x / Q z ^ 2) (P y / P z ^ 3) (Q y / Q z ^ 3)),
        1]⟧ := by
  by_cases hx : P x * Q z ^ 2 = Q x * P z ^ 2
  · rw [addMap_eq, add_of_Y_ne' hP hQ hPz hQz hx <| not_and.mp hxy hx,
      smul_eq _ <| isUnit_dblZ_of_Y_ne' hP hQ hPz hx <| not_and.mp hxy hx]
  · rw [addMap_eq, add_of_X_ne hP hQ hPz hQz hx, smul_eq _ <| isUnit_addZ_of_X_ne hx]

lemma nonsingularLift_addMap {P Q : PointClass F} (hP : W.NonsingularLift P)
    (hQ : W.NonsingularLift Q) : W.NonsingularLift <| W.addMap P Q := by
  rcases P; rcases Q
  exact nonsingular_add hP hQ

end Addition

/-! ### Nonsingular rational points -/

variable (W') in
/-- A nonsingular Jacobian point on a Weierstrass curve `W`. -/
@[ext]
structure Point where
  /-- The Jacobian point class underlying a nonsingular Jacobian point on `W`. -/
  {point : PointClass R}
  /-- The nonsingular condition underlying a nonsingular Jacobian point on `W`. -/
  (nonsingular : W'.NonsingularLift point)

namespace Point

lemma mk_point {P : PointClass R} (h : W'.NonsingularLift P) : (mk h).point = P :=
  rfl

instance [Nontrivial R] : Zero W'.Point :=
  ⟨⟨nonsingularLift_zero⟩⟩

lemma zero_def [Nontrivial R] : (0 : W'.Point) = ⟨nonsingularLift_zero⟩ :=
  rfl

lemma zero_point [Nontrivial R] : (0 : W'.Point).point = ⟦![1, 1, 0]⟧ :=
  rfl

/-- The natural map from a nonsingular point on a Weierstrass curve in affine coordinates to its
corresponding nonsingular Jacobian point. -/
def fromAffine [Nontrivial R] : W'.toAffine.Point → W'.Point
  | 0 => 0
  | .some h => ⟨(nonsingularLift_some ..).mpr h⟩

lemma fromAffine_zero [Nontrivial R] : fromAffine 0 = (0 : W'.Point) :=
  rfl

lemma fromAffine_some [Nontrivial R] {X Y : R} (h : W'.toAffine.Nonsingular X Y) :
    fromAffine (.some h) = ⟨(nonsingularLift_some ..).mpr h⟩ :=
  rfl

lemma fromAffine_ne_zero [Nontrivial R] {X Y : R} (h : W'.toAffine.Nonsingular X Y) :
    fromAffine (.some h) ≠ 0 := fun h0 ↦ by
  obtain ⟨u, eq⟩ := Quotient.eq.mp <| (Point.ext_iff ..).mp h0
  simpa [Units.smul_def, smul_fin3] using congr_fun eq z

/-- The negation of a nonsingular Jacobian point on a Weierstrass curve `W`.

Given a nonsingular Jacobian point `P` on `W`, use `-P` instead of `neg P`. -/
def neg (P : W.Point) : W.Point :=
  ⟨nonsingularLift_negMap P.nonsingular⟩

instance : Neg W.Point :=
  ⟨neg⟩

lemma neg_def (P : W.Point) : -P = P.neg :=
  rfl

lemma neg_point (P : W.Point) : (-P).point = W.negMap P.point :=
  rfl

/-- The addition of two nonsingular Jacobian points on a Weierstrass curve `W`.

Given two nonsingular Jacobian points `P` and `Q` on `W`, use `P + Q` instead of `add P Q`. -/
noncomputable def add (P Q : W.Point) : W.Point :=
  ⟨nonsingularLift_addMap P.nonsingular Q.nonsingular⟩

noncomputable instance : Add W.Point :=
  ⟨add⟩

lemma add_def (P Q : W.Point) : P + Q = P.add Q :=
  rfl

lemma add_point (P Q : W.Point) : (P + Q).point = W.addMap P.point Q.point :=
  rfl

end Point

section Affine

/-! ### Equivalence with affine coordinates -/

namespace Point

open Classical in
variable (W) in
/-- The natural map from a nonsingular Jacobian point representative on a Weierstrass curve to its
corresponding nonsingular point in affine coordinates. -/
noncomputable def toAffine (P : Fin 3 → F) : W.toAffine.Point :=
  if hP : W.Nonsingular P ∧ P z ≠ 0 then .some <| (nonsingular_of_Z_ne_zero hP.2).mp hP.1 else 0

lemma toAffine_of_singular {P : Fin 3 → F} (hP : ¬W.Nonsingular P) : toAffine W P = 0 := by
  rw [toAffine, dif_neg <| not_and_of_not_left _ hP]

lemma toAffine_of_Z_eq_zero {P : Fin 3 → F} (hPz : P z = 0) : toAffine W P = 0 := by
  rw [toAffine, dif_neg <| not_and_not_right.mpr fun _ => hPz]

lemma toAffine_zero : toAffine W ![1, 1, 0] = 0 :=
  toAffine_of_Z_eq_zero rfl

lemma toAffine_of_Z_ne_zero {P : Fin 3 → F} (hP : W.Nonsingular P) (hPz : P z ≠ 0) :
    toAffine W P = .some ((nonsingular_of_Z_ne_zero hPz).mp hP) := by
  rw [toAffine, dif_pos ⟨hP, hPz⟩]

lemma toAffine_some {X Y : F} (h : W.Nonsingular ![X, Y, 1]) :
    toAffine W ![X, Y, 1] = .some ((nonsingular_some ..).mp h) := by
  simp only [toAffine_of_Z_ne_zero h one_ne_zero, fin3_def_ext, one_pow, div_one]

lemma toAffine_smul (P : Fin 3 → F) {u : F} (hu : IsUnit u) :
    toAffine W (u • P) = toAffine W P := by
  by_cases hP : W.Nonsingular P
  · by_cases hPz : P z = 0
    · rw [toAffine_of_Z_eq_zero <| mul_eq_zero_of_right u hPz, toAffine_of_Z_eq_zero hPz]
    · rw [toAffine_of_Z_ne_zero ((nonsingular_smul P hu).mpr hP) <| mul_ne_zero hu.ne_zero hPz,
        toAffine_of_Z_ne_zero hP hPz, Affine.Point.some.injEq]
      simp only [smul_fin3_ext, mul_pow, mul_div_mul_left _ _ (hu.pow _).ne_zero, and_self]
  · rw [toAffine_of_singular <| hP.comp (nonsingular_smul P hu).mp, toAffine_of_singular hP]

lemma toAffine_of_equiv {P Q : Fin 3 → F} (h : P ≈ Q) : toAffine W P = toAffine W Q := by
  rcases h with ⟨u, rfl⟩
  exact toAffine_smul Q u.isUnit

lemma toAffine_neg {P : Fin 3 → F} (hP : W.Nonsingular P) :
    toAffine W (W.neg P) = -toAffine W P := by
  by_cases hPz : P z = 0
  · rw [neg_of_Z_eq_zero hP hPz,
      toAffine_smul _ ((isUnit_Y_of_Z_eq_zero hP hPz).div <| isUnit_X_of_Z_eq_zero hP hPz).neg,
      toAffine_zero, toAffine_of_Z_eq_zero hPz, Affine.Point.neg_zero]
  · rw [neg_of_Z_ne_zero hPz, toAffine_smul _ <| Ne.isUnit hPz, toAffine_some <|
        (nonsingular_smul _ <| Ne.isUnit hPz).mp <| neg_of_Z_ne_zero hPz ▸ nonsingular_neg hP,
      toAffine_of_Z_ne_zero hP hPz, Affine.Point.neg_some]

private lemma toAffine_add_of_Z_ne_zero {P Q : Fin 3 → F} (hP : W.Nonsingular P)
    (hQ : W.Nonsingular Q) (hPz : P z ≠ 0) (hQz : Q z ≠ 0)
    (hxy : ¬(P x * Q z ^ 2 = Q x * P z ^ 2 ∧ P y * Q z ^ 3 = W.negY Q * P z ^ 3)) : toAffine W
      ![W.toAffine.addX (P x / P z ^ 2) (Q x / Q z ^ 2)
          (W.toAffine.slope (P x / P z ^ 2) (Q x / Q z ^ 2) (P y / P z ^ 3) (Q y / Q z ^ 3)),
        W.toAffine.addY (P x / P z ^ 2) (Q x / Q z ^ 2) (P y / P z ^ 3)
          (W.toAffine.slope (P x / P z ^ 2) (Q x / Q z ^ 2) (P y / P z ^ 3) (Q y / Q z ^ 3)),
        1] = toAffine W P + toAffine W Q := by
  rw [toAffine_some <| nonsingular_add_of_Z_ne_zero hP hQ hPz hQz hxy, toAffine_of_Z_ne_zero hP hPz,
    toAffine_of_Z_ne_zero hQ hQz,
    Affine.Point.add_some <| by rwa [← X_eq_iff hPz hQz, ← Y_eq_iff' hPz hQz]]

lemma toAffine_add {P Q : Fin 3 → F} (hP : W.Nonsingular P) (hQ : W.Nonsingular Q) :
    toAffine W (W.add P Q) = toAffine W P + toAffine W Q := by
  by_cases hPz : P z = 0
  · rw [toAffine_of_Z_eq_zero hPz, zero_add]
    by_cases hQz : Q z = 0
    · rw [add_of_Z_eq_zero hP hQ hPz hQz, toAffine_smul _ <| (isUnit_X_of_Z_eq_zero hP hPz).pow 2,
        toAffine_zero, toAffine_of_Z_eq_zero hQz]
    · rw [add_of_Z_eq_zero_left hP.left hPz hQz,
        toAffine_smul _ <| (isUnit_X_of_Z_eq_zero hP hPz).mul <| Ne.isUnit hQz]
  · by_cases hQz : Q z = 0
    · rw [add_of_Z_eq_zero_right hQ.left hPz hQz,
        toAffine_smul _ ((isUnit_X_of_Z_eq_zero hQ hQz).mul <| Ne.isUnit hPz).neg,
        toAffine_of_Z_eq_zero hQz, add_zero]
    · by_cases hxy : P x * Q z ^ 2 = Q x * P z ^ 2 ∧ P y * Q z ^ 3 = W.negY Q * P z ^ 3
      · rw [toAffine_of_Z_ne_zero hP hPz, toAffine_of_Z_ne_zero hQ hQz, Affine.Point.add_of_Y_eq
            ((X_eq_iff hPz hQz).mp hxy.left) ((Y_eq_iff' hPz hQz).mp hxy.right)]
        by_cases hy : P y * Q z ^ 3 = Q y * P z ^ 3
        · rw [add_of_Y_eq hPz hQz hxy.left hy hxy.right,
            toAffine_smul _ <| isUnit_dblU_of_Y_eq hP hPz hQz hxy.left hy hxy.right, toAffine_zero]
        · rw [add_of_Y_ne hP.left hQ.left hPz hQz hxy.left hy,
            toAffine_smul _ <| isUnit_addU_of_Y_ne hPz hQz hy, toAffine_zero]
      · have := toAffine_add_of_Z_ne_zero hP hQ hPz hQz hxy
        by_cases hx : P x * Q z ^ 2 = Q x * P z ^ 2
        · rwa [add_of_Y_ne' hP.left hQ.left hPz hQz hx <| not_and.mp hxy hx,
            toAffine_smul _ <| isUnit_dblZ_of_Y_ne' hP.left hQ.left hPz hx <| not_and.mp hxy hx]
        · rwa [add_of_X_ne hP.left hQ.left hPz hQz hx, toAffine_smul _ <| isUnit_addZ_of_X_ne hx]

/-- The natural map from a nonsingular Jacobian point on a Weierstrass curve `W` to its
corresponding nonsingular point in affine coordinates.

If `hP` is the nonsingular condition underlying a nonsingular Jacobian point `P` on `W`, then
`toAffineLift ⟨hP⟩` is definitionally equivalent to `toAffine W P`. -/
noncomputable def toAffineLift (P : W.Point) : W.toAffine.Point :=
  P.point.lift _ fun _ _ => toAffine_of_equiv

lemma toAffineLift_eq {P : Fin 3 → F} (hP : W.NonsingularLift ⟦P⟧) :
    toAffineLift ⟨hP⟩ = toAffine W P :=
  rfl

lemma toAffineLift_of_Z_eq_zero {P : Fin 3 → F} (hP : W.NonsingularLift ⟦P⟧) (hPz : P z = 0) :
    toAffineLift ⟨hP⟩ = 0 :=
  toAffine_of_Z_eq_zero hPz

lemma toAffineLift_zero : toAffineLift (0 : W.Point) = 0 :=
  toAffine_zero

lemma toAffineLift_of_Z_ne_zero {P : Fin 3 → F} {hP : W.NonsingularLift ⟦P⟧} (hPz : P z ≠ 0) :
    toAffineLift ⟨hP⟩ = .some ((nonsingular_of_Z_ne_zero hPz).mp hP) :=
  toAffine_of_Z_ne_zero hP hPz

lemma toAffineLift_some {X Y : F} (h : W.NonsingularLift ⟦![X, Y, 1]⟧) :
    toAffineLift ⟨h⟩ = .some ((nonsingular_some ..).mp h) :=
  toAffine_some h

lemma toAffineLift_neg (P : W.Point) : (-P).toAffineLift = -P.toAffineLift := by
  rcases P with @⟨⟨_⟩, hP⟩
  exact toAffine_neg hP

lemma toAffineLift_add (P Q : W.Point) :
    (P + Q).toAffineLift = P.toAffineLift + Q.toAffineLift := by
  rcases P, Q with ⟨@⟨⟨_⟩, hP⟩, @⟨⟨_⟩, hQ⟩⟩
  exact toAffine_add hP hQ

variable (W) in
/-- The addition-preserving equivalence between the type of nonsingular Jacobian points on a
Weierstrass curve `W` and the type of nonsingular points `W⟮F⟯` in affine coordinates. -/
@[simps]
noncomputable def toAffineAddEquiv : W.Point ≃+ W.toAffine.Point where
  toFun := toAffineLift
  invFun := fromAffine
  left_inv := by
    rintro @⟨⟨P⟩, hP⟩
    by_cases hPz : P z = 0
    · rw [Point.ext_iff, toAffineLift_eq, toAffine_of_Z_eq_zero hPz]
      exact Quotient.eq.mpr <| Setoid.symm <| equiv_zero_of_Z_eq_zero hP hPz
    · rw [Point.ext_iff, toAffineLift_eq, toAffine_of_Z_ne_zero hP hPz]
      exact Quotient.eq.mpr <| Setoid.symm <| equiv_some_of_Z_ne_zero hPz
  right_inv := by
    rintro (_ | _)
    · erw [fromAffine_zero, toAffineLift_zero, Affine.Point.zero_def]
    · rw [fromAffine_some, toAffineLift_some]
  map_add' := toAffineLift_add

end Point

end Affine

section Map

/-! ### Maps across ring homomorphisms -/

variable {S : Type v} [CommRing S] (f : R →+* S)

@[simp]
lemma map_polynomial : (W'.map f).toJacobian.polynomial = MvPolynomial.map f W'.polynomial := by
  simp only [polynomial]
  map_simp

lemma Equation.map {P : Fin 3 → R} (h : W'.Equation P) :
    (W'.map f).toJacobian.Equation (f ∘ P) := by
  rw [Equation, map_polynomial, eval_map, ← eval₂_comp, ← map_zero f]
  exact congr_arg f h

variable {f} in
@[simp]
lemma map_equation (hf : Function.Injective f) (P : Fin 3 → R) :
    (W'.map f).toJacobian.Equation (f ∘ P) ↔ W'.Equation P := by
  simp only [Equation, map_polynomial, eval_map, ← eval₂_comp, map_eq_zero_iff f hf]

@[simp]
lemma map_polynomialX : (W'.map f).toJacobian.polynomialX = MvPolynomial.map f W'.polynomialX := by
  simp only [polynomialX, map_polynomial, pderiv_map]

@[simp]
lemma map_polynomialY : (W'.map f).toJacobian.polynomialY = MvPolynomial.map f W'.polynomialY := by
  simp only [polynomialY, map_polynomial, pderiv_map]

@[simp]
lemma map_polynomialZ : (W'.map f).toJacobian.polynomialZ = MvPolynomial.map f W'.polynomialZ := by
  simp only [polynomialZ, map_polynomial, pderiv_map]

variable {f} in
@[simp]
lemma map_nonsingular (hf : Function.Injective f) (P : Fin 3 → R) :
    (W'.map f).toJacobian.Nonsingular (f ∘ P) ↔ W'.Nonsingular P := by
  simp only [Nonsingular, map_equation hf, map_polynomialX, map_polynomialY, map_polynomialZ,
    eval_map, ← eval₂_comp, map_ne_zero_iff f hf]

@[simp]
lemma map_negY (P : Fin 3 → R) : (W'.map f).toJacobian.negY (f ∘ P) = f (W'.negY P) := by
  simp only [negY]
  map_simp

@[simp]
protected lemma map_neg (P : Fin 3 → R) : (W'.map f).toJacobian.neg (f ∘ P) = f ∘ W'.neg P := by
  simp only [neg, map_negY, comp_fin3]
  map_simp

@[simp]
lemma map_dblU (P : Fin 3 → R) : (W'.map f).toJacobian.dblU (f ∘ P) = f (W'.dblU P) := by
  simp only [dblU_eq]
  map_simp

@[simp]
lemma map_dblZ (P : Fin 3 → R) : (W'.map f).toJacobian.dblZ (f ∘ P) = f (W'.dblZ P) := by
  simp only [dblZ, negY]
  map_simp

@[simp]
lemma map_dblX (P : Fin 3 → R) : (W'.map f).toJacobian.dblX (f ∘ P) = f (W'.dblX P) := by
  simp only [dblX, map_dblU, map_negY]
  map_simp

@[simp]
lemma map_negDblY (P : Fin 3 → R) : (W'.map f).toJacobian.negDblY (f ∘ P) = f (W'.negDblY P) := by
  simp only [negDblY, map_dblU, map_dblX, map_negY]
  map_simp

@[simp]
lemma map_dblY (P : Fin 3 → R) : (W'.map f).toJacobian.dblY (f ∘ P) = f (W'.dblY P) := by
  simp only [dblY, negY_eq, map_negDblY, map_dblX, map_dblZ]
  map_simp

@[simp]
lemma map_dblXYZ (P : Fin 3 → R) : (W'.map f).toJacobian.dblXYZ (f ∘ P) = f ∘ dblXYZ W' P := by
  simp only [dblXYZ, map_dblX, map_dblY, map_dblZ, comp_fin3]

@[simp]
lemma map_addU {K : Type v} [Field K] (f : F →+* K) (P Q : Fin 3 → F) :
    addU (f ∘ P) (f ∘ Q) = f (addU P Q) := by
  simp only [addU]
  map_simp

@[simp]
lemma map_addZ (P Q : Fin 3 → R) : addZ (f ∘ P) (f ∘ Q) = f (addZ P Q) := by
  simp only [addZ]
  map_simp

@[simp]
lemma map_addX (P Q : Fin 3 → R) :
    (W'.map f).toJacobian.addX (f ∘ P) (f ∘ Q) = f (W'.addX P Q) := by
  simp only [addX]
  map_simp

@[simp]
lemma map_negAddY (P Q : Fin 3 → R) :
    (W'.map f).toJacobian.negAddY (f ∘ P) (f ∘ Q) = f (W'.negAddY P Q) := by
  simp only [negAddY]
  map_simp

@[simp]
lemma map_addY (P Q : Fin 3 → R) :
    (W'.map f).toJacobian.addY (f ∘ P) (f ∘ Q) = f (W'.addY P Q) := by
  simp only [addY, negY_eq, map_negAddY, map_addX, map_addZ]
  map_simp

@[simp]
lemma map_addXYZ (P Q : Fin 3 → R) :
    (W'.map f).toJacobian.addXYZ (f ∘ P) (f ∘ Q) = f ∘ addXYZ W' P Q := by
  simp only [addXYZ, map_addX, map_addY, map_addZ, comp_fin3]

@[simp]
protected lemma map_add {K : Type v} [Field K] (f : F →+* K) {P Q : Fin 3 → F}
    (hP : W.Nonsingular P) (hQ : W.Nonsingular Q) :
    (W.map f).toJacobian.add (f ∘ P) (f ∘ Q) = f ∘ W.add P Q := by
  by_cases h : P ≈ Q
  · rw [add_of_equiv <| (comp_equiv_comp f hP hQ).mpr h, add_of_equiv h, map_dblXYZ]
  · rw [add_of_not_equiv <| h.comp (comp_equiv_comp f hP hQ).mp, add_of_not_equiv h, map_addXYZ]

end Map

section BaseChange

/-! ### Base changes across algebra homomorphisms -/

variable {R : Type r} [CommRing R] (W' : Jacobian R) {S : Type s} [CommRing S] [Algebra R S]
  {A : Type u} [CommRing A] [Algebra R A] [Algebra S A] [IsScalarTower R S A]
  {B : Type v} [CommRing B] [Algebra R B] [Algebra S B] [IsScalarTower R S B] (f : A →ₐ[S] B)

lemma baseChange_polynomial : (W'.baseChange B).toJacobian.polynomial =
    MvPolynomial.map f (W'.baseChange A).toJacobian.polynomial := by
  rw [← map_polynomial, map_baseChange]

variable {f} in
lemma baseChange_equation (hf : Function.Injective f) (P : Fin 3 → A) :
    (W'.baseChange B).toJacobian.Equation (f ∘ P) ↔ (W'.baseChange A).toJacobian.Equation P := by
  rw [← RingHom.coe_coe, ← map_equation hf, AlgHom.toRingHom_eq_coe, map_baseChange]

lemma baseChange_polynomialX : (W'.baseChange B).toJacobian.polynomialX =
    MvPolynomial.map f (W'.baseChange A).toJacobian.polynomialX := by
  rw [← map_polynomialX, map_baseChange]

lemma baseChange_polynomialY : (W'.baseChange B).toJacobian.polynomialY =
    MvPolynomial.map f (W'.baseChange A).toJacobian.polynomialY := by
  rw [← map_polynomialY, map_baseChange]

lemma baseChange_polynomialZ : (W'.baseChange B).toJacobian.polynomialZ =
    MvPolynomial.map f (W'.baseChange A).toJacobian.polynomialZ := by
  rw [← map_polynomialZ, map_baseChange]

variable {f} in
lemma baseChange_nonsingular (hf : Function.Injective f) (P : Fin 3 → A) :
    (W'.baseChange B).toJacobian.Nonsingular (f ∘ P) ↔
      (W'.baseChange A).toJacobian.Nonsingular P := by
  rw [← RingHom.coe_coe, ← map_nonsingular hf, AlgHom.toRingHom_eq_coe, map_baseChange]

lemma baseChange_negY (P : Fin 3 → A) :
    (W'.baseChange B).toJacobian.negY (f ∘ P) = f ((W'.baseChange A).toJacobian.negY P) := by
  rw [← RingHom.coe_coe, ← map_negY, map_baseChange]

lemma baseChange_neg (P : Fin 3 → A) :
    (W'.baseChange B).toJacobian.neg (f ∘ P) = f ∘ (W'.baseChange A).toJacobian.neg P := by
  rw [← RingHom.coe_coe, ← WeierstrassCurve.Jacobian.map_neg, map_baseChange]

lemma baseChange_dblU (P : Fin 3 → A) : (W'.baseChange B).toJacobian.dblU (f ∘ P) =
    f ((W'.baseChange A).toJacobian.dblU P) := by
  rw [← RingHom.coe_coe, ← map_dblU, map_baseChange]

lemma baseChange_dblZ (P : Fin 3 → A) : (W'.baseChange B).toJacobian.dblZ (f ∘ P) =
    f ((W'.baseChange A).toJacobian.dblZ P) := by
  rw [← RingHom.coe_coe, ← map_dblZ, map_baseChange]

lemma baseChange_dblX (P : Fin 3 → A) : (W'.baseChange B).toJacobian.dblX (f ∘ P) =
    f ((W'.baseChange A).toJacobian.dblX P) := by
  rw [← RingHom.coe_coe, ← map_dblX, map_baseChange]

lemma baseChange_negDblY (P : Fin 3 → A) : (W'.baseChange B).toJacobian.negDblY (f ∘ P) =
    f ((W'.baseChange A).toJacobian.negDblY P) := by
  rw [← RingHom.coe_coe, ← map_negDblY, map_baseChange]

lemma baseChange_dblY (P : Fin 3 → A) : (W'.baseChange B).toJacobian.dblY (f ∘ P) =
    f ((W'.baseChange A).toJacobian.dblY P) := by
  rw [← RingHom.coe_coe, ← map_dblY, map_baseChange]

lemma baseChange_dblXYZ (P : Fin 3 → A) : (W'.baseChange B).toJacobian.dblXYZ (f ∘ P) =
    f ∘ (W'.baseChange A).toJacobian.dblXYZ P := by
  rw [← RingHom.coe_coe, ← map_dblXYZ, map_baseChange]

lemma baseChange_addX (P Q : Fin 3 → A) : (W'.baseChange B).toJacobian.addX (f ∘ P) (f ∘ Q) =
    f ((W'.baseChange A).toJacobian.addX P Q) := by
  rw [← RingHom.coe_coe, ← map_addX, map_baseChange]

lemma baseChange_negAddY (P Q : Fin 3 → A) : (W'.baseChange B).toJacobian.negAddY (f ∘ P) (f ∘ Q) =
    f ((W'.baseChange A).toJacobian.negAddY P Q) := by
  rw [← RingHom.coe_coe, ← map_negAddY, map_baseChange]

lemma baseChange_addY (P Q : Fin 3 → A) : (W'.baseChange B).toJacobian.addY (f ∘ P) (f ∘ Q) =
    f ((W'.baseChange A).toJacobian.addY P Q) := by
  rw [← RingHom.coe_coe, ← map_addY, map_baseChange]

lemma baseChange_addXYZ (P Q : Fin 3 → A) : (W'.baseChange B).toJacobian.addXYZ (f ∘ P) (f ∘ Q) =
    f ∘ (W'.baseChange A).toJacobian.addXYZ P Q := by
  rw [← RingHom.coe_coe, ← map_addXYZ, map_baseChange]

variable [Algebra R F] [Algebra S F] [IsScalarTower R S F] {K : Type v} [Field K] [Algebra R K]
  [Algebra S K] [IsScalarTower R S K] (f : F →ₐ[S] K)

lemma baseChange_add {P Q : Fin 3 → F} (hP : (W'.baseChange F).toJacobian.Nonsingular P)
    (hQ : (W'.baseChange F).toJacobian.Nonsingular Q) :
    (W'.baseChange K).toJacobian.add (f ∘ P) (f ∘ Q) =
      f ∘ (W'.baseChange F).toJacobian.add P Q := by
  rw [← RingHom.coe_coe, ← WeierstrassCurve.Jacobian.map_add f hP hQ (K := K), map_baseChange]

end BaseChange

end WeierstrassCurve.Jacobian

/-- An abbreviation for `WeierstrassCurve.Jacobian.Point.fromAffine` for dot notation. -/
abbrev WeierstrassCurve.Affine.Point.toJacobian {R : Type u} [CommRing R] [Nontrivial R]
    {W : Affine R} (P : W.Point) : W.toJacobian.Point :=
  Jacobian.Point.fromAffine P

set_option linter.style.longFile 2100<|MERGE_RESOLUTION|>--- conflicted
+++ resolved
@@ -183,13 +183,8 @@
 
 /-! ### Jacobian coordinates -/
 
-<<<<<<< HEAD
-/-- The scalar multiplication on a point representative. -/
+/-- The scalar multiplication for a Jacobian point representative on a Weierstrass curve. -/
 scoped instance : SMul R <| Fin 3 → R :=
-=======
-/-- The scalar multiplication for a Jacobian point representative on a Weierstrass curve. -/
-scoped instance instSMulPoint : SMul R <| Fin 3 → R :=
->>>>>>> 59be4838
   ⟨fun u P => ![u ^ 2 * P x, u ^ 3 * P y, u * P z]⟩
 
 lemma smul_fin3 (P : Fin 3 → R) (u : R) : u • P = ![u ^ 2 * P x, u ^ 3 * P y, u * P z] :=
@@ -204,24 +199,14 @@
 
 @[deprecated (since := "2025-01-30")] alias map_smul := comp_smul
 
-<<<<<<< HEAD
-/-- The multiplicative action on a point representative. -/
+/-- The multiplicative action for a Jacobian point representative on a Weierstrass curve. -/
 scoped instance : MulAction R <| Fin 3 → R where
   one_smul _ := by simp_rw [smul_fin3, one_pow, one_mul, fin3_def]
   mul_smul _ _ _ := by simp_rw [smul_fin3, mul_pow, mul_assoc, fin3_def_ext]
 
-/-- The equivalence setoid for a point representative. -/
+/-- The equivalence setoid for a Jacobian point representative on a Weierstrass curve. -/
 @[reducible]
 scoped instance : Setoid <| Fin 3 → R :=
-=======
-/-- The multiplicative action for a Jacobian point representative on a Weierstrass curve. -/
-scoped instance instMulActionPoint : MulAction R <| Fin 3 → R where
-  one_smul _ := by simp_rw [smul_fin3, one_pow, one_mul, fin3_def]
-  mul_smul _ _ _ := by simp_rw [smul_fin3, mul_pow, mul_assoc, fin3_def_ext]
-
-/-- The equivalence setoid for a Jacobian point representative on a Weierstrass curve. -/
-@[reducible] scoped instance instSetoidPoint : Setoid <| Fin 3 → R :=
->>>>>>> 59be4838
   MulAction.orbitRel Rˣ <| Fin 3 → R
 
 variable (R) in

/-
Copyright (c) 2023 David Kurniadi Angdinata. All rights reserved.
Released under Apache 2.0 license as described in the file LICENSE.
Authors: David Kurniadi Angdinata
-/
import Mathlib.Algebra.MvPolynomial.CommRing
import Mathlib.Algebra.MvPolynomial.PDeriv
import Mathlib.AlgebraicGeometry.EllipticCurve.Affine

/-!
# Jacobian coordinates for Weierstrass curves

This file defines the type of points on a Weierstrass curve as a tuple, consisting of an equivalence
class of triples up to scaling by weights, satisfying a Weierstrass equation with a nonsingular
condition. This file also defines the negation and addition operations of the group law for this
type, and proves that they respect the Weierstrass equation and the nonsingular condition.

## Mathematical background

Let `W` be a Weierstrass curve over a field `F`. A point on the weighted projective plane with
weights $(2, 3, 1)$ is an equivalence class of triples $[x:y:z]$ with coordinates in `F` such that
$(x, y, z) \sim (x', y', z')$ precisely if there is some unit $u$ of `F` such that
$(x, y, z) = (u^2x', u^3y', uz')$, with an extra condition that $(x, y, z) \ne (0, 0, 0)$.
A rational point is a point on the $(2, 3, 1)$-projective plane satisfying a $(2, 3, 1)$-homogeneous
Weierstrass equation $Y^2 + a_1XYZ + a_3YZ^3 = X^3 + a_2X^2Z^2 + a_4XZ^4 + a_6Z^6$, and being
nonsingular means the partial derivatives $W_X(X, Y, Z)$, $W_Y(X, Y, Z)$, and $W_Z(X, Y, Z)$ do not
vanish simultaneously. Note that the vanishing of the Weierstrass equation and its partial
derivatives are independent of the representative for $[x:y:z]$, and the nonsingularity condition
already implies that $(x, y, z) \ne (0, 0, 0)$, so a nonsingular rational point on `W` can simply be
given by a tuple consisting of $[x:y:z]$ and the nonsingular condition on any representative.
In cryptography, as well as in this file, this is often called the Jacobian coordinates of `W`.

As in `Mathlib.AlgebraicGeometry.EllipticCurve.Affine`, the set of nonsingular rational points forms
an abelian group under the same secant-and-tangent process, but the polynomials involved are
$(2, 3, 1)$-homogeneous, and any instances of division become multiplication in the $Z$-coordinate.
<<<<<<< HEAD
Note that most computational proofs follow from their analogous proofs for affine coordinates.
=======
>>>>>>> e512aa98

## Main definitions

 * `WeierstrassCurve.Jacobian.PointClass`: the equivalence class of a point representative.
 * `WeierstrassCurve.Jacobian.toAffine`: the Weierstrass curve in affine coordinates.
 * `WeierstrassCurve.Jacobian.Nonsingular`: the nonsingular condition on a point representative.
 * `WeierstrassCurve.Jacobian.NonsingularLift`: the nonsingular condition on a point class.
 * `WeierstrassCurve.Jacobian.neg`: the negation operation on a point representative.
 * `WeierstrassCurve.Jacobian.negMap`: the negation operation on a point class.
 * `WeierstrassCurve.Jacobian.add`: the addition operation on a point representative.
 * `WeierstrassCurve.Jacobian.addMap`: the addition operation on a point class.

## Main statements

 * `WeierstrassCurve.Jacobian.NonsingularNeg`: negation preserves the nonsingular condition.
 * `WeierstrassCurve.Jacobian.NonsingularAdd`: addition preserves the nonsingular condition.

## Implementation notes

A point representative is implemented as a term `P` of type `Fin 3 → R`, which allows for the vector
notation `![x, y, z]`. However, `P` is not syntactically equivalent to the expanded vector
`![P x, P y, P z]`, so the lemmas `fin3_def` and `fin3_def_ext` can be used to convert between the
two forms. The equivalence of two point representatives `P` and `Q` is implemented as an equivalence
of orbits of the action of `Rˣ`, or equivalently that there is some unit `u` of `R` such that
`P = u • Q`. However, `u • Q` is not syntactically equal to `![u² * Q x, u³ * Q y, u * Q z]`, so
the auxiliary lemmas `smul_fin3` and `smul_fin3_ext` can be used to convert between the two forms.

## References

[J Silverman, *The Arithmetic of Elliptic Curves*][silverman2009]

## Tags

elliptic curve, rational point, Jacobian coordinates
-/

local notation3 "x" => (0 : Fin 3)

local notation3 "y" => (1 : Fin 3)

local notation3 "z" => (2 : Fin 3)

local macro "matrix_simp" : tactic =>
  `(tactic| simp only [Matrix.head_cons, Matrix.tail_cons, Matrix.smul_empty, Matrix.smul_cons,
    Matrix.cons_val_zero, Matrix.cons_val_one, Matrix.cons_val_two])

universe u v

/-! ## Weierstrass curves -/

/-- An abbreviation for a Weierstrass curve in Jacobian coordinates. -/
abbrev WeierstrassCurve.Jacobian :=
  WeierstrassCurve

namespace WeierstrassCurve.Jacobian

open MvPolynomial

local macro "eval_simp" : tactic =>
  `(tactic| simp only [eval_C, eval_X, eval_add, eval_sub, eval_mul, eval_pow])

local macro "pderiv_simp" : tactic =>
  `(tactic| simp only [map_ofNat, map_neg, map_add, map_sub, map_mul, pderiv_mul, pderiv_pow,
    pderiv_C, pderiv_X_self, pderiv_X_of_ne one_ne_zero, pderiv_X_of_ne one_ne_zero.symm,
    pderiv_X_of_ne (by decide : z ≠ x), pderiv_X_of_ne (by decide : x ≠ z),
    pderiv_X_of_ne (by decide : z ≠ y), pderiv_X_of_ne (by decide : y ≠ z)])

variable {R : Type u} [CommRing R] {W' : Jacobian R} {F : Type v} [Field F] {W : Jacobian F}

section Jacobian

/-! ### Jacobian coordinates -/

lemma fin3_def (P : Fin 3 → R) : ![P x, P y, P z] = P := by
  ext n; fin_cases n <;> rfl

lemma fin3_def_ext (X Y Z : R) : ![X, Y, Z] x = X ∧ ![X, Y, Z] y = Y ∧ ![X, Y, Z] z = Z :=
  ⟨rfl, rfl, rfl⟩

/-- The scalar multiplication on a point representative. -/
scoped instance instSMulPoint : SMul Rˣ <| Fin 3 → R :=
  ⟨fun u P => ![u ^ 2 * P x, u ^ 3 * P y, u * P z]⟩

lemma smul_fin3 (P : Fin 3 → R) (u : Rˣ) : u • P = ![u ^ 2 * P x, u ^ 3 * P y, u * P z] :=
  rfl

lemma smul_fin3_ext (P : Fin 3 → R) (u : Rˣ) :
    (u • P) x = u ^ 2 * P x ∧ (u • P) y = u ^ 3 * P y ∧ (u • P) z = u * P z :=
  ⟨rfl, rfl, rfl⟩

/-- The multiplicative action on a point representative. -/
scoped instance instMulActionPoint : MulAction Rˣ <| Fin 3 → R where
  one_smul _ := by simp only [smul_fin3, Units.val_one, one_pow, one_mul, fin3_def]
  mul_smul _ _ _ := by simp only [smul_fin3, Units.val_mul, mul_pow, mul_assoc, fin3_def_ext]

/-- The equivalence setoid for a point representative. -/
scoped instance instSetoidPoint : Setoid <| Fin 3 → R :=
  MulAction.orbitRel Rˣ <| Fin 3 → R

lemma smul_equiv (P : Fin 3 → R) (u : Rˣ) : u • P ≈ P :=
  ⟨u, rfl⟩

variable (R) in
/-- The equivalence class of a point representative. -/
abbrev PointClass : Type u :=
  MulAction.orbitRel.Quotient Rˣ <| Fin 3 → R

@[simp]
lemma smul_eq (P : Fin 3 → R) (u : Rˣ) : (⟦u • P⟧ : PointClass R) = ⟦P⟧ :=
  Quotient.eq.mpr <| smul_equiv P u

variable (W') in
/-- The coercion to a Weierstrass curve in affine coordinates. -/
abbrev toAffine : Affine R :=
  W'

lemma Z_eq_zero_of_equiv {P Q : Fin 3 → R} (h : P ≈ Q) : P z = 0 ↔ Q z = 0 := by
  rcases h with ⟨_, rfl⟩
  simp only [smul_fin3_ext, Units.mul_right_eq_zero]

lemma X_eq_of_equiv {P Q : Fin 3 → R} (h : P ≈ Q) : P x * Q z ^ 2 = Q x * P z ^ 2 := by
  rcases h with ⟨u, rfl⟩
  simp only [smul_fin3_ext]
  ring1

lemma Y_eq_of_equiv {P Q : Fin 3 → R} (h : P ≈ Q) : P y * Q z ^ 3 = Q y * P z ^ 3 := by
  rcases h with ⟨u, rfl⟩
  simp only [smul_fin3_ext]
  ring1

lemma not_equiv_of_Z_eq_zero_left {P Q : Fin 3 → R} (hPz : P z = 0) (hQz : Q z ≠ 0) : ¬P ≈ Q :=
  fun h => hQz <| (Z_eq_zero_of_equiv h).mp hPz

lemma not_equiv_of_Z_eq_zero_right {P Q : Fin 3 → R} (hPz : P z ≠ 0) (hQz : Q z = 0) : ¬P ≈ Q :=
  fun h => hPz <| (Z_eq_zero_of_equiv h).mpr hQz

lemma not_equiv_of_X_ne {P Q : Fin 3 → R} (hx : P x * Q z ^ 2 ≠ Q x * P z ^ 2) : ¬P ≈ Q :=
  hx.comp X_eq_of_equiv

lemma not_equiv_of_Y_ne {P Q : Fin 3 → R} (hy : P y * Q z ^ 3 ≠ Q y * P z ^ 3) : ¬P ≈ Q :=
  hy.comp Y_eq_of_equiv

lemma equiv_of_X_eq_of_Y_eq {P Q : Fin 3 → F} (hPz : P z ≠ 0) (hQz : Q z ≠ 0)
    (hx : P x * Q z ^ 2 = Q x * P z ^ 2) (hy : P y * Q z ^ 3 = Q y * P z ^ 3) : P ≈ Q := by
  use Units.mk0 _ hPz / Units.mk0 _ hQz
  simp only [smul_fin3, Units.val_div_eq_div_val, Units.val_mk0, div_pow, mul_comm, mul_div, ← hx,
    ← hy, mul_div_cancel_right₀ _ <| pow_ne_zero _ hQz, mul_div_cancel_right₀ _ hQz, fin3_def]

lemma equiv_some_of_Z_ne_zero {P : Fin 3 → F} (hPz : P z ≠ 0) :
    P ≈ ![P x / P z ^ 2, P y / P z ^ 3, 1] :=
  equiv_of_X_eq_of_Y_eq hPz one_ne_zero
    (by linear_combination (norm := (matrix_simp; ring1)) -P x * div_self (pow_ne_zero 2 hPz))
    (by linear_combination (norm := (matrix_simp; ring1)) -P y * div_self (pow_ne_zero 3 hPz))

end Jacobian

section Equation

/-! ### Weierstrass equations -/

variable (W') in
/-- The polynomial $W(X, Y, Z) := Y^2 + a_1XYZ + a_3YZ^3 - (X^3 + a_2X^2Z^2 + a_4XZ^4 + a_6Z^6)$
associated to a Weierstrass curve `W'` over `R`. This is represented as a term of type
`MvPolynomial (Fin 3) R`, where `X 0`, `X 1`, and `X 2` represent $X$, $Y$, and $Z$ respectively. -/
noncomputable def polynomial : MvPolynomial (Fin 3) R :=
  X 1 ^ 2 + C W'.a₁ * X 0 * X 1 * X 2 + C W'.a₃ * X 1 * X 2 ^ 3
    - (X 0 ^ 3 + C W'.a₂ * X 0 ^ 2 * X 2 ^ 2 + C W'.a₄ * X 0 * X 2 ^ 4 + C W'.a₆ * X 2 ^ 6)

lemma eval_polynomial (P : Fin 3 → R) : eval P W'.polynomial =
    P y ^ 2 + W'.a₁ * P x * P y * P z + W'.a₃ * P y * P z ^ 3
      - (P x ^ 3 + W'.a₂ * P x ^ 2 * P z ^ 2 + W'.a₄ * P x * P z ^ 4 + W'.a₆ * P z ^ 6) := by
  rw [polynomial]
  eval_simp

lemma eval_polynomial_of_Z_ne_zero {P : Fin 3 → F} (hPz : P z ≠ 0) : eval P W.polynomial / P z ^ 6 =
    (W.toAffine.polynomial.eval <| Polynomial.C <| P y / P z ^ 3).eval (P x / P z ^ 2) := by
  linear_combination (norm := (rw [eval_polynomial, Affine.eval_polynomial]; ring1))
    W.a₁ * P x * P y / P z ^ 5 * div_self hPz + W.a₃ * P y / P z ^ 3 * div_self (pow_ne_zero 3 hPz)
      - W.a₂ * P x ^ 2 / P z ^ 4 * div_self (pow_ne_zero 2 hPz)
      - W.a₄ * P x / P z ^ 2 * div_self (pow_ne_zero 4 hPz) - W.a₆ * div_self (pow_ne_zero 6 hPz)

variable (W') in
/-- The proposition that a point representative $(x, y, z)$ lies in `W'`.
In other words, $W(x, y, z) = 0$. -/
def Equation (P : Fin 3 → R) : Prop :=
  eval P W'.polynomial = 0

lemma equation_iff (P : Fin 3 → R) : W'.Equation P ↔
    P y ^ 2 + W'.a₁ * P x * P y * P z + W'.a₃ * P y * P z ^ 3
      - (P x ^ 3 + W'.a₂ * P x ^ 2 * P z ^ 2 + W'.a₄ * P x * P z ^ 4 + W'.a₆ * P z ^ 6) = 0 := by
  rw [Equation, eval_polynomial]

lemma equation_smul_iff (P : Fin 3 → R) (u : Rˣ) : W'.Equation (u • P) ↔ W'.Equation P := by
  have (u : Rˣ) {P : Fin 3 → R} (hP : W'.Equation P) : W'.Equation <| u • P := by
    rw [equation_iff] at hP ⊢
    linear_combination (norm := (simp only [smul_fin3_ext]; ring1)) u ^ 6 * hP
  exact ⟨fun h => by convert this u⁻¹ h; rw [inv_smul_smul], this u⟩

lemma equation_of_equiv {P Q : Fin 3 → R} (h : P ≈ Q) : W'.Equation P ↔ W'.Equation Q := by
  rcases h with ⟨u, rfl⟩
  exact equation_smul_iff Q u

lemma equation_of_Z_eq_zero {P : Fin 3 → R} (hPz : P z = 0) :
    W'.Equation P ↔ P y ^ 2 = P x ^ 3 := by
  simp only [equation_iff, hPz, add_zero, mul_zero, zero_pow <| OfNat.ofNat_ne_zero _, sub_eq_zero]

lemma equation_zero : W'.Equation ![1, 1, 0] := by
  simp only [equation_of_Z_eq_zero, fin3_def_ext, one_pow]

lemma equation_some (X Y : R) : W'.Equation ![X, Y, 1] ↔ W'.toAffine.Equation X Y := by
  simp only [equation_iff, Affine.equation_iff', fin3_def_ext, one_pow, mul_one]

lemma equation_of_Z_ne_zero {P : Fin 3 → F} (hPz : P z ≠ 0) :
    W.Equation P ↔ W.toAffine.Equation (P x / P z ^ 2) (P y / P z ^ 3) :=
  (equation_of_equiv <| equiv_some_of_Z_ne_zero hPz).trans <| equation_some ..

end Equation

section Nonsingular

/-! ### Nonsingular Weierstrass equations -/

variable (W') in
/-- The partial derivative $W_X(X, Y, Z)$ of $W(X, Y, Z)$ with respect to $X$. -/
noncomputable def polynomialX : MvPolynomial (Fin 3) R :=
  pderiv x W'.polynomial

lemma polynomialX_eq : W'.polynomialX =
    C W'.a₁ * X 1 * X 2 - (C 3 * X 0 ^ 2 + C (2 * W'.a₂) * X 0 * X 2 ^ 2 + C W'.a₄ * X 2 ^ 4) := by
  rw [polynomialX, polynomial]
  pderiv_simp
  ring1

lemma eval_polynomialX (P : Fin 3 → R) : eval P W'.polynomialX =
    W'.a₁ * P y * P z - (3 * P x ^ 2 + 2 * W'.a₂ * P x * P z ^ 2 + W'.a₄ * P z ^ 4) := by
  rw [polynomialX_eq]
  eval_simp

lemma eval_polynomialX_of_Z_ne_zero {P : Fin 3 → F} (hPz : P z ≠ 0) :
    eval P W.polynomialX / P z ^ 4 =
      (W.toAffine.polynomialX.eval <| Polynomial.C <| P y / P z ^ 3).eval (P x / P z ^ 2) := by
  linear_combination (norm := (rw [eval_polynomialX, Affine.eval_polynomialX]; ring1))
    W.a₁ * P y / P z ^ 3 * div_self hPz - 2 * W.a₂ * P x / P z ^ 2 * div_self (pow_ne_zero 2 hPz)
      - W.a₄ * div_self (pow_ne_zero 4 hPz)

variable (W') in
/-- The partial derivative $W_Y(X, Y, Z)$ of $W(X, Y, Z)$ with respect to $Y$. -/
noncomputable def polynomialY : MvPolynomial (Fin 3) R :=
  pderiv y W'.polynomial

lemma polynomialY_eq : W'.polynomialY = C 2 * X 1 + C W'.a₁ * X 0 * X 2 + C W'.a₃ * X 2 ^ 3 := by
  rw [polynomialY, polynomial]
  pderiv_simp
  ring1

lemma eval_polynomialY (P : Fin 3 → R) :
    eval P W'.polynomialY = 2 * P y + W'.a₁ * P x * P z + W'.a₃ * P z ^ 3 := by
  rw [polynomialY_eq]
  eval_simp

lemma eval_polynomialY_of_Z_ne_zero {P : Fin 3 → F} (hPz : P z ≠ 0) :
    eval P W.polynomialY / P z ^ 3 =
      (W.toAffine.polynomialY.eval <| Polynomial.C <| P y / P z ^ 3).eval (P x / P z ^ 2) := by
  linear_combination (norm := (rw [eval_polynomialY, Affine.eval_polynomialY]; ring1))
    W.a₁ * P x / P z ^ 2 * div_self hPz + W.a₃ * div_self (pow_ne_zero 3 hPz)

variable (W') in
/-- The partial derivative $W_Z(X, Y, Z)$ of $W(X, Y, Z)$ with respect to $Z$. -/
noncomputable def polynomialZ : MvPolynomial (Fin 3) R :=
  pderiv z W'.polynomial

lemma polynomialZ_eq : W'.polynomialZ = C W'.a₁ * X 0 * X 1 + C (3 * W'.a₃) * X 1 * X 2 ^ 2 -
    (C (2 * W'.a₂) * X 0 ^ 2 * X 2 + C (4 * W'.a₄) * X 0 * X 2 ^ 3 + C (6 * W'.a₆) * X 2 ^ 5) := by
  rw [polynomialZ, polynomial]
  pderiv_simp
  ring1

lemma eval_polynomialZ (P : Fin 3 → R) : eval P W'.polynomialZ =
    W'.a₁ * P x * P y + 3 * W'.a₃ * P y * P z ^ 2 -
      (2 * W'.a₂ * P x ^ 2 * P z + 4 * W'.a₄ * P x * P z ^ 3 + 6 * W'.a₆ * P z ^ 5) := by
  rw [polynomialZ_eq]
  eval_simp

variable (W') in
/-- The proposition that a point representative $(x, y, z)$ in `W'` is nonsingular.
<<<<<<< HEAD
In other words, either $W_X(x, y, z) \ne 0$, $W_Y(x, y, z) \ne 0$, or $W_Z(x, y, z) \ne 0$. -/
=======
In other words, either $W_X(x, y, z) \ne 0$, $W_Y(x, y, z) \ne 0$, or $W_Z(x, y, z) \ne 0$.

Note that this definition is only mathematically accurate for fields.
TODO: generalise this definition to be mathematically accurate for a larger class of rings. -/
>>>>>>> e512aa98
def Nonsingular (P : Fin 3 → R) : Prop :=
  W'.Equation P ∧
    (eval P W'.polynomialX ≠ 0 ∨ eval P W'.polynomialY ≠ 0 ∨ eval P W'.polynomialZ ≠ 0)

lemma nonsingular_iff (P : Fin 3 → R) : W'.Nonsingular P ↔ W'.Equation P ∧
    (W'.a₁ * P y * P z - (3 * P x ^ 2 + 2 * W'.a₂ * P x * P z ^ 2 + W'.a₄ * P z ^ 4) ≠ 0 ∨
      2 * P y + W'.a₁ * P x * P z + W'.a₃ * P z ^ 3 ≠ 0 ∨
      W'.a₁ * P x * P y + 3 * W'.a₃ * P y * P z ^ 2
        - (2 * W'.a₂ * P x ^ 2 * P z + 4 * W'.a₄ * P x * P z ^ 3 + 6 * W'.a₆ * P z ^ 5) ≠ 0) := by
  rw [Nonsingular, eval_polynomialX, eval_polynomialY, eval_polynomialZ]

lemma nonsingular_smul (P : Fin 3 → R) (u : Rˣ) : W'.Nonsingular (u • P) ↔ W'.Nonsingular P :=
  have (u : Rˣ) {P : Fin 3 → R} (hP : W'.Nonsingular <| u • P) : W'.Nonsingular P := by
    rcases (nonsingular_iff _).mp hP with ⟨h, h'⟩
    refine (nonsingular_iff P).mpr ⟨(equation_smul_iff P u).mp h, ?_⟩
    contrapose! h'
    simp only [smul_fin3_ext]
    exact ⟨by linear_combination (norm := ring1) u ^ 4 * h'.left,
      by linear_combination (norm := ring1) u ^ 3 * h'.right.left,
      by linear_combination (norm := ring1) u ^ 5 * h'.right.right⟩
  ⟨this u, fun h => this u⁻¹ <| by rwa [inv_smul_smul]⟩

lemma nonsingular_of_equiv {P Q : Fin 3 → R} (h : P ≈ Q) : W'.Nonsingular P ↔ W'.Nonsingular Q := by
  rcases h with ⟨u, rfl⟩
  exact nonsingular_smul Q u

lemma nonsingular_of_Z_eq_zero {P : Fin 3 → R} (hPz : P z = 0) :
    W'.Nonsingular P ↔ W'.Equation P ∧ (3 * P x ^ 2 ≠ 0 ∨ 2 * P y ≠ 0 ∨ W'.a₁ * P x * P y ≠ 0) := by
  simp only [nonsingular_iff, hPz, add_zero, sub_zero, zero_sub, mul_zero,
    zero_pow <| OfNat.ofNat_ne_zero _, neg_ne_zero]

lemma nonsingular_zero [Nontrivial R] : W'.Nonsingular ![1, 1, 0] := by
  simp only [nonsingular_of_Z_eq_zero, equation_zero, true_and, fin3_def_ext, ← not_and_or]
  exact fun h => one_ne_zero <| by linear_combination (norm := ring1) h.1 - h.2.1

lemma nonsingular_some (X Y : R) : W'.Nonsingular ![X, Y, 1] ↔ W'.toAffine.Nonsingular X Y := by
  simp_rw [nonsingular_iff, equation_some, fin3_def_ext, Affine.nonsingular_iff',
    Affine.equation_iff', and_congr_right_iff, ← not_and_or, not_iff_not, one_pow, mul_one,
    and_congr_right_iff, Iff.comm, iff_self_and]
  intro h hX hY
  linear_combination (norm := ring1) 6 * h - 2 * X * hX - 3 * Y * hY

lemma nonsingular_of_Z_ne_zero {P : Fin 3 → F} (hPz : P z ≠ 0) :
    W.Nonsingular P ↔ W.toAffine.Nonsingular (P x / P z ^ 2) (P y / P z ^ 3) :=
  (nonsingular_of_equiv <| equiv_some_of_Z_ne_zero hPz).trans <| nonsingular_some ..

lemma nonsingular_iff_of_Z_ne_zero {P : Fin 3 → F} (hPz : P z ≠ 0) :
    W.Nonsingular P ↔ W.Equation P ∧ (eval P W.polynomialX ≠ 0 ∨ eval P W.polynomialY ≠ 0) := by
  rw [nonsingular_of_Z_ne_zero hPz, Affine.Nonsingular, ← equation_of_Z_ne_zero hPz,
    ← eval_polynomialX_of_Z_ne_zero hPz, div_ne_zero_iff, and_iff_left <| pow_ne_zero 4 hPz,
    ← eval_polynomialY_of_Z_ne_zero hPz, div_ne_zero_iff, and_iff_left <| pow_ne_zero 3 hPz]

lemma X_ne_zero_of_Z_eq_zero [NoZeroDivisors R] {P : Fin 3 → R} (hP : W'.Nonsingular P)
    (hPz : P z = 0) : P x ≠ 0 := by
  intro hPx
  simp only [nonsingular_of_Z_eq_zero hPz, equation_of_Z_eq_zero hPz, hPx, mul_zero, zero_mul,
    zero_pow <| OfNat.ofNat_ne_zero _, ne_self_iff_false, or_false, false_or] at hP
  rwa [pow_eq_zero_iff two_ne_zero, hP.left, eq_self, true_and, mul_zero, ne_self_iff_false] at hP

lemma Y_ne_zero_of_Z_eq_zero [NoZeroDivisors R] {P : Fin 3 → R} (hP : W'.Nonsingular P)
    (hPz : P z = 0) : P y ≠ 0 := by
  have hPx : P x ≠ 0 := X_ne_zero_of_Z_eq_zero hP hPz
  intro hPy
  rw [nonsingular_of_Z_eq_zero hPz, equation_of_Z_eq_zero hPz, hPy, zero_pow two_ne_zero] at hP
  exact hPx <| pow_eq_zero hP.left.symm

lemma equiv_of_Z_eq_zero {P Q : Fin 3 → F} (hP : W.Nonsingular P) (hQ : W.Nonsingular Q)
    (hPz : P z = 0) (hQz : Q z = 0) : P ≈ Q := by
  have hPx : P x ≠ 0 := X_ne_zero_of_Z_eq_zero hP hPz
  have hPy : P y ≠ 0 := Y_ne_zero_of_Z_eq_zero hP hPz
  have hQx : Q x ≠ 0 := X_ne_zero_of_Z_eq_zero hQ hQz
  have hQy : Q y ≠ 0 := Y_ne_zero_of_Z_eq_zero hQ hQz
  simp only [nonsingular_of_Z_eq_zero, equation_of_Z_eq_zero, hPz, hQz] at hP hQ
  use (Units.mk0 _ hPy / Units.mk0 _ hPx) * (Units.mk0 _ hQx / Units.mk0 _ hQy)
  simp only [smul_fin3, Units.val_mul, Units.val_div_eq_div_val, Units.val_mk0, mul_pow, hQz,
    mul_zero]
  conv_rhs => rw [← fin3_def P, hPz]
  congr! 2
  · rw [div_pow, hP.left, pow_succ, mul_div_cancel_left₀ _ <| pow_ne_zero 2 hPx, div_pow, hQ.left,
      pow_succ _ 2, div_mul_cancel_left₀ <| pow_ne_zero 2 hQx, inv_mul_cancel_right₀ hQx]
  · rw [div_pow, ← hP.left, pow_succ, mul_div_cancel_left₀ _ <| pow_ne_zero 2 hPy, div_pow,
      ← hQ.left, pow_succ _ 2, div_mul_cancel_left₀ <| pow_ne_zero 2 hQy, inv_mul_cancel_right₀ hQy]

lemma equiv_zero_of_Z_eq_zero {P : Fin 3 → F} (hP : W.Nonsingular P) (hPz : P z = 0) :
    P ≈ ![1, 1, 0] :=
  equiv_of_Z_eq_zero hP nonsingular_zero hPz rfl

variable (W') in
/-- The proposition that a point class on `W'` is nonsingular. If `P` is a point representative,
then `W'.NonsingularLift ⟦P⟧` is definitionally equivalent to `W'.Nonsingular P`. -/
def NonsingularLift (P : PointClass R) : Prop :=
  P.lift W'.Nonsingular fun _ _ => propext ∘ nonsingular_of_equiv

lemma nonsingularLift_iff (P : Fin 3 → R) : W'.NonsingularLift ⟦P⟧ ↔ W'.Nonsingular P :=
  Iff.rfl

lemma nonsingularLift_zero [Nontrivial R] : W'.NonsingularLift ⟦![1, 1, 0]⟧ :=
  nonsingular_zero

lemma nonsingularLift_some (X Y : R) :
    W'.NonsingularLift ⟦![X, Y, 1]⟧ ↔ W'.toAffine.Nonsingular X Y :=
  nonsingular_some X Y

end Nonsingular

section Negation

/-! ### Negation formulae -/

variable (W') in
/-- The $Y$-coordinate of the negation of a point representative. -/
def negY (P : Fin 3 → R) : R :=
  -P y - W'.a₁ * P x * P z - W'.a₃ * P z ^ 3

lemma negY_smul (P : Fin 3 → R) (u : Rˣ) : W'.negY (u • P) = u ^ 3 * W'.negY P := by
  simp only [negY, smul_fin3_ext]
  ring1

lemma negY_of_Z_eq_zero {P : Fin 3 → R} (hPz : P z = 0) : W'.negY P = -P y := by
  simp only [negY, hPz, sub_zero, mul_zero, zero_pow three_ne_zero]

lemma negY_of_Z_ne_zero {P : Fin 3 → F} (hPz : P z ≠ 0) :
    W.negY P / P z ^ 3 = W.toAffine.negY (P x / P z ^ 2) (P y / P z ^ 3) := by
  linear_combination (norm := (rw [negY, Affine.negY]; ring1))
    -W.a₁ * P x / P z ^ 2 * div_self hPz - W.a₃ * div_self (pow_ne_zero 3 hPz)

lemma Y_sub_Y_mul_Y_sub_negY {P Q : Fin 3 → R} (hP : W'.Equation P) (hQ : W'.Equation Q)
    (hx : P x * Q z ^ 2 = Q x * P z ^ 2) :
    (P y * Q z ^ 3 - Q y * P z ^ 3) * (P y * Q z ^ 3 - W'.negY Q * P z ^ 3) = 0 := by
  linear_combination (norm := (rw [negY]; ring1)) Q z ^ 6 * (equation_iff P).mp hP
    - P z ^ 6 * (equation_iff Q).mp hQ + hx * hx * hx + W'.a₂ * P z ^ 2 * Q z ^ 2 * hx * hx
    + (W'.a₄ * P z ^ 4 * Q z ^ 4 - W'.a₁ * P y * P z * Q z ^ 4) * hx

lemma Y_eq_of_Y_ne {P Q : Fin 3 → F} (hP : W.Equation P) (hQ : W.Equation Q)
    (hx : P x * Q z ^ 2 = Q x * P z ^ 2) (hy : P y * Q z ^ 3 ≠ Q y * P z ^ 3) :
    P y * Q z ^ 3 = W.negY Q * P z ^ 3 :=
  eq_of_sub_eq_zero <| (mul_eq_zero.mp <| Y_sub_Y_mul_Y_sub_negY hP hQ hx).resolve_left <|
    sub_ne_zero_of_ne hy

lemma Y_eq_of_Y_ne' {P Q : Fin 3 → F} (hP : W.Equation P) (hQ : W.Equation Q)
    (hx : P x * Q z ^ 2 = Q x * P z ^ 2) (hy : P y * Q z ^ 3 ≠ W.negY Q * P z ^ 3) :
    P y * Q z ^ 3 = Q y * P z ^ 3 :=
  eq_of_sub_eq_zero <| (mul_eq_zero.mp <| Y_sub_Y_mul_Y_sub_negY hP hQ hx).resolve_right <|
    sub_ne_zero_of_ne hy

lemma Y_sub_Y_add_Y_sub_negY (P Q : Fin 3 → R) (hx : P x * Q z ^ 2 = Q x * P z ^ 2) :
    (P y * Q z ^ 3 - Q y * P z ^ 3) + (P y * Q z ^ 3 - W'.negY Q * P z ^ 3) =
      (P y - W'.negY P) * Q z ^ 3 := by
  linear_combination (norm := (rw [negY, negY]; ring1)) -W'.a₁ * P z * Q z * hx

lemma Y_ne_negY_iff (P : Fin 3 → R) : P y ≠ W'.negY P ↔ eval P W'.polynomialY ≠ 0 := by
  rw [← sub_ne_zero, negY, eval_polynomialY]
  congr! 1
  ring1

lemma Y_ne_negY_of_Y_ne [NoZeroDivisors R] {P Q : Fin 3 → R} (hP : W'.Equation P)
    (hQ : W'.Equation Q) (hx : P x * Q z ^ 2 = Q x * P z ^ 2) (hy : P y * Q z ^ 3 ≠ Q y * P z ^ 3) :
    P y ≠ W'.negY P := by
  have hy' : P y * Q z ^ 3 - W'.negY Q * P z ^ 3 = 0 :=
    (mul_eq_zero.mp <| Y_sub_Y_mul_Y_sub_negY hP hQ hx).resolve_left <| sub_ne_zero_of_ne hy
  contrapose! hy
  linear_combination (norm := ring1) Y_sub_Y_add_Y_sub_negY P Q hx + Q z ^ 3 * hy - hy'

lemma Y_ne_negY_of_Y_ne' [NoZeroDivisors R] {P Q : Fin 3 → R} (hP : W'.Equation P)
    (hQ : W'.Equation Q) (hx : P x * Q z ^ 2 = Q x * P z ^ 2)
    (hy : P y * Q z ^ 3 ≠ W'.negY Q * P z ^ 3) : P y ≠ W'.negY P := by
  have hy' : P y * Q z ^ 3 - Q y * P z ^ 3 = 0 :=
    (mul_eq_zero.mp <| Y_sub_Y_mul_Y_sub_negY hP hQ hx).resolve_right <| sub_ne_zero_of_ne hy
  contrapose! hy
  linear_combination (norm := ring1) Y_sub_Y_add_Y_sub_negY P Q hx + Q z ^ 3 * hy - hy'

lemma Y_eq_negY_of_Y_eq [NoZeroDivisors R] {P Q : Fin 3 → R} (hQz : Q z ≠ 0)
    (hx : P x * Q z ^ 2 = Q x * P z ^ 2) (hy : P y * Q z ^ 3 = Q y * P z ^ 3)
    (hy' : P y * Q z ^ 3 = W'.negY Q * P z ^ 3) : P y = W'.negY P :=
  mul_left_injective₀ (pow_ne_zero 3 hQz) <| by
    linear_combination (norm := ring1) -Y_sub_Y_add_Y_sub_negY P Q hx + hy + hy'

lemma nonsingular_iff_of_Y_eq_negY {P : Fin 3 → F} (hPy : P y = W.negY P) (hPz : P z ≠ 0) :
    W.Nonsingular P ↔ W.Equation P ∧ eval P W.polynomialX ≠ 0 := by
  rw [nonsingular_iff_of_Z_ne_zero hPz, ← Y_ne_negY_iff, hPy, ne_self_iff_false, or_false]

end Negation

section Doubling

/-! ### Doubling formulae -/

variable (W') in
/-- The $Z$-coordinate of the doubling of a point representative. -/
def dblZ (P : Fin 3 → R) : R :=
  P z * (P y - W'.negY P)

lemma dblZ_smul (P : Fin 3 → R) (u : Rˣ) : W'.dblZ (u • P) = u ^ 4 * W'.dblZ P := by
  simp only [dblZ, negY_smul, smul_fin3_ext]
  ring1

lemma dblZ_of_Z_eq_zero {P : Fin 3 → R} (hPz : P z = 0) : W'.dblZ P = 0 := by
  rw [dblZ, hPz, zero_mul]

lemma dblZ_of_Y_eq [NoZeroDivisors R] {P Q : Fin 3 → R} (hQz : Q z ≠ 0)
    (hx : P x * Q z ^ 2 = Q x * P z ^ 2) (hy : P y * Q z ^ 3 = Q y * P z ^ 3)
    (hy' : P y * Q z ^ 3 = W'.negY Q * P z ^ 3) : W'.dblZ P = 0 := by
  rw [dblZ, Y_eq_negY_of_Y_eq hQz hx hy hy', sub_self, mul_zero]

lemma dblZ_ne_zero_of_Y_ne [NoZeroDivisors R] {P Q : Fin 3 → R} (hP : W'.Equation P)
    (hQ : W'.Equation Q) (hPz : P z ≠ 0) (hx : P x * Q z ^ 2 = Q x * P z ^ 2)
    (hy : P y * Q z ^ 3 ≠ Q y * P z ^ 3) : W'.dblZ P ≠ 0 :=
  mul_ne_zero hPz <| sub_ne_zero_of_ne <| Y_ne_negY_of_Y_ne hP hQ hx hy

lemma dblZ_ne_zero_of_Y_ne' [NoZeroDivisors R] {P Q : Fin 3 → R} (hP : W'.Equation P)
    (hQ : W'.Equation Q) (hPz : P z ≠ 0) (hx : P x * Q z ^ 2 = Q x * P z ^ 2)
    (hy : P y * Q z ^ 3 ≠ W'.negY Q * P z ^ 3) : W'.dblZ P ≠ 0 :=
  mul_ne_zero hPz <| sub_ne_zero_of_ne <| Y_ne_negY_of_Y_ne' hP hQ hx hy

private lemma toAffine_slope_of_eq {P Q : Fin 3 → F} (hP : W.Equation P) (hQ : W.Equation Q)
    (hPz : P z ≠ 0) (hQz : Q z ≠ 0) (hx : P x * Q z ^ 2 = Q x * P z ^ 2)
    (hy : P y * Q z ^ 3 ≠ W.negY Q * P z ^ 3) :
    W.toAffine.slope (P x / P z ^ 2) (Q x / Q z ^ 2) (P y / P z ^ 3) (Q y / Q z ^ 3) =
      (3 * P x ^ 2 + 2 * W.a₂ * P x * P z ^ 2 + W.a₄ * P z ^ 4 - W.a₁ * P y * P z) / W.dblZ P := by
  have hPy : P y - W.negY P ≠ 0 := sub_ne_zero_of_ne <| Y_ne_negY_of_Y_ne' hP hQ hx hy
  simp only [mul_comm <| P z ^ _, ne_eq, ← div_eq_div_iff (pow_ne_zero _ hPz) (pow_ne_zero _ hQz)]
    at hx hy
  rw [Affine.slope_of_Yne hx <| negY_of_Z_ne_zero hQz ▸ hy, ← negY_of_Z_ne_zero hPz, dblZ]
  field_simp [pow_ne_zero 2 hPz]
  ring1

variable (W') in
/-- The $X$-coordinate of the doubling of a point representative. -/
def dblX (P : Fin 3 → R) : R :=
  (3 * P x ^ 2 + 2 * W'.a₂ * P x * P z ^ 2 + W'.a₄ * P z ^ 4 - W'.a₁ * P y * P z) ^ 2
    + W'.a₁ * (3 * P x ^ 2 + 2 * W'.a₂ * P x * P z ^ 2 + W'.a₄ * P z ^ 4 - W'.a₁ * P y * P z) * P z
      * (P y - W'.negY P)
    - W'.a₂ * P z ^ 2 * (P y - W'.negY P) ^ 2 - 2 * P x * (P y - W'.negY P) ^ 2

lemma dblX_smul (P : Fin 3 → R) (u : Rˣ) : W'.dblX (u • P) = (u ^ 4) ^ 2 * W'.dblX P := by
  simp only [dblX, negY_smul, smul_fin3_ext]
  ring1

lemma dblX_of_Z_eq_zero {P : Fin 3 → R} (hP : W'.Equation P) (hPz : P z = 0) :
    W'.dblX P = (P x ^ 2) ^ 2 := by
  linear_combination (norm := (rw [dblX, negY_of_Z_eq_zero hPz, hPz]; ring1))
    -8 * P x * (equation_of_Z_eq_zero hPz).mp hP

lemma dblX_of_Y_eq [NoZeroDivisors R] {P Q : Fin 3 → R} (hQz : Q z ≠ 0)
    (hx : P x * Q z ^ 2 = Q x * P z ^ 2) (hy : P y * Q z ^ 3 = Q y * P z ^ 3)
    (hy' : P y * Q z ^ 3 = W'.negY Q * P z ^ 3) : W'.dblX P = eval P W'.polynomialX ^ 2 := by
  rw [dblX, eval_polynomialX, Y_eq_negY_of_Y_eq hQz hx hy hy']
  ring1

private lemma toAffine_addX_of_eq {P : Fin 3 → F} {n d : F} (hPz : P z ≠ 0) (hd : d ≠ 0) :
    W.toAffine.addX (P x / P z ^ 2) (P x / P z ^ 2) (n / (P z * d)) =
      (n ^ 2 + W.a₁ * n * P z * d - W.a₂ * P z ^ 2 * d ^ 2 - 2 * P x * d ^ 2) / (P z * d) ^ 2 := by
  field_simp [mul_ne_zero hPz hd]
  ring1

lemma dblX_of_Z_ne_zero {P Q : Fin 3 → F} (hP : W.Equation P) (hQ : W.Equation Q) (hPz : P z ≠ 0)
    (hQz : Q z ≠ 0) (hx : P x * Q z ^ 2 = Q x * P z ^ 2) (hy : P y * Q z ^ 3 ≠ W.negY Q * P z ^ 3) :
    W.dblX P / W.dblZ P ^ 2 = W.toAffine.addX (P x / P z ^ 2) (Q x / Q z ^ 2)
      (W.toAffine.slope (P x / P z ^ 2) (Q x / Q z ^ 2) (P y / P z ^ 3) (Q y / Q z ^ 3)) := by
  rw [dblX, toAffine_slope_of_eq hP hQ hPz hQz hx hy, dblZ,
    ← (div_eq_div_iff (pow_ne_zero 2 hPz) (pow_ne_zero 2 hQz)).mpr hx,
    toAffine_addX_of_eq hPz <| sub_ne_zero_of_ne <| Y_ne_negY_of_Y_ne' hP hQ hx hy]

variable (W') in
<<<<<<< HEAD
/-- The $Y$-coordinate of the doubling of a point representative, before applying the final negation
that maps $Y$ to $-Y - a_1XZ - a_3Z^3$. -/
=======
/-- The $Y$-coordinate of the negated doubling of a point representative. -/
>>>>>>> e512aa98
def negDblY (P : Fin 3 → R) : R :=
  (3 * P x ^ 2 + 2 * W'.a₂ * P x * P z ^ 2 + W'.a₄ * P z ^ 4 - W'.a₁ * P y * P z)
      * (W'.dblX P - P x * (P y - W'.negY P) ^ 2) + P y * (P y - W'.negY P) ^ 3

lemma negDblY_smul (P : Fin 3 → R) (u : Rˣ) : W'.negDblY (u • P) = (u ^ 4) ^ 3 * W'.negDblY P := by
  simp only [negDblY, dblX_smul, negY_smul, smul_fin3_ext]
  ring1

lemma negDblY_of_Z_eq_zero {P : Fin 3 → R} (hP : W'.Equation P) (hPz : P z = 0) :
    W'.negDblY P = -(P x ^ 2) ^ 3 := by
  linear_combination
    (norm := (rw [negDblY, dblX_of_Z_eq_zero hP hPz, negY_of_Z_eq_zero hPz, hPz]; ring1))
    (8 * (equation_of_Z_eq_zero hPz).mp hP - 12 * P x ^ 3) * (equation_of_Z_eq_zero hPz).mp hP

lemma negDblY_of_Y_eq [NoZeroDivisors R] {P Q : Fin 3 → R} (hQz : Q z ≠ 0)
    (hx : P x * Q z ^ 2 = Q x * P z ^ 2) (hy : P y * Q z ^ 3 = Q y * P z ^ 3)
    (hy' : P y * Q z ^ 3 = W'.negY Q * P z ^ 3) : W'.negDblY P = (-eval P W'.polynomialX) ^ 3 := by
  rw [negDblY, dblX_of_Y_eq hQz hx hy hy', eval_polynomialX, Y_eq_negY_of_Y_eq hQz hx hy hy']
  ring1

private lemma toAffine_addY'_of_eq {P : Fin 3 → F} {n d : F} (hPz : P z ≠ 0) (hd : d ≠ 0) :
    W.toAffine.addY' (P x / P z ^ 2) (P x / P z ^ 2) (P y / P z ^ 3) (n / (P z * d)) =
      (n * (n ^ 2 + W.a₁ * n * P z * d - W.a₂ * P z ^ 2 * d ^ 2 - 2 * P x * d ^ 2 - P x * d ^ 2)
        + P y * d ^ 3) / (P z * d) ^ 3 := by
  linear_combination (norm := (rw [Affine.addY', toAffine_addX_of_eq hPz hd]; ring1))
    n * P x / (P z ^ 3 * d) * div_self (pow_ne_zero 2 hd)
      - P y / P z ^ 3 * div_self (pow_ne_zero 3 hd)

lemma negDblY_of_Z_ne_zero {P Q : Fin 3 → F} (hP : W.Equation P) (hQ : W.Equation Q)
    (hPz : P z ≠ 0) (hQz : Q z ≠ 0) (hx : P x * Q z ^ 2 = Q x * P z ^ 2)
    (hy : P y * Q z ^ 3 ≠ W.negY Q * P z ^ 3) : W.negDblY P / W.dblZ P ^ 3 =
    W.toAffine.addY' (P x / P z ^ 2) (Q x / Q z ^ 2) (P y / P z ^ 3)
      (W.toAffine.slope (P x / P z ^ 2) (Q x / Q z ^ 2) (P y / P z ^ 3) (Q y / Q z ^ 3)) := by
  rw [negDblY, dblX, toAffine_slope_of_eq hP hQ hPz hQz hx hy, dblZ,
    ← (div_eq_div_iff (pow_ne_zero 2 hPz) (pow_ne_zero 2 hQz)).mpr hx,
    toAffine_addY'_of_eq hPz <| sub_ne_zero_of_ne <| Y_ne_negY_of_Y_ne' hP hQ hx hy]

variable (W') in
/-- The $Y$-coordinate of the doubling of a point representative. -/
def dblY (P : Fin 3 → R) : R :=
  W'.negY ![W'.dblX P, W'.negDblY P, W'.dblZ P]

lemma dblY_smul (P : Fin 3 → R) (u : Rˣ) : W'.dblY (u • P) = (u ^ 4) ^ 3 * W'.dblY P := by
  simp only [dblY, negY, dblX_smul, negDblY_smul, dblZ_smul, fin3_def_ext]
  ring1

lemma dblY_of_Z_eq_zero {P : Fin 3 → R} (hP : W'.Equation P) (hPz : P z = 0) :
    W'.dblY P = (P x ^ 2) ^ 3 := by
  erw [dblY, negDblY_of_Z_eq_zero hP hPz, dblZ_of_Z_eq_zero hPz, negY_of_Z_eq_zero rfl, neg_neg]

lemma dblY_of_Y_eq [NoZeroDivisors R] {P Q : Fin 3 → R} (hQz : Q z ≠ 0)
    (hx : P x * Q z ^ 2 = Q x * P z ^ 2) (hy : P y * Q z ^ 3 = Q y * P z ^ 3)
    (hy' : P y * Q z ^ 3 = W'.negY Q * P z ^ 3) : W'.dblY P = eval P W'.polynomialX ^ 3 := by
  erw [dblY, dblZ_of_Y_eq hQz hx hy hy', negY_of_Z_eq_zero rfl, negDblY_of_Y_eq hQz hx hy hy',
    ← Odd.neg_pow <| by decide, neg_neg]

lemma dblY_of_Z_ne_zero {P Q : Fin 3 → F} (hP : W.Equation P) (hQ : W.Equation Q) (hPz : P z ≠ 0)
    (hQz : Q z ≠ 0) (hx : P x * Q z ^ 2 = Q x * P z ^ 2) (hy : P y * Q z ^ 3 ≠ W.negY Q * P z ^ 3) :
    W.dblY P / W.dblZ P ^ 3 = W.toAffine.addY (P x / P z ^ 2) (Q x / Q z ^ 2) (P y / P z ^ 3)
      (W.toAffine.slope (P x / P z ^ 2) (Q x / Q z ^ 2) (P y / P z ^ 3) (Q y / Q z ^ 3)) := by
  erw [dblY, negY_of_Z_ne_zero <| dblZ_ne_zero_of_Y_ne' hP hQ hPz hx hy,
    dblX_of_Z_ne_zero hP hQ hPz hQz hx hy, negDblY_of_Z_ne_zero hP hQ hPz hQz hx hy, Affine.addY]

<<<<<<< HEAD
variable (W') in
/-- The coordinates of the doubling of a point representative. -/
noncomputable def dblXYZ (P : Fin 3 → R) : Fin 3 → R :=
  ![W'.dblX P, W'.dblY P, W'.dblZ P]

lemma dblXYZ_smul (P : Fin 3 → R) (u : Rˣ) : W'.dblXYZ (u • P) = (u ^ 4) • W'.dblXYZ P := by
  rw [dblXYZ, dblX_smul, dblY_smul, dblZ_smul]
  rfl

lemma dblXYZ_of_Z_eq_zero' {P : Fin 3 → R} (hP : W'.Equation P) (hPz : P z = 0) :
    W'.dblXYZ P = ![(P x ^ 2) ^ 2, (P x ^ 2) ^ 3, 0] := by
  rw [dblXYZ, dblX_of_Z_eq_zero hP hPz, dblY_of_Z_eq_zero hP hPz, dblZ_of_Z_eq_zero hPz]

lemma dblXYZ_of_Z_eq_zero {P : Fin 3 → F} (hP : W.Nonsingular P) (hPz : P z = 0) :
    W.dblXYZ P = Units.mk0 _ (X_ne_zero_of_Z_eq_zero hP hPz) ^ 2 • ![1, 1, 0] := by
  erw [dblXYZ_of_Z_eq_zero' hP.left hPz, smul_fin3, Units.val_pow_eq_pow_val, Units.val_mk0,
    mul_one, mul_one, mul_zero]

lemma dblXYZ_of_Y_eq' [NoZeroDivisors R] {P Q : Fin 3 → R} (hQz : Q z ≠ 0)
    (hx : P x * Q z ^ 2 = Q x * P z ^ 2) (hy : P y * Q z ^ 3 = Q y * P z ^ 3)
    (hy' : P y * Q z ^ 3 = W'.negY Q * P z ^ 3) :
    W'.dblXYZ P = ![eval P W'.polynomialX ^ 2, eval P W'.polynomialX ^ 3, 0] := by
  rw [dblXYZ, dblX_of_Y_eq hQz hx hy hy', dblY_of_Y_eq hQz hx hy hy', dblZ_of_Y_eq hQz hx hy hy']

lemma dblXYZ_of_Y_eq {P Q : Fin 3 → F} (hP : W.Nonsingular P) (hPz : P z ≠ 0) (hQz : Q z ≠ 0)
    (hx : P x * Q z ^ 2 = Q x * P z ^ 2) (hy : P y * Q z ^ 3 = Q y * P z ^ 3)
    (hy' : P y * Q z ^ 3 = W.negY Q * P z ^ 3) : W.dblXYZ P =
      Units.mk0 _ ((nonsingular_iff_of_Y_eq_negY (Y_eq_negY_of_Y_eq hQz hx hy hy') hPz).mp hP).right
        • ![1, 1, 0] := by
  erw [dblXYZ_of_Y_eq' hQz hx hy hy', smul_fin3, Units.val_mk0, mul_one, mul_one, mul_zero]

lemma dblXYZ_of_Z_ne_zero {P Q : Fin 3 → F} (hP : W.Equation P) (hQ : W.Equation Q) (hPz : P z ≠ 0)
    (hQz : Q z ≠ 0) (hx : P x * Q z ^ 2 = Q x * P z ^ 2) (hy : P y * Q z ^ 3 ≠ W.negY Q * P z ^ 3) :
    W.dblXYZ P = Units.mk0 _ (dblZ_ne_zero_of_Y_ne' hP hQ hPz hx hy) •
      ![W.toAffine.addX (P x / P z ^ 2) (Q x / Q z ^ 2)
          (W.toAffine.slope (P x / P z ^ 2) (Q x / Q z ^ 2) (P y / P z ^ 3) (Q y / Q z ^ 3)),
        W.toAffine.addY (P x / P z ^ 2) (Q x / Q z ^ 2) (P y / P z ^ 3)
          (W.toAffine.slope (P x / P z ^ 2) (Q x / Q z ^ 2) (P y / P z ^ 3) (Q y / Q z ^ 3)),
        1] := by
  have hZ {n : ℕ} : W.dblZ P ^ n ≠ 0 := pow_ne_zero n <| dblZ_ne_zero_of_Y_ne' hP hQ hPz hx hy
  erw [dblXYZ, smul_fin3, Units.val_mk0, ← dblX_of_Z_ne_zero hP hQ hPz hQz hx hy,
    mul_div_cancel₀ _ hZ, ← dblY_of_Z_ne_zero hP hQ hPz hQz hx hy, mul_div_cancel₀ _ hZ, mul_one]

=======
>>>>>>> e512aa98
end Doubling

section Addition

/-! ### Addition formulae -/

/-- The $Z$-coordinate of the addition of two distinct point representatives. -/
def addZ (P Q : Fin 3 → R) : R :=
  P x * Q z ^ 2 - Q x * P z ^ 2

lemma addZ_smul (P Q : Fin 3 → R) (u v : Rˣ) : addZ (u • P) (v • Q) = (u * v) ^ 2 * addZ P Q := by
  simp only [addZ, smul_fin3_ext]
  ring1

lemma addZ_of_Z_eq_zero_left {P Q : Fin 3 → R} (hPz : P z = 0) : addZ P Q = P x * Q z * Q z := by
  rw [addZ, hPz]
  ring1

lemma addZ_of_Z_eq_zero_right {P Q : Fin 3 → R} (hQz : Q z = 0) :
    addZ P Q = -(Q x * P z) * P z := by
  rw [addZ, hQz]
  ring1

lemma addZ_of_X_eq {P Q : Fin 3 → R} (hx : P x * Q z ^ 2 = Q x * P z ^ 2) : addZ P Q = 0 := by
  rw [addZ, hx, sub_self]

lemma addZ_ne_zero_of_X_ne {P Q : Fin 3 → R} (hx : P x * Q z ^ 2 ≠ Q x * P z ^ 2) : addZ P Q ≠ 0 :=
  sub_ne_zero_of_ne hx

private lemma toAffine_slope_of_ne {P Q : Fin 3 → F} (hPz : P z ≠ 0) (hQz : Q z ≠ 0)
    (hx : P x * Q z ^ 2 ≠ Q x * P z ^ 2) :
    W.toAffine.slope (P x / P z ^ 2) (Q x / Q z ^ 2) (P y / P z ^ 3) (Q y / Q z ^ 3) =
      (P y * Q z ^ 3 - Q y * P z ^ 3) / (P z * Q z * addZ P Q) := by
  rw [Affine.slope_of_Xne <| by rwa [ne_eq, div_eq_div_iff (pow_ne_zero 2 hPz) (pow_ne_zero 2 hQz)],
    div_sub_div _ _ (pow_ne_zero 2 hPz) (pow_ne_zero 2 hQz), mul_comm <| _ ^ 2, addZ]
  field_simp [mul_ne_zero (mul_ne_zero hPz hQz) <| sub_ne_zero_of_ne hx,
    mul_ne_zero (mul_ne_zero (pow_ne_zero 3 hPz) (pow_ne_zero 3 hQz)) <| sub_ne_zero_of_ne hx]
  ring1

variable (W') in
/-- The $X$-coordinate of the addition of two distinct point representatives. -/
def addX (P Q : Fin 3 → R) : R :=
  P x * Q x ^ 2 * P z ^ 2 - 2 * P y * Q y * P z * Q z + P x ^ 2 * Q x * Q z ^ 2
    - W'.a₁ * P x * Q y * P z ^ 2 * Q z - W'.a₁ * P y * Q x * P z * Q z ^ 2
    + 2 * W'.a₂ * P x * Q x * P z ^ 2 * Q z ^ 2 - W'.a₃ * Q y * P z ^ 4 * Q z
    - W'.a₃ * P y * P z * Q z ^ 4 + W'.a₄ * Q x * P z ^ 4 * Q z ^ 2
    + W'.a₄ * P x * P z ^ 2 * Q z ^ 4 + 2 * W'.a₆ * P z ^ 4 * Q z ^ 4

lemma addX_eq' {P Q : Fin 3 → R} (hP : W'.Equation P) (hQ : W'.Equation Q) :
    W'.addX P Q * (P z * Q z) ^ 2 =
      (P y * Q z ^ 3 - Q y * P z ^ 3) ^ 2
        + W'.a₁ * (P y * Q z ^ 3 - Q y * P z ^ 3) * P z * Q z * addZ P Q
        - W'.a₂ * P z ^ 2 * Q z ^ 2 * addZ P Q ^ 2 - P x * Q z ^ 2 * addZ P Q ^ 2
        - Q x * P z ^ 2 * addZ P Q ^ 2 := by
  linear_combination (norm := (rw [addX, addZ]; ring1)) -Q z ^ 6 * (equation_iff P).mp hP
    - P z ^ 6 * (equation_iff Q).mp hQ

lemma addX_eq {P Q : Fin 3 → F} (hP : W.Equation P) (hQ : W.Equation Q) (hPz : P z ≠ 0)
    (hQz : Q z ≠ 0) : W.addX P Q =
      ((P y * Q z ^ 3 - Q y * P z ^ 3) ^ 2
        + W.a₁ * (P y * Q z ^ 3 - Q y * P z ^ 3) * P z * Q z * addZ P Q
        - W.a₂ * P z ^ 2 * Q z ^ 2 * addZ P Q ^ 2 - P x * Q z ^ 2 * addZ P Q ^ 2
        - Q x * P z ^ 2 * addZ P Q ^ 2) / (P z * Q z) ^ 2 := by
  rw [← addX_eq' hP hQ, mul_div_cancel_right₀ _ <| pow_ne_zero 2 <| mul_ne_zero hPz hQz]

lemma addX_smul (P Q : Fin 3 → R) (u v : Rˣ) :
    W'.addX (u • P) (v • Q) = ((u * v) ^ 2) ^ 2 * W'.addX P Q := by
  simp only [addX, smul_fin3_ext]
  ring1

lemma addX_of_Z_eq_zero_left {P Q : Fin 3 → R} (hPz : P z = 0) :
    W'.addX P Q = (P x * Q z) ^ 2 * Q x := by
  rw [addX, hPz]
  ring1

lemma addX_of_Z_eq_zero_right {P Q : Fin 3 → R} (hQz : Q z = 0) :
    W'.addX P Q = (-(Q x * P z)) ^ 2 * P x := by
  rw [addX, hQz]
  ring1

lemma addX_of_X_eq' {P Q : Fin 3 → R} (hP : W'.Equation P) (hQ : W'.Equation Q)
    (hx : P x * Q z ^ 2 = Q x * P z ^ 2) :
    W'.addX P Q * (P z * Q z) ^ 2 = (P y * Q z ^ 3 - Q y * P z ^ 3) ^ 2 := by
  simp only [addX_eq' hP hQ, addZ_of_X_eq hx, add_zero, sub_zero, mul_zero, zero_pow two_ne_zero]

lemma addX_of_X_eq {P Q : Fin 3 → F} (hP : W.Equation P) (hQ : W.Equation Q) (hPz : P z ≠ 0)
    (hQz : Q z ≠ 0) (hx : P x * Q z ^ 2 = Q x * P z ^ 2) :
    W.addX P Q = (-((P y * Q z ^ 3 - Q y * P z ^ 3) / (P z * Q z))) ^ 2 := by
  rw [neg_sq, div_pow, ← addX_of_X_eq' hP hQ hx,
    mul_div_cancel_right₀ _ <| pow_ne_zero 2 <| mul_ne_zero hPz hQz]

private lemma toAffine_addX_of_ne {P Q : Fin 3 → F} {n d : F} (hPz : P z ≠ 0) (hQz : Q z ≠ 0)
    (hd : d ≠ 0) : W.toAffine.addX (P x / P z ^ 2) (Q x / Q z ^ 2) (n / (P z * Q z * d)) =
      (n ^ 2 + W.a₁ * n * P z * Q z * d - W.a₂ * P z ^ 2 * Q z ^ 2 * d ^ 2 - P x * Q z ^ 2 * d ^ 2
        - Q x * P z ^ 2 * d ^ 2) / (P z * Q z * d) ^ 2 := by
  field_simp [mul_ne_zero (mul_ne_zero hPz hQz) hd]
  ring1

lemma addX_of_Z_ne_zero {P Q : Fin 3 → F} (hP : W.Equation P) (hQ : W.Equation Q) (hPz : P z ≠ 0)
    (hQz : Q z ≠ 0) (hx : P x * Q z ^ 2 ≠ Q x * P z ^ 2) :
    W.addX P Q / addZ P Q ^ 2 = W.toAffine.addX (P x / P z ^ 2) (Q x / Q z ^ 2)
      (W.toAffine.slope (P x / P z ^ 2) (Q x / Q z ^ 2) (P y / P z ^ 3) (Q y / Q z ^ 3)) := by
  rw [addX_eq hP hQ hPz hQz, div_div, ← mul_pow, toAffine_slope_of_ne hPz hQz hx,
    toAffine_addX_of_ne hPz hQz <| addZ_ne_zero_of_X_ne hx]

variable (W') in
<<<<<<< HEAD
/-- The $Y$-coordinate of the addition of two distinct point representatives, before applying the
final negation that maps $Y$ to $-Y - a_1XZ - a_3Z^3$. -/
=======
/-- The $Y$-coordinate of the negated addition of two distinct point representatives. -/
>>>>>>> e512aa98
def negAddY (P Q : Fin 3 → R) : R :=
  -P y * Q x ^ 3 * P z ^ 3 + 2 * P y * Q y ^ 2 * P z ^ 3 - 3 * P x ^ 2 * Q x * Q y * P z ^ 2 * Q z
    + 3 * P x * P y * Q x ^ 2 * P z * Q z ^ 2 + P x ^ 3 * Q y * Q z ^ 3
    - 2 * P y ^ 2 * Q y * Q z ^ 3 + W'.a₁ * P x * Q y ^ 2 * P z ^ 4
    + W'.a₁ * P y * Q x * Q y * P z ^ 3 * Q z - W'.a₁ * P x * P y * Q y * P z * Q z ^ 3
    - W'.a₁ * P y ^ 2 * Q x * Q z ^ 4 - 2 * W'.a₂ * P x * Q x * Q y * P z ^ 4 * Q z
    + 2 * W'.a₂ * P x * P y * Q x * P z * Q z ^ 4 + W'.a₃ * Q y ^ 2 * P z ^ 6
    - W'.a₃ * P y ^ 2 * Q z ^ 6 - W'.a₄ * Q x * Q y * P z ^ 6 * Q z
    - W'.a₄ * P x * Q y * P z ^ 4 * Q z ^ 3 + W'.a₄ * P y * Q x * P z ^ 3 * Q z ^ 4
    + W'.a₄ * P x * P y * P z * Q z ^ 6 - 2 * W'.a₆ * Q y * P z ^ 6 * Q z ^ 3
    + 2 * W'.a₆ * P y * P z ^ 3 * Q z ^ 6

lemma negAddY_eq' {P Q : Fin 3 → R} : W'.negAddY P Q * (P z * Q z) ^ 3 =
    (P y * Q z ^ 3 - Q y * P z ^ 3) * (W'.addX P Q * (P z * Q z) ^ 2 - P x * Q z ^ 2 * addZ P Q ^ 2)
      + P y * Q z ^ 3 * addZ P Q ^ 3 := by
  rw [negAddY, addX, addZ]
  ring1

lemma negAddY_eq {P Q : Fin 3 → F} (hPz : P z ≠ 0) (hQz : Q z ≠ 0) : W.negAddY P Q =
    ((P y * Q z ^ 3 - Q y * P z ^ 3) * (W.addX P Q * (P z * Q z) ^ 2 - P x * Q z ^ 2 * addZ P Q ^ 2)
      + P y * Q z ^ 3 * addZ P Q ^ 3) / (P z * Q z) ^ 3 := by
  rw [← negAddY_eq', mul_div_cancel_right₀ _ <| pow_ne_zero 3 <| mul_ne_zero hPz hQz]

lemma negAddY_smul (P Q : Fin 3 → R) (u v : Rˣ) :
    W'.negAddY (u • P) (v • Q) = ((u * v) ^ 2) ^ 3 * W'.negAddY P Q := by
  simp only [negAddY, smul_fin3_ext]
  ring1

lemma negAddY_of_Z_eq_zero_left {P Q : Fin 3 → R} (hP : W'.Equation P) (hPz : P z = 0) :
    W'.negAddY P Q = (P x * Q z) ^ 3 * W'.negY Q := by
  linear_combination (norm := (rw [negAddY, negY, hPz]; ring1))
    (W'.negY Q - Q y) * Q z ^ 3 * (equation_of_Z_eq_zero hPz).mp hP

lemma negAddY_of_Z_eq_zero_right {P Q : Fin 3 → R} (hQ : W'.Equation Q) (hQz : Q z = 0) :
    W'.negAddY P Q = (-(Q x * P z)) ^ 3 * W'.negY P := by
  linear_combination (norm := (rw [negAddY, negY, hQz]; ring1))
    (P y - W'.negY P) * P z ^ 3 * (equation_of_Z_eq_zero hQz).mp hQ

lemma negAddY_of_X_eq' {P Q : Fin 3 → R} (hP : W'.Equation P) (hQ : W'.Equation Q)
    (hx : P x * Q z ^ 2 = Q x * P z ^ 2) :
    W'.negAddY P Q * (P z * Q z) ^ 3 = (P y * Q z ^ 3 - Q y * P z ^ 3) ^ 3 := by
  simp only [negAddY_eq', addX_eq' hP hQ, addZ_of_X_eq hx, add_zero, sub_zero, mul_zero,
    zero_pow <| OfNat.ofNat_ne_zero _, ← pow_succ']

lemma negAddY_of_X_eq {P Q : Fin 3 → F} (hP : W.Equation P) (hQ : W.Equation Q) (hPz : P z ≠ 0)
    (hQz : Q z ≠ 0) (hx : P x * Q z ^ 2 = Q x * P z ^ 2) :
    W.negAddY P Q = ((P y * Q z ^ 3 - Q y * P z ^ 3) / (P z * Q z)) ^ 3 := by
  rw [div_pow, ← negAddY_of_X_eq' hP hQ hx,
    mul_div_cancel_right₀ _ <| pow_ne_zero 3 <| mul_ne_zero hPz hQz]

private lemma toAffine_addY'_of_ne {P Q : Fin 3 → F} {n d : F} (hPz : P z ≠ 0) (hQz : Q z ≠ 0)
    (hd : d ≠ 0) :
    W.toAffine.addY' (P x / P z ^ 2) (Q x / Q z ^ 2) (P y / P z ^ 3) (n / (P z * Q z * d)) =
      (n * (n ^ 2 + W.a₁ * n * P z * Q z * d - W.a₂ * P z ^ 2 * Q z ^ 2 * d ^ 2
          - P x * Q z ^ 2 * d ^ 2 - Q x * P z ^ 2 * d ^ 2 - P x * Q z ^ 2 * d ^ 2)
        + P y * Q z ^ 3 * d ^ 3) / (P z * Q z * d) ^ 3 := by
  linear_combination (norm := (rw [Affine.addY', toAffine_addX_of_ne hPz hQz hd]; ring1))
    n * P x / (P z ^ 3 * Q z * d) * div_self (pow_ne_zero 2 <| mul_ne_zero hQz hd)
      - P y / P z ^ 3 * div_self (pow_ne_zero 3 <| mul_ne_zero hQz hd)

lemma negAddY_of_Z_ne_zero {P Q : Fin 3 → F} (hP : W.Equation P) (hQ : W.Equation Q) (hPz : P z ≠ 0)
    (hQz : Q z ≠ 0) (hx : P x * Q z ^ 2 ≠ Q x * P z ^ 2) :
    W.negAddY P Q / addZ P Q ^ 3 = W.toAffine.addY' (P x / P z ^ 2) (Q x / Q z ^ 2) (P y / P z ^ 3)
      (W.toAffine.slope (P x / P z ^ 2) (Q x / Q z ^ 2) (P y / P z ^ 3) (Q y / Q z ^ 3)) := by
  rw [negAddY_eq hPz hQz, addX_eq' hP hQ, div_div, ← mul_pow _ _ 3, toAffine_slope_of_ne hPz hQz hx,
    toAffine_addY'_of_ne hPz hQz <| addZ_ne_zero_of_X_ne hx]

variable (W') in
/-- The $Y$-coordinate of the addition of two distinct point representatives. -/
def addY (P Q : Fin 3 → R) : R :=
  W'.negY ![W'.addX P Q, W'.negAddY P Q, addZ P Q]

lemma addY_smul (P Q : Fin 3 → R) (u v : Rˣ) :
    W'.addY (u • P) (v • Q) = ((u * v) ^ 2) ^ 3 * W'.addY P Q := by
  simp only [addY, negY, addX_smul, negAddY_smul, addZ_smul, fin3_def_ext]
  ring1

lemma addY_of_Z_eq_zero_left {P Q : Fin 3 → R} (hP : W'.Equation P) (hPz : P z = 0) :
    W'.addY P Q = (P x * Q z) ^ 3 * Q y := by
  simp only [addY, addX_of_Z_eq_zero_left hPz, negAddY_of_Z_eq_zero_left hP hPz,
    addZ_of_Z_eq_zero_left hPz, negY, fin3_def_ext]
  ring1

lemma addY_of_Z_eq_zero_right {P Q : Fin 3 → R} (hQ : W'.Equation Q) (hQz : Q z = 0) :
    W'.addY P Q = (-(Q x * P z)) ^ 3 * P y := by
  simp only [addY, addX_of_Z_eq_zero_right hQz, negAddY_of_Z_eq_zero_right hQ hQz,
    addZ_of_Z_eq_zero_right hQz, negY, fin3_def_ext]
  ring1

lemma addY_of_X_eq' {P Q : Fin 3 → R} (hP : W'.Equation P) (hQ : W'.Equation Q)
    (hx : P x * Q z ^ 2 = Q x * P z ^ 2) :
<<<<<<< HEAD
    W'.addY P Q * (P z * Q z) ^ 3 = (-(P y * Q z ^ 3 - Q y * P z ^ 3)) ^ 3 := by
  erw [addY, negY, addZ_of_X_eq hx, mul_zero, sub_zero, zero_pow three_ne_zero, mul_zero, sub_zero,
    neg_mul, negAddY_of_X_eq' hP hQ hx, Odd.neg_pow <| by decide]
=======
    W'.addY P Q * (P z * Q z) ^ 3 = -(P y * Q z ^ 3 - Q y * P z ^ 3) ^ 3 := by
  erw [addY, negY, addZ_of_X_eq hx, mul_zero, sub_zero, zero_pow three_ne_zero, mul_zero, sub_zero,
    neg_mul, negAddY_of_X_eq' hP hQ hx]
>>>>>>> e512aa98

lemma addY_of_X_eq {P Q : Fin 3 → F} (hP : W.Equation P) (hQ : W.Equation Q) (hPz : P z ≠ 0)
    (hQz : Q z ≠ 0) (hx : P x * Q z ^ 2 = Q x * P z ^ 2) :
    W.addY P Q = (-((P y * Q z ^ 3 - Q y * P z ^ 3) / (P z * Q z))) ^ 3 := by
<<<<<<< HEAD
  rw [← neg_div, div_pow, ← addY_of_X_eq' hP hQ hx,
    mul_div_cancel_right₀ _ <| pow_ne_zero 3 <| mul_ne_zero hPz hQz]
=======
  erw [addY, addZ_of_X_eq hx, negY_of_Z_eq_zero rfl, negAddY_of_X_eq hP hQ hPz hQz hx,
    ← Odd.neg_pow <| by decide]
>>>>>>> e512aa98

lemma addY_of_Z_ne_zero {P Q : Fin 3 → F} (hP : W.Equation P) (hQ : W.Equation Q) (hPz : P z ≠ 0)
    (hQz : Q z ≠ 0) (hx : P x * Q z ^ 2 ≠ Q x * P z ^ 2) :
    W.addY P Q / addZ P Q ^ 3 = W.toAffine.addY (P x / P z ^ 2) (Q x / Q z ^ 2) (P y / P z ^ 3)
      (W.toAffine.slope (P x / P z ^ 2) (Q x / Q z ^ 2) (P y / P z ^ 3) (Q y / Q z ^ 3)) := by
  erw [addY, negY_of_Z_ne_zero <| addZ_ne_zero_of_X_ne hx, addX_of_Z_ne_zero hP hQ hPz hQz hx,
    negAddY_of_Z_ne_zero hP hQ hPz hQz hx, Affine.addY]

<<<<<<< HEAD
variable (W') in
/-- The coordinates of the addition of two distinct point representatives. -/
noncomputable def addXYZ (P Q : Fin 3 → R) : Fin 3 → R :=
  ![W'.addX P Q, W'.addY P Q, addZ P Q]

lemma addXYZ_smul (P Q : Fin 3 → R) (u v : Rˣ) :
    W'.addXYZ (u • P) (v • Q) = (u * v) ^ 2 • W'.addXYZ P Q := by
  rw [addXYZ, addX_smul, addY_smul, addZ_smul]
  rfl

lemma addXYZ_of_Z_eq_zero_left' {P Q : Fin 3 → R} (hP : W'.Equation P) (hPz : P z = 0) :
    W'.addXYZ P Q = ![(P x * Q z) ^ 2 * Q x, (P x * Q z) ^ 3 * Q y, P x * Q z * Q z] := by
  rw [addXYZ, addX_of_Z_eq_zero_left hPz, addY_of_Z_eq_zero_left hP hPz, addZ_of_Z_eq_zero_left hPz]

lemma addXYZ_of_Z_eq_zero_left {P Q : Fin 3 → F} (hP : W.Nonsingular P) (hPz : P z = 0)
    (hQz : Q z ≠ 0) :
    W.addXYZ P Q = (Units.mk0 _ (X_ne_zero_of_Z_eq_zero hP hPz) * Units.mk0 _ hQz) • Q :=
  addXYZ_of_Z_eq_zero_left' hP.left hPz

lemma addXYZ_of_Z_eq_zero_right' {P Q : Fin 3 → R} (hQ : W'.Equation Q) (hQz : Q z = 0) :
    W'.addXYZ P Q = ![(-(Q x * P z)) ^ 2 * P x, (-(Q x * P z)) ^ 3 * P y, -(Q x * P z) * P z] := by
  rw [addXYZ, addX_of_Z_eq_zero_right hQz, addY_of_Z_eq_zero_right hQ hQz,
    addZ_of_Z_eq_zero_right hQz]

lemma addXYZ_of_Z_eq_zero_right {P Q : Fin 3 → F} (hQ : W.Nonsingular Q) (hPz : P z ≠ 0)
    (hQz : Q z = 0) :
    W.addXYZ P Q = -(Units.mk0 _ (X_ne_zero_of_Z_eq_zero hQ hQz) * Units.mk0 _ hPz) • P :=
  addXYZ_of_Z_eq_zero_right' hQ.left hQz

lemma addXYZ_of_Y_ne {P Q : Fin 3 → F} (hP : W.Equation P) (hQ : W.Equation Q) (hPz : P z ≠ 0)
    (hQz : Q z ≠ 0) (hx : P x * Q z ^ 2 = Q x * P z ^ 2) (hy : P y * Q z ^ 3 ≠ Q y * P z ^ 3) :
    W.addXYZ P Q =
      -(Units.mk0 _ (sub_ne_zero_of_ne hy) / (Units.mk0 _ hPz * Units.mk0 _ hQz)) • ![1, 1, 0] := by
  erw [addXYZ, addX_of_X_eq hP hQ hPz hQz hx, addY_of_X_eq hP hQ hPz hQz hx, addZ_of_X_eq hx,
    smul_fin3, Units.val_neg, Units.val_div_eq_div_val, Units.val_mk0, Units.val_mul, Units.val_mk0,
    Units.val_mk0, mul_one, mul_one, mul_zero]

lemma addXYZ_of_Z_ne_zero {P Q : Fin 3 → F} (hP : W.Equation P) (hQ : W.Equation Q) (hPz : P z ≠ 0)
    (hQz : Q z ≠ 0) (hx : P x * Q z ^ 2 ≠ Q x * P z ^ 2) :
    W.addXYZ P Q = Units.mk0 _ (addZ_ne_zero_of_X_ne hx) •
      ![W.toAffine.addX (P x / P z ^ 2) (Q x / Q z ^ 2)
          (W.toAffine.slope (P x / P z ^ 2) (Q x / Q z ^ 2) (P y / P z ^ 3) (Q y / Q z ^ 3)),
        W.toAffine.addY (P x / P z ^ 2) (Q x / Q z ^ 2) (P y / P z ^ 3)
          (W.toAffine.slope (P x / P z ^ 2) (Q x / Q z ^ 2) (P y / P z ^ 3) (Q y / Q z ^ 3)),
        1] := by
  have hZ {n : ℕ} : addZ P Q ^ n ≠ 0 := pow_ne_zero n <| addZ_ne_zero_of_X_ne hx
  erw [addXYZ, smul_fin3, Units.val_mk0, ← addX_of_Z_ne_zero hP hQ hPz hQz hx, mul_div_cancel₀ _ hZ,
    ← addY_of_Z_ne_zero hP hQ hPz hQz hx, mul_div_cancel₀ _ hZ, mul_one]

end Addition

section Negation

/-! ### Negation on point representatives -/

variable (W') in
/-- The negation of a point representative. -/
def neg (P : Fin 3 → R) : Fin 3 → R :=
  ![P x, W'.negY P, P z]

lemma neg_smul (P : Fin 3 → R) (u : Rˣ) : W'.neg (u • P) = u • W'.neg P := by
  rw [neg, negY_smul]
  rfl

lemma neg_smul_equiv (P : Fin 3 → R) (u : Rˣ) : W'.neg (u • P) ≈ W'.neg P :=
  ⟨u, (neg_smul ..).symm⟩

lemma neg_equiv {P Q : Fin 3 → R} (h : P ≈ Q) : W'.neg P ≈ W'.neg Q := by
  rcases h with ⟨u, rfl⟩
  exact neg_smul_equiv Q u

lemma neg_of_Z_eq_zero' {P : Fin 3 → R} (hPz : P z = 0) : W'.neg P = ![P x, -P y, 0] := by
  rw [neg, negY_of_Z_eq_zero hPz, hPz]

lemma neg_of_Z_eq_zero {P : Fin 3 → F} (hP : W.Nonsingular P) (hPz : P z = 0) : W.neg P =
    -(Units.mk0 _ (Y_ne_zero_of_Z_eq_zero hP hPz) / Units.mk0 _ (X_ne_zero_of_Z_eq_zero hP hPz))
      • ![1, 1, 0] := by
  have hX {n : ℕ} : P x ^ n ≠ 0 := pow_ne_zero n <| X_ne_zero_of_Z_eq_zero hP hPz
  erw [neg_of_Z_eq_zero' hPz, smul_fin3, Units.val_neg, Units.val_div_eq_div_val, neg_sq, div_pow,
    (equation_of_Z_eq_zero hPz).mp hP.left, pow_succ, mul_div_cancel_left₀ _ hX, mul_one,
    Odd.neg_pow <| by decide, div_pow, pow_succ, (equation_of_Z_eq_zero hPz).mp hP.left,
    mul_div_cancel_left₀ _ hX, Units.val_mk0, mul_one, mul_zero]

lemma neg_of_Z_ne_zero {P : Fin 3 → F} (hPz : P z ≠ 0) : W.neg P =
    Units.mk0 _ hPz • ![P x / P z ^ 2, W.toAffine.negY (P x / P z ^ 2) (P y / P z ^ 3), 1] := by
  erw [neg, smul_fin3, mul_div_cancel₀ _ <| pow_ne_zero 2 hPz, ← negY_of_Z_ne_zero hPz,
    mul_div_cancel₀ _ <| pow_ne_zero 3 hPz, Units.val_mk0, mul_one]

private lemma nonsingular_neg_of_Z_ne_zero {P : Fin 3 → F} (hP : W.Nonsingular P) (hPz : P z ≠ 0) :
    W.Nonsingular ![P x / P z ^ 2, W.toAffine.negY (P x / P z ^ 2) (P y / P z ^ 3), 1] := by
  exact (nonsingular_some ..).mpr <| Affine.nonsingular_neg <| (nonsingular_of_Z_ne_zero hPz).mp hP

lemma nonsingular_neg {P : Fin 3 → F} (hP : W.Nonsingular P) : W.Nonsingular <| W.neg P := by
  by_cases hPz : P z = 0
  · simp only [neg_of_Z_eq_zero hP hPz, nonsingular_smul, nonsingular_zero]
  · simp only [neg_of_Z_ne_zero hPz, nonsingular_smul, nonsingular_neg_of_Z_ne_zero hP hPz]

variable (W') in
/-- The negation of a point class. If `P` is a point representative,
then `W'.negMap ⟦P⟧` is definitionally equivalent to `W'.neg P`. -/
def negMap (P : PointClass R) : PointClass R :=
  P.map W'.neg fun _ _ => neg_equiv

lemma negMap_eq {P : Fin 3 → R} : W'.negMap ⟦P⟧ = ⟦W'.neg P⟧ :=
  rfl

lemma negMap_of_Z_eq_zero {P : Fin 3 → F} (hP : W.Nonsingular P) (hPz : P z = 0) :
    W.negMap ⟦P⟧ = ⟦![1, 1, 0]⟧ := by
  rw [negMap_eq, neg_of_Z_eq_zero hP hPz, smul_eq]

lemma negMap_of_Z_ne_zero {P : Fin 3 → F} (hPz : P z ≠ 0) :
    W.negMap ⟦P⟧ = ⟦![P x / P z ^ 2, W.toAffine.negY (P x / P z ^ 2) (P y / P z ^ 3), 1]⟧ := by
  rw [negMap_eq, neg_of_Z_ne_zero hPz, smul_eq]

lemma nonsingularLift_negMap {P : PointClass F} (hP : W.NonsingularLift P) :
    W.NonsingularLift <| W.negMap P := by
  rcases P with ⟨_⟩
  exact nonsingular_neg hP

end Negation

section Addition

/-! ### Addition on point representatives -/

open scoped Classical

variable (W') in
/-- The addition of two point representatives. -/
noncomputable def add (P Q : Fin 3 → R) : Fin 3 → R :=
  if P ≈ Q then W'.dblXYZ P else W'.addXYZ P Q

lemma add_of_equiv {P Q : Fin 3 → R} (h : P ≈ Q) : W'.add P Q = W'.dblXYZ P :=
  if_pos h

lemma add_smul_of_equiv {P Q : Fin 3 → R} (u v : Rˣ) (h : P ≈ Q) :
    W'.add (u • P) (v • Q) = u ^ 4 • W'.add P Q := by
  have smul : P ≈ Q ↔ u • P ≈ v • Q := by erw [← Quotient.eq, ← Quotient.eq, smul_eq, smul_eq]; rfl
  rw [add_of_equiv <| smul.mp h, dblXYZ_smul, add_of_equiv h]

lemma add_self (P : Fin 3 → R) : W'.add P P = W'.dblXYZ P :=
  add_of_equiv <| Setoid.refl _

lemma add_of_eq {P Q : Fin 3 → R} (h : P = Q) : W'.add P Q = W'.dblXYZ P :=
  h ▸ add_self P

lemma add_of_not_equiv {P Q : Fin 3 → R} (h : ¬P ≈ Q) : W'.add P Q = W'.addXYZ P Q :=
  if_neg h

lemma add_smul_of_not_equiv {P Q : Fin 3 → R} (u v : Rˣ) (h : ¬P ≈ Q) :
    W'.add (u • P) (v • Q) = (u * v) ^ 2 • W'.add P Q := by
  have smul : P ≈ Q ↔ u • P ≈ v • Q := by erw [← Quotient.eq, ← Quotient.eq, smul_eq, smul_eq]; rfl
  rw [add_of_not_equiv <| h.comp smul.mpr, addXYZ_smul, add_of_not_equiv h]

lemma add_smul_equiv (P Q : Fin 3 → R) (u v : Rˣ) : W'.add (u • P) (v • Q) ≈ W'.add P Q := by
  by_cases h : P ≈ Q
  · exact ⟨u ^ 4, (add_smul_of_equiv u v h).symm⟩
  · exact ⟨(u * v) ^ 2, (add_smul_of_not_equiv u v h).symm⟩

lemma add_equiv {P P' Q Q' : Fin 3 → R} (hP : P ≈ P') (hQ : Q ≈ Q') :
    W'.add P Q ≈ W'.add P' Q' := by
  rcases hP, hQ with ⟨⟨u, rfl⟩, ⟨v, rfl⟩⟩
  exact add_smul_equiv P' Q' u v

lemma add_of_Z_eq_zero {P Q : Fin 3 → F} (hP : W.Nonsingular P) (hQ : W.Nonsingular Q)
    (hPz : P z = 0) (hQz : Q z = 0) :
    W.add P Q = Units.mk0 _ (X_ne_zero_of_Z_eq_zero hP hPz) ^ 2 • ![1, 1, 0] := by
  rw [add, if_pos <| equiv_of_Z_eq_zero hP hQ hPz hQz, dblXYZ_of_Z_eq_zero hP hPz]

lemma add_of_Z_eq_zero_left' {P Q : Fin 3 → R} (hP : W'.Equation P) (hPz : P z = 0)
    (hQz : Q z ≠ 0) :
    W'.add P Q = ![(P x * Q z) ^ 2 * Q x, (P x * Q z) ^ 3 * Q y, P x * Q z * Q z] := by
  rw [add, if_neg <| not_equiv_of_Z_eq_zero_left hPz hQz, addXYZ_of_Z_eq_zero_left' hP hPz]

lemma add_of_Z_eq_zero_left {P Q : Fin 3 → F} (hP : W.Nonsingular P) (hPz : P z = 0)
    (hQz : Q z ≠ 0) :
    W.add P Q = (Units.mk0 _ (X_ne_zero_of_Z_eq_zero hP hPz) * Units.mk0 _ hQz) • Q :=
  add_of_Z_eq_zero_left' hP.left hPz hQz

lemma add_of_Z_eq_zero_right' {P Q : Fin 3 → R} (hQ : W'.Equation Q) (hPz : P z ≠ 0)
    (hQz : Q z = 0) :
    W'.add P Q = ![(-(Q x * P z)) ^ 2 * P x, (-(Q x * P z)) ^ 3 * P y, -(Q x * P z) * P z] := by
  rw [add, if_neg <| not_equiv_of_Z_eq_zero_right hPz hQz, addXYZ_of_Z_eq_zero_right' hQ hQz]

lemma add_of_Z_eq_zero_right {P Q : Fin 3 → F} (hQ : W.Nonsingular Q) (hPz : P z ≠ 0)
    (hQz : Q z = 0) :
    W.add P Q = -(Units.mk0 _ (X_ne_zero_of_Z_eq_zero hQ hQz) * Units.mk0 _ hPz) • P :=
  add_of_Z_eq_zero_right' hQ.left hPz hQz

lemma add_of_Y_eq {P Q : Fin 3 → F} (hP : W.Nonsingular P) (hPz : P z ≠ 0) (hQz : Q z ≠ 0)
    (hx : P x * Q z ^ 2 = Q x * P z ^ 2) (hy : P y * Q z ^ 3 = Q y * P z ^ 3)
    (hy' : P y * Q z ^ 3 = W.negY Q * P z ^ 3) : W.add P Q =
      Units.mk0 _ ((nonsingular_iff_of_Y_eq_negY (Y_eq_negY_of_Y_eq hQz hx hy hy') hPz).mp hP).right
        • ![1, 1, 0] := by
  rw [add, if_pos <| equiv_of_X_eq_of_Y_eq hPz hQz hx hy, dblXYZ_of_Y_eq hP hPz hQz hx hy hy']

lemma add_of_Y_ne {P Q : Fin 3 → F} (hP : W.Equation P) (hQ : W.Equation Q) (hPz : P z ≠ 0)
    (hQz : Q z ≠ 0) (hx : P x * Q z ^ 2 = Q x * P z ^ 2) (hy : P y * Q z ^ 3 ≠ Q y * P z ^ 3) :
    W.add P Q =
      -(Units.mk0 _ (sub_ne_zero_of_ne hy) / (Units.mk0 _ hPz * Units.mk0 _ hQz)) • ![1, 1, 0] := by
  rw [add, if_neg <| not_equiv_of_Y_ne hy, addXYZ_of_Y_ne hP hQ hPz hQz hx hy]

lemma add_of_Y_ne' {P Q : Fin 3 → F} (hP : W.Equation P) (hQ : W.Equation Q) (hPz : P z ≠ 0)
    (hQz : Q z ≠ 0) (hx : P x * Q z ^ 2 = Q x * P z ^ 2) (hy : P y * Q z ^ 3 ≠ W.negY Q * P z ^ 3) :
    W.add P Q = Units.mk0 _ (dblZ_ne_zero_of_Y_ne' hP hQ hPz hx hy) •
      ![W.toAffine.addX (P x / P z ^ 2) (Q x / Q z ^ 2)
          (W.toAffine.slope (P x / P z ^ 2) (Q x / Q z ^ 2) (P y / P z ^ 3) (Q y / Q z ^ 3)),
        W.toAffine.addY (P x / P z ^ 2) (Q x / Q z ^ 2) (P y / P z ^ 3)
          (W.toAffine.slope (P x / P z ^ 2) (Q x / Q z ^ 2) (P y / P z ^ 3) (Q y / Q z ^ 3)),
        1] := by
  rw [add, if_pos <| equiv_of_X_eq_of_Y_eq hPz hQz hx <| Y_eq_of_Y_ne' hP hQ hx hy,
    dblXYZ_of_Z_ne_zero hP hQ hPz hQz hx hy]

lemma add_of_X_ne {P Q : Fin 3 → F} (hP : W.Equation P) (hQ : W.Equation Q) (hPz : P z ≠ 0)
    (hQz : Q z ≠ 0) (hx : P x * Q z ^ 2 ≠ Q x * P z ^ 2) :
    W.add P Q = Units.mk0 _ (addZ_ne_zero_of_X_ne hx) •
      ![W.toAffine.addX (P x / P z ^ 2) (Q x / Q z ^ 2)
          (W.toAffine.slope (P x / P z ^ 2) (Q x / Q z ^ 2) (P y / P z ^ 3) (Q y / Q z ^ 3)),
        W.toAffine.addY (P x / P z ^ 2) (Q x / Q z ^ 2) (P y / P z ^ 3)
          (W.toAffine.slope (P x / P z ^ 2) (Q x / Q z ^ 2) (P y / P z ^ 3) (Q y / Q z ^ 3)),
        1] := by
  rw [add, if_neg <| not_equiv_of_X_ne hx, addXYZ_of_Z_ne_zero hP hQ hPz hQz hx]

private lemma nonsingular_add_of_Z_ne_zero {P Q : Fin 3 → F} (hP : W.Nonsingular P)
    (hQ : W.Nonsingular Q) (hPz : P z ≠ 0) (hQz : Q z ≠ 0)
    (hxy : P x * Q z ^ 2 = Q x * P z ^ 2 → P y * Q z ^ 3 ≠ W.negY Q * P z ^ 3) : W.Nonsingular
      ![W.toAffine.addX (P x / P z ^ 2) (Q x / Q z ^ 2)
          (W.toAffine.slope (P x / P z ^ 2) (Q x / Q z ^ 2) (P y / P z ^ 3) (Q y / Q z ^ 3)),
        W.toAffine.addY (P x / P z ^ 2) (Q x / Q z ^ 2) (P y / P z ^ 3)
          (W.toAffine.slope (P x / P z ^ 2) (Q x / Q z ^ 2) (P y / P z ^ 3) (Q y / Q z ^ 3)), 1] :=
  (nonsingular_some ..).mpr <| Affine.nonsingular_add ((nonsingular_of_Z_ne_zero hPz).mp hP)
    ((nonsingular_of_Z_ne_zero hQz).mp hQ) <| by
      simpa only [div_eq_div_iff (pow_ne_zero _ hPz) (pow_ne_zero _ hQz), ne_eq,
        ← negY_of_Z_ne_zero hQz]

lemma nonsingular_add {P Q : Fin 3 → F} (hP : W.Nonsingular P) (hQ : W.Nonsingular Q) :
    W.Nonsingular <| W.add P Q := by
  by_cases hPz : P z = 0
  · by_cases hQz : Q z = 0
    · simp only [add_of_Z_eq_zero hP hQ hPz hQz, nonsingular_smul, nonsingular_zero]
    · simp only [add_of_Z_eq_zero_left hP hPz hQz, nonsingular_smul, hQ]
  · by_cases hQz : Q z = 0
    · simp only [add_of_Z_eq_zero_right hQ hPz hQz, nonsingular_smul, hP]
    · by_cases hxy : P x * Q z ^ 2 = Q x * P z ^ 2 → P y * Q z ^ 3 ≠ W.negY Q * P z ^ 3
      · by_cases hx : P x * Q z ^ 2 = Q x * P z ^ 2
        · simp only [add_of_Y_ne' hP.left hQ.left hPz hQz hx <| hxy hx, nonsingular_smul,
            nonsingular_add_of_Z_ne_zero hP hQ hPz hQz hxy]
        · simp only [add_of_X_ne hP.left hQ.left hPz hQz hx, nonsingular_smul,
            nonsingular_add_of_Z_ne_zero hP hQ hPz hQz hxy]
      · rw [_root_.not_imp, not_ne_iff] at hxy
        by_cases hy : P y * Q z ^ 3 = Q y * P z ^ 3
        · simp only [add_of_Y_eq hP hPz hQz hxy.left hy hxy.right, nonsingular_smul,
            nonsingular_zero]
        · simp only [add_of_Y_ne hP.left hQ.left hPz hQz hxy.left hy, nonsingular_smul,
            nonsingular_zero]

variable (W') in
/-- The addition of two point classes. If `P` is a point representative,
then `W.addMap ⟦P⟧ ⟦Q⟧` is definitionally equivalent to `W.add P Q`. -/
noncomputable def addMap (P Q : PointClass R) : PointClass R :=
  Quotient.map₂ W'.add (fun _ _ hP _ _ hQ => add_equiv hP hQ) P Q

lemma addMap_eq (P Q : Fin 3 → R) : W'.addMap ⟦P⟧ ⟦Q⟧ = ⟦W'.add P Q⟧ :=
  rfl

lemma addMap_of_Z_eq_zero_left {P : Fin 3 → F} {Q : PointClass F} (hP : W.Nonsingular P)
    (hQ : W.NonsingularLift Q) (hPz : P z = 0) : W.addMap ⟦P⟧ Q = Q := by
  rcases Q with ⟨Q⟩
  by_cases hQz : Q z = 0
  · erw [addMap_eq, add_of_Z_eq_zero hP hQ hPz hQz, smul_eq, Quotient.eq]
    exact Setoid.symm <| equiv_zero_of_Z_eq_zero hQ hQz
  · erw [addMap_eq, add_of_Z_eq_zero_left hP hPz hQz, smul_eq]
    rfl

lemma addMap_of_Z_eq_zero_right {P : PointClass F} {Q : Fin 3 → F} (hP : W.NonsingularLift P)
    (hQ : W.Nonsingular Q) (hQz : Q z = 0) : W.addMap P ⟦Q⟧ = P := by
  rcases P with ⟨P⟩
  by_cases hPz : P z = 0
  · erw [addMap_eq, add_of_Z_eq_zero hP hQ hPz hQz, smul_eq, Quotient.eq]
    exact Setoid.symm <| equiv_zero_of_Z_eq_zero hP hPz
  · erw [addMap_eq, add_of_Z_eq_zero_right hQ hPz hQz, smul_eq]
    rfl

lemma addMap_of_Y_eq {P Q : Fin 3 → F} (hP : W.Nonsingular P) (hQ : W.Equation Q) (hPz : P z ≠ 0)
    (hQz : Q z ≠ 0) (hx : P x * Q z ^ 2 = Q x * P z ^ 2)
    (hy' : P y * Q z ^ 3 = W.negY Q * P z ^ 3) : W.addMap ⟦P⟧ ⟦Q⟧ = ⟦![1, 1, 0]⟧ := by
  by_cases hy : P y * Q z ^ 3 = Q y * P z ^ 3
  · rw [addMap_eq, add_of_Y_eq hP hPz hQz hx hy hy', smul_eq]
  · rw [addMap_eq, add_of_Y_ne hP.left hQ hPz hQz hx hy, smul_eq]

lemma addMap_of_Z_ne_zero {P Q : Fin 3 → F} (hP : W.Equation P) (hQ : W.Equation Q) (hPz : P z ≠ 0)
    (hQz : Q z ≠ 0) (hxy : P x * Q z ^ 2 = Q x * P z ^ 2 → P y * Q z ^ 3 ≠ W.negY Q * P z ^ 3) :
    W.addMap ⟦P⟧ ⟦Q⟧ =
      ⟦![W.toAffine.addX (P x / P z ^ 2) (Q x / Q z ^ 2)
          (W.toAffine.slope (P x / P z ^ 2) (Q x / Q z ^ 2) (P y / P z ^ 3) (Q y / Q z ^ 3)),
        W.toAffine.addY (P x / P z ^ 2) (Q x / Q z ^ 2) (P y / P z ^ 3)
          (W.toAffine.slope (P x / P z ^ 2) (Q x / Q z ^ 2) (P y / P z ^ 3) (Q y / Q z ^ 3)),
        1]⟧ := by
  by_cases hx : P x * Q z ^ 2 = Q x * P z ^ 2
  · rw [addMap_eq, add_of_Y_ne' hP hQ hPz hQz hx <| hxy hx, smul_eq]
  · rw [addMap_eq, add_of_X_ne hP hQ hPz hQz hx, smul_eq]

lemma nonsingularLift_addMap {P Q : PointClass F} (hP : W.NonsingularLift P)
    (hQ : W.NonsingularLift Q) : W.NonsingularLift <| W.addMap P Q := by
  rcases P, Q with ⟨⟨_⟩, ⟨_⟩⟩
  exact nonsingular_add hP hQ

=======
>>>>>>> e512aa98
end Addition

end WeierstrassCurve.Jacobian<|MERGE_RESOLUTION|>--- conflicted
+++ resolved
@@ -33,10 +33,7 @@
 As in `Mathlib.AlgebraicGeometry.EllipticCurve.Affine`, the set of nonsingular rational points forms
 an abelian group under the same secant-and-tangent process, but the polynomials involved are
 $(2, 3, 1)$-homogeneous, and any instances of division become multiplication in the $Z$-coordinate.
-<<<<<<< HEAD
 Note that most computational proofs follow from their analogous proofs for affine coordinates.
-=======
->>>>>>> e512aa98
 
 ## Main definitions
 
@@ -322,14 +319,10 @@
 
 variable (W') in
 /-- The proposition that a point representative $(x, y, z)$ in `W'` is nonsingular.
-<<<<<<< HEAD
-In other words, either $W_X(x, y, z) \ne 0$, $W_Y(x, y, z) \ne 0$, or $W_Z(x, y, z) \ne 0$. -/
-=======
 In other words, either $W_X(x, y, z) \ne 0$, $W_Y(x, y, z) \ne 0$, or $W_Z(x, y, z) \ne 0$.
 
 Note that this definition is only mathematically accurate for fields.
 TODO: generalise this definition to be mathematically accurate for a larger class of rings. -/
->>>>>>> e512aa98
 def Nonsingular (P : Fin 3 → R) : Prop :=
   W'.Equation P ∧
     (eval P W'.polynomialX ≠ 0 ∨ eval P W'.polynomialY ≠ 0 ∨ eval P W'.polynomialZ ≠ 0)
@@ -594,12 +587,7 @@
     toAffine_addX_of_eq hPz <| sub_ne_zero_of_ne <| Y_ne_negY_of_Y_ne' hP hQ hx hy]
 
 variable (W') in
-<<<<<<< HEAD
-/-- The $Y$-coordinate of the doubling of a point representative, before applying the final negation
-that maps $Y$ to $-Y - a_1XZ - a_3Z^3$. -/
-=======
 /-- The $Y$-coordinate of the negated doubling of a point representative. -/
->>>>>>> e512aa98
 def negDblY (P : Fin 3 → R) : R :=
   (3 * P x ^ 2 + 2 * W'.a₂ * P x * P z ^ 2 + W'.a₄ * P z ^ 4 - W'.a₁ * P y * P z)
       * (W'.dblX P - P x * (P y - W'.negY P) ^ 2) + P y * (P y - W'.negY P) ^ 3
@@ -663,7 +651,6 @@
   erw [dblY, negY_of_Z_ne_zero <| dblZ_ne_zero_of_Y_ne' hP hQ hPz hx hy,
     dblX_of_Z_ne_zero hP hQ hPz hQz hx hy, negDblY_of_Z_ne_zero hP hQ hPz hQz hx hy, Affine.addY]
 
-<<<<<<< HEAD
 variable (W') in
 /-- The coordinates of the doubling of a point representative. -/
 noncomputable def dblXYZ (P : Fin 3 → R) : Fin 3 → R :=
@@ -707,8 +694,6 @@
   erw [dblXYZ, smul_fin3, Units.val_mk0, ← dblX_of_Z_ne_zero hP hQ hPz hQz hx hy,
     mul_div_cancel₀ _ hZ, ← dblY_of_Z_ne_zero hP hQ hPz hQz hx hy, mul_div_cancel₀ _ hZ, mul_one]
 
-=======
->>>>>>> e512aa98
 end Doubling
 
 section Addition
@@ -815,12 +800,7 @@
     toAffine_addX_of_ne hPz hQz <| addZ_ne_zero_of_X_ne hx]
 
 variable (W') in
-<<<<<<< HEAD
-/-- The $Y$-coordinate of the addition of two distinct point representatives, before applying the
-final negation that maps $Y$ to $-Y - a_1XZ - a_3Z^3$. -/
-=======
 /-- The $Y$-coordinate of the negated addition of two distinct point representatives. -/
->>>>>>> e512aa98
 def negAddY (P Q : Fin 3 → R) : R :=
   -P y * Q x ^ 3 * P z ^ 3 + 2 * P y * Q y ^ 2 * P z ^ 3 - 3 * P x ^ 2 * Q x * Q y * P z ^ 2 * Q z
     + 3 * P x * P y * Q x ^ 2 * P z * Q z ^ 2 + P x ^ 3 * Q y * Q z ^ 3
@@ -912,26 +892,15 @@
 
 lemma addY_of_X_eq' {P Q : Fin 3 → R} (hP : W'.Equation P) (hQ : W'.Equation Q)
     (hx : P x * Q z ^ 2 = Q x * P z ^ 2) :
-<<<<<<< HEAD
     W'.addY P Q * (P z * Q z) ^ 3 = (-(P y * Q z ^ 3 - Q y * P z ^ 3)) ^ 3 := by
   erw [addY, negY, addZ_of_X_eq hx, mul_zero, sub_zero, zero_pow three_ne_zero, mul_zero, sub_zero,
     neg_mul, negAddY_of_X_eq' hP hQ hx, Odd.neg_pow <| by decide]
-=======
-    W'.addY P Q * (P z * Q z) ^ 3 = -(P y * Q z ^ 3 - Q y * P z ^ 3) ^ 3 := by
-  erw [addY, negY, addZ_of_X_eq hx, mul_zero, sub_zero, zero_pow three_ne_zero, mul_zero, sub_zero,
-    neg_mul, negAddY_of_X_eq' hP hQ hx]
->>>>>>> e512aa98
 
 lemma addY_of_X_eq {P Q : Fin 3 → F} (hP : W.Equation P) (hQ : W.Equation Q) (hPz : P z ≠ 0)
     (hQz : Q z ≠ 0) (hx : P x * Q z ^ 2 = Q x * P z ^ 2) :
     W.addY P Q = (-((P y * Q z ^ 3 - Q y * P z ^ 3) / (P z * Q z))) ^ 3 := by
-<<<<<<< HEAD
   rw [← neg_div, div_pow, ← addY_of_X_eq' hP hQ hx,
     mul_div_cancel_right₀ _ <| pow_ne_zero 3 <| mul_ne_zero hPz hQz]
-=======
-  erw [addY, addZ_of_X_eq hx, negY_of_Z_eq_zero rfl, negAddY_of_X_eq hP hQ hPz hQz hx,
-    ← Odd.neg_pow <| by decide]
->>>>>>> e512aa98
 
 lemma addY_of_Z_ne_zero {P Q : Fin 3 → F} (hP : W.Equation P) (hQ : W.Equation Q) (hPz : P z ≠ 0)
     (hQz : Q z ≠ 0) (hx : P x * Q z ^ 2 ≠ Q x * P z ^ 2) :
@@ -940,7 +909,6 @@
   erw [addY, negY_of_Z_ne_zero <| addZ_ne_zero_of_X_ne hx, addX_of_Z_ne_zero hP hQ hPz hQz hx,
     negAddY_of_Z_ne_zero hP hQ hPz hQz hx, Affine.addY]
 
-<<<<<<< HEAD
 variable (W') in
 /-- The coordinates of the addition of two distinct point representatives. -/
 noncomputable def addXYZ (P Q : Fin 3 → R) : Fin 3 → R :=
@@ -1248,8 +1216,6 @@
   rcases P, Q with ⟨⟨_⟩, ⟨_⟩⟩
   exact nonsingular_add hP hQ
 
-=======
->>>>>>> e512aa98
 end Addition
 
 end WeierstrassCurve.Jacobian
/-
Copyright (c) 2022 Andrew Yang. All rights reserved.
Released under Apache 2.0 license as described in the file LICENSE.
Authors: Andrew Yang
-/
import Mathlib.AlgebraicGeometry.AffineScheme
import Mathlib.AlgebraicGeometry.Pullbacks
import Mathlib.CategoryTheory.MorphismProperty.Limits
import Mathlib.Data.List.TFAE

#align_import algebraic_geometry.morphisms.basic from "leanprover-community/mathlib"@"434e2fd21c1900747afc6d13d8be7f4eedba7218"

/-!
# Properties of morphisms between Schemes

We provide the basic framework for talking about properties of morphisms between Schemes.

A `MorphismProperty Scheme` is a predicate on morphisms between schemes, and an
`AffineTargetMorphismProperty` is a predicate on morphisms into affine schemes. Given a
`P : AffineTargetMorphismProperty`, we may construct a `MorphismProperty` called
`targetAffineLocally P` that holds for `f : X ⟶ Y` whenever `P` holds for the
restriction of `f` on every affine open subset of `Y`.

## Main definitions

- `AlgebraicGeometry.AffineTargetMorphismProperty.IsLocal`: We say that `P.IsLocal` if `P`
satisfies the assumptions of the affine communication lemma
(`AlgebraicGeometry.of_affine_open_cover`). That is,
1. `P` respects isomorphisms.
2. If `P` holds for `f : X ⟶ Y`, then `P` holds for `f ∣_ Y.basicOpen r` for any
  global section `r`.
3. If `P` holds for `f ∣_ Y.basicOpen r` for all `r` in a spanning set of the global sections,
  then `P` holds for `f`.

- `AlgebraicGeometry.PropertyIsLocalAtTarget`: We say that `PropertyIsLocalAtTarget P` for
`P : MorphismProperty Scheme` if
1. `P` respects isomorphisms.
2. If `P` holds for `f : X ⟶ Y`, then `P` holds for `f ∣_ U` for any `U`.
3. If `P` holds for `f ∣_ U` for an open cover `U` of `Y`, then `P` holds for `f`.

## Main results

- `AlgebraicGeometry.AffineTargetMorphismProperty.IsLocal.affine_openCover_TFAE`:
  If `P.IsLocal`, then `targetAffineLocally P f` iff there exists an affine cover `{ Uᵢ }` of `Y`
  such that `P` holds for `f ∣_ Uᵢ`.
- `AlgebraicGeometry.AffineTargetMorphismProperty.isLocalOfOpenCoverImply`:
  If the existence of an affine cover `{ Uᵢ }` of `Y` such that `P` holds for `f ∣_ Uᵢ` implies
  `targetAffineLocally P f`, then `P.IsLocal`.
- `AlgebraicGeometry.AffineTargetMorphismProperty.IsLocal.affine_target_iff`:
  If `Y` is affine and `f : X ⟶ Y`, then `targetAffineLocally P f ↔ P f` provided `P.IsLocal`.
- `AlgebraicGeometry.AffineTargetMorphismProperty.IsLocal.targetAffineLocally_isLocal` :
  If `P.IsLocal`, then `PropertyIsLocalAtTarget (targetAffineLocally P)`.
- `AlgebraicGeometry.PropertyIsLocalAtTarget.openCover_TFAE`:
  If `PropertyIsLocalAtTarget P`, then `P f` iff there exists an open cover `{ Uᵢ }` of `Y`
  such that `P` holds for `f ∣_ Uᵢ`.

These results should not be used directly, and should be ported to each property that is local.

-/

set_option linter.uppercaseLean3 false

universe u

open TopologicalSpace CategoryTheory CategoryTheory.Limits Opposite

noncomputable section

namespace AlgebraicGeometry

/-- An `AffineTargetMorphismProperty` is a class of morphisms from an arbitrary scheme into an
affine scheme. -/
def AffineTargetMorphismProperty :=
  ∀ ⦃X Y : Scheme⦄ (_ : X ⟶ Y) [IsAffine Y], Prop
#align algebraic_geometry.affine_target_morphism_property AlgebraicGeometry.AffineTargetMorphismProperty

/-- `IsIso` as a `MorphismProperty`. -/
protected def Scheme.isIso : MorphismProperty Scheme :=
  @IsIso Scheme _
#align algebraic_geometry.Scheme.is_iso AlgebraicGeometry.Scheme.isIso

/-- `IsIso` as an `AffineTargetMorphismProperty`. -/
protected def Scheme.affineTargetIsIso : AffineTargetMorphismProperty := fun _ _ f _ => IsIso f
#align algebraic_geometry.Scheme.affine_target_is_iso AlgebraicGeometry.Scheme.affineTargetIsIso

instance : Inhabited AffineTargetMorphismProperty := ⟨Scheme.affineTargetIsIso⟩

/-- An `AffineTargetMorphismProperty` can be extended to a `MorphismProperty` such that it
*never* holds when the target is not affine -/
def AffineTargetMorphismProperty.toProperty (P : AffineTargetMorphismProperty) :
    MorphismProperty Scheme := fun _ _ f => ∃ h, @P _ _ f h
#align algebraic_geometry.affine_target_morphism_property.to_property AlgebraicGeometry.AffineTargetMorphismProperty.toProperty

theorem AffineTargetMorphismProperty.toProperty_apply (P : AffineTargetMorphismProperty)
    {X Y : Scheme} (f : X ⟶ Y) [i : IsAffine Y] : P.toProperty f ↔ P f := by
  delta AffineTargetMorphismProperty.toProperty; simp [*]
#align algebraic_geometry.affine_target_morphism_property.to_property_apply AlgebraicGeometry.AffineTargetMorphismProperty.toProperty_apply

theorem AffineTargetMorphismProperty.cancel_left_of_respectsIso
    (P : AffineTargetMorphismProperty) [P.toProperty.RespectsIso]
    {X Y Z : Scheme} (f : X ⟶ Y) (g : Y ⟶ Z) [IsIso f] [IsAffine Z] : P (f ≫ g) ↔ P g := by
  rw [← P.toProperty_apply, ← P.toProperty_apply, P.toProperty.cancel_left_of_respectsIso]
#align algebraic_geometry.affine_cancel_left_is_iso AlgebraicGeometry.AffineTargetMorphismProperty.cancel_left_of_respectsIso

theorem AffineTargetMorphismProperty.cancel_right_of_respectsIso
    (P : AffineTargetMorphismProperty) [P.toProperty.RespectsIso]
    {X Y Z : Scheme} (f : X ⟶ Y) (g : Y ⟶ Z) [IsIso g] [IsAffine Z] [IsAffine Y] :
    P (f ≫ g) ↔ P f := by rw [← P.toProperty_apply, ← P.toProperty_apply,
      P.toProperty.cancel_right_of_respectsIso]
#align algebraic_geometry.affine_cancel_right_is_iso AlgebraicGeometry.AffineTargetMorphismProperty.cancel_right_of_respectsIso

@[deprecated (since := "2024-07-02")] alias affine_cancel_left_isIso :=
  AffineTargetMorphismProperty.cancel_left_of_respectsIso
@[deprecated (since := "2024-07-02")] alias affine_cancel_right_isIso :=
  AffineTargetMorphismProperty.cancel_right_of_respectsIso

theorem AffineTargetMorphismProperty.respectsIso_mk {P : AffineTargetMorphismProperty}
    (h₁ : ∀ {X Y Z} (e : X ≅ Y) (f : Y ⟶ Z) [IsAffine Z], P f → P (e.hom ≫ f))
    (h₂ : ∀ {X Y Z} (e : Y ≅ Z) (f : X ⟶ Y) [h : IsAffine Y],
      P f → @P _ _ (f ≫ e.hom) (isAffine_of_isIso e.inv)) :
    P.toProperty.RespectsIso := by
  constructor
  · rintro X Y Z e f ⟨a, h⟩; exact ⟨a, h₁ e f h⟩
  · rintro X Y Z e f ⟨a, h⟩; exact ⟨isAffine_of_isIso e.inv, h₂ e f h⟩
#align algebraic_geometry.affine_target_morphism_property.respects_iso_mk AlgebraicGeometry.AffineTargetMorphismProperty.respectsIso_mk

/-- For a `P : AffineTargetMorphismProperty`, `targetAffineLocally P` holds for
`f : X ⟶ Y` whenever `P` holds for the restriction of `f` on every affine open subset of `Y`. -/
def targetAffineLocally (P : AffineTargetMorphismProperty) : MorphismProperty Scheme :=
  fun {X Y : Scheme} (f : X ⟶ Y) => ∀ U : Y.affineOpens, P (f ∣_ U)
#align algebraic_geometry.target_affine_locally AlgebraicGeometry.targetAffineLocally

theorem IsAffineOpen.preimage_of_isIso {X Y : Scheme} {U : Opens Y.carrier} (hU : IsAffineOpen U)
    (f : X ⟶ Y) [IsIso f] : IsAffineOpen (f ⁻¹ᵁ U) :=
  haveI : IsAffine _ := hU
  isAffine_of_isIso (f ∣_ U)
#align algebraic_geometry.is_affine_open.map_is_iso AlgebraicGeometry.IsAffineOpen.preimage_of_isIso

instance targetAffineLocally_respectsIso (P : AffineTargetMorphismProperty)
    [P.toProperty.RespectsIso] : (targetAffineLocally P).RespectsIso := by
  constructor
  · introv H U
    rw [morphismRestrict_comp, P.cancel_left_of_respectsIso]
    exact H U
  · introv H
    rintro ⟨U, hU : IsAffineOpen U⟩; dsimp
    haveI : IsAffine _ := hU.preimage_of_isIso e.hom
    rw [morphismRestrict_comp, P.cancel_right_of_respectsIso]
    exact H ⟨(Opens.map e.hom.val.base).obj U, hU.preimage_of_isIso e.hom⟩
#align algebraic_geometry.target_affine_locally_respects_iso AlgebraicGeometry.targetAffineLocally_respectsIso

/-- We say that `P : AffineTargetMorphismProperty` is a local property if
1. `P` respects isomorphisms.
2. If `P` holds for `f : X ⟶ Y`, then `P` holds for `f ∣_ Y.basicOpen r` for any
  global section `r`.
3. If `P` holds for `f ∣_ Y.basicOpen r` for all `r` in a spanning set of the global sections,
  then `P` holds for `f`.
-/
structure AffineTargetMorphismProperty.IsLocal (P : AffineTargetMorphismProperty) : Prop where
  /-- `P` as a morphism property respects isomorphisms -/
  RespectsIso : P.toProperty.RespectsIso
  /-- `P` is stable under restriction to basic open set of global sections. -/
  toBasicOpen :
    ∀ {X Y : Scheme} [IsAffine Y] (f : X ⟶ Y) (r : Γ(Y, ⊤)),
      P f → @P _ _ (f ∣_ Y.basicOpen r) ((isAffineOpen_top Y).basicOpen _)
  /-- `P` for `f` if `P` holds for `f` restricted to basic sets of a spanning set of the global
    sections -/
  ofBasicOpenCover :
    ∀ {X Y : Scheme} [IsAffine Y] (f : X ⟶ Y) (s : Finset Γ(Y, ⊤))
      (_ : Ideal.span (s : Set Γ(Y, ⊤)) = ⊤),
      (∀ r : s, @P _ _ (f ∣_ Y.basicOpen r.1) ((isAffineOpen_top Y).basicOpen _)) → P f
#align algebraic_geometry.affine_target_morphism_property.is_local AlgebraicGeometry.AffineTargetMorphismProperty.IsLocal

/-- Specialization of `ConcreteCategory.id_apply` because `simp` can't see through the defeq. -/
@[local simp] lemma CommRingCat.id_apply (R : CommRingCat) (x : R) : 𝟙 R x = x := rfl

theorem targetAffineLocally_of_openCover {P : AffineTargetMorphismProperty} (hP : P.IsLocal)
    {X Y : Scheme} (f : X ⟶ Y) (𝒰 : Y.OpenCover) [∀ i, IsAffine (𝒰.obj i)]
    (h𝒰 : ∀ i, P (pullback.snd f (𝒰.map i))) :
    targetAffineLocally P f := by
  have := hP.1
  classical
  let S i : Y.affineOpens := ⟨_, isAffineOpen_opensRange (𝒰.map i)⟩
  intro U
  induction U using of_affine_open_cover S 𝒰.iSup_opensRange with
  | basicOpen U r h =>
    haveI : IsAffine _ := U.2
    have := hP.2 (f ∣_ U.1)
    replace this := this (Y.presheaf.map (eqToHom U.1.openEmbedding_obj_top).op r) h
    rw [← P.toProperty_apply] at this ⊢
    exact (P.toProperty.arrow_mk_iso_iff (morphismRestrictRestrictBasicOpen f _ r)).mp this
  | openCover U s hs H =>
    haveI : IsAffine _ := U.2
    apply hP.3 (f ∣_ U.1) (s.image (Y.presheaf.map (eqToHom U.1.openEmbedding_obj_top).op))
    · apply_fun Ideal.comap (Y.presheaf.map (eqToHom U.1.openEmbedding_obj_top.symm).op) at hs
      rw [Ideal.comap_top] at hs
      rw [← hs]
      simp only [eqToHom_op, eqToHom_map, Finset.coe_image]
      have : ∀ {R S : CommRingCat} (e : S = R) (s : Set S),
          Ideal.span (eqToHom e '' s) = Ideal.comap (eqToHom e.symm) (Ideal.span s) := by
        intro _ S e _
        subst e
        simp only [eqToHom_refl, CommRingCat.id_apply, Set.image_id']
        -- Porting note: Lean didn't see `𝟙 _` is just ring hom id
        exact (Ideal.comap_id _).symm
      apply this
    · rintro ⟨r, hr⟩
      obtain ⟨r, hr', rfl⟩ := Finset.mem_image.mp hr
      specialize H ⟨r, hr'⟩
      rw [← P.toProperty_apply] at H ⊢
      exact (P.toProperty.arrow_mk_iso_iff (morphismRestrictRestrictBasicOpen f _ r)).mpr H
  | hU i =>
    specialize h𝒰 i
    rw [← P.toProperty_apply] at h𝒰 ⊢
    exact (P.toProperty.arrow_mk_iso_iff (morphismRestrictOpensRange f _)).mpr h𝒰
#align algebraic_geometry.target_affine_locally_of_open_cover AlgebraicGeometry.targetAffineLocally_of_openCover

open List in
theorem AffineTargetMorphismProperty.IsLocal.affine_openCover_TFAE
    {P : AffineTargetMorphismProperty} (hP : P.IsLocal) {X Y : Scheme.{u}} (f : X ⟶ Y) :
    TFAE
      [targetAffineLocally P f,
        ∃ (𝒰 : Scheme.OpenCover.{u} Y) (_ : ∀ i, IsAffine (𝒰.obj i)),
          ∀ i : 𝒰.J, P (pullback.snd f (𝒰.map i)),
        ∀ (𝒰 : Scheme.OpenCover.{u} Y) [∀ i, IsAffine (𝒰.obj i)] (i : 𝒰.J),
          P (pullback.snd f (𝒰.map i)),
        ∀ {U : Scheme} (g : U ⟶ Y) [IsAffine U] [IsOpenImmersion g],
          P (pullback.snd f g),
        ∃ (ι : Type u) (U : ι → Opens Y.carrier) (_ : iSup U = ⊤) (hU' : ∀ i, IsAffineOpen (U i)),
          ∀ i, @P _ _ (f ∣_ U i) (hU' i)] := by
  have := hP.1
  tfae_have 1 → 4
  · intro H U g h₁ h₂
    replace H := H ⟨_, isAffineOpen_opensRange g⟩
    rw [← P.toProperty_apply] at H ⊢
    rwa [← P.toProperty.arrow_mk_iso_iff (morphismRestrictOpensRange f _)]
  tfae_have 4 → 3
  · intro H 𝒰 h𝒰 i
    apply H
  tfae_have 3 → 2
  · exact fun H => ⟨Y.affineCover, inferInstance, H Y.affineCover⟩
  tfae_have 2 → 1
  · rintro ⟨𝒰, h𝒰, H⟩; exact targetAffineLocally_of_openCover hP f 𝒰 H
  tfae_have 5 → 2
  · rintro ⟨ι, U, hU, hU', H⟩
    refine ⟨Y.openCoverOfSuprEqTop U hU, hU', ?_⟩
    intro i
    specialize H i
    rw [← P.toProperty_apply, ← P.toProperty.arrow_mk_iso_iff (morphismRestrictOpensRange f _)]
    rw [← P.toProperty_apply] at H
    convert H
    all_goals ext1; exact Subtype.range_coe
  tfae_have 1 → 5
  · intro H
    refine ⟨Y.carrier, fun x => (Scheme.Hom.opensRange <| Y.affineCover.map x),
      ?_, fun i => isAffineOpen_opensRange _, ?_⟩
    · rw [eq_top_iff]; intro x _; erw [Opens.mem_iSup]; exact ⟨x, Y.affineCover.covers x⟩
    · intro i; exact H ⟨_, isAffineOpen_opensRange _⟩
  tfae_finish
#align algebraic_geometry.affine_target_morphism_property.is_local.affine_open_cover_tfae AlgebraicGeometry.AffineTargetMorphismProperty.IsLocal.affine_openCover_TFAE

theorem AffineTargetMorphismProperty.isLocalOfOpenCoverImply (P : AffineTargetMorphismProperty)
    [P.toProperty.RespectsIso]
    (H : ∀ {X Y : Scheme.{u}} (f : X ⟶ Y),
      (∃ (𝒰 : Scheme.OpenCover.{u} Y) (_ : ∀ i, IsAffine (𝒰.obj i)),
        ∀ i : 𝒰.J, P (pullback.snd f (𝒰.map i))) →
        ∀ {U : Scheme} (g : U ⟶ Y) [IsAffine U] [IsOpenImmersion g],
          P (pullback.snd f g)) :
    P.IsLocal := by
  refine ⟨by assumption, ?_, ?_⟩
  · introv h
    haveI : IsAffine _ := (isAffineOpen_top Y).basicOpen r
    delta morphismRestrict
    rw [P.cancel_left_of_respectsIso]
    refine @H _ _ f ⟨Scheme.openCoverOfIsIso (𝟙 Y), ?_, ?_⟩ _ (Y.ofRestrict _) _ _
    · intro i; dsimp; infer_instance
    · intro i; dsimp
<<<<<<< HEAD
      rwa [← Category.comp_id (pullback.snd _ _), ← pullback.condition, affine_cancel_left_isIso hP]
  · introv hs hs'
    replace hs := ((isAffineOpen_top Y).basicOpen_union_eq_self_iff _).mpr hs
    have := H f ⟨Y.openCoverOfSuprEqTop _ hs, ?_, ?_⟩ (𝟙 _)
    · rwa [← Category.comp_id (pullback.snd _ _), ← pullback.condition, affine_cancel_left_isIso hP]
=======
      rwa [← Category.comp_id pullback.snd, ← pullback.condition, P.cancel_left_of_respectsIso]
  · introv hs hs'
    replace hs := ((isAffineOpen_top Y).basicOpen_union_eq_self_iff _).mpr hs
    have := H f ⟨Y.openCoverOfSuprEqTop _ hs, ?_, ?_⟩ (𝟙 _)
    · rwa [← Category.comp_id pullback.snd, ← pullback.condition, P.cancel_left_of_respectsIso]
>>>>>>> dfea83f7
        at this
    · intro i; exact (isAffineOpen_top Y).basicOpen _
    · rintro (i : s)
      specialize hs' i
      haveI : IsAffine _ := (isAffineOpen_top Y).basicOpen i.1
      delta morphismRestrict at hs'
      rwa [P.cancel_left_of_respectsIso] at hs'
#align algebraic_geometry.affine_target_morphism_property.is_local_of_open_cover_imply AlgebraicGeometry.AffineTargetMorphismProperty.isLocalOfOpenCoverImply

theorem AffineTargetMorphismProperty.IsLocal.affine_openCover_iff {P : AffineTargetMorphismProperty}
    (hP : P.IsLocal) {X Y : Scheme.{u}} (f : X ⟶ Y) (𝒰 : Scheme.OpenCover.{u} Y)
    [h𝒰 : ∀ i, IsAffine (𝒰.obj i)] :
    targetAffineLocally P f ↔ ∀ i, @P _ _ (pullback.snd f (𝒰.map i)) (h𝒰 i) := by
  refine ⟨fun H => let h := ((hP.affine_openCover_TFAE f).out 0 2).mp H; ?_,
    fun H => let h := ((hP.affine_openCover_TFAE f).out 1 0).mp; ?_⟩
  · exact fun i => h 𝒰 i
  · exact h ⟨𝒰, inferInstance, H⟩
#align algebraic_geometry.affine_target_morphism_property.is_local.affine_open_cover_iff AlgebraicGeometry.AffineTargetMorphismProperty.IsLocal.affine_openCover_iff

theorem AffineTargetMorphismProperty.IsLocal.affine_target_iff {P : AffineTargetMorphismProperty}
    (hP : P.IsLocal) {X Y : Scheme.{u}} (f : X ⟶ Y) [IsAffine Y] :
    targetAffineLocally P f ↔ P f := by
  have := hP.1
  haveI : ∀ i, IsAffine (Scheme.OpenCover.obj (Scheme.openCoverOfIsIso (𝟙 Y)) i) := fun i => by
    dsimp; infer_instance
  rw [hP.affine_openCover_iff f (Scheme.openCoverOfIsIso (𝟙 Y))]
  trans P (pullback.snd f (𝟙 _))
  · exact ⟨fun H => H PUnit.unit, fun H _ => H⟩
<<<<<<< HEAD
  rw [← Category.comp_id (pullback.snd _ _), ← pullback.condition, affine_cancel_left_isIso hP.1]
=======
  rw [← Category.comp_id pullback.snd, ← pullback.condition, P.cancel_left_of_respectsIso]
>>>>>>> dfea83f7
#align algebraic_geometry.affine_target_morphism_property.is_local.affine_target_iff AlgebraicGeometry.AffineTargetMorphismProperty.IsLocal.affine_target_iff

/-- We say that `P : MorphismProperty Scheme` is local at the target if
1. `P` respects isomorphisms.
2. If `P` holds for `f : X ⟶ Y`, then `P` holds for `f ∣_ U` for any `U`.
3. If `P` holds for `f ∣_ U` for an open cover `U` of `Y`, then `P` holds for `f`.
-/
structure PropertyIsLocalAtTarget (P : MorphismProperty Scheme) : Prop where
  /-- `P` respects isomorphisms. -/
  RespectsIso : P.RespectsIso
  /-- If `P` holds for `f : X ⟶ Y`, then `P` holds for `f ∣_ U` for any `U`. -/
  restrict : ∀ {X Y : Scheme} (f : X ⟶ Y) (U : Opens Y), P f → P (f ∣_ U)
  /-- If `P` holds for `f ∣_ U` for an open cover `U` of `Y`, then `P` holds for `f`.  -/
  of_openCover :
    ∀ {X Y : Scheme.{u}} (f : X ⟶ Y) (𝒰 : Scheme.OpenCover.{u} Y),
      (∀ i : 𝒰.J, P (pullback.snd f (𝒰.map i))) → P f
#align algebraic_geometry.property_is_local_at_target AlgebraicGeometry.PropertyIsLocalAtTarget

lemma propertyIsLocalAtTarget_of_morphismRestrict (P : MorphismProperty Scheme)
    [P.RespectsIso]
    (hP₂ : ∀ {X Y : Scheme.{u}} (f : X ⟶ Y) (U : Opens Y), P f → P (f ∣_ U))
    (hP₃ : ∀ {X Y : Scheme.{u}} (f : X ⟶ Y) {ι : Type u} (U : ι → Opens Y)
      (_ : iSup U = ⊤), (∀ i, P (f ∣_ U i)) → P f) :
    PropertyIsLocalAtTarget P where
  RespectsIso := by assumption
  restrict := hP₂
  of_openCover {X Y} f 𝒰 h𝒰 := by
    apply hP₃ f (fun i : 𝒰.J => Scheme.Hom.opensRange (𝒰.map i)) 𝒰.iSup_opensRange
    simp_rw [P.arrow_mk_iso_iff (morphismRestrictOpensRange f _)]
    exact h𝒰

theorem AffineTargetMorphismProperty.IsLocal.targetAffineLocally_isLocal
    {P : AffineTargetMorphismProperty} (hP : P.IsLocal) :
    PropertyIsLocalAtTarget (targetAffineLocally P) := by
  have := hP.1
  constructor
  · infer_instance
  · intro X Y f U H V
    rw [← P.toProperty_apply (i := V.2),
      P.toProperty.arrow_mk_iso_iff (morphismRestrictRestrict f _ _)]
    convert H ⟨_, V.2.image_of_isOpenImmersion (Y.ofRestrict _)⟩
    rw [← P.toProperty_apply]
  · rintro X Y f 𝒰 h𝒰
    -- Porting note: rewrite `[(hP.affine_openCover_TFAE f).out 0 1` directly complains about
    -- metavariables
    have h01 := (hP.affine_openCover_TFAE f).out 0 1
    rw [h01]
    refine ⟨𝒰.bind fun _ => Scheme.affineCover _, ?_, ?_⟩
    · intro i; dsimp [Scheme.OpenCover.bind]; infer_instance
    · intro i
      specialize h𝒰 i.1
      -- Porting note: rewrite `[(hP.affine_openCover_TFAE pullback.snd _ _).out 0 1` directly
      -- complains about metavariables
      have h02 := (hP.affine_openCover_TFAE (pullback.snd f (𝒰.map i.fst))).out 0 2
      rw [h02] at h𝒰
      specialize h𝒰 (Scheme.affineCover _) i.2
      let e : pullback f ((𝒰.obj i.fst).affineCover.map i.snd ≫ 𝒰.map i.fst) ⟶
          pullback (pullback.snd f (𝒰.map i.fst))
            ((𝒰.obj i.fst).affineCover.map i.snd) := by
        refine (pullbackSymmetry _ _).hom ≫ ?_
        refine (pullbackRightPullbackFstIso _ _ _).inv ≫ ?_
        refine (pullbackSymmetry _ _).hom ≫ ?_
        refine pullback.map _ _ _ _ (pullbackSymmetry _ _).hom (𝟙 _) (𝟙 _) ?_ ?_ <;>
        simp only [Category.comp_id, Category.id_comp, pullbackSymmetry_hom_comp_snd]
      rw [← P.cancel_left_of_respectsIso e] at h𝒰
      convert h𝒰 using 1
      simp [e]
#align algebraic_geometry.affine_target_morphism_property.is_local.target_affine_locally_is_local AlgebraicGeometry.AffineTargetMorphismProperty.IsLocal.targetAffineLocally_isLocal

open List in
theorem PropertyIsLocalAtTarget.openCover_TFAE {P : MorphismProperty Scheme}
    (hP : PropertyIsLocalAtTarget P) {X Y : Scheme.{u}} (f : X ⟶ Y) :
    TFAE
      [P f,
        ∃ 𝒰 : Scheme.OpenCover.{u} Y,
          ∀ i : 𝒰.J, P (pullback.snd f (𝒰.map i)),
        ∀ (𝒰 : Scheme.OpenCover.{u} Y) (i : 𝒰.J),
          P (pullback.snd f (𝒰.map i)),
        ∀ U : Opens Y.carrier, P (f ∣_ U),
        ∀ {U : Scheme} (g : U ⟶ Y) [IsOpenImmersion g], P (pullback.snd f g),
        ∃ (ι : Type u) (U : ι → Opens Y.carrier) (_ : iSup U = ⊤), ∀ i, P (f ∣_ U i)] := by
  have := hP.1
  tfae_have 2 → 1
  · rintro ⟨𝒰, H⟩; exact hP.3 f 𝒰 H
  tfae_have 1 → 4
  · intro H U; exact hP.2 f U H
  tfae_have 4 → 3
  · intro H 𝒰 i
    rw [← P.arrow_mk_iso_iff (morphismRestrictOpensRange f _)]
    exact H <| Scheme.Hom.opensRange (𝒰.map i)
  tfae_have 3 → 2
  · exact fun H => ⟨Y.affineCover, H Y.affineCover⟩
  tfae_have 4 → 5
  · intro H U g hg
    rw [← P.arrow_mk_iso_iff (morphismRestrictOpensRange f _)]
    apply H
  tfae_have 5 → 4
  · intro H U
    erw [P.cancel_left_of_respectsIso]
    apply H
  tfae_have 4 → 6
  · intro H; exact ⟨PUnit, fun _ => ⊤, ciSup_const, fun _ => H _⟩
  tfae_have 6 → 2
  · rintro ⟨ι, U, hU, H⟩
    refine ⟨Y.openCoverOfSuprEqTop U hU, ?_⟩
    intro i
    rw [← P.arrow_mk_iso_iff (morphismRestrictOpensRange f _)]
    convert H i
    all_goals ext1; exact Subtype.range_coe
  tfae_finish
#align algebraic_geometry.property_is_local_at_target.open_cover_tfae AlgebraicGeometry.PropertyIsLocalAtTarget.openCover_TFAE

theorem PropertyIsLocalAtTarget.openCover_iff {P : MorphismProperty Scheme}
    (hP : PropertyIsLocalAtTarget P) {X Y : Scheme.{u}} (f : X ⟶ Y) (𝒰 : Scheme.OpenCover.{u} Y) :
    P f ↔ ∀ i, P (pullback.snd f (𝒰.map i)) := by
  -- Porting note: couldn't get the term mode proof work
  refine ⟨fun H => let h := ((hP.openCover_TFAE f).out 0 2).mp H; fun i => ?_,
    fun H => let h := ((hP.openCover_TFAE f).out 1 0).mp; ?_⟩
  · exact h 𝒰 i
  · exact h ⟨𝒰, H⟩
#align algebraic_geometry.property_is_local_at_target.open_cover_iff AlgebraicGeometry.PropertyIsLocalAtTarget.openCover_iff

namespace AffineTargetMorphismProperty

/-- A `P : AffineTargetMorphismProperty` is stable under base change if `P` holds for `Y ⟶ S`
implies that `P` holds for `X ×ₛ Y ⟶ X` with `X` and `S` affine schemes. -/
def StableUnderBaseChange (P : AffineTargetMorphismProperty) : Prop :=
  ∀ ⦃X Y S : Scheme⦄ [IsAffine S] [IsAffine X] (f : X ⟶ S) (g : Y ⟶ S),
    P g → P (pullback.fst f g)
#align algebraic_geometry.affine_target_morphism_property.stable_under_base_change AlgebraicGeometry.AffineTargetMorphismProperty.StableUnderBaseChange

theorem IsLocal.targetAffineLocally_pullback_fst_of_right_of_stableUnderBaseChange
    {P : AffineTargetMorphismProperty} (hP : P.IsLocal) (hP' : P.StableUnderBaseChange)
    {X Y S : Scheme} (f : X ⟶ S) (g : Y ⟶ S) [IsAffine S] (H : P g) :
<<<<<<< HEAD
    targetAffineLocally P (pullback.fst f g) := by
=======
    targetAffineLocally P (pullback.fst : pullback f g ⟶ X) := by
  have := hP.1
>>>>>>> dfea83f7
  -- Porting note: rewrite `(hP.affine_openCover_TFAE ...).out 0 1` doesn't work
  have h01 := (hP.affine_openCover_TFAE (pullback.fst f g)).out 0 1
  rw [h01]
  use X.affineCover, inferInstance
  intro i
  let e := pullbackSymmetry _ _ ≪≫ pullbackRightPullbackFstIso f g (X.affineCover.map i)
<<<<<<< HEAD
  have : e.hom ≫ pullback.fst _ _ = pullback.snd _ _ := by simp [e]
  rw [← this, affine_cancel_left_isIso hP.1]
=======
  have : e.hom ≫ pullback.fst = pullback.snd := by simp [e]
  rw [← this, P.cancel_left_of_respectsIso]
>>>>>>> dfea83f7
  apply hP'; assumption
#align algebraic_geometry.affine_target_morphism_property.is_local.target_affine_locally_pullback_fst_of_right_of_stable_under_base_change AlgebraicGeometry.AffineTargetMorphismProperty.IsLocal.targetAffineLocally_pullback_fst_of_right_of_stableUnderBaseChange

theorem IsLocal.stableUnderBaseChange {P : AffineTargetMorphismProperty} (hP : P.IsLocal)
    (hP' : P.StableUnderBaseChange) : (targetAffineLocally P).StableUnderBaseChange :=
  have := hP.1
  MorphismProperty.StableUnderBaseChange.mk
    (fun X Y S f g H => by
      -- Porting note: rewrite `(...openCover_TFAE).out 0 1` directly doesn't work, complains about
      -- metavariable
      have h01 := (hP.targetAffineLocally_isLocal.openCover_TFAE
        (pullback.fst f g)).out 0 1
      rw [h01]
      use S.affineCover.pullbackCover f
      intro i
      -- Porting note: rewrite `(hP.affine_openCover_TFAE g).out 0 3` directly doesn't work
      -- complains about metavariable
      have h03 := (hP.affine_openCover_TFAE g).out 0 3
      rw [h03] at H
      let e : pullback (pullback.fst f g) ((S.affineCover.pullbackCover f).map i) ≅
          _ := by
        refine pullbackSymmetry _ _ ≪≫ pullbackRightPullbackFstIso f g _ ≪≫ ?_ ≪≫
          (pullbackRightPullbackFstIso (S.affineCover.map i) g
            (pullback.snd f (S.affineCover.map i))).symm
        exact asIso
          (pullback.map _ _ _ _ (𝟙 _) (𝟙 _) (𝟙 _) (by simpa using pullback.condition) (by simp))
<<<<<<< HEAD
      have : e.hom ≫ pullback.fst _ _ = pullback.snd _ _ := by simp [e]
      rw [← this, (targetAffineLocally_respectsIso hP.1).cancel_left_isIso]
=======
      have : e.hom ≫ pullback.fst = pullback.snd := by simp [e]
      rw [← this, (targetAffineLocally P).cancel_left_of_respectsIso]
>>>>>>> dfea83f7
      apply hP.targetAffineLocally_pullback_fst_of_right_of_stableUnderBaseChange hP'
      rw [← pullbackSymmetry_hom_comp_snd, P.cancel_left_of_respectsIso]
      apply H)
#align algebraic_geometry.affine_target_morphism_property.is_local.stable_under_base_change AlgebraicGeometry.AffineTargetMorphismProperty.IsLocal.stableUnderBaseChange

end AffineTargetMorphismProperty

namespace AffineTargetMorphismProperty.IsLocal

@[deprecated (since := "2024-06-22")]
alias targetAffineLocallyIsLocal := targetAffineLocally_isLocal

@[deprecated (since := "2024-06-22")]
alias targetAffineLocallyPullbackFstOfRightOfStableUnderBaseChange :=
  targetAffineLocally_pullback_fst_of_right_of_stableUnderBaseChange

end AffineTargetMorphismProperty.IsLocal

end AlgebraicGeometry<|MERGE_RESOLUTION|>--- conflicted
+++ resolved
@@ -275,19 +275,11 @@
     refine @H _ _ f ⟨Scheme.openCoverOfIsIso (𝟙 Y), ?_, ?_⟩ _ (Y.ofRestrict _) _ _
     · intro i; dsimp; infer_instance
     · intro i; dsimp
-<<<<<<< HEAD
-      rwa [← Category.comp_id (pullback.snd _ _), ← pullback.condition, affine_cancel_left_isIso hP]
+      rwa [← Category.comp_id (pullback.snd _ _), ← pullback.condition, P.cancel_left_of_respectsIso]
   · introv hs hs'
     replace hs := ((isAffineOpen_top Y).basicOpen_union_eq_self_iff _).mpr hs
     have := H f ⟨Y.openCoverOfSuprEqTop _ hs, ?_, ?_⟩ (𝟙 _)
-    · rwa [← Category.comp_id (pullback.snd _ _), ← pullback.condition, affine_cancel_left_isIso hP]
-=======
-      rwa [← Category.comp_id pullback.snd, ← pullback.condition, P.cancel_left_of_respectsIso]
-  · introv hs hs'
-    replace hs := ((isAffineOpen_top Y).basicOpen_union_eq_self_iff _).mpr hs
-    have := H f ⟨Y.openCoverOfSuprEqTop _ hs, ?_, ?_⟩ (𝟙 _)
-    · rwa [← Category.comp_id pullback.snd, ← pullback.condition, P.cancel_left_of_respectsIso]
->>>>>>> dfea83f7
+    · rwa [← Category.comp_id (pullback.snd _ _), ← pullback.condition, P.cancel_left_of_respectsIso]
         at this
     · intro i; exact (isAffineOpen_top Y).basicOpen _
     · rintro (i : s)
@@ -316,11 +308,7 @@
   rw [hP.affine_openCover_iff f (Scheme.openCoverOfIsIso (𝟙 Y))]
   trans P (pullback.snd f (𝟙 _))
   · exact ⟨fun H => H PUnit.unit, fun H _ => H⟩
-<<<<<<< HEAD
-  rw [← Category.comp_id (pullback.snd _ _), ← pullback.condition, affine_cancel_left_isIso hP.1]
-=======
-  rw [← Category.comp_id pullback.snd, ← pullback.condition, P.cancel_left_of_respectsIso]
->>>>>>> dfea83f7
+  rw [← Category.comp_id (pullback.snd _ _), ← pullback.condition, P.cancel_left_of_respectsIso]
 #align algebraic_geometry.affine_target_morphism_property.is_local.affine_target_iff AlgebraicGeometry.AffineTargetMorphismProperty.IsLocal.affine_target_iff
 
 /-- We say that `P : MorphismProperty Scheme` is local at the target if
@@ -455,25 +443,16 @@
 theorem IsLocal.targetAffineLocally_pullback_fst_of_right_of_stableUnderBaseChange
     {P : AffineTargetMorphismProperty} (hP : P.IsLocal) (hP' : P.StableUnderBaseChange)
     {X Y S : Scheme} (f : X ⟶ S) (g : Y ⟶ S) [IsAffine S] (H : P g) :
-<<<<<<< HEAD
     targetAffineLocally P (pullback.fst f g) := by
-=======
-    targetAffineLocally P (pullback.fst : pullback f g ⟶ X) := by
-  have := hP.1
->>>>>>> dfea83f7
+  have := hP.1
   -- Porting note: rewrite `(hP.affine_openCover_TFAE ...).out 0 1` doesn't work
   have h01 := (hP.affine_openCover_TFAE (pullback.fst f g)).out 0 1
   rw [h01]
   use X.affineCover, inferInstance
   intro i
   let e := pullbackSymmetry _ _ ≪≫ pullbackRightPullbackFstIso f g (X.affineCover.map i)
-<<<<<<< HEAD
   have : e.hom ≫ pullback.fst _ _ = pullback.snd _ _ := by simp [e]
-  rw [← this, affine_cancel_left_isIso hP.1]
-=======
-  have : e.hom ≫ pullback.fst = pullback.snd := by simp [e]
   rw [← this, P.cancel_left_of_respectsIso]
->>>>>>> dfea83f7
   apply hP'; assumption
 #align algebraic_geometry.affine_target_morphism_property.is_local.target_affine_locally_pullback_fst_of_right_of_stable_under_base_change AlgebraicGeometry.AffineTargetMorphismProperty.IsLocal.targetAffineLocally_pullback_fst_of_right_of_stableUnderBaseChange
 
@@ -500,13 +479,8 @@
             (pullback.snd f (S.affineCover.map i))).symm
         exact asIso
           (pullback.map _ _ _ _ (𝟙 _) (𝟙 _) (𝟙 _) (by simpa using pullback.condition) (by simp))
-<<<<<<< HEAD
       have : e.hom ≫ pullback.fst _ _ = pullback.snd _ _ := by simp [e]
-      rw [← this, (targetAffineLocally_respectsIso hP.1).cancel_left_isIso]
-=======
-      have : e.hom ≫ pullback.fst = pullback.snd := by simp [e]
       rw [← this, (targetAffineLocally P).cancel_left_of_respectsIso]
->>>>>>> dfea83f7
       apply hP.targetAffineLocally_pullback_fst_of_right_of_stableUnderBaseChange hP'
       rw [← pullbackSymmetry_hom_comp_snd, P.cancel_left_of_respectsIso]
       apply H)

--- conflicted
+++ resolved
@@ -526,11 +526,7 @@
   let 𝒱 := (Scheme.Pullback.openCoverOfBase 𝒰 f f).bind fun i =>
     Scheme.Pullback.openCoverOfLeftRight.{u} (𝒰' i) (𝒰' i) pullback.snd pullback.snd
   have i1 : ∀ i, IsAffine (𝒱.obj i) := fun i => by dsimp [𝒱]; infer_instance
-<<<<<<< HEAD
-  refine' (hP.affine_openCover_iff _ 𝒱).mpr _
-=======
   apply (hP.affine_openCover_iff _ 𝒱).mpr
->>>>>>> 19183427
   rintro ⟨i, j, k⟩
   dsimp [𝒱]
   convert (affine_cancel_left_isIso hP.1

/-
Copyright (c) 2021 Andrew Yang. All rights reserved.
Released under Apache 2.0 license as described in the file LICENSE.
Authors: Andrew Yang
-/
import Mathlib.Geometry.RingedSpace.OpenImmersion
import Mathlib.AlgebraicGeometry.Scheme
import Mathlib.CategoryTheory.Limits.Shapes.Pullback.CommSq
import Mathlib.CategoryTheory.MorphismProperty.Composition

/-!
# Open immersions of schemes

-/

-- Explicit universe annotations were used in this file to improve performance #12737


noncomputable section

open TopologicalSpace CategoryTheory Opposite

open CategoryTheory.Limits

namespace AlgebraicGeometry

universe v v₁ v₂ u

variable {C : Type u} [Category.{v} C]

/-- A morphism of Schemes is an open immersion if it is an open immersion as a morphism
of LocallyRingedSpaces
-/
<<<<<<< HEAD
abbrev IsOpenImmersion : MorphismProperty (Scheme.{u}) :=
  fun _ _ f ↦ LocallyRingedSpace.IsOpenImmersion f

instance : IsOpenImmersion.IsStableUnderComposition where
  comp_mem f g := fun _ _ ↦ LocallyRingedSpace.IsOpenImmersion.comp f g
=======
abbrev IsOpenImmersion {X Y : Scheme.{u}} (f : X ⟶ Y) : Prop :=
  LocallyRingedSpace.IsOpenImmersion f.toLRSHom

instance IsOpenImmersion.comp {X Y Z : Scheme.{u}} (f : X ⟶ Y) (g : Y ⟶ Z)
  [IsOpenImmersion f] [IsOpenImmersion g] : IsOpenImmersion (f ≫ g) :=
LocallyRingedSpace.IsOpenImmersion.comp f.toLRSHom g.toLRSHom
>>>>>>> d2ce9970

instance IsOpenImmersion.comp {X Y Z : Scheme.{u}} (f : X ⟶ Y) (g : Y ⟶ Z)
    [IsOpenImmersion f] [IsOpenImmersion g] : IsOpenImmersion (f ≫ g) :=
  LocallyRingedSpace.IsOpenImmersion.comp f g
namespace LocallyRingedSpace.IsOpenImmersion

/-- To show that a locally ringed space is a scheme, it suffices to show that it has a jointly
surjective family of open immersions from affine schemes. -/
protected def scheme (X : LocallyRingedSpace.{u})
    (h :
      ∀ x : X,
        ∃ (R : CommRingCat) (f : Spec.toLocallyRingedSpace.obj (op R) ⟶ X),
          (x ∈ Set.range f.base : _) ∧ LocallyRingedSpace.IsOpenImmersion f) :
    Scheme where
  toLocallyRingedSpace := X
  local_affine := by
    intro x
    obtain ⟨R, f, h₁, h₂⟩ := h x
    refine ⟨⟨⟨_, h₂.base_open.isOpen_range⟩, h₁⟩, R, ⟨?_⟩⟩
    apply LocallyRingedSpace.isoOfSheafedSpaceIso
    refine SheafedSpace.forgetToPresheafedSpace.preimageIso ?_
    apply PresheafedSpace.IsOpenImmersion.isoOfRangeEq (PresheafedSpace.ofRestrict _ _) f.1
    · exact Subtype.range_coe_subtype
    · exact Opens.openEmbedding _ -- Porting note (#11187): was `infer_instance`

end LocallyRingedSpace.IsOpenImmersion

theorem IsOpenImmersion.isOpen_range {X Y : Scheme.{u}} (f : X ⟶ Y) [H : IsOpenImmersion f] :
    IsOpen (Set.range f.base) :=
  H.base_open.isOpen_range

@[deprecated (since := "2024-03-17")]
alias IsOpenImmersion.open_range := IsOpenImmersion.isOpen_range

namespace Scheme.Hom

variable {X Y : Scheme.{u}} (f : Scheme.Hom X Y) [H : IsOpenImmersion f]

theorem openEmbedding : OpenEmbedding f.base :=
  H.base_open

/-- The image of an open immersion as an open set. -/
@[simps]
def opensRange : Y.Opens :=
  ⟨_, f.openEmbedding.isOpen_range⟩

/-- The functor `opens X ⥤ opens Y` associated with an open immersion `f : X ⟶ Y`. -/
abbrev opensFunctor : X.Opens ⥤ Y.Opens :=
  LocallyRingedSpace.IsOpenImmersion.opensFunctor f.toLRSHom

/-- `f ''ᵁ U` is notation for the image (as an open set) of `U` under an open immersion `f`. -/
scoped[AlgebraicGeometry] notation3:90 f:91 " ''ᵁ " U:90 => (Scheme.Hom.opensFunctor f).obj U

lemma image_le_image_of_le {U V : X.Opens} (e : U ≤ V) : f ''ᵁ U ≤ f ''ᵁ V := by
  rintro a ⟨u, hu, rfl⟩
  exact Set.mem_image_of_mem (⇑f.base) (e hu)

@[simp]
lemma opensFunctor_map_homOfLE {U V : X.Opens} (e : U ≤ V) :
    (Scheme.Hom.opensFunctor f).map (homOfLE e) = homOfLE (f.image_le_image_of_le e) :=
  rfl

@[simp]
lemma image_top_eq_opensRange : f ''ᵁ ⊤ = f.opensRange := by
  apply Opens.ext
  simp

@[simp]
lemma preimage_image_eq (U : X.Opens) : f ⁻¹ᵁ f ''ᵁ U = U := by
  apply Opens.ext
  simp [Set.preimage_image_eq _ f.openEmbedding.inj]

lemma image_le_image_iff (f : X ⟶ Y) [IsOpenImmersion f] (U U' : X.Opens) :
    f ''ᵁ U ≤ f ''ᵁ U' ↔ U ≤ U' := by
  refine ⟨fun h ↦ ?_, image_le_image_of_le f⟩
  rw [← preimage_image_eq f U, ← preimage_image_eq f U']
  apply preimage_le_preimage_of_le f h

lemma image_preimage_eq_opensRange_inter (U : Y.Opens) : f ''ᵁ f ⁻¹ᵁ U = f.opensRange ⊓ U := by
  apply Opens.ext
  simp [Set.image_preimage_eq_range_inter]

lemma image_injective : Function.Injective (f ''ᵁ ·) := by
  intro U V hUV
  simpa using congrArg (f ⁻¹ᵁ ·) hUV

lemma image_iSup {ι : Sort*} (s : ι → X.Opens) :
    (f ''ᵁ ⨆ (i : ι), s i) = ⨆ (i : ι), f ''ᵁ s i := by
  ext : 1
  simp [Set.image_iUnion]

lemma image_iSup₂ {ι : Sort*} {κ : ι → Sort*} (s : (i : ι) → κ i → X.Opens) :
    (f ''ᵁ ⨆ (i : ι), ⨆ (j : κ i), s i j) = ⨆ (i : ι), ⨆ (j : κ i), f ''ᵁ s i j := by
  ext : 1
  simp [Set.image_iUnion₂]

/-- The isomorphism `Γ(Y, f(U)) ≅ Γ(X, U)` induced by an open immersion `f : X ⟶ Y`. -/
def appIso (U) : Γ(Y, f ''ᵁ U) ≅ Γ(X, U) :=
  (asIso <| LocallyRingedSpace.IsOpenImmersion.invApp f.toLRSHom U).symm

@[reassoc (attr := simp)]
theorem appIso_inv_naturality {U V : X.Opens} (i : op U ⟶ op V) :
    X.presheaf.map i ≫ (f.appIso V).inv =
      (f.appIso U).inv ≫ Y.presheaf.map (f.opensFunctor.op.map i) :=
  PresheafedSpace.IsOpenImmersion.inv_naturality _ _

theorem appIso_hom (U) :
    (f.appIso U).hom = f.app (f ''ᵁ U) ≫ X.presheaf.map
      (eqToHom (preimage_image_eq f U).symm).op :=
  (PresheafedSpace.IsOpenImmersion.inv_invApp f.toPshHom U).trans (by rw [eqToHom_op])

theorem appIso_hom' (U) :
    (f.appIso U).hom = f.appLE (f ''ᵁ U) U (preimage_image_eq f U).ge :=
  f.appIso_hom U

@[reassoc (attr := simp)]
theorem app_appIso_inv (U) :
    f.app U ≫ (f.appIso (f ⁻¹ᵁ U)).inv =
      Y.presheaf.map (homOfLE (Set.image_preimage_subset f.base U.1)).op :=
  PresheafedSpace.IsOpenImmersion.app_invApp _ _

/-- A variant of `app_invApp` that gives an `eqToHom` instead of `homOfLE`. -/
@[reassoc]
theorem app_invApp' (U) (hU : U ≤ f.opensRange) :
    f.app U ≫ (f.appIso (f ⁻¹ᵁ U)).inv =
      Y.presheaf.map (eqToHom (Opens.ext <| by simpa [Set.image_preimage_eq_inter_range])).op :=
  PresheafedSpace.IsOpenImmersion.app_invApp _ _

@[reassoc (attr := simp), elementwise (attr := simp)]
theorem appIso_inv_app (U) :
    (f.appIso U).inv ≫ f.app (f ''ᵁ U) = X.presheaf.map (eqToHom (preimage_image_eq f U)).op :=
  (PresheafedSpace.IsOpenImmersion.invApp_app _ _).trans (by rw [eqToHom_op])

@[reassoc (attr := simp), elementwise]
lemma appLE_appIso_inv {X Y : Scheme.{u}} (f : X ⟶ Y) [IsOpenImmersion f] {U : Y.Opens}
    {V : X.Opens} (e : V ≤ f ⁻¹ᵁ U) :
    f.appLE U V e ≫ (f.appIso V).inv =
        Y.presheaf.map (homOfLE <| (f.image_le_image_of_le e).trans
          (f.image_preimage_eq_opensRange_inter U ▸ inf_le_right)).op := by
  simp only [appLE, Category.assoc, appIso_inv_naturality, Functor.op_obj, Functor.op_map,
    Quiver.Hom.unop_op, opensFunctor_map_homOfLE, app_appIso_inv_assoc, Opens.carrier_eq_coe]
  rw [← Functor.map_comp]
  rfl

@[reassoc (attr := simp)]
lemma appIso_inv_appLE {X Y : Scheme.{u}} (f : X ⟶ Y) [IsOpenImmersion f] {U V : X.Opens}
    (e : V ≤ f ⁻¹ᵁ f ''ᵁ U) :
    (f.appIso U).inv ≫ f.appLE (f ''ᵁ U) V e =
        X.presheaf.map (homOfLE (by rwa [preimage_image_eq] at e)).op := by
  simp only [appLE, appIso_inv_app_assoc, eqToHom_op]
  rw [← Functor.map_comp]
  rfl

end Scheme.Hom

/-- The open sets of an open subscheme corresponds to the open sets containing in the image. -/
@[simps]
def IsOpenImmersion.opensEquiv {X Y : Scheme.{u}} (f : X ⟶ Y) [IsOpenImmersion f] :
    X.Opens ≃ { U : Y.Opens // U ≤ f.opensRange } where
  toFun U := ⟨f ''ᵁ U, Set.image_subset_range _ _⟩
  invFun U := f ⁻¹ᵁ U
  left_inv _ := Opens.ext (Set.preimage_image_eq _ f.openEmbedding.inj)
  right_inv U := Subtype.ext (Opens.ext (Set.image_preimage_eq_of_subset U.2))

namespace Scheme

instance basic_open_isOpenImmersion {R : CommRingCat.{u}} (f : R) :
    IsOpenImmersion (Spec.map (CommRingCat.ofHom (algebraMap R (Localization.Away f)))) := by
  apply SheafedSpace.IsOpenImmersion.of_stalk_iso (H := ?_)
  · exact (PrimeSpectrum.localization_away_openEmbedding (Localization.Away f) f : _)
  · intro x
    exact Spec_map_localization_isIso R (Submonoid.powers f) x

instance {R} [CommRing R] (f : R) :
    IsOpenImmersion (Spec.map (CommRingCat.ofHom (algebraMap R (Localization.Away f)))) :=
  basic_open_isOpenImmersion (R := .of R) f

lemma _root_.AlgebraicGeometry.IsOpenImmersion.of_isLocalization {R S} [CommRing R] [CommRing S]
    [Algebra R S] (f : R) [IsLocalization.Away f S] :
    IsOpenImmersion (Spec.map (CommRingCat.ofHom (algebraMap R S))) := by
  have e := (IsLocalization.algEquiv (.powers f) S
    (Localization.Away f)).symm.toAlgHom.comp_algebraMap
  rw [← e, CommRingCat.ringHom_comp_eq_comp]
  erw [Spec.map_comp]
  have H : IsIso (CommRingCat.ofHom (IsLocalization.algEquiv
    (Submonoid.powers f) S (Localization.Away f)).symm.toAlgHom.toRingHom) := by
    exact inferInstanceAs (IsIso <| (IsLocalization.algEquiv
      (Submonoid.powers f) S (Localization.Away f)).toRingEquiv.toCommRingCatIso.inv)
  simp only [AlgEquiv.toAlgHom_eq_coe, AlgHom.toRingHom_eq_coe, AlgEquiv.toAlgHom_toRingHom] at H ⊢
  infer_instance

theorem exists_affine_mem_range_and_range_subset
    {X : Scheme.{u}} {x : X} {U : X.Opens} (hxU : x ∈ U) :
    ∃ (R : CommRingCat) (f : Spec R ⟶ X),
      IsOpenImmersion f ∧ x ∈ Set.range f.base ∧ Set.range f.base ⊆ U := by
  obtain ⟨⟨V, hxV⟩, R, ⟨e⟩⟩ := X.2 x
  have : e.hom.base ⟨x, hxV⟩ ∈ (Opens.map (e.inv.base ≫ V.inclusion')).obj U :=
    show ((e.hom ≫ e.inv).base ⟨x, hxV⟩).1 ∈ U from e.hom_inv_id ▸ hxU
  obtain ⟨_, ⟨_, ⟨r : R, rfl⟩, rfl⟩, hr, hr'⟩ :=
    PrimeSpectrum.isBasis_basic_opens.exists_subset_of_mem_open this (Opens.is_open' _)
  let f : Spec (CommRingCat.of (Localization.Away r)) ⟶ X :=
    Spec.map (CommRingCat.ofHom (algebraMap R (Localization.Away r))) ≫ ⟨e.inv ≫ X.ofRestrict _⟩
  refine ⟨.of (Localization.Away r), f, inferInstance, ?_⟩
  rw [Scheme.comp_base, TopCat.coe_comp, Set.range_comp]
  erw [PrimeSpectrum.localization_away_comap_range (Localization.Away r) r]
  exact ⟨⟨_, hr, congr(($(e.hom_inv_id).base ⟨x, hxV⟩).1)⟩, Set.image_subset_iff.mpr hr'⟩

end Scheme

namespace PresheafedSpace.IsOpenImmersion

section ToScheme

variable {X : PresheafedSpace CommRingCat.{u}} (Y : Scheme.{u})
variable (f : X ⟶ Y.toPresheafedSpace) [H : PresheafedSpace.IsOpenImmersion f]

/-- If `X ⟶ Y` is an open immersion, and `Y` is a scheme, then so is `X`. -/
def toScheme : Scheme := by
  apply LocallyRingedSpace.IsOpenImmersion.scheme (toLocallyRingedSpace _ f)
  intro x
  obtain ⟨R, i, _, h₁, h₂⟩ :=
    Scheme.exists_affine_mem_range_and_range_subset (U := ⟨_, H.base_open.isOpen_range⟩) ⟨x, rfl⟩
  refine ⟨R, LocallyRingedSpace.IsOpenImmersion.lift (toLocallyRingedSpaceHom _ f) _ h₂, ?_, ?_⟩
  · rw [LocallyRingedSpace.IsOpenImmersion.lift_range]; exact h₁
  · delta LocallyRingedSpace.IsOpenImmersion.lift; infer_instance

@[simp]
theorem toScheme_toLocallyRingedSpace :
    (toScheme Y f).toLocallyRingedSpace = toLocallyRingedSpace Y.1 f :=
  rfl

/-- If `X ⟶ Y` is an open immersion of PresheafedSpaces, and `Y` is a Scheme, we can
upgrade it into a morphism of Schemes.
-/
def toSchemeHom : toScheme Y f ⟶ Y :=
  ⟨toLocallyRingedSpaceHom _ f⟩

@[simp]
theorem toSchemeHom_toPshHom : (toSchemeHom Y f).toPshHom = f :=
  rfl

instance toSchemeHom_isOpenImmersion : AlgebraicGeometry.IsOpenImmersion (toSchemeHom Y f) :=
  H

theorem scheme_eq_of_locallyRingedSpace_eq {X Y : Scheme.{u}}
    (H : X.toLocallyRingedSpace = Y.toLocallyRingedSpace) : X = Y := by
  cases X; cases Y; congr

theorem scheme_toScheme {X Y : Scheme.{u}} (f : X ⟶ Y) [AlgebraicGeometry.IsOpenImmersion f] :
    toScheme Y f.toPshHom = X := by
  apply scheme_eq_of_locallyRingedSpace_eq
  exact locallyRingedSpace_toLocallyRingedSpace f.toLRSHom

end ToScheme

end PresheafedSpace.IsOpenImmersion

section Restrict

variable {U : TopCat.{u}} (X : Scheme.{u}) {f : U ⟶ TopCat.of X} (h : OpenEmbedding f)

/-- The restriction of a Scheme along an open embedding. -/
@[simps! (config := .lemmasOnly) carrier, simps! presheaf_obj]
def Scheme.restrict : Scheme :=
  { PresheafedSpace.IsOpenImmersion.toScheme X (X.toPresheafedSpace.ofRestrict h) with
    toPresheafedSpace := X.toPresheafedSpace.restrict h }

lemma Scheme.restrict_toPresheafedSpace :
    (X.restrict h).toPresheafedSpace = X.toPresheafedSpace.restrict h := rfl

/-- The canonical map from the restriction to the subspace. -/
@[simps! toLRSHom_base, simps! (config := .lemmasOnly) toLRSHom_c_app]
def Scheme.ofRestrict : X.restrict h ⟶ X :=
  ⟨X.toLocallyRingedSpace.ofRestrict h⟩

@[simp]
lemma Scheme.ofRestrict_app (V) :
    (X.ofRestrict h).app V = X.presheaf.map (h.isOpenMap.adjunction.counit.app V).op  :=
  Scheme.ofRestrict_toLRSHom_c_app X h (op V)

instance IsOpenImmersion.ofRestrict : IsOpenImmersion (X.ofRestrict h) :=
  show PresheafedSpace.IsOpenImmersion (X.toPresheafedSpace.ofRestrict h) by infer_instance

@[simp]
lemma Scheme.ofRestrict_appLE (V W e) :
    (X.ofRestrict h).appLE V W e = X.presheaf.map
      (homOfLE (show X.ofRestrict h ''ᵁ _ ≤ _ by exact Set.image_subset_iff.mpr e)).op := by
  dsimp [Hom.appLE]
  exact (X.presheaf.map_comp _ _).symm

@[simp]
lemma Scheme.ofRestrict_appIso (U) :
    (X.ofRestrict h).appIso U = Iso.refl _ := by
  ext1
  simp only [restrict_presheaf_obj, Hom.appIso_hom', ofRestrict_appLE, homOfLE_refl, op_id,
    CategoryTheory.Functor.map_id, Iso.refl_hom]

@[simp]
lemma Scheme.restrict_presheaf_map (V W) (i : V ⟶ W) :
    (X.restrict h).presheaf.map i = X.presheaf.map (homOfLE (show X.ofRestrict h ''ᵁ W.unop ≤
      X.ofRestrict h ''ᵁ V.unop from Set.image_subset _ i.unop.le)).op := rfl

end Restrict

namespace IsOpenImmersion

variable {X Y Z : Scheme.{u}} (f : X ⟶ Z) (g : Y ⟶ Z)
variable [H : IsOpenImmersion f]

instance (priority := 100) of_isIso [IsIso g] : IsOpenImmersion g :=
  LocallyRingedSpace.IsOpenImmersion.of_isIso _

theorem to_iso {X Y : Scheme.{u}} (f : X ⟶ Y) [h : IsOpenImmersion f] [Epi f.base] : IsIso f :=
  @isIso_of_reflects_iso _ _ _ _ _ _ f
    (Scheme.forgetToLocallyRingedSpace ⋙
      LocallyRingedSpace.forgetToSheafedSpace ⋙ SheafedSpace.forgetToPresheafedSpace)
    (@PresheafedSpace.IsOpenImmersion.to_iso _ _ _ _ f.toPshHom h _) _

theorem of_stalk_iso {X Y : Scheme.{u}} (f : X ⟶ Y) (hf : OpenEmbedding f.base)
    [∀ x, IsIso (f.stalkMap x)] : IsOpenImmersion f :=
  haveI (x : X) : IsIso (f.toShHom.stalkMap x) := inferInstanceAs <| IsIso (f.stalkMap x)
  SheafedSpace.IsOpenImmersion.of_stalk_iso f.toShHom hf

instance stalk_iso {X Y : Scheme.{u}} (f : X ⟶ Y) [IsOpenImmersion f] (x : X) :
    IsIso (f.stalkMap x) :=
  inferInstanceAs <| IsIso (f.toLRSHom.stalkMap x)

lemma of_comp {X Y Z : Scheme.{u}} (f : X ⟶ Y) (g : Y ⟶ Z) [IsOpenImmersion g]
    [IsOpenImmersion (f ≫ g)] : IsOpenImmersion f :=
  haveI (x : X) : IsIso (f.stalkMap x) :=
    haveI : IsIso (g.stalkMap (f.base x) ≫ f.stalkMap x) := by
      rw [← Scheme.stalkMap_comp]
      infer_instance
    IsIso.of_isIso_comp_left (f := g.stalkMap (f.base x)) _
  IsOpenImmersion.of_stalk_iso _ <|
    OpenEmbedding.of_comp _ (Scheme.Hom.openEmbedding g) (Scheme.Hom.openEmbedding (f ≫ g))

theorem iff_stalk_iso {X Y : Scheme.{u}} (f : X ⟶ Y) :
    IsOpenImmersion f ↔ OpenEmbedding f.base ∧ ∀ x, IsIso (f.stalkMap x) :=
  ⟨fun H => ⟨H.1, fun x ↦ inferInstanceAs <| IsIso (f.toPshHom.stalkMap x)⟩,
    fun ⟨h₁, h₂⟩ => @IsOpenImmersion.of_stalk_iso _ _ f h₁ h₂⟩

theorem _root_.AlgebraicGeometry.isIso_iff_isOpenImmersion {X Y : Scheme.{u}} (f : X ⟶ Y) :
    IsIso f ↔ IsOpenImmersion f ∧ Epi f.base :=
  ⟨fun _ => ⟨inferInstance, inferInstance⟩, fun ⟨h₁, h₂⟩ => @IsOpenImmersion.to_iso _ _ f h₁ h₂⟩

theorem _root_.AlgebraicGeometry.isIso_iff_stalk_iso {X Y : Scheme.{u}} (f : X ⟶ Y) :
    IsIso f ↔ IsIso f.base ∧ ∀ x, IsIso (f.stalkMap x) := by
  rw [isIso_iff_isOpenImmersion, IsOpenImmersion.iff_stalk_iso, and_comm, ← and_assoc]
  refine and_congr ⟨?_, ?_⟩ Iff.rfl
  · rintro ⟨h₁, h₂⟩
    convert_to
      IsIso
        (TopCat.isoOfHomeo
            (Homeomorph.homeomorphOfContinuousOpen
              (Equiv.ofBijective _ ⟨h₂.inj, (TopCat.epi_iff_surjective _).mp h₁⟩) h₂.continuous
              h₂.isOpenMap)).hom
    infer_instance
  · intro H; exact ⟨inferInstance, (TopCat.homeoOfIso (asIso f.base)).openEmbedding⟩

/-- An open immersion induces an isomorphism from the domain onto the image -/
def isoRestrict : X ≅ (Z.restrict H.base_open : _) :=
  Scheme.fullyFaithfulForgetToLocallyRingedSpace.preimageIso
    (LocallyRingedSpace.IsOpenImmersion.isoRestrict f.toLRSHom)

local notation "forget" => Scheme.forgetToLocallyRingedSpace

instance mono : Mono f :=
  Scheme.forgetToLocallyRingedSpace.mono_of_mono_map
    (show Mono f.toLRSHom by infer_instance)

lemma le_monomorphisms :
    IsOpenImmersion ≤ MorphismProperty.monomorphisms Scheme.{u} := fun _ _ _ _ ↦
  MorphismProperty.monomorphisms.infer_property _

instance forget_map_isOpenImmersion : LocallyRingedSpace.IsOpenImmersion ((forget).map f) :=
  ⟨H.base_open, H.c_iso⟩

instance hasLimit_cospan_forget_of_left :
    HasLimit (cospan f g ⋙ Scheme.forgetToLocallyRingedSpace) := by
  apply @hasLimitOfIso _ _ _ _ _ _ ?_ (diagramIsoCospan.{u} _).symm
  change HasLimit (cospan ((forget).map f) ((forget).map g))
  infer_instance

open CategoryTheory.Limits.WalkingCospan

instance hasLimit_cospan_forget_of_left' :
    HasLimit (cospan ((cospan f g ⋙ forget).map Hom.inl) ((cospan f g ⋙ forget).map Hom.inr)) :=
  show HasLimit (cospan ((forget).map f) ((forget).map g)) from inferInstance

instance hasLimit_cospan_forget_of_right : HasLimit (cospan g f ⋙ forget) := by
  apply @hasLimitOfIso _ _ _ _ _ _ ?_ (diagramIsoCospan.{u} _).symm
  change HasLimit (cospan ((forget).map g) ((forget).map f))
  infer_instance

instance hasLimit_cospan_forget_of_right' :
    HasLimit (cospan ((cospan g f ⋙ forget).map Hom.inl) ((cospan g f ⋙ forget).map Hom.inr)) :=
  show HasLimit (cospan ((forget).map g) ((forget).map f)) from inferInstance

instance forgetCreatesPullbackOfLeft : CreatesLimit (cospan f g) forget :=
  createsLimitOfFullyFaithfulOfIso
    (PresheafedSpace.IsOpenImmersion.toScheme Y (pullback.snd f.toLRSHom g.toLRSHom).toShHom)
    (eqToIso (by simp) ≪≫ HasLimit.isoOfNatIso (diagramIsoCospan _).symm)

instance forgetCreatesPullbackOfRight : CreatesLimit (cospan g f) forget :=
  createsLimitOfFullyFaithfulOfIso
    (PresheafedSpace.IsOpenImmersion.toScheme Y (pullback.fst g.toLRSHom f.toLRSHom).1)
    (eqToIso (by simp) ≪≫ HasLimit.isoOfNatIso (diagramIsoCospan _).symm)

instance forgetPreservesOfLeft : PreservesLimit (cospan f g) forget :=
  CategoryTheory.preservesLimitOfCreatesLimitAndHasLimit _ _

instance forgetPreservesOfRight : PreservesLimit (cospan g f) forget :=
  preservesPullbackSymmetry _ _ _

instance hasPullback_of_left : HasPullback f g :=
  hasLimit_of_created (cospan f g) forget

instance hasPullback_of_right : HasPullback g f :=
  hasLimit_of_created (cospan g f) forget

instance pullback_snd_of_left : IsOpenImmersion (pullback.snd f g) := by
  have := PreservesPullback.iso_hom_snd forget f g
  dsimp only [Scheme.forgetToLocallyRingedSpace, inducedFunctor_map] at this
  change LocallyRingedSpace.IsOpenImmersion _
  rw [← this]
  infer_instance

instance pullback_fst_of_right : IsOpenImmersion (pullback.fst g f) := by
  rw [← pullbackSymmetry_hom_comp_snd]
  -- Porting note: was just `infer_instance`, it is a bit weird that no explicit class instance is
  -- provided but still class inference fail to find this
  exact LocallyRingedSpace.IsOpenImmersion.comp (H := inferInstance) _ _

instance pullback_to_base [IsOpenImmersion g] :
    IsOpenImmersion (limit.π (cospan f g) WalkingCospan.one) := by
  rw [← limit.w (cospan f g) WalkingCospan.Hom.inl]
  change IsOpenImmersion (_ ≫ f)
  -- Porting note: was just `infer_instance`, it is a bit weird that no explicit class instance is
  -- provided but still class inference fail to find this
  exact LocallyRingedSpace.IsOpenImmersion.comp (H := inferInstance) _ _

instance forgetToTopPreservesOfLeft : PreservesLimit (cospan f g) Scheme.forgetToTop := by
  delta Scheme.forgetToTop
  refine @Limits.compPreservesLimit _ _ _ _ _ _ (K := cospan f g) _ _ (F := forget)
    (G := LocallyRingedSpace.forgetToTop) ?_ ?_
  · infer_instance
  refine @preservesLimitOfIsoDiagram _ _ _ _ _ _ _ _ _ (diagramIsoCospan.{u} _).symm ?_
  dsimp [LocallyRingedSpace.forgetToTop]
  infer_instance

instance forgetToTopPreservesOfRight : PreservesLimit (cospan g f) Scheme.forgetToTop :=
  preservesPullbackSymmetry _ _ _

theorem range_pullback_snd_of_left :
    Set.range (pullback.snd f g).base = (g ⁻¹ᵁ f.opensRange).1 := by
  rw [← show _ = (pullback.snd f g).base from
    PreservesPullback.iso_hom_snd Scheme.forgetToTop f g, TopCat.coe_comp, Set.range_comp,
    Set.range_iff_surjective.mpr, ← @Set.preimage_univ _ _ (pullback.fst f.base g.base)]
  -- Porting note (#11224): was `rw`
  · erw [TopCat.pullback_snd_image_fst_preimage]
    rw [Set.image_univ]
    rfl
  rw [← TopCat.epi_iff_surjective]
  infer_instance

theorem opensRange_pullback_snd_of_left :
    (pullback.snd f g).opensRange = g ⁻¹ᵁ f.opensRange :=
  Opens.ext (range_pullback_snd_of_left f g)

theorem range_pullback_fst_of_right :
    Set.range (pullback.fst g f).base =
      ((Opens.map g.base).obj ⟨Set.range f.base, H.base_open.isOpen_range⟩).1 := by
  rw [← show _ = (pullback.fst g f).base from
    PreservesPullback.iso_hom_fst Scheme.forgetToTop g f, TopCat.coe_comp, Set.range_comp,
    Set.range_iff_surjective.mpr, ← @Set.preimage_univ _ _ (pullback.snd g.base f.base)]
  -- Porting note (#11224): was `rw`
  · erw [TopCat.pullback_fst_image_snd_preimage]
    rw [Set.image_univ]
    rfl
  rw [← TopCat.epi_iff_surjective]
  infer_instance

theorem opensRange_pullback_fst_of_right :
    (pullback.fst g f).opensRange = g ⁻¹ᵁ f.opensRange :=
  Opens.ext (range_pullback_fst_of_right f g)

theorem range_pullback_to_base_of_left :
    Set.range (pullback.fst f g ≫ f).base =
      Set.range f.base ∩ Set.range g.base := by
  rw [pullback.condition, Scheme.comp_base, TopCat.coe_comp, Set.range_comp,
    range_pullback_snd_of_left, Opens.carrier_eq_coe, Opens.map_obj, Opens.coe_mk,
    Set.image_preimage_eq_inter_range, Opens.carrier_eq_coe, Scheme.Hom.opensRange_coe]

theorem range_pullback_to_base_of_right :
    Set.range (pullback.fst g f ≫ g).base =
      Set.range g.base ∩ Set.range f.base := by
  rw [Scheme.comp_base, TopCat.coe_comp, Set.range_comp, range_pullback_fst_of_right,
    Opens.map_obj, Opens.carrier_eq_coe, Opens.coe_mk, Set.image_preimage_eq_inter_range,
    Set.inter_comm]

/-- The universal property of open immersions:
For an open immersion `f : X ⟶ Z`, given any morphism of schemes `g : Y ⟶ Z` whose topological
image is contained in the image of `f`, we can lift this morphism to a unique `Y ⟶ X` that
commutes with these maps.
-/
def lift (H' : Set.range g.base ⊆ Set.range f.base) : Y ⟶ X :=
  ⟨LocallyRingedSpace.IsOpenImmersion.lift f.toLRSHom g.toLRSHom H'⟩

@[simp, reassoc]
theorem lift_fac (H' : Set.range g.base ⊆ Set.range f.base) : lift f g H' ≫ f = g :=
  Scheme.Hom.ext' <| LocallyRingedSpace.IsOpenImmersion.lift_fac f.toLRSHom g.toLRSHom H'

theorem lift_uniq (H' : Set.range g.base ⊆ Set.range f.base) (l : Y ⟶ X) (hl : l ≫ f = g) :
    l = lift f g H' :=
  Scheme.Hom.ext' <| LocallyRingedSpace.IsOpenImmersion.lift_uniq
    f.toLRSHom g.toLRSHom H' l.toLRSHom congr(($hl).toLRSHom)

/-- Two open immersions with equal range are isomorphic. -/
def isoOfRangeEq [IsOpenImmersion g] (e : Set.range f.base = Set.range g.base) : X ≅ Y where
  hom := lift g f (le_of_eq e)
  inv := lift f g (le_of_eq e.symm)
  hom_inv_id := by rw [← cancel_mono f]; simp
  inv_hom_id := by rw [← cancel_mono g]; simp

@[simp, reassoc]
lemma isoOfRangeEq_hom_fac {X Y Z : Scheme.{u}} (f : X ⟶ Z) (g : Y ⟶ Z)
    [IsOpenImmersion f] [IsOpenImmersion g] (e : Set.range f.base = Set.range g.base) :
    (isoOfRangeEq f g e).hom ≫ g = f :=
  lift_fac _ _ (le_of_eq e)

@[simp, reassoc]
lemma isoOfRangeEq_inv_fac {X Y Z : Scheme.{u}} (f : X ⟶ Z) (g : Y ⟶ Z)
    [IsOpenImmersion f] [IsOpenImmersion g] (e : Set.range f.base = Set.range g.base) :
    (isoOfRangeEq f g e).inv ≫ f = g :=
  lift_fac _ _ (le_of_eq e.symm)

theorem app_eq_invApp_app_of_comp_eq_aux {X Y U : Scheme.{u}} (f : Y ⟶ U) (g : U ⟶ X) (fg : Y ⟶ X)
    (H : fg = f ≫ g) [h : IsOpenImmersion g] (V : U.Opens) :
    f ⁻¹ᵁ V = fg ⁻¹ᵁ (g ''ᵁ V) := by
  subst H
  rw [Scheme.comp_base, Opens.map_comp_obj]
  congr 1
  ext1
  exact (Set.preimage_image_eq _ h.base_open.inj).symm

/-- The `fg` argument is to avoid nasty stuff about dependent types. -/
theorem app_eq_appIso_inv_app_of_comp_eq {X Y U : Scheme.{u}} (f : Y ⟶ U) (g : U ⟶ X) (fg : Y ⟶ X)
    (H : fg = f ≫ g) [h : IsOpenImmersion g] (V : U.Opens) :
    f.app V = (g.appIso V).inv ≫ fg.app (g ''ᵁ V) ≫ Y.presheaf.map
      (eqToHom <| IsOpenImmersion.app_eq_invApp_app_of_comp_eq_aux f g fg H V).op := by
  subst H
  rw [Scheme.comp_app, Category.assoc, Scheme.Hom.appIso_inv_app_assoc, f.naturality_assoc,
    ← Functor.map_comp, ← op_comp, Quiver.Hom.unop_op, eqToHom_map, eqToHom_trans,
    eqToHom_op, eqToHom_refl, CategoryTheory.Functor.map_id, Category.comp_id]

theorem lift_app {X Y U : Scheme.{u}} (f : U ⟶ Y) (g : X ⟶ Y) [IsOpenImmersion f] (H)
    (V : U.Opens) :
    (IsOpenImmersion.lift f g H).app V = (f.appIso V).inv ≫ g.app (f ''ᵁ V) ≫
      X.presheaf.map (eqToHom <| IsOpenImmersion.app_eq_invApp_app_of_comp_eq_aux _ _ _
        (IsOpenImmersion.lift_fac f g H).symm V).op :=
  IsOpenImmersion.app_eq_appIso_inv_app_of_comp_eq _ _ _ (lift_fac _ _ _).symm _

/-- If `f` is an open immersion `X ⟶ Y`, the global sections of `X`
are naturally isomorphic to the sections of `Y` over the image of `f`. -/
noncomputable
def ΓIso {X Y : Scheme.{u}} (f : X ⟶ Y) [IsOpenImmersion f] (U : Y.Opens) :
    Γ(X, f⁻¹ᵁ U) ≅ Γ(Y, f.opensRange ⊓ U) :=
  (f.appIso (f⁻¹ᵁ U)).symm ≪≫
    Y.presheaf.mapIso (eqToIso <| (f.image_preimage_eq_opensRange_inter U).symm).op

@[simp]
lemma ΓIso_inv {X Y : Scheme.{u}} (f : X ⟶ Y) [IsOpenImmersion f] (U : Y.Opens) :
    (ΓIso f U).inv = f.appLE (f.opensRange ⊓ U) (f⁻¹ᵁ U)
      (by rw [← f.image_preimage_eq_opensRange_inter, f.preimage_image_eq]) := by
  simp only [ΓIso, Iso.trans_inv, Functor.mapIso_inv, Iso.op_inv, eqToIso.inv, eqToHom_op,
    asIso_inv, IsIso.comp_inv_eq, Iso.symm_inv, Scheme.Hom.appIso_hom', Scheme.Hom.map_appLE]

@[reassoc, elementwise]
lemma map_ΓIso_inv {X Y : Scheme.{u}} (f : X ⟶ Y) [IsOpenImmersion f] (U : Y.Opens) :
    Y.presheaf.map (homOfLE inf_le_right).op ≫ (ΓIso f U).inv = f.app U := by
  simp [Scheme.Hom.appLE_eq_app]

@[reassoc, elementwise]
lemma ΓIso_hom_map {X Y : Scheme.{u}} (f : X ⟶ Y) [IsOpenImmersion f] (U : Y.Opens) :
    f.app U ≫ (ΓIso f U).hom = Y.presheaf.map (homOfLE inf_le_right).op := by
  rw [← map_ΓIso_inv]
  simp [-ΓIso_inv]

/-- Given an open immersion `f : U ⟶ X`, the isomorphism between global sections
  of `U` and the sections of `X` at the image of `f`. -/
noncomputable
def ΓIsoTop {X Y : Scheme.{u}} (f : X ⟶ Y) [IsOpenImmersion f] :
    Γ(X, ⊤) ≅ Γ(Y, f.opensRange) :=
  (f.appIso ⊤).symm ≪≫ Y.presheaf.mapIso (eqToIso f.image_top_eq_opensRange.symm).op

instance {Z : Scheme.{u}} (f : X ⟶ Z) (g : Y ⟶ Z) [IsOpenImmersion f]
    (H' : Set.range g.base ⊆ Set.range f.base) [IsOpenImmersion g] :
    IsOpenImmersion (IsOpenImmersion.lift f g H') :=
  haveI : IsOpenImmersion (IsOpenImmersion.lift f g H' ≫ f) := by simpa
  IsOpenImmersion.of_comp _ f

end IsOpenImmersion

namespace Scheme

theorem image_basicOpen {X Y : Scheme.{u}} (f : X ⟶ Y) [H : IsOpenImmersion f] {U : X.Opens}
    (r : Γ(X, U)) :
    f ''ᵁ X.basicOpen r = Y.basicOpen ((f.appIso U).inv r) := by
  have e := Scheme.preimage_basicOpen f ((f.appIso U).inv r)
  rw [Scheme.Hom.appIso_inv_app_apply, Scheme.basicOpen_res, inf_eq_right.mpr _] at e
  · rw [← e, f.image_preimage_eq_opensRange_inter, inf_eq_right]
    refine Set.Subset.trans (Scheme.basicOpen_le _ _) (Set.image_subset_range _ _)
  · exact (X.basicOpen_le r).trans (f.preimage_image_eq _).ge

end Scheme

end AlgebraicGeometry<|MERGE_RESOLUTION|>--- conflicted
+++ resolved
@@ -31,24 +31,16 @@
 /-- A morphism of Schemes is an open immersion if it is an open immersion as a morphism
 of LocallyRingedSpaces
 -/
-<<<<<<< HEAD
 abbrev IsOpenImmersion : MorphismProperty (Scheme.{u}) :=
   fun _ _ f ↦ LocallyRingedSpace.IsOpenImmersion f
 
 instance : IsOpenImmersion.IsStableUnderComposition where
   comp_mem f g := fun _ _ ↦ LocallyRingedSpace.IsOpenImmersion.comp f g
-=======
-abbrev IsOpenImmersion {X Y : Scheme.{u}} (f : X ⟶ Y) : Prop :=
-  LocallyRingedSpace.IsOpenImmersion f.toLRSHom
-
-instance IsOpenImmersion.comp {X Y Z : Scheme.{u}} (f : X ⟶ Y) (g : Y ⟶ Z)
-  [IsOpenImmersion f] [IsOpenImmersion g] : IsOpenImmersion (f ≫ g) :=
-LocallyRingedSpace.IsOpenImmersion.comp f.toLRSHom g.toLRSHom
->>>>>>> d2ce9970
 
 instance IsOpenImmersion.comp {X Y Z : Scheme.{u}} (f : X ⟶ Y) (g : Y ⟶ Z)
     [IsOpenImmersion f] [IsOpenImmersion g] : IsOpenImmersion (f ≫ g) :=
   LocallyRingedSpace.IsOpenImmersion.comp f g
+
 namespace LocallyRingedSpace.IsOpenImmersion
 
 /-- To show that a locally ringed space is a scheme, it suffices to show that it has a jointly

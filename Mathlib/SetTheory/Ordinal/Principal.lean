/-
Copyright (c) 2022 Violeta Hernández Palacios. All rights reserved.
Released under Apache 2.0 license as described in the file LICENSE.
Authors: Violeta Hernández Palacios
-/
import Mathlib.SetTheory.Ordinal.FixedPoint

/-!
# Principal ordinals

We define principal or indecomposable ordinals, and we prove the standard properties about them.

## Main definitions and results

* `Principal`: A principal or indecomposable ordinal under some binary operation. We include 0 and
  any other typically excluded edge cases for simplicity.
* `not_bddAbove_principal`: Principal ordinals (under any operation) are unbounded.
* `principal_add_iff_zero_or_omega0_opow`: The main characterization theorem for additive principal
  ordinals.
* `principal_mul_iff_le_two_or_omega0_opow_opow`: The main characterization theorem for
  multiplicative principal ordinals.

## TODO

* Prove that exponential principal ordinals are 0, 1, 2, ω, or epsilon numbers, i.e. fixed points
  of `fun x ↦ ω ^ x`.
-/

universe u

open Order

namespace Ordinal

variable {a b c o : Ordinal.{u}}

section Arbitrary

variable {op : Ordinal → Ordinal → Ordinal}

/-! ### Principal ordinals -/

/-- An ordinal `o` is said to be principal or indecomposable under an operation when the set of
ordinals less than it is closed under that operation. In standard mathematical usage, this term is
almost exclusively used for additive and multiplicative principal ordinals.

For simplicity, we break usual convention and regard `0` as principal. -/
def Principal (op : Ordinal → Ordinal → Ordinal) (o : Ordinal) : Prop :=
  ∀ ⦃a b⦄, a < o → b < o → op a b < o

theorem principal_swap_iff : Principal (Function.swap op) o ↔ Principal op o := by
  constructor <;> exact fun h a b ha hb => h hb ha

@[deprecated principal_swap_iff (since := "2024-08-18")]
theorem principal_iff_principal_swap : Principal op o ↔ Principal (Function.swap op) o :=
  principal_swap_iff

theorem not_principal_iff : ¬ Principal op o ↔ ∃ a < o, ∃ b < o, o ≤ op a b := by
  simp [Principal]

theorem principal_iff_of_monotone
    (h₁ : ∀ a, Monotone (op a)) (h₂ : ∀ a, Monotone (Function.swap op a)) :
    Principal op o ↔ ∀ a < o, op a a < o := by
  use fun h a ha => h ha ha
  intro H a b ha hb
  obtain hab | hba := le_or_lt a b
  · exact (h₂ b hab).trans_lt <| H b hb
  · exact (h₁ a hba.le).trans_lt <| H a ha

theorem not_principal_iff_of_monotone
    (h₁ : ∀ a, Monotone (op a)) (h₂ : ∀ a, Monotone (Function.swap op a)) :
    ¬ Principal op o ↔ ∃ a < o, o ≤ op a a := by
  simp [principal_iff_of_monotone h₁ h₂]

theorem principal_zero : Principal op 0 := fun a _ h =>
  (Ordinal.not_lt_zero a h).elim

@[simp]
theorem principal_one_iff : Principal op 1 ↔ op 0 0 = 0 := by
  refine ⟨fun h => ?_, fun h a b ha hb => ?_⟩
  · rw [← lt_one_iff_zero]
    exact h zero_lt_one zero_lt_one
  · rwa [lt_one_iff_zero, ha, hb] at *

theorem Principal.iterate_lt (hao : a < o) (ho : Principal op o) (n : ℕ) : (op a)^[n] a < o := by
  induction' n with n hn
  · rwa [Function.iterate_zero]
  · rw [Function.iterate_succ']
    exact ho hao hn

theorem op_eq_self_of_principal (hao : a < o) (H : IsNormal (op a))
    (ho : Principal op o) (ho' : IsLimit o) : op a o = o := by
  apply H.le_apply.antisymm'
  rw [← IsNormal.bsup_eq.{u, u} H ho', bsup_le_iff]
  exact fun b hbo => (ho hao hbo).le

theorem nfp_le_of_principal (hao : a < o) (ho : Principal op o) : nfp (op a) a ≤ o :=
  nfp_le fun n => (ho.iterate_lt hao n).le

end Arbitrary

/-! ### Principal ordinals are unbounded -/

/-- We give an explicit construction for a principal ordinal larger or equal than `o`. -/
private theorem principal_nfp_iSup (op : Ordinal → Ordinal → Ordinal) (o : Ordinal) :
    Principal op (nfp (fun x ↦ ⨆ y : Set.Iio x ×ˢ Set.Iio x, succ (op y.1.1 y.1.2)) o) := by
  intro a b ha hb
  rw [lt_nfp] at *
  obtain ⟨m, ha⟩ := ha
  obtain ⟨n, hb⟩ := hb
  obtain h | h := le_total
    ((fun x ↦ ⨆ y : Set.Iio x ×ˢ Set.Iio x, succ (op y.1.1 y.1.2))^[m] o)
    ((fun x ↦ ⨆ y : Set.Iio x ×ˢ Set.Iio x, succ (op y.1.1 y.1.2))^[n] o)
  · use n + 1
    rw [Function.iterate_succ']
    apply (lt_succ _).trans_le
    exact Ordinal.le_iSup (fun y : Set.Iio _ ×ˢ Set.Iio _ ↦ succ (op y.1.1 y.1.2))
      ⟨_, Set.mk_mem_prod (ha.trans_le h) hb⟩
  · use m + 1
    rw [Function.iterate_succ']
    apply (lt_succ _).trans_le
    exact Ordinal.le_iSup (fun y : Set.Iio _ ×ˢ Set.Iio _ ↦ succ (op y.1.1 y.1.2))
      ⟨_, Set.mk_mem_prod ha (hb.trans_le h)⟩

/-- Principal ordinals under any operation are unbounded. -/
theorem not_bddAbove_principal (op : Ordinal → Ordinal → Ordinal) :
    ¬ BddAbove { o | Principal op o } := by
  rintro ⟨a, ha⟩
  exact ((le_nfp _ _).trans (ha (principal_nfp_iSup op (succ a)))).not_lt (lt_succ a)

set_option linter.deprecated false in
@[deprecated "No deprecation message was provided." (since := "2024-10-11")]
theorem principal_nfp_blsub₂ (op : Ordinal → Ordinal → Ordinal) (o : Ordinal) :
    Principal op (nfp (fun o' => blsub₂.{u, u, u} o' o' (@fun a _ b _ => op a b)) o) := by
  intro a b ha hb
  rw [lt_nfp] at *
  cases' ha with m hm
  cases' hb with n hn
  cases' le_total
    ((fun o' => blsub₂.{u, u, u} o' o' (@fun a _ b _ => op a b))^[m] o)
    ((fun o' => blsub₂.{u, u, u} o' o' (@fun a _ b _ => op a b))^[n] o) with h h
  · use n + 1
    rw [Function.iterate_succ']
    exact lt_blsub₂ (@fun a _ b _ => op a b) (hm.trans_le h) hn
  · use m + 1
    rw [Function.iterate_succ']
    exact lt_blsub₂ (@fun a _ b _ => op a b) hm (hn.trans_le h)

set_option linter.deprecated false in
@[deprecated "No deprecation message was provided." (since := "2024-10-11")]
theorem unbounded_principal (op : Ordinal → Ordinal → Ordinal) :
    Set.Unbounded (· < ·) { o | Principal op o } := fun o =>
  ⟨_, principal_nfp_blsub₂ op o, (le_nfp _ o).not_lt⟩

/-! #### Additive principal ordinals -/

theorem principal_add_one : Principal (· + ·) 1 :=
  principal_one_iff.2 <| zero_add 0

theorem principal_add_of_le_one (ho : o ≤ 1) : Principal (· + ·) o := by
  rcases le_one_iff.1 ho with (rfl | rfl)
  · exact principal_zero
  · exact principal_add_one

theorem isLimit_of_principal_add (ho₁ : 1 < o) (ho : Principal (· + ·) o) : o.IsLimit := by
  rw [isLimit_iff, isSuccPrelimit_iff_succ_lt]
  exact ⟨ho₁.ne_bot, fun _ ha ↦ ho ha ho₁⟩

@[deprecated (since := "2024-10-16")]
alias principal_add_isLimit := isLimit_of_principal_add

theorem principal_add_iff_add_left_eq_self : Principal (· + ·) o ↔ ∀ a < o, a + o = o := by
  refine ⟨fun ho a hao => ?_, fun h a b hao hbo => ?_⟩
  · cases' lt_or_le 1 o with ho₁ ho₁
    · exact op_eq_self_of_principal hao (isNormal_add_right a) ho (isLimit_of_principal_add ho₁ ho)
    · rcases le_one_iff.1 ho₁ with (rfl | rfl)
      · exact (Ordinal.not_lt_zero a hao).elim
      · rw [lt_one_iff_zero] at hao
        rw [hao, zero_add]
  · rw [← h a hao]
    exact (isNormal_add_right a).strictMono hbo

theorem Principal.add_absorp (ho : Principal (· + ·) o) (ha : a < o) : a + o = o :=
  principal_add_iff_add_left_eq_self.1 ho a ha

theorem Principal.add_absorp_of_le (hb : Principal (· + ·) b) (hab : a < b) (hbc : b ≤ c) :
    a + c = c := by
  rw [← Ordinal.add_sub_cancel_of_le hbc, ← add_assoc, hb.add_absorp hab,
    Ordinal.add_sub_cancel_of_le hbc]

theorem exists_lt_add_of_not_principal_add (ha : ¬ Principal (· + ·) a) :
    ∃ b < a, ∃ c < a, b + c = a := by
  rw [not_principal_iff] at ha
  rcases ha with ⟨b, hb, c, hc, H⟩
  refine ⟨b, hb, _, lt_of_le_of_ne (sub_le_self a b) fun hab => ?_,
    Ordinal.add_sub_cancel_of_le hb.le⟩
  rw [← sub_le, hab] at H
  exact H.not_lt hc

theorem principal_add_iff_add_lt_ne_self : Principal (· + ·) a ↔ ∀ b < a, ∀ c < a, b + c ≠ a :=
  ⟨fun ha _ hb _ hc => (ha hb hc).ne, fun H => by
    by_contra! ha
    rcases exists_lt_add_of_not_principal_add ha with ⟨b, hb, c, hc, rfl⟩
    exact (H b hb c hc).irrefl⟩

<<<<<<< HEAD
theorem principal_add_iff_add_self_lt : Principal (· + ·) a ↔ ∀ b < a, b + b < a :=
  principal_iff_of_monotone
    (fun x _ _ h => add_le_add_left h x) (fun x _ _ h => add_le_add_right h x)

theorem principal_add_omega0 : Principal (· + ·) ω := fun a b ha hb =>
  match a, b, lt_omega0.1 ha, lt_omega0.1 hb with
  | _, _, ⟨m, rfl⟩, ⟨n, rfl⟩ => by
    dsimp only; rw [← Nat.cast_add]
    apply nat_lt_omega0

@[deprecated (since := "2024-09-30")]
alias principal_add_omega := principal_add_omega0

theorem add_omega0 : a < ω → a + ω = ω :=
  principal_add_omega0.add_absorp

@[deprecated (since := "2024-09-30")]
alias add_omega := add_omega0

@[simp]
theorem natCast_add_omega0 (n : ℕ) : n + ω = ω :=
  add_omega0 (nat_lt_omega0 n)

theorem add_of_le_omega0 : a < ω → ω ≤ b → a + b = b :=
  principal_add_omega0.add_absorp_of_le

theorem natCast_add_of_le_omega0 (n : ℕ) (h : ω ≤ a) : n + a = a :=
  add_of_le_omega0 (nat_lt_omega0 n) h

theorem principal_add_omega0_opow (x : Ordinal) : Principal (· + ·) (ω ^ x) := by
  obtain rfl | ha' := eq_or_ne x 0
  · rw [opow_zero, principal_one_iff, add_zero]
  · rw [principal_add_iff_add_self_lt]
    intro a ha
    obtain ⟨c, hc, m, hm⟩ := (lt_omega0_opow ha').1 ha
    apply (add_lt_add_of_le_of_lt hm.le hm).trans_le
    rw [← mul_add, ← Nat.cast_add]
    exact (omega0_opow_mul_nat_lt hc _).le
=======
theorem principal_add_omega0 : Principal (· + ·) ω :=
  principal_add_iff_add_left_eq_self.2 fun _ => add_omega0
>>>>>>> 808600f8

@[deprecated (since := "2024-09-30")]
alias principal_add_omega_opow := principal_add_omega0_opow

theorem add_omega0_opow : a < ω ^ b → a + ω ^ b = ω ^ b :=
  (principal_add_omega0_opow b).add_absorp

@[deprecated (since := "2024-09-30")]
alias add_omega_opow := add_omega0_opow

theorem add_of_omega0_opow_le : a < ω ^ b → ω ^ b ≤ c → a + c = c :=
  (principal_add_omega0_opow b).add_absorp_of_le

@[deprecated add_of_omega0_opow_le (since := "2024-09-23")]
alias add_absorp := add_of_omega0_opow_le

/-- The main characterization theorem for additive principal ordinals. -/
theorem principal_add_iff_zero_or_omega0_opow :
    Principal (· + ·) o ↔ o = 0 ∨ o ∈ Set.range (ω ^ · : Ordinal → Ordinal) := by
  constructor
  · rw [or_iff_not_imp_left]
    refine fun H ho ↦ ⟨log ω o, (opow_log_le_self ω ho).eq_of_not_lt ?_⟩
    obtain ⟨n, hn⟩ := lt_omega0_opow_succ.1 (lt_opow_succ_log_self one_lt_omega0 o)
    refine fun h ↦ hn.not_lt ?_
    clear hn
    induction' n with n IH
    · rwa [Nat.cast_zero, mul_zero, Ordinal.pos_iff_ne_zero]
    · rw [Nat.cast_succ, mul_add, mul_one]
      exact H IH h
  · rintro (rfl | ⟨a, rfl⟩)
    exacts [principal_zero, principal_add_omega0_opow a]

@[deprecated (since := "2024-09-30")]
alias principal_add_iff_zero_or_omega_opow := principal_add_iff_zero_or_omega0_opow

theorem principal_add_opow_of_principal_add (ha : Principal (· + ·) a) (b : Ordinal) :
    Principal (· + ·) (a ^ b) := by
  rcases principal_add_iff_zero_or_omega0_opow.1 ha with (rfl | ⟨c, rfl⟩)
  · rcases eq_or_ne b 0 with (rfl | hb)
    · rw [opow_zero]
      exact principal_add_one
    · rwa [zero_opow hb]
  · rw [← opow_mul]
    exact principal_add_omega0_opow _

@[deprecated (since := "2024-10-16")]
alias opow_principal_add_of_principal_add := principal_add_opow_of_principal_add

theorem principal_add_mul_of_principal_add (a : Ordinal) (hb₁ : b ≠ 1) (hb : Principal (· + ·) b) :
    Principal (· + ·) (a * b) := by
  rcases eq_zero_or_pos a with (rfl | _)
  · rw [zero_mul]
    exact principal_zero
  · rcases eq_zero_or_pos b with (rfl | hb₁')
    · rw [mul_zero]
      exact principal_zero
    · rw [← succ_le_iff, succ_zero] at hb₁'
      intro c d hc hd
      rw [lt_mul_of_limit (isLimit_of_principal_add (lt_of_le_of_ne hb₁' hb₁.symm) hb)] at *
      rcases hc with ⟨x, hx, hx'⟩
      rcases hd with ⟨y, hy, hy'⟩
      use x + y, hb hx hy
      rw [mul_add]
      exact Left.add_lt_add hx' hy'

@[deprecated (since := "2024-10-16")]
alias mul_principal_add_is_principal_add := principal_add_mul_of_principal_add

/-! #### Multiplicative principal ordinals -/

theorem principal_mul_one : Principal (· * ·) 1 := by
  rw [principal_one_iff]
  exact zero_mul _

theorem principal_mul_two : Principal (· * ·) 2 := by
  intro a b ha hb
  rw [← succ_one, lt_succ_iff] at *
  convert mul_le_mul' ha hb
  exact (mul_one 1).symm

theorem principal_mul_of_le_two (ho : o ≤ 2) : Principal (· * ·) o := by
  rcases lt_or_eq_of_le ho with (ho | rfl)
  · rw [← succ_one, lt_succ_iff] at ho
    rcases lt_or_eq_of_le ho with (ho | rfl)
    · rw [lt_one_iff_zero.1 ho]
      exact principal_zero
    · exact principal_mul_one
  · exact principal_mul_two

theorem principal_add_of_principal_mul (ho : Principal (· * ·) o) (ho₂ : o ≠ 2) :
    Principal (· + ·) o := by
  cases' lt_or_gt_of_ne ho₂ with ho₁ ho₂
  · replace ho₁ : o < succ 1 := by rwa [succ_one]
    rw [lt_succ_iff] at ho₁
    exact principal_add_of_le_one ho₁
  · refine fun a b hao hbo => lt_of_le_of_lt ?_ (ho (max_lt hao hbo) ho₂)
    dsimp only
    rw [← one_add_one_eq_two, mul_add, mul_one]
    exact add_le_add (le_max_left a b) (le_max_right a b)

theorem isLimit_of_principal_mul (ho₂ : 2 < o) (ho : Principal (· * ·) o) : o.IsLimit :=
  isLimit_of_principal_add ((lt_succ 1).trans (succ_one ▸ ho₂))
    (principal_add_of_principal_mul ho (ne_of_gt ho₂))

@[deprecated (since := "2024-10-16")]
alias principal_mul_isLimit := isLimit_of_principal_mul

theorem principal_mul_iff_mul_left_eq : Principal (· * ·) o ↔ ∀ a, 0 < a → a < o → a * o = o := by
  refine ⟨fun h a ha₀ hao => ?_, fun h a b hao hbo => ?_⟩
  · cases' le_or_gt o 2 with ho ho
    · convert one_mul o
      apply le_antisymm
      · rw [← lt_succ_iff, succ_one]
        exact hao.trans_le ho
      · rwa [← succ_le_iff, succ_zero] at ha₀
    · exact op_eq_self_of_principal hao (isNormal_mul_right ha₀) h (isLimit_of_principal_mul ho h)
  · rcases eq_or_ne a 0 with (rfl | ha)
    · dsimp only; rwa [zero_mul]
    rw [← Ordinal.pos_iff_ne_zero] at ha
    rw [← h a ha hao]
    exact (isNormal_mul_right ha).strictMono hbo

theorem principal_mul_omega0 : Principal (· * ·) ω := fun a b ha hb =>
  match a, b, lt_omega0.1 ha, lt_omega0.1 hb with
  | _, _, ⟨m, rfl⟩, ⟨n, rfl⟩ => by
    dsimp only; rw [← natCast_mul]
    apply nat_lt_omega0

@[deprecated (since := "2024-09-30")]
alias principal_mul_omega := principal_mul_omega0

theorem mul_omega0 (a0 : 0 < a) (ha : a < ω) : a * ω = ω :=
  principal_mul_iff_mul_left_eq.1 principal_mul_omega0 a a0 ha

@[deprecated (since := "2024-09-30")]
alias mul_omega := mul_omega0

theorem natCast_mul_omega0 {n : ℕ} (hn : 0 < n) : n * ω = ω :=
  mul_omega0 (mod_cast hn) (nat_lt_omega0 n)

theorem mul_lt_omega0_opow (c0 : 0 < c) (ha : a < ω ^ c) (hb : b < ω) : a * b < ω ^ c := by
  rcases zero_or_succ_or_limit c with (rfl | ⟨c, rfl⟩ | l)
  · exact (lt_irrefl _).elim c0
  · rw [opow_succ] at ha
    obtain ⟨n, hn, an⟩ :=
      ((isNormal_mul_right <| opow_pos _ omega0_pos).limit_lt isLimit_omega0).1 ha
    apply (mul_le_mul_right' (le_of_lt an) _).trans_lt
    rw [opow_succ, mul_assoc, mul_lt_mul_iff_left (opow_pos _ omega0_pos)]
    exact principal_mul_omega0 hn hb
  · rcases ((isNormal_opow one_lt_omega0).limit_lt l).1 ha with ⟨x, hx, ax⟩
    refine (mul_le_mul' (le_of_lt ax) (le_of_lt hb)).trans_lt ?_
    rw [← opow_succ, opow_lt_opow_iff_right one_lt_omega0]
    exact l.succ_lt hx

@[deprecated (since := "2024-09-30")]
alias mul_lt_omega_opow := mul_lt_omega0_opow

theorem mul_omega0_opow_opow (a0 : 0 < a) (h : a < ω ^ ω ^ b) : a * ω ^ ω ^ b = ω ^ ω ^ b := by
  obtain rfl | b0 := eq_or_ne b 0
  · rw [opow_zero, opow_one] at h ⊢
    exact mul_omega0 a0 h
  · apply le_antisymm
    · obtain ⟨x, xb, ax⟩ :=
        (lt_opow_of_limit omega0_ne_zero (isLimit_opow_left isLimit_omega0 b0)).1 h
      apply (mul_le_mul_right' (le_of_lt ax) _).trans
      rw [← opow_add, add_omega0_opow xb]
    · conv_lhs => rw [← one_mul (ω ^ _)]
      exact mul_le_mul_right' (one_le_iff_pos.2 a0) _

@[deprecated (since := "2024-09-30")]
alias mul_omega_opow_opow := mul_omega0_opow_opow

theorem principal_mul_omega0_opow_opow (o : Ordinal) : Principal (· * ·) (ω ^ ω ^ o) :=
  principal_mul_iff_mul_left_eq.2 fun _ => mul_omega0_opow_opow

@[deprecated (since := "2024-09-30")]
alias principal_mul_omega_opow_opow := principal_mul_omega0_opow_opow

theorem principal_add_of_principal_mul_opow (hb : 1 < b) (ho : Principal (· * ·) (b ^ o)) :
    Principal (· + ·) o := by
  intro x y hx hy
  have := ho ((opow_lt_opow_iff_right hb).2 hx) ((opow_lt_opow_iff_right hb).2 hy)
  dsimp only at *
  rwa [← opow_add, opow_lt_opow_iff_right hb] at this

/-- The main characterization theorem for multiplicative principal ordinals. -/
theorem principal_mul_iff_le_two_or_omega0_opow_opow :
    Principal (· * ·) o ↔ o ≤ 2 ∨ o ∈ Set.range (ω ^ ω ^ · : Ordinal → Ordinal) := by
  refine ⟨fun ho => ?_, ?_⟩
  · rcases le_or_lt o 2 with ho₂ | ho₂
    · exact Or.inl ho₂
    · rcases principal_add_iff_zero_or_omega0_opow.1 (principal_add_of_principal_mul ho ho₂.ne')
        with (rfl | ⟨a, rfl⟩)
      · exact (Ordinal.not_lt_zero 2 ho₂).elim
      · rcases principal_add_iff_zero_or_omega0_opow.1
          (principal_add_of_principal_mul_opow one_lt_omega0 ho) with (rfl | ⟨b, rfl⟩)
        · simp
        · exact Or.inr ⟨b, rfl⟩
  · rintro (ho₂ | ⟨a, rfl⟩)
    · exact principal_mul_of_le_two ho₂
    · exact principal_mul_omega0_opow_opow a

@[deprecated (since := "2024-09-30")]
alias principal_mul_iff_le_two_or_omega_opow_opow := principal_mul_iff_le_two_or_omega0_opow_opow

theorem mul_omega0_dvd (a0 : 0 < a) (ha : a < ω) : ∀ {b}, ω ∣ b → a * b = b
  | _, ⟨b, rfl⟩ => by rw [← mul_assoc, mul_omega0 a0 ha]

@[deprecated (since := "2024-09-30")]
alias mul_omega_dvd := mul_omega0_dvd

theorem mul_eq_opow_log_succ (ha : a ≠ 0) (hb : Principal (· * ·) b) (hb₂ : 2 < b) :
    a * b = b ^ succ (log b a) := by
  apply le_antisymm
  · have hbl := isLimit_of_principal_mul hb₂ hb
    rw [← (isNormal_mul_right (Ordinal.pos_iff_ne_zero.2 ha)).bsup_eq hbl, bsup_le_iff]
    intro c hcb
    have hb₁ : 1 < b := one_lt_two.trans hb₂
    have hbo₀ : b ^ log b a ≠ 0 := Ordinal.pos_iff_ne_zero.1 (opow_pos _ (zero_lt_one.trans hb₁))
    apply (mul_le_mul_right' (le_of_lt (lt_mul_succ_div a hbo₀)) c).trans
    rw [mul_assoc, opow_succ]
    refine mul_le_mul_left' (hb (hbl.succ_lt ?_) hcb).le _
    rw [div_lt hbo₀, ← opow_succ]
    exact lt_opow_succ_log_self hb₁ _
  · rw [opow_succ]
    exact mul_le_mul_right' (opow_log_le_self b ha) b

/-! #### Exponential principal ordinals -/

theorem principal_opow_omega0 : Principal (· ^ ·) ω := fun a b ha hb =>
  match a, b, lt_omega0.1 ha, lt_omega0.1 hb with
  | _, _, ⟨m, rfl⟩, ⟨n, rfl⟩ => by
    simp_rw [← natCast_opow]
    apply nat_lt_omega0

@[deprecated (since := "2024-09-30")]
alias principal_opow_omega := principal_opow_omega0

theorem opow_omega0 (a1 : 1 < a) (h : a < ω) : a ^ ω = ω :=
  ((opow_le_of_limit (one_le_iff_ne_zero.1 <| le_of_lt a1) isLimit_omega0).2 fun _ hb =>
      (principal_opow_omega0 h hb).le).antisymm
  (right_le_opow _ a1)

@[deprecated (since := "2024-09-30")]
alias opow_omega := opow_omega0

theorem natCast_opow_omega0 {n : ℕ} (hn : 1 < n) : n ^ ω = ω :=
  opow_omega0 (mod_cast hn) (nat_lt_omega0 n)

end Ordinal<|MERGE_RESOLUTION|>--- conflicted
+++ resolved
@@ -203,7 +203,6 @@
     rcases exists_lt_add_of_not_principal_add ha with ⟨b, hb, c, hc, rfl⟩
     exact (H b hb c hc).irrefl⟩
 
-<<<<<<< HEAD
 theorem principal_add_iff_add_self_lt : Principal (· + ·) a ↔ ∀ b < a, b + b < a :=
   principal_iff_of_monotone
     (fun x _ _ h => add_le_add_left h x) (fun x _ _ h => add_le_add_right h x)
@@ -216,16 +215,6 @@
 
 @[deprecated (since := "2024-09-30")]
 alias principal_add_omega := principal_add_omega0
-
-theorem add_omega0 : a < ω → a + ω = ω :=
-  principal_add_omega0.add_absorp
-
-@[deprecated (since := "2024-09-30")]
-alias add_omega := add_omega0
-
-@[simp]
-theorem natCast_add_omega0 (n : ℕ) : n + ω = ω :=
-  add_omega0 (nat_lt_omega0 n)
 
 theorem add_of_le_omega0 : a < ω → ω ≤ b → a + b = b :=
   principal_add_omega0.add_absorp_of_le
@@ -242,10 +231,6 @@
     apply (add_lt_add_of_le_of_lt hm.le hm).trans_le
     rw [← mul_add, ← Nat.cast_add]
     exact (omega0_opow_mul_nat_lt hc _).le
-=======
-theorem principal_add_omega0 : Principal (· + ·) ω :=
-  principal_add_iff_add_left_eq_self.2 fun _ => add_omega0
->>>>>>> 808600f8
 
 @[deprecated (since := "2024-09-30")]
 alias principal_add_omega_opow := principal_add_omega0_opow

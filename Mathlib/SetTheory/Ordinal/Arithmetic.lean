/-
Copyright (c) 2017 Johannes Hölzl. All rights reserved.
Released under Apache 2.0 license as described in the file LICENSE.
Authors: Mario Carneiro, Floris van Doorn, Violeta Hernández Palacios
-/
import Mathlib.Algebra.GroupWithZero.Divisibility
import Mathlib.Data.Nat.SuccPred
import Mathlib.Order.SuccPred.InitialSeg
import Mathlib.SetTheory.Cardinal.UnivLE
import Mathlib.SetTheory.Ordinal.Basic

/-!
# Ordinal arithmetic

Ordinals have an addition (corresponding to disjoint union) that turns them into an additive
monoid, and a multiplication (corresponding to the lexicographic order on the product) that turns
them into a monoid. One can also define correspondingly a subtraction, a division, a successor
function, a power function and a logarithm function.

We also define limit ordinals and prove the basic induction principle on ordinals separating
successor ordinals and limit ordinals, in `limitRecOn`.

## Main definitions and results

* `o₁ + o₂` is the order on the disjoint union of `o₁` and `o₂` obtained by declaring that
  every element of `o₁` is smaller than every element of `o₂`.
* `o₁ - o₂` is the unique ordinal `o` such that `o₂ + o = o₁`, when `o₂ ≤ o₁`.
* `o₁ * o₂` is the lexicographic order on `o₂ × o₁`.
* `o₁ / o₂` is the ordinal `o` such that `o₁ = o₂ * o + o'` with `o' < o₂`. We also define the
  divisibility predicate, and a modulo operation.
* `Order.succ o = o + 1` is the successor of `o`.
* `pred o` if the predecessor of `o`. If `o` is not a successor, we set `pred o = o`.

We discuss the properties of casts of natural numbers of and of `ω` with respect to these
operations.

Some properties of the operations are also used to discuss general tools on ordinals:

* `IsLimit o`: an ordinal is a limit ordinal if it is neither `0` nor a successor.
* `limitRecOn` is the main induction principle of ordinals: if one can prove a property by
  induction at successor ordinals and at limit ordinals, then it holds for all ordinals.
* `IsNormal`: a function `f : Ordinal → Ordinal` satisfies `IsNormal` if it is strictly increasing
  and order-continuous, i.e., the image `f o` of a limit ordinal `o` is the sup of `f a` for
  `a < o`.
* `sup`, `lsub`: the supremum / least strict upper bound of an indexed family of ordinals in
  `Type u`, as an ordinal in `Type u`.
* `bsup`, `blsub`: the supremum / least strict upper bound of a set of ordinals indexed by ordinals
  less than a given ordinal `o`.

Various other basic arithmetic results are given in `Principal.lean` instead.
-/

assert_not_exists Field Module

noncomputable section

open Function Cardinal Set Equiv Order
open scoped Ordinal

universe u v w

namespace Ordinal

variable {α β γ : Type*} {r : α → α → Prop} {s : β → β → Prop} {t : γ → γ → Prop}

/-! ### Further properties of addition on ordinals -/

@[simp]
theorem lift_add (a b : Ordinal.{v}) : lift.{u} (a + b) = lift.{u} a + lift.{u} b :=
  Quotient.inductionOn₂ a b fun ⟨_α, _r, _⟩ ⟨_β, _s, _⟩ =>
    Quotient.sound
      ⟨(RelIso.preimage Equiv.ulift _).trans
          (RelIso.sumLexCongr (RelIso.preimage Equiv.ulift _) (RelIso.preimage Equiv.ulift _)).symm⟩

@[simp]
theorem lift_succ (a : Ordinal.{v}) : lift.{u} (succ a) = succ (lift.{u} a) := by
  rw [← add_one_eq_succ, lift_add, lift_one]
  rfl

instance instAddLeftReflectLE :
    AddLeftReflectLE Ordinal.{u} where
  elim c a b := by
    refine inductionOn₃ a b c fun α r _ β s _ γ t _ ⟨f⟩ ↦ ?_
    have H₁ a : f (Sum.inl a) = Sum.inl a := by
      simpa using ((InitialSeg.leAdd t r).trans f).eq (InitialSeg.leAdd t s) a
    have H₂ a : ∃ b, f (Sum.inr a) = Sum.inr b := by
      generalize hx : f (Sum.inr a) = x
      obtain x | x := x
      · rw [← H₁, f.inj] at hx
        contradiction
      · exact ⟨x, rfl⟩
    choose g hg using H₂
    refine (RelEmbedding.ofMonotone g fun _ _ h ↦ ?_).ordinal_type_le
    rwa [← @Sum.lex_inr_inr _ t _ s, ← hg, ← hg, f.map_rel_iff, Sum.lex_inr_inr]

instance : IsLeftCancelAdd Ordinal where
  add_left_cancel a b c h := by simpa only [le_antisymm_iff, add_le_add_iff_left] using h

@[deprecated add_left_cancel_iff (since := "2024-12-11")]
protected theorem add_left_cancel (a) {b c : Ordinal} : a + b = a + c ↔ b = c :=
  add_left_cancel_iff

private theorem add_lt_add_iff_left' (a) {b c : Ordinal} : a + b < a + c ↔ b < c := by
  rw [← not_le, ← not_le, add_le_add_iff_left]

instance instAddLeftStrictMono : AddLeftStrictMono Ordinal.{u} :=
  ⟨fun a _b _c ↦ (add_lt_add_iff_left' a).2⟩

instance instAddLeftReflectLT : AddLeftReflectLT Ordinal.{u} :=
  ⟨fun a _b _c ↦ (add_lt_add_iff_left' a).1⟩

instance instAddRightReflectLT : AddRightReflectLT Ordinal.{u} :=
  ⟨fun _a _b _c ↦ lt_imp_lt_of_le_imp_le fun h => add_le_add_right h _⟩

theorem add_le_add_iff_right {a b : Ordinal} : ∀ n : ℕ, a + n ≤ b + n ↔ a ≤ b
  | 0 => by simp
  | n + 1 => by
    simp only [natCast_succ, add_succ, add_succ, succ_le_succ_iff, add_le_add_iff_right]

theorem add_right_cancel {a b : Ordinal} (n : ℕ) : a + n = b + n ↔ a = b := by
  simp only [le_antisymm_iff, add_le_add_iff_right]

theorem add_eq_zero_iff {a b : Ordinal} : a + b = 0 ↔ a = 0 ∧ b = 0 :=
  inductionOn₂ a b fun α r _ β s _ => by
    simp_rw [← type_sum_lex, type_eq_zero_iff_isEmpty]
    exact isEmpty_sum

theorem left_eq_zero_of_add_eq_zero {a b : Ordinal} (h : a + b = 0) : a = 0 :=
  (add_eq_zero_iff.1 h).1

theorem right_eq_zero_of_add_eq_zero {a b : Ordinal} (h : a + b = 0) : b = 0 :=
  (add_eq_zero_iff.1 h).2

/-! ### The predecessor of an ordinal -/

open Classical in
/-- The ordinal predecessor of `o` is `o'` if `o = succ o'`,
  and `o` otherwise. -/
def pred (o : Ordinal) : Ordinal :=
  if h : ∃ a, o = succ a then Classical.choose h else o

@[simp]
theorem pred_succ (o) : pred (succ o) = o := by
  have h : ∃ a, succ o = succ a := ⟨_, rfl⟩
  simpa only [pred, dif_pos h] using (succ_injective <| Classical.choose_spec h).symm

theorem pred_le_self (o) : pred o ≤ o := by
  classical
  exact if h : ∃ a, o = succ a then by
    let ⟨a, e⟩ := h
    rw [e, pred_succ]; exact le_succ a
  else by rw [pred, dif_neg h]

theorem pred_eq_iff_not_succ {o} : pred o = o ↔ ¬∃ a, o = succ a :=
  ⟨fun e ⟨a, e'⟩ => by rw [e', pred_succ] at e; exact (lt_succ a).ne e, fun h => dif_neg h⟩

theorem pred_eq_iff_not_succ' {o} : pred o = o ↔ ∀ a, o ≠ succ a := by
  simpa using pred_eq_iff_not_succ

theorem pred_lt_iff_is_succ {o} : pred o < o ↔ ∃ a, o = succ a :=
  Iff.trans (by simp only [le_antisymm_iff, pred_le_self, true_and, not_le])
    (iff_not_comm.1 pred_eq_iff_not_succ).symm

@[simp]
theorem pred_zero : pred 0 = 0 :=
  pred_eq_iff_not_succ'.2 fun a => (succ_ne_zero a).symm

theorem succ_pred_iff_is_succ {o} : succ (pred o) = o ↔ ∃ a, o = succ a :=
  ⟨fun e => ⟨_, e.symm⟩, fun ⟨a, e⟩ => by simp only [e, pred_succ]⟩

theorem succ_lt_of_not_succ {o b : Ordinal} (h : ¬∃ a, o = succ a) : succ b < o ↔ b < o :=
  ⟨(lt_succ b).trans, fun l => lt_of_le_of_ne (succ_le_of_lt l) fun e => h ⟨_, e.symm⟩⟩

theorem lt_pred {a b} : a < pred b ↔ succ a < b := by
  classical
  exact if h : ∃ a, b = succ a then by
    let ⟨c, e⟩ := h
    rw [e, pred_succ, succ_lt_succ_iff]
  else by simp only [pred, dif_neg h, succ_lt_of_not_succ h]

theorem pred_le {a b} : pred a ≤ b ↔ a ≤ succ b :=
  le_iff_le_iff_lt_iff_lt.2 lt_pred

@[simp]
theorem lift_is_succ {o : Ordinal.{v}} : (∃ a, lift.{u} o = succ a) ↔ ∃ a, o = succ a :=
  ⟨fun ⟨a, h⟩ =>
    let ⟨b, e⟩ := mem_range_lift_of_le <| show a ≤ lift.{u} o from le_of_lt <| h.symm ▸ lt_succ a
    ⟨b, (lift_inj.{u,v}).1 <| by rw [h, ← e, lift_succ]⟩,
    fun ⟨a, h⟩ => ⟨lift.{u} a, by simp only [h, lift_succ]⟩⟩

@[simp]
theorem lift_pred (o : Ordinal.{v}) : lift.{u} (pred o) = pred (lift.{u} o) := by
  classical
  exact if h : ∃ a, o = succ a then by obtain ⟨a, e⟩ := h; simp only [e, pred_succ, lift_succ]
  else by rw [pred_eq_iff_not_succ.2 h, pred_eq_iff_not_succ.2 (mt lift_is_succ.1 h)]

/-! ### Limit ordinals -/


/-- A limit ordinal is an ordinal which is not zero and not a successor.

TODO: deprecate this in favor of `Order.IsSuccLimit`. -/
def IsLimit (o : Ordinal) : Prop :=
  IsSuccLimit o

theorem isLimit_iff {o} : IsLimit o ↔ o ≠ 0 ∧ IsSuccPrelimit o := by
  simp [IsLimit, IsSuccLimit]

theorem IsLimit.isSuccPrelimit {o} (h : IsLimit o) : IsSuccPrelimit o :=
  IsSuccLimit.isSuccPrelimit h

@[deprecated IsLimit.isSuccPrelimit (since := "2024-09-05")]
alias IsLimit.isSuccLimit := IsLimit.isSuccPrelimit

theorem IsLimit.succ_lt {o a : Ordinal} (h : IsLimit o) : a < o → succ a < o :=
  IsSuccLimit.succ_lt h

theorem isSuccPrelimit_zero : IsSuccPrelimit (0 : Ordinal) := isSuccPrelimit_bot

@[deprecated isSuccPrelimit_zero (since := "2024-09-05")]
alias isSuccLimit_zero := isSuccPrelimit_zero

theorem not_zero_isLimit : ¬IsLimit 0 :=
  not_isSuccLimit_bot

theorem not_succ_isLimit (o) : ¬IsLimit (succ o) :=
  not_isSuccLimit_succ o

theorem not_succ_of_isLimit {o} (h : IsLimit o) : ¬∃ a, o = succ a
  | ⟨a, e⟩ => not_succ_isLimit a (e ▸ h)

theorem succ_lt_of_isLimit {o a : Ordinal} (h : IsLimit o) : succ a < o ↔ a < o :=
  IsSuccLimit.succ_lt_iff h

theorem le_succ_of_isLimit {o} (h : IsLimit o) {a} : o ≤ succ a ↔ o ≤ a :=
  le_iff_le_iff_lt_iff_lt.2 <| succ_lt_of_isLimit h

theorem limit_le {o} (h : IsLimit o) {a} : o ≤ a ↔ ∀ x < o, x ≤ a :=
  ⟨fun h _x l => l.le.trans h, fun H =>
    (le_succ_of_isLimit h).1 <| le_of_not_lt fun hn => not_lt_of_le (H _ hn) (lt_succ a)⟩

theorem lt_limit {o} (h : IsLimit o) {a} : a < o ↔ ∃ x < o, a < x := by
  -- Porting note: `bex_def` is required.
  simpa only [not_forall₂, not_le, bex_def] using not_congr (@limit_le _ h a)

@[simp]
theorem lift_isLimit (o : Ordinal.{v}) : IsLimit (lift.{u,v} o) ↔ IsLimit o :=
  liftInitialSeg.isSuccLimit_apply_iff

theorem IsLimit.pos {o : Ordinal} (h : IsLimit o) : 0 < o :=
  IsSuccLimit.bot_lt h

theorem IsLimit.ne_zero {o : Ordinal} (h : IsLimit o) : o ≠ 0 :=
  h.pos.ne'

theorem IsLimit.one_lt {o : Ordinal} (h : IsLimit o) : 1 < o := by
  simpa only [succ_zero] using h.succ_lt h.pos

theorem IsLimit.nat_lt {o : Ordinal} (h : IsLimit o) : ∀ n : ℕ, (n : Ordinal) < o
  | 0 => h.pos
  | n + 1 => h.succ_lt (IsLimit.nat_lt h n)

theorem zero_or_succ_or_limit (o : Ordinal) : o = 0 ∨ (∃ a, o = succ a) ∨ IsLimit o := by
  simpa [eq_comm] using isMin_or_mem_range_succ_or_isSuccLimit o

theorem isLimit_of_not_succ_of_ne_zero {o : Ordinal} (h : ¬∃ a, o = succ a) (h' : o ≠ 0) :
    IsLimit o := ((zero_or_succ_or_limit o).resolve_left h').resolve_left h

-- TODO: this is an iff with `IsSuccPrelimit`
theorem IsLimit.sSup_Iio {o : Ordinal} (h : IsLimit o) : sSup (Iio o) = o := by
  apply (csSup_le' (fun a ha ↦ le_of_lt ha)).antisymm
  apply le_of_forall_lt
  intro a ha
  exact (lt_succ a).trans_le (le_csSup bddAbove_Iio (h.succ_lt ha))

theorem IsLimit.iSup_Iio {o : Ordinal} (h : IsLimit o) : ⨆ a : Iio o, a.1 = o := by
  rw [← sSup_eq_iSup', h.sSup_Iio]

/-- Main induction principle of ordinals: if one can prove a property by
  induction at successor ordinals and at limit ordinals, then it holds for all ordinals. -/
@[elab_as_elim]
def limitRecOn {C : Ordinal → Sort*} (o : Ordinal) (H₁ : C 0) (H₂ : ∀ o, C o → C (succ o))
    (H₃ : ∀ o, IsLimit o → (∀ o' < o, C o') → C o) : C o := by
  refine SuccOrder.limitRecOn o (fun a ha ↦ ?_) (fun a _ ↦ H₂ a) H₃
  convert H₁
  simpa using ha

@[simp]
theorem limitRecOn_zero {C} (H₁ H₂ H₃) : @limitRecOn C 0 H₁ H₂ H₃ = H₁ :=
  SuccOrder.limitRecOn_isMin _ _ _ isMin_bot

@[simp]
theorem limitRecOn_succ {C} (o H₁ H₂ H₃) :
    @limitRecOn C (succ o) H₁ H₂ H₃ = H₂ o (@limitRecOn C o H₁ H₂ H₃) :=
  SuccOrder.limitRecOn_succ ..

@[simp]
theorem limitRecOn_limit {C} (o H₁ H₂ H₃ h) :
    @limitRecOn C o H₁ H₂ H₃ = H₃ o h fun x _h => @limitRecOn C x H₁ H₂ H₃ :=
  SuccOrder.limitRecOn_of_isSuccLimit ..

/-- Bounded recursion on ordinals. Similar to `limitRecOn`, with the assumption `o < l`
  added to all cases. The final term's domain is the ordinals below `l`. -/
@[elab_as_elim]
def boundedLimitRecOn {l : Ordinal} (lLim : l.IsLimit) {C : Iio l → Sort*} (o : Iio l)
    (H₁ : C ⟨0, lLim.pos⟩) (H₂ : (o : Iio l) → C o → C ⟨succ o, lLim.succ_lt o.2⟩)
    (H₃ : (o : Iio l) → IsLimit o → (Π o' < o, C o') → C o) : C o :=
  limitRecOn (C := fun p ↦ (h : p < l) → C ⟨p, h⟩) o.1 (fun _ ↦ H₁)
    (fun o ih h ↦ H₂ ⟨o, _⟩ <| ih <| (lt_succ o).trans h)
    (fun _o ho ih _ ↦ H₃ _ ho fun _o' h ↦ ih _ h _) o.2

@[simp]
theorem boundedLimitRec_zero {l} (lLim : l.IsLimit) {C} (H₁ H₂ H₃) :
    @boundedLimitRecOn l lLim C ⟨0, lLim.pos⟩ H₁ H₂ H₃ = H₁ := by
  rw [boundedLimitRecOn, limitRecOn_zero]

@[simp]
theorem boundedLimitRec_succ {l} (lLim : l.IsLimit) {C} (o H₁ H₂ H₃) :
    @boundedLimitRecOn l lLim C ⟨succ o.1, lLim.succ_lt o.2⟩ H₁ H₂ H₃ = H₂ o
    (@boundedLimitRecOn l lLim C o H₁ H₂ H₃) := by
  rw [boundedLimitRecOn, limitRecOn_succ]
  rfl

theorem boundedLimitRec_limit {l} (lLim : l.IsLimit) {C} (o H₁ H₂ H₃ oLim) :
    @boundedLimitRecOn l lLim C o H₁ H₂ H₃ = H₃ o oLim (fun x _ ↦
    @boundedLimitRecOn l lLim C x H₁ H₂ H₃) := by
  rw [boundedLimitRecOn, limitRecOn_limit]
  rfl

instance orderTopToTypeSucc (o : Ordinal) : OrderTop (succ o).toType :=
  @OrderTop.mk _ _ (Top.mk _) le_enum_succ

theorem enum_succ_eq_top {o : Ordinal} :
    enum (α := (succ o).toType) (· < ·) ⟨o, type_toType _ ▸ lt_succ o⟩ = ⊤ :=
  rfl

theorem has_succ_of_type_succ_lt {α} {r : α → α → Prop} [wo : IsWellOrder α r]
    (h : ∀ a < type r, succ a < type r) (x : α) : ∃ y, r x y := by
  use enum r ⟨succ (typein r x), h _ (typein_lt_type r x)⟩
  convert enum_lt_enum.mpr _
  · rw [enum_typein]
  · rw [Subtype.mk_lt_mk, lt_succ_iff]

theorem toType_noMax_of_succ_lt {o : Ordinal} (ho : ∀ a < o, succ a < o) : NoMaxOrder o.toType :=
  ⟨has_succ_of_type_succ_lt (type_toType _ ▸ ho)⟩

@[deprecated toType_noMax_of_succ_lt (since := "2024-08-26")]
alias out_no_max_of_succ_lt := toType_noMax_of_succ_lt

theorem bounded_singleton {r : α → α → Prop} [IsWellOrder α r] (hr : (type r).IsLimit) (x) :
    Bounded r {x} := by
  refine ⟨enum r ⟨succ (typein r x), hr.succ_lt (typein_lt_type r x)⟩, ?_⟩
  intro b hb
  rw [mem_singleton_iff.1 hb]
  nth_rw 1 [← enum_typein r x]
  rw [@enum_lt_enum _ r, Subtype.mk_lt_mk]
  apply lt_succ

@[simp]
theorem typein_ordinal (o : Ordinal.{u}) :
    @typein Ordinal (· < ·) _ o = Ordinal.lift.{u + 1} o := by
  refine Quotient.inductionOn o ?_
  rintro ⟨α, r, wo⟩; apply Quotient.sound
  constructor; refine ((RelIso.preimage Equiv.ulift r).trans (enum r).symm).symm

<<<<<<< HEAD
-- Porting note: `· < ·` requires a type ascription for an `IsWellOrder` instance.
@[deprecated typein_ordinal (since := "2024-09-19")]
theorem type_subrel_lt (o : Ordinal.{u}) :
    type (@Subrel Ordinal (· < ·) { o' : Ordinal | o' < o }) = Ordinal.lift.{u + 1} o :=
  typein_ordinal o

@[simp]
=======
>>>>>>> c529790e
theorem mk_Iio_ordinal (o : Ordinal.{u}) :
    #(Iio o) = Cardinal.lift.{u + 1} o.card := by
  rw [lift_card, ← typein_ordinal]
  rfl

@[deprecated mk_Iio_ordinal (since := "2024-09-19")]
theorem mk_initialSeg (o : Ordinal.{u}) :
    #{ o' : Ordinal | o' < o } = Cardinal.lift.{u + 1} o.card := mk_Iio_ordinal o


/-! ### Normal ordinal functions -/


/-- A normal ordinal function is a strictly increasing function which is
  order-continuous, i.e., the image `f o` of a limit ordinal `o` is the sup of `f a` for
  `a < o`. -/
def IsNormal (f : Ordinal → Ordinal) : Prop :=
  (∀ o, f o < f (succ o)) ∧ ∀ o, IsLimit o → ∀ a, f o ≤ a ↔ ∀ b < o, f b ≤ a

theorem IsNormal.limit_le {f} (H : IsNormal f) :
    ∀ {o}, IsLimit o → ∀ {a}, f o ≤ a ↔ ∀ b < o, f b ≤ a :=
  @H.2

theorem IsNormal.limit_lt {f} (H : IsNormal f) {o} (h : IsLimit o) {a} :
    a < f o ↔ ∃ b < o, a < f b :=
  not_iff_not.1 <| by simpa only [exists_prop, not_exists, not_and, not_lt] using H.2 _ h a

theorem IsNormal.strictMono {f} (H : IsNormal f) : StrictMono f := fun a b =>
  limitRecOn b (Not.elim (not_lt_of_le <| Ordinal.zero_le _))
    (fun _b IH h =>
      (lt_or_eq_of_le (le_of_lt_succ h)).elim (fun h => (IH h).trans (H.1 _)) fun e => e ▸ H.1 _)
    fun _b l _IH h => lt_of_lt_of_le (H.1 a) ((H.2 _ l _).1 le_rfl _ (l.succ_lt h))

theorem IsNormal.monotone {f} (H : IsNormal f) : Monotone f :=
  H.strictMono.monotone

theorem isNormal_iff_strictMono_limit (f : Ordinal → Ordinal) :
    IsNormal f ↔ StrictMono f ∧ ∀ o, IsLimit o → ∀ a, (∀ b < o, f b ≤ a) → f o ≤ a :=
  ⟨fun hf => ⟨hf.strictMono, fun a ha c => (hf.2 a ha c).2⟩, fun ⟨hs, hl⟩ =>
    ⟨fun a => hs (lt_succ a), fun a ha c =>
      ⟨fun hac _b hba => ((hs hba).trans_le hac).le, hl a ha c⟩⟩⟩

theorem IsNormal.lt_iff {f} (H : IsNormal f) {a b} : f a < f b ↔ a < b :=
  StrictMono.lt_iff_lt <| H.strictMono

theorem IsNormal.le_iff {f} (H : IsNormal f) {a b} : f a ≤ f b ↔ a ≤ b :=
  le_iff_le_iff_lt_iff_lt.2 H.lt_iff

theorem IsNormal.inj {f} (H : IsNormal f) {a b} : f a = f b ↔ a = b := by
  simp only [le_antisymm_iff, H.le_iff]

theorem IsNormal.id_le {f} (H : IsNormal f) : id ≤ f :=
  H.strictMono.id_le

theorem IsNormal.le_apply {f} (H : IsNormal f) {a} : a ≤ f a :=
  H.strictMono.le_apply

@[deprecated IsNormal.le_apply (since := "2024-09-11")]
theorem IsNormal.self_le {f} (H : IsNormal f) (a) : a ≤ f a :=
  H.strictMono.le_apply

theorem IsNormal.le_iff_eq {f} (H : IsNormal f) {a} : f a ≤ a ↔ f a = a :=
  H.le_apply.le_iff_eq

theorem IsNormal.le_set {f o} (H : IsNormal f) (p : Set Ordinal) (p0 : p.Nonempty) (b)
    (H₂ : ∀ o, b ≤ o ↔ ∀ a ∈ p, a ≤ o) : f b ≤ o ↔ ∀ a ∈ p, f a ≤ o :=
  ⟨fun h _ pa => (H.le_iff.2 ((H₂ _).1 le_rfl _ pa)).trans h, fun h => by
    -- Porting note: `refine'` didn't work well so `induction` is used
    induction b using limitRecOn with
    | H₁ =>
      obtain ⟨x, px⟩ := p0
      have := Ordinal.le_zero.1 ((H₂ _).1 (Ordinal.zero_le _) _ px)
      rw [this] at px
      exact h _ px
    | H₂ S _ =>
      rcases not_forall₂.1 (mt (H₂ S).2 <| (lt_succ S).not_le) with ⟨a, h₁, h₂⟩
      exact (H.le_iff.2 <| succ_le_of_lt <| not_le.1 h₂).trans (h _ h₁)
    | H₃ S L _ =>
      refine (H.2 _ L _).2 fun a h' => ?_
      rcases not_forall₂.1 (mt (H₂ a).2 h'.not_le) with ⟨b, h₁, h₂⟩
      exact (H.le_iff.2 <| (not_le.1 h₂).le).trans (h _ h₁)⟩

theorem IsNormal.le_set' {f o} (H : IsNormal f) (p : Set α) (p0 : p.Nonempty) (g : α → Ordinal) (b)
    (H₂ : ∀ o, b ≤ o ↔ ∀ a ∈ p, g a ≤ o) : f b ≤ o ↔ ∀ a ∈ p, f (g a) ≤ o := by
  simpa [H₂] using H.le_set (g '' p) (p0.image g) b

theorem IsNormal.refl : IsNormal id :=
  ⟨lt_succ, fun _o l _a => Ordinal.limit_le l⟩

theorem IsNormal.trans {f g} (H₁ : IsNormal f) (H₂ : IsNormal g) : IsNormal (f ∘ g) :=
  ⟨fun _x => H₁.lt_iff.2 (H₂.1 _), fun o l _a =>
    H₁.le_set' (· < o) ⟨0, l.pos⟩ g _ fun _c => H₂.2 _ l _⟩

theorem IsNormal.isLimit {f} (H : IsNormal f) {o} (ho : IsLimit o) : IsLimit (f o) := by
  rw [isLimit_iff, isSuccPrelimit_iff_succ_lt]
  use (H.lt_iff.2 ho.pos).ne_bot
  intro a ha
  obtain ⟨b, hb, hab⟩ := (H.limit_lt ho).1 ha
  rw [← succ_le_iff] at hab
  apply hab.trans_lt
  rwa [H.lt_iff]

private theorem add_le_of_limit {a b c : Ordinal} (h : IsLimit b) :
    a + b ≤ c ↔ ∀ b' < b, a + b' ≤ c :=
  ⟨fun h _ l => (add_le_add_left l.le _).trans h, fun H =>
    le_of_not_lt <| by
      -- Porting note: `induction` tactics are required because of the parser bug.
      induction a using inductionOn with
      | H α r =>
        induction b using inductionOn with
        | H β s =>
          intro l
          suffices ∀ x : β, Sum.Lex r s (Sum.inr x) (enum _ ⟨_, l⟩) by
            -- Porting note: `revert` & `intro` is required because `cases'` doesn't replace
            --               `enum _ _ l` in `this`.
            revert this; rcases enum _ ⟨_, l⟩ with x | x <;> intro this
            · cases this (enum s ⟨0, h.pos⟩)
            · exact irrefl _ (this _)
          intro x
          rw [← typein_lt_typein (Sum.Lex r s), typein_enum]
          have := H _ (h.succ_lt (typein_lt_type s x))
          rw [add_succ, succ_le_iff] at this
          refine
            (RelEmbedding.ofMonotone (fun a => ?_) fun a b => ?_).ordinal_type_le.trans_lt this
          · rcases a with ⟨a | b, h⟩
            · exact Sum.inl a
            · exact Sum.inr ⟨b, by cases h; assumption⟩
          · rcases a with ⟨a | a, h₁⟩ <;> rcases b with ⟨b | b, h₂⟩ <;> cases h₁ <;> cases h₂ <;>
              rintro ⟨⟩ <;> constructor <;> assumption⟩

theorem isNormal_add_right (a : Ordinal) : IsNormal (a + ·) :=
  ⟨fun b => (add_lt_add_iff_left a).2 (lt_succ b), fun _b l _c => add_le_of_limit l⟩

@[deprecated isNormal_add_right (since := "2024-10-11")]
alias add_isNormal := isNormal_add_right

theorem isLimit_add (a) {b} : IsLimit b → IsLimit (a + b) :=
  (isNormal_add_right a).isLimit

@[deprecated isLimit_add (since := "2024-10-11")]
alias add_isLimit := isLimit_add

alias IsLimit.add := add_isLimit

/-! ### Subtraction on ordinals -/


/-- The set in the definition of subtraction is nonempty. -/
private theorem sub_nonempty {a b : Ordinal} : { o | a ≤ b + o }.Nonempty :=
  ⟨a, le_add_left _ _⟩

/-- `a - b` is the unique ordinal satisfying `b + (a - b) = a` when `b ≤ a`. -/
instance sub : Sub Ordinal :=
  ⟨fun a b => sInf { o | a ≤ b + o }⟩

theorem le_add_sub (a b : Ordinal) : a ≤ b + (a - b) :=
  csInf_mem sub_nonempty

theorem sub_le {a b c : Ordinal} : a - b ≤ c ↔ a ≤ b + c :=
  ⟨fun h => (le_add_sub a b).trans (add_le_add_left h _), fun h => csInf_le' h⟩

theorem lt_sub {a b c : Ordinal} : a < b - c ↔ c + a < b :=
  lt_iff_lt_of_le_iff_le sub_le

theorem add_sub_cancel (a b : Ordinal) : a + b - a = b :=
  le_antisymm (sub_le.2 <| le_rfl) ((add_le_add_iff_left a).1 <| le_add_sub _ _)

theorem sub_eq_of_add_eq {a b c : Ordinal} (h : a + b = c) : c - a = b :=
  h ▸ add_sub_cancel _ _

theorem sub_le_self (a b : Ordinal) : a - b ≤ a :=
  sub_le.2 <| le_add_left _ _

protected theorem add_sub_cancel_of_le {a b : Ordinal} (h : b ≤ a) : b + (a - b) = a :=
  (le_add_sub a b).antisymm'
    (by
      rcases zero_or_succ_or_limit (a - b) with (e | ⟨c, e⟩ | l)
      · simp only [e, add_zero, h]
      · rw [e, add_succ, succ_le_iff, ← lt_sub, e]
        exact lt_succ c
      · exact (add_le_of_limit l).2 fun c l => (lt_sub.1 l).le)

theorem le_sub_of_le {a b c : Ordinal} (h : b ≤ a) : c ≤ a - b ↔ b + c ≤ a := by
  rw [← add_le_add_iff_left b, Ordinal.add_sub_cancel_of_le h]

theorem sub_lt_of_le {a b c : Ordinal} (h : b ≤ a) : a - b < c ↔ a < b + c :=
  lt_iff_lt_of_le_iff_le (le_sub_of_le h)

instance existsAddOfLE : ExistsAddOfLE Ordinal :=
  ⟨fun h => ⟨_, (Ordinal.add_sub_cancel_of_le h).symm⟩⟩

@[simp]
theorem sub_zero (a : Ordinal) : a - 0 = a := by simpa only [zero_add] using add_sub_cancel 0 a

@[simp]
theorem zero_sub (a : Ordinal) : 0 - a = 0 := by rw [← Ordinal.le_zero]; apply sub_le_self

@[simp]
theorem sub_self (a : Ordinal) : a - a = 0 := by simpa only [add_zero] using add_sub_cancel a 0

protected theorem sub_eq_zero_iff_le {a b : Ordinal} : a - b = 0 ↔ a ≤ b :=
  ⟨fun h => by simpa only [h, add_zero] using le_add_sub a b, fun h => by
    rwa [← Ordinal.le_zero, sub_le, add_zero]⟩

protected theorem sub_ne_zero_iff_lt {a b : Ordinal} : a - b ≠ 0 ↔ b < a := by
  simpa using Ordinal.sub_eq_zero_iff_le.not

theorem sub_sub (a b c : Ordinal) : a - b - c = a - (b + c) :=
  eq_of_forall_ge_iff fun d => by rw [sub_le, sub_le, sub_le, add_assoc]

@[simp]
theorem add_sub_add_cancel (a b c : Ordinal) : a + b - (a + c) = b - c := by
  rw [← sub_sub, add_sub_cancel]

theorem le_sub_of_add_le {a b c : Ordinal} (h : b + c ≤ a) : c ≤ a - b := by
  rw [← add_le_add_iff_left b]
  exact h.trans (le_add_sub a b)

theorem sub_lt_of_lt_add {a b c : Ordinal} (h : a < b + c) (hc : 0 < c) : a - b < c := by
  obtain hab | hba := lt_or_le a b
  · rwa [Ordinal.sub_eq_zero_iff_le.2 hab.le]
  · rwa [sub_lt_of_le hba]

theorem lt_add_iff {a b c : Ordinal} (hc : c ≠ 0) : a < b + c ↔ ∃ d < c, a ≤ b + d := by
  use fun h ↦ ⟨_, sub_lt_of_lt_add h hc.bot_lt, le_add_sub a b⟩
  rintro ⟨d, hd, ha⟩
  exact ha.trans_lt (add_lt_add_left hd b)

theorem add_le_iff {a b c : Ordinal} (hb : b ≠ 0) : a + b ≤ c ↔ ∀ d < b, a + d < c := by
  simpa using (lt_add_iff hb).not

@[deprecated add_le_iff (since := "2024-12-08")]
theorem add_le_of_forall_add_lt {a b c : Ordinal} (hb : 0 < b) (h : ∀ d < b, a + d < c) :
    a + b ≤ c :=
  (add_le_iff hb.ne').2 h

theorem isLimit_sub {a b} (ha : IsLimit a) (h : b < a) : IsLimit (a - b) := by
  rw [isLimit_iff, Ordinal.sub_ne_zero_iff_lt, isSuccPrelimit_iff_succ_lt]
  refine ⟨h, fun c hc ↦ ?_⟩
  rw [lt_sub] at hc ⊢
  rw [add_succ]
  exact ha.succ_lt hc

@[deprecated isLimit_sub (since := "2024-10-11")]
alias sub_isLimit := isLimit_sub

/-! ### Multiplication of ordinals -/


/-- The multiplication of ordinals `o₁` and `o₂` is the (well founded) lexicographic order on
`o₂ × o₁`. -/
instance monoid : Monoid Ordinal.{u} where
  mul a b :=
    Quotient.liftOn₂ a b
      (fun ⟨α, r, _⟩ ⟨β, s, _⟩ => ⟦⟨β × α, Prod.Lex s r, inferInstance⟩⟧ :
        WellOrder → WellOrder → Ordinal)
      fun ⟨_, _, _⟩ _ _ _ ⟨f⟩ ⟨g⟩ => Quot.sound ⟨RelIso.prodLexCongr g f⟩
  one := 1
  mul_assoc a b c :=
    Quotient.inductionOn₃ a b c fun ⟨α, r, _⟩ ⟨β, s, _⟩ ⟨γ, t, _⟩ =>
      Eq.symm <|
        Quotient.sound
          ⟨⟨prodAssoc _ _ _, @fun a b => by
              rcases a with ⟨⟨a₁, a₂⟩, a₃⟩
              rcases b with ⟨⟨b₁, b₂⟩, b₃⟩
              simp [Prod.lex_def, and_or_left, or_assoc, and_assoc]⟩⟩
  mul_one a :=
    inductionOn a fun α r _ =>
      Quotient.sound
        ⟨⟨punitProd _, @fun a b => by
            rcases a with ⟨⟨⟨⟩⟩, a⟩; rcases b with ⟨⟨⟨⟩⟩, b⟩
            simp only [Prod.lex_def, EmptyRelation, false_or]
            simp only [eq_self_iff_true, true_and]
            rfl⟩⟩
  one_mul a :=
    inductionOn a fun α r _ =>
      Quotient.sound
        ⟨⟨prodPUnit _, @fun a b => by
            rcases a with ⟨a, ⟨⟨⟩⟩⟩; rcases b with ⟨b, ⟨⟨⟩⟩⟩
            simp only [Prod.lex_def, EmptyRelation, and_false, or_false]
            rfl⟩⟩

@[simp]
theorem type_prod_lex {α β : Type u} (r : α → α → Prop) (s : β → β → Prop) [IsWellOrder α r]
    [IsWellOrder β s] : type (Prod.Lex s r) = type r * type s :=
  rfl

private theorem mul_eq_zero' {a b : Ordinal} : a * b = 0 ↔ a = 0 ∨ b = 0 :=
  inductionOn a fun α _ _ =>
    inductionOn b fun β _ _ => by
      simp_rw [← type_prod_lex, type_eq_zero_iff_isEmpty]
      rw [or_comm]
      exact isEmpty_prod

instance monoidWithZero : MonoidWithZero Ordinal :=
  { Ordinal.monoid with
    zero := 0
    mul_zero := fun _a => mul_eq_zero'.2 <| Or.inr rfl
    zero_mul := fun _a => mul_eq_zero'.2 <| Or.inl rfl }

instance noZeroDivisors : NoZeroDivisors Ordinal :=
  ⟨fun {_ _} => mul_eq_zero'.1⟩

@[simp]
theorem lift_mul (a b : Ordinal.{v}) : lift.{u} (a * b) = lift.{u} a * lift.{u} b :=
  Quotient.inductionOn₂ a b fun ⟨_α, _r, _⟩ ⟨_β, _s, _⟩ =>
    Quotient.sound
      ⟨(RelIso.preimage Equiv.ulift _).trans
          (RelIso.prodLexCongr (RelIso.preimage Equiv.ulift _)
              (RelIso.preimage Equiv.ulift _)).symm⟩

@[simp]
theorem card_mul (a b) : card (a * b) = card a * card b :=
  Quotient.inductionOn₂ a b fun ⟨α, _r, _⟩ ⟨β, _s, _⟩ => mul_comm #β #α

instance leftDistribClass : LeftDistribClass Ordinal.{u} :=
  ⟨fun a b c =>
    Quotient.inductionOn₃ a b c fun ⟨α, r, _⟩ ⟨β, s, _⟩ ⟨γ, t, _⟩ =>
      Quotient.sound
        ⟨⟨sumProdDistrib _ _ _, by
          rintro ⟨a₁ | a₁, a₂⟩ ⟨b₁ | b₁, b₂⟩ <;>
            simp only [Prod.lex_def, Sum.lex_inl_inl, Sum.Lex.sep, Sum.lex_inr_inl, Sum.lex_inr_inr,
              sumProdDistrib_apply_left, sumProdDistrib_apply_right, reduceCtorEq] <;>
            -- Porting note: `Sum.inr.inj_iff` is required.
            simp only [Sum.inl.inj_iff, Sum.inr.inj_iff, true_or, false_and, false_or]⟩⟩⟩

theorem mul_succ (a b : Ordinal) : a * succ b = a * b + a :=
  mul_add_one a b

instance mulLeftMono : MulLeftMono Ordinal.{u} :=
  ⟨fun c a b =>
    Quotient.inductionOn₃ a b c fun ⟨α, r, _⟩ ⟨β, s, _⟩ ⟨γ, t, _⟩ ⟨f⟩ => by
      refine
        (RelEmbedding.ofMonotone (fun a : α × γ => (f a.1, a.2)) fun a b h => ?_).ordinal_type_le
      obtain ⟨-, -, h'⟩ | ⟨-, h'⟩ := h
      · exact Prod.Lex.left _ _ (f.toRelEmbedding.map_rel_iff.2 h')
      · exact Prod.Lex.right _ h'⟩

instance mulRightMono : MulRightMono Ordinal.{u} :=
  ⟨fun c a b =>
    Quotient.inductionOn₃ a b c fun ⟨α, r, _⟩ ⟨β, s, _⟩ ⟨γ, t, _⟩ ⟨f⟩ => by
      refine
        (RelEmbedding.ofMonotone (fun a : γ × α => (a.1, f a.2)) fun a b h => ?_).ordinal_type_le
      obtain ⟨-, -, h'⟩ | ⟨-, h'⟩ := h
      · exact Prod.Lex.left _ _ h'
      · exact Prod.Lex.right _ (f.toRelEmbedding.map_rel_iff.2 h')⟩

theorem le_mul_left (a : Ordinal) {b : Ordinal} (hb : 0 < b) : a ≤ a * b := by
  convert mul_le_mul_left' (one_le_iff_pos.2 hb) a
  rw [mul_one a]

theorem le_mul_right (a : Ordinal) {b : Ordinal} (hb : 0 < b) : a ≤ b * a := by
  convert mul_le_mul_right' (one_le_iff_pos.2 hb) a
  rw [one_mul a]

private theorem mul_le_of_limit_aux {α β r s} [IsWellOrder α r] [IsWellOrder β s] {c}
    (h : IsLimit (type s)) (H : ∀ b' < type s, type r * b' ≤ c) (l : c < type r * type s) :
    False := by
  suffices ∀ a b, Prod.Lex s r (b, a) (enum _ ⟨_, l⟩) by
    obtain ⟨b, a⟩ := enum _ ⟨_, l⟩
    exact irrefl _ (this _ _)
  intro a b
  rw [← typein_lt_typein (Prod.Lex s r), typein_enum]
  have := H _ (h.succ_lt (typein_lt_type s b))
  rw [mul_succ] at this
  have := ((add_lt_add_iff_left _).2 (typein_lt_type _ a)).trans_le this
  refine (RelEmbedding.ofMonotone (fun a => ?_) fun a b => ?_).ordinal_type_le.trans_lt this
  · rcases a with ⟨⟨b', a'⟩, h⟩
    by_cases e : b = b'
    · refine Sum.inr ⟨a', ?_⟩
      subst e
      obtain ⟨-, -, h⟩ | ⟨-, h⟩ := h
      · exact (irrefl _ h).elim
      · exact h
    · refine Sum.inl (⟨b', ?_⟩, a')
      obtain ⟨-, -, h⟩ | ⟨e, h⟩ := h
      · exact h
      · exact (e rfl).elim
  · rcases a with ⟨⟨b₁, a₁⟩, h₁⟩
    rcases b with ⟨⟨b₂, a₂⟩, h₂⟩
    intro h
    by_cases e₁ : b = b₁ <;> by_cases e₂ : b = b₂
    · substs b₁ b₂
      simpa only [subrel_val, Prod.lex_def, @irrefl _ s _ b, true_and, false_or,
        eq_self_iff_true, dif_pos, Sum.lex_inr_inr] using h
    · subst b₁
      simp only [subrel_val, Prod.lex_def, e₂, Prod.lex_def, dif_pos, subrel_val, eq_self_iff_true,
        or_false, dif_neg, not_false_iff, Sum.lex_inr_inl, false_and] at h ⊢
      obtain ⟨-, -, h₂_h⟩ | e₂ := h₂ <;> [exact asymm h h₂_h; exact e₂ rfl]
    · simp [e₂, dif_neg e₁, show b₂ ≠ b₁ from e₂ ▸ e₁]
    · simpa only [dif_neg e₁, dif_neg e₂, Prod.lex_def, subrel_val, Subtype.mk_eq_mk,
        Sum.lex_inl_inl] using h

theorem mul_le_of_limit {a b c : Ordinal} (h : IsLimit b) : a * b ≤ c ↔ ∀ b' < b, a * b' ≤ c :=
  ⟨fun h _ l => (mul_le_mul_left' l.le _).trans h, fun H =>
    -- Porting note: `induction` tactics are required because of the parser bug.
    le_of_not_lt <| by
      induction a using inductionOn with
      | H α r =>
        induction b using inductionOn with
        | H β s =>
          exact mul_le_of_limit_aux h H⟩

theorem isNormal_mul_right {a : Ordinal} (h : 0 < a) : IsNormal (a * ·) :=
  -- Porting note (https://github.com/leanprover-community/mathlib4/issues/12129): additional beta reduction needed
  ⟨fun b => by
      beta_reduce
      rw [mul_succ]
      simpa only [add_zero] using (add_lt_add_iff_left (a * b)).2 h,
    fun _ l _ => mul_le_of_limit l⟩

@[deprecated isNormal_mul_right (since := "2024-10-11")]
alias mul_isNormal := isNormal_mul_right

theorem lt_mul_of_limit {a b c : Ordinal} (h : IsLimit c) : a < b * c ↔ ∃ c' < c, a < b * c' := by
  -- Porting note: `bex_def` is required.
  simpa only [not_forall₂, not_le, bex_def] using not_congr (@mul_le_of_limit b c a h)

theorem mul_lt_mul_iff_left {a b c : Ordinal} (a0 : 0 < a) : a * b < a * c ↔ b < c :=
  (isNormal_mul_right a0).lt_iff

theorem mul_le_mul_iff_left {a b c : Ordinal} (a0 : 0 < a) : a * b ≤ a * c ↔ b ≤ c :=
  (isNormal_mul_right a0).le_iff

theorem mul_lt_mul_of_pos_left {a b c : Ordinal} (h : a < b) (c0 : 0 < c) : c * a < c * b :=
  (mul_lt_mul_iff_left c0).2 h

theorem mul_pos {a b : Ordinal} (h₁ : 0 < a) (h₂ : 0 < b) : 0 < a * b := by
  simpa only [mul_zero] using mul_lt_mul_of_pos_left h₂ h₁

theorem mul_ne_zero {a b : Ordinal} : a ≠ 0 → b ≠ 0 → a * b ≠ 0 := by
  simpa only [Ordinal.pos_iff_ne_zero] using mul_pos

theorem le_of_mul_le_mul_left {a b c : Ordinal} (h : c * a ≤ c * b) (h0 : 0 < c) : a ≤ b :=
  le_imp_le_of_lt_imp_lt (fun h' => mul_lt_mul_of_pos_left h' h0) h

theorem mul_right_inj {a b c : Ordinal} (a0 : 0 < a) : a * b = a * c ↔ b = c :=
  (isNormal_mul_right a0).inj

theorem isLimit_mul {a b : Ordinal} (a0 : 0 < a) : IsLimit b → IsLimit (a * b) :=
  (isNormal_mul_right a0).isLimit

@[deprecated isLimit_mul (since := "2024-10-11")]
alias mul_isLimit := isLimit_mul

theorem isLimit_mul_left {a b : Ordinal} (l : IsLimit a) (b0 : 0 < b) : IsLimit (a * b) := by
  rcases zero_or_succ_or_limit b with (rfl | ⟨b, rfl⟩ | lb)
  · exact b0.false.elim
  · rw [mul_succ]
    exact isLimit_add _ l
  · exact isLimit_mul l.pos lb

@[deprecated isLimit_mul_left (since := "2024-10-11")]
alias mul_isLimit_left := isLimit_mul_left

theorem smul_eq_mul : ∀ (n : ℕ) (a : Ordinal), n • a = a * n
  | 0, a => by rw [zero_nsmul, Nat.cast_zero, mul_zero]
  | n + 1, a => by rw [succ_nsmul, Nat.cast_add, mul_add, Nat.cast_one, mul_one, smul_eq_mul n]

private theorem add_mul_limit_aux {a b c : Ordinal} (ba : b + a = a) (l : IsLimit c)
    (IH : ∀ c' < c, (a + b) * succ c' = a * succ c' + b) : (a + b) * c = a * c :=
  le_antisymm
    ((mul_le_of_limit l).2 fun c' h => by
      apply (mul_le_mul_left' (le_succ c') _).trans
      rw [IH _ h]
      apply (add_le_add_left _ _).trans
      · rw [← mul_succ]
        exact mul_le_mul_left' (succ_le_of_lt <| l.succ_lt h) _
      · rw [← ba]
        exact le_add_right _ _)
    (mul_le_mul_right' (le_add_right _ _) _)

theorem add_mul_succ {a b : Ordinal} (c) (ba : b + a = a) : (a + b) * succ c = a * succ c + b := by
  induction c using limitRecOn with
  | H₁ => simp only [succ_zero, mul_one]
  | H₂ c IH =>
    rw [mul_succ, IH, ← add_assoc, add_assoc _ b, ba, ← mul_succ]
  | H₃ c l IH =>
    rw [mul_succ, add_mul_limit_aux ba l IH, mul_succ, add_assoc]

theorem add_mul_limit {a b c : Ordinal} (ba : b + a = a) (l : IsLimit c) : (a + b) * c = a * c :=
  add_mul_limit_aux ba l fun c' _ => add_mul_succ c' ba

/-! ### Division on ordinals -/


/-- The set in the definition of division is nonempty. -/
private theorem div_nonempty {a b : Ordinal} (h : b ≠ 0) : { o | a < b * succ o }.Nonempty :=
  ⟨a, (succ_le_iff (a := a) (b := b * succ a)).1 <| by
    simpa only [succ_zero, one_mul] using
      mul_le_mul_right' (succ_le_of_lt (Ordinal.pos_iff_ne_zero.2 h)) (succ a)⟩

/-- `a / b` is the unique ordinal `o` satisfying `a = b * o + o'` with `o' < b`. -/
instance div : Div Ordinal :=
  ⟨fun a b => if b = 0 then 0 else sInf { o | a < b * succ o }⟩

@[simp]
theorem div_zero (a : Ordinal) : a / 0 = 0 :=
  dif_pos rfl

private theorem div_def (a) {b : Ordinal} (h : b ≠ 0) : a / b = sInf { o | a < b * succ o } :=
  dif_neg h

theorem lt_mul_succ_div (a) {b : Ordinal} (h : b ≠ 0) : a < b * succ (a / b) := by
  rw [div_def a h]; exact csInf_mem (div_nonempty h)

theorem lt_mul_div_add (a) {b : Ordinal} (h : b ≠ 0) : a < b * (a / b) + b := by
  simpa only [mul_succ] using lt_mul_succ_div a h

theorem div_le {a b c : Ordinal} (b0 : b ≠ 0) : a / b ≤ c ↔ a < b * succ c :=
  ⟨fun h => (lt_mul_succ_div a b0).trans_le (mul_le_mul_left' (succ_le_succ_iff.2 h) _), fun h => by
    rw [div_def a b0]; exact csInf_le' h⟩

theorem lt_div {a b c : Ordinal} (h : c ≠ 0) : a < b / c ↔ c * succ a ≤ b := by
  rw [← not_le, div_le h, not_lt]

theorem div_pos {b c : Ordinal} (h : c ≠ 0) : 0 < b / c ↔ c ≤ b := by simp [lt_div h]

theorem le_div {a b c : Ordinal} (c0 : c ≠ 0) : a ≤ b / c ↔ c * a ≤ b := by
  induction a using limitRecOn with
  | H₁ => simp only [mul_zero, Ordinal.zero_le]
  | H₂ _ _ => rw [succ_le_iff, lt_div c0]
  | H₃ _ h₁ h₂ =>
    revert h₁ h₂
    simp +contextual only [mul_le_of_limit, limit_le, forall_true_iff]

theorem div_lt {a b c : Ordinal} (b0 : b ≠ 0) : a / b < c ↔ a < b * c :=
  lt_iff_lt_of_le_iff_le <| le_div b0

theorem div_le_of_le_mul {a b c : Ordinal} (h : a ≤ b * c) : a / b ≤ c :=
  if b0 : b = 0 then by simp only [b0, div_zero, Ordinal.zero_le]
  else
    (div_le b0).2 <| h.trans_lt <| mul_lt_mul_of_pos_left (lt_succ c) (Ordinal.pos_iff_ne_zero.2 b0)

theorem mul_lt_of_lt_div {a b c : Ordinal} : a < b / c → c * a < b :=
  lt_imp_lt_of_le_imp_le div_le_of_le_mul

@[simp]
theorem zero_div (a : Ordinal) : 0 / a = 0 :=
  Ordinal.le_zero.1 <| div_le_of_le_mul <| Ordinal.zero_le _

theorem mul_div_le (a b : Ordinal) : b * (a / b) ≤ a :=
  if b0 : b = 0 then by simp only [b0, zero_mul, Ordinal.zero_le] else (le_div b0).1 le_rfl

theorem div_le_left {a b : Ordinal} (h : a ≤ b) (c : Ordinal) : a / c ≤ b / c := by
  obtain rfl | hc := eq_or_ne c 0
  · rw [div_zero, div_zero]
  · rw [le_div hc]
    exact (mul_div_le a c).trans h

theorem mul_add_div (a) {b : Ordinal} (b0 : b ≠ 0) (c) : (b * a + c) / b = a + c / b := by
  apply le_antisymm
  · apply (div_le b0).2
    rw [mul_succ, mul_add, add_assoc, add_lt_add_iff_left]
    apply lt_mul_div_add _ b0
  · rw [le_div b0, mul_add, add_le_add_iff_left]
    apply mul_div_le

theorem div_eq_zero_of_lt {a b : Ordinal} (h : a < b) : a / b = 0 := by
  rw [← Ordinal.le_zero, div_le <| Ordinal.pos_iff_ne_zero.1 <| (Ordinal.zero_le _).trans_lt h]
  simpa only [succ_zero, mul_one] using h

@[simp]
theorem mul_div_cancel (a) {b : Ordinal} (b0 : b ≠ 0) : b * a / b = a := by
  simpa only [add_zero, zero_div] using mul_add_div a b0 0

theorem mul_add_div_mul {a c : Ordinal} (hc : c < a) (b d : Ordinal) :
    (a * b + c) / (a * d) = b / d := by
  have ha : a ≠ 0 := ((Ordinal.zero_le c).trans_lt hc).ne'
  obtain rfl | hd := eq_or_ne d 0
  · rw [mul_zero, div_zero, div_zero]
  · have H := mul_ne_zero ha hd
    apply le_antisymm
    · rw [← lt_succ_iff, div_lt H, mul_assoc]
      · apply (add_lt_add_left hc _).trans_le
        rw [← mul_succ]
        apply mul_le_mul_left'
        rw [succ_le_iff]
        exact lt_mul_succ_div b hd
    · rw [le_div H, mul_assoc]
      exact (mul_le_mul_left' (mul_div_le b d) a).trans (le_add_right _ c)

theorem mul_div_mul_cancel {a : Ordinal} (ha : a ≠ 0) (b c) : a * b / (a * c) = b / c := by
  convert mul_add_div_mul (Ordinal.pos_iff_ne_zero.2 ha) b c using 1
  rw [add_zero]

@[simp]
theorem div_one (a : Ordinal) : a / 1 = a := by
  simpa only [one_mul] using mul_div_cancel a Ordinal.one_ne_zero

@[simp]
theorem div_self {a : Ordinal} (h : a ≠ 0) : a / a = 1 := by
  simpa only [mul_one] using mul_div_cancel 1 h

theorem mul_sub (a b c : Ordinal) : a * (b - c) = a * b - a * c :=
  if a0 : a = 0 then by simp only [a0, zero_mul, sub_self]
  else
    eq_of_forall_ge_iff fun d => by rw [sub_le, ← le_div a0, sub_le, ← le_div a0, mul_add_div _ a0]

theorem isLimit_add_iff {a b} : IsLimit (a + b) ↔ IsLimit b ∨ b = 0 ∧ IsLimit a := by
  constructor <;> intro h
  · by_cases h' : b = 0
    · rw [h', add_zero] at h
      right
      exact ⟨h', h⟩
    left
    rw [← add_sub_cancel a b]
    apply isLimit_sub h
    suffices a + 0 < a + b by simpa only [add_zero] using this
    rwa [add_lt_add_iff_left, Ordinal.pos_iff_ne_zero]
  rcases h with (h | ⟨rfl, h⟩)
  · exact isLimit_add a h
  · simpa only [add_zero]

theorem dvd_add_iff : ∀ {a b c : Ordinal}, a ∣ b → (a ∣ b + c ↔ a ∣ c)
  | a, _, c, ⟨b, rfl⟩ =>
    ⟨fun ⟨d, e⟩ => ⟨d - b, by rw [mul_sub, ← e, add_sub_cancel]⟩, fun ⟨d, e⟩ => by
      rw [e, ← mul_add]
      apply dvd_mul_right⟩

theorem div_mul_cancel : ∀ {a b : Ordinal}, a ≠ 0 → a ∣ b → a * (b / a) = b
  | a, _, a0, ⟨b, rfl⟩ => by rw [mul_div_cancel _ a0]

theorem le_of_dvd : ∀ {a b : Ordinal}, b ≠ 0 → a ∣ b → a ≤ b
  -- Porting note: `⟨b, rfl⟩ => by` → `⟨b, e⟩ => by subst e`
  | a, _, b0, ⟨b, e⟩ => by
    subst e
    -- Porting note: `Ne` is required.
    simpa only [mul_one] using
      mul_le_mul_left'
        (one_le_iff_ne_zero.2 fun h : b = 0 => by
          simp only [h, mul_zero, Ne, not_true_eq_false] at b0) a

theorem dvd_antisymm {a b : Ordinal} (h₁ : a ∣ b) (h₂ : b ∣ a) : a = b :=
  if a0 : a = 0 then by subst a; exact (eq_zero_of_zero_dvd h₁).symm
  else
    if b0 : b = 0 then by subst b; exact eq_zero_of_zero_dvd h₂
    else (le_of_dvd b0 h₁).antisymm (le_of_dvd a0 h₂)

instance isAntisymm : IsAntisymm Ordinal (· ∣ ·) :=
  ⟨@dvd_antisymm⟩

/-- `a % b` is the unique ordinal `o'` satisfying
  `a = b * o + o'` with `o' < b`. -/
instance mod : Mod Ordinal :=
  ⟨fun a b => a - b * (a / b)⟩

theorem mod_def (a b : Ordinal) : a % b = a - b * (a / b) :=
  rfl

theorem mod_le (a b : Ordinal) : a % b ≤ a :=
  sub_le_self a _

@[simp]
theorem mod_zero (a : Ordinal) : a % 0 = a := by simp only [mod_def, div_zero, zero_mul, sub_zero]

theorem mod_eq_of_lt {a b : Ordinal} (h : a < b) : a % b = a := by
  simp only [mod_def, div_eq_zero_of_lt h, mul_zero, sub_zero]

@[simp]
theorem zero_mod (b : Ordinal) : 0 % b = 0 := by simp only [mod_def, zero_div, mul_zero, sub_self]

theorem div_add_mod (a b : Ordinal) : b * (a / b) + a % b = a :=
  Ordinal.add_sub_cancel_of_le <| mul_div_le _ _

theorem mod_lt (a) {b : Ordinal} (h : b ≠ 0) : a % b < b :=
  (add_lt_add_iff_left (b * (a / b))).1 <| by rw [div_add_mod]; exact lt_mul_div_add a h

@[simp]
theorem mod_self (a : Ordinal) : a % a = 0 :=
  if a0 : a = 0 then by simp only [a0, zero_mod]
  else by simp only [mod_def, div_self a0, mul_one, sub_self]

@[simp]
theorem mod_one (a : Ordinal) : a % 1 = 0 := by simp only [mod_def, div_one, one_mul, sub_self]

theorem dvd_of_mod_eq_zero {a b : Ordinal} (H : a % b = 0) : b ∣ a :=
  ⟨a / b, by simpa [H] using (div_add_mod a b).symm⟩

theorem mod_eq_zero_of_dvd {a b : Ordinal} (H : b ∣ a) : a % b = 0 := by
  rcases H with ⟨c, rfl⟩
  rcases eq_or_ne b 0 with (rfl | hb)
  · simp
  · simp [mod_def, hb]

theorem dvd_iff_mod_eq_zero {a b : Ordinal} : b ∣ a ↔ a % b = 0 :=
  ⟨mod_eq_zero_of_dvd, dvd_of_mod_eq_zero⟩

@[simp]
theorem mul_add_mod_self (x y z : Ordinal) : (x * y + z) % x = z % x := by
  rcases eq_or_ne x 0 with rfl | hx
  · simp
  · rwa [mod_def, mul_add_div, mul_add, ← sub_sub, add_sub_cancel, mod_def]

@[simp]
theorem mul_mod (x y : Ordinal) : x * y % x = 0 := by
  simpa using mul_add_mod_self x y 0

theorem mul_add_mod_mul {w x : Ordinal} (hw : w < x) (y z : Ordinal) :
    (x * y + w) % (x * z) = x * (y % z) + w := by
  rw [mod_def, mul_add_div_mul hw]
  apply sub_eq_of_add_eq
  rw [← add_assoc, mul_assoc, ← mul_add, div_add_mod]

theorem mul_mod_mul (x y z : Ordinal) : (x * y) % (x * z) = x * (y % z) := by
  obtain rfl | hx := Ordinal.eq_zero_or_pos x
  · simp
  · convert mul_add_mod_mul hx y z using 1 <;>
    rw [add_zero]

theorem mod_mod_of_dvd (a : Ordinal) {b c : Ordinal} (h : c ∣ b) : a % b % c = a % c := by
  nth_rw 2 [← div_add_mod a b]
  rcases h with ⟨d, rfl⟩
  rw [mul_assoc, mul_add_mod_self]

@[simp]
theorem mod_mod (a b : Ordinal) : a % b % b = a % b :=
  mod_mod_of_dvd a dvd_rfl

/-! ### Families of ordinals

There are two kinds of indexed families that naturally arise when dealing with ordinals: those
indexed by some type in the appropriate universe, and those indexed by ordinals less than another.
The following API allows one to convert from one kind of family to the other.

In many cases, this makes it easy to prove claims about one kind of family via the corresponding
claim on the other. -/


/-- Converts a family indexed by a `Type u` to one indexed by an `Ordinal.{u}` using a specified
well-ordering. -/
def bfamilyOfFamily' {ι : Type u} (r : ι → ι → Prop) [IsWellOrder ι r] (f : ι → α) :
    ∀ a < type r, α := fun a ha => f (enum r ⟨a, ha⟩)

/-- Converts a family indexed by a `Type u` to one indexed by an `Ordinal.{u}` using a well-ordering
given by the axiom of choice. -/
def bfamilyOfFamily {ι : Type u} : (ι → α) → ∀ a < type (@WellOrderingRel ι), α :=
  bfamilyOfFamily' WellOrderingRel

/-- Converts a family indexed by an `Ordinal.{u}` to one indexed by a `Type u` using a specified
well-ordering. -/
def familyOfBFamily' {ι : Type u} (r : ι → ι → Prop) [IsWellOrder ι r] {o} (ho : type r = o)
    (f : ∀ a < o, α) : ι → α := fun i =>
  f (typein r i)
    (by
      rw [← ho]
      exact typein_lt_type r i)

/-- Converts a family indexed by an `Ordinal.{u}` to one indexed by a `Type u` using a well-ordering
given by the axiom of choice. -/
def familyOfBFamily (o : Ordinal) (f : ∀ a < o, α) : o.toType → α :=
  familyOfBFamily' (· < ·) (type_toType o) f

@[simp]
theorem bfamilyOfFamily'_typein {ι} (r : ι → ι → Prop) [IsWellOrder ι r] (f : ι → α) (i) :
    bfamilyOfFamily' r f (typein r i) (typein_lt_type r i) = f i := by
  simp only [bfamilyOfFamily', enum_typein]

@[simp]
theorem bfamilyOfFamily_typein {ι} (f : ι → α) (i) :
    bfamilyOfFamily f (typein _ i) (typein_lt_type _ i) = f i :=
  bfamilyOfFamily'_typein _ f i

theorem familyOfBFamily'_enum {ι : Type u} (r : ι → ι → Prop) [IsWellOrder ι r] {o}
    (ho : type r = o) (f : ∀ a < o, α) (i hi) :
    familyOfBFamily' r ho f (enum r ⟨i, by rwa [ho]⟩) = f i hi := by
  simp only [familyOfBFamily', typein_enum]

theorem familyOfBFamily_enum (o : Ordinal) (f : ∀ a < o, α) (i hi) :
    familyOfBFamily o f (enum (α := o.toType) (· < ·) ⟨i, hi.trans_eq (type_toType _).symm⟩)
    = f i hi :=
  familyOfBFamily'_enum _ (type_toType o) f _ _

/-- The range of a family indexed by ordinals. -/
def brange (o : Ordinal) (f : ∀ a < o, α) : Set α :=
  { a | ∃ i hi, f i hi = a }

theorem mem_brange {o : Ordinal} {f : ∀ a < o, α} {a} : a ∈ brange o f ↔ ∃ i hi, f i hi = a :=
  Iff.rfl

theorem mem_brange_self {o} (f : ∀ a < o, α) (i hi) : f i hi ∈ brange o f :=
  ⟨i, hi, rfl⟩

@[simp]
theorem range_familyOfBFamily' {ι : Type u} (r : ι → ι → Prop) [IsWellOrder ι r] {o}
    (ho : type r = o) (f : ∀ a < o, α) : range (familyOfBFamily' r ho f) = brange o f := by
  refine Set.ext fun a => ⟨?_, ?_⟩
  · rintro ⟨b, rfl⟩
    apply mem_brange_self
  · rintro ⟨i, hi, rfl⟩
    exact ⟨_, familyOfBFamily'_enum _ _ _ _ _⟩

@[simp]
theorem range_familyOfBFamily {o} (f : ∀ a < o, α) : range (familyOfBFamily o f) = brange o f :=
  range_familyOfBFamily' _ _ f

@[simp]
theorem brange_bfamilyOfFamily' {ι : Type u} (r : ι → ι → Prop) [IsWellOrder ι r] (f : ι → α) :
    brange _ (bfamilyOfFamily' r f) = range f := by
  refine Set.ext fun a => ⟨?_, ?_⟩
  · rintro ⟨i, hi, rfl⟩
    apply mem_range_self
  · rintro ⟨b, rfl⟩
    exact ⟨_, _, bfamilyOfFamily'_typein _ _ _⟩

@[simp]
theorem brange_bfamilyOfFamily {ι : Type u} (f : ι → α) : brange _ (bfamilyOfFamily f) = range f :=
  brange_bfamilyOfFamily' _ _

@[simp]
theorem brange_const {o : Ordinal} (ho : o ≠ 0) {c : α} : (brange o fun _ _ => c) = {c} := by
  rw [← range_familyOfBFamily]
  exact @Set.range_const _ o.toType (toType_nonempty_iff_ne_zero.2 ho) c

theorem comp_bfamilyOfFamily' {ι : Type u} (r : ι → ι → Prop) [IsWellOrder ι r] (f : ι → α)
    (g : α → β) : (fun i hi => g (bfamilyOfFamily' r f i hi)) = bfamilyOfFamily' r (g ∘ f) :=
  rfl

theorem comp_bfamilyOfFamily {ι : Type u} (f : ι → α) (g : α → β) :
    (fun i hi => g (bfamilyOfFamily f i hi)) = bfamilyOfFamily (g ∘ f) :=
  rfl

theorem comp_familyOfBFamily' {ι : Type u} (r : ι → ι → Prop) [IsWellOrder ι r] {o}
    (ho : type r = o) (f : ∀ a < o, α) (g : α → β) :
    g ∘ familyOfBFamily' r ho f = familyOfBFamily' r ho fun i hi => g (f i hi) :=
  rfl

theorem comp_familyOfBFamily {o} (f : ∀ a < o, α) (g : α → β) :
    g ∘ familyOfBFamily o f = familyOfBFamily o fun i hi => g (f i hi) :=
  rfl

/-! ### Supremum of a family of ordinals -/

-- FIXME There is undeprecated material below still depending on this?!
/-- The supremum of a family of ordinals -/
@[deprecated iSup (since := "2024-08-27")]
def sup {ι : Type u} (f : ι → Ordinal.{max u v}) : Ordinal.{max u v} :=
  iSup f

/-- The range of an indexed ordinal function, whose outputs live in a higher universe than the
    inputs, is always bounded above. See `Ordinal.lsub` for an explicit bound. -/
theorem bddAbove_range {ι : Type u} (f : ι → Ordinal.{max u v}) : BddAbove (Set.range f) :=
  ⟨(iSup (succ ∘ card ∘ f)).ord, by
    rintro a ⟨i, rfl⟩
    exact le_of_lt (Cardinal.lt_ord.2 ((lt_succ _).trans_le
      (le_ciSup (Cardinal.bddAbove_range _) _)))⟩

theorem bddAbove_of_small (s : Set Ordinal.{u}) [h : Small.{u} s] : BddAbove s := by
  obtain ⟨a, ha⟩ := bddAbove_range (fun x => ((@equivShrink s h).symm x).val)
  use a
  intro b hb
  simpa using ha (mem_range_self (equivShrink s ⟨b, hb⟩))

theorem bddAbove_iff_small {s : Set Ordinal.{u}} : BddAbove s ↔ Small.{u} s :=
  ⟨fun ⟨a, h⟩ => small_subset <| show s ⊆ Iic a from fun _ hx => h hx, fun _ =>
    bddAbove_of_small _⟩

theorem bddAbove_image {s : Set Ordinal.{u}} (hf : BddAbove s)
    (f : Ordinal.{u} → Ordinal.{max u v}) : BddAbove (f '' s) := by
  rw [bddAbove_iff_small] at hf ⊢
  exact small_lift _

theorem bddAbove_range_comp {ι : Type u} {f : ι → Ordinal.{v}} (hf : BddAbove (range f))
    (g : Ordinal.{v} → Ordinal.{max v w}) : BddAbove (range (g ∘ f)) := by
  rw [range_comp]
  exact bddAbove_image hf g

/-- `le_ciSup` whenever the input type is small in the output universe. This lemma sometimes
fails to infer `f` in simple cases and needs it to be given explicitly. -/
protected theorem le_iSup {ι} (f : ι → Ordinal.{u}) [Small.{u} ι] : ∀ i, f i ≤ iSup f :=
  le_ciSup (bddAbove_of_small _)

-- FIXME There is undeprecated material below still depending on this?!
set_option linter.deprecated false in
@[deprecated Ordinal.le_iSup (since := "2024-08-27")]
theorem le_sup {ι : Type u} (f : ι → Ordinal.{max u v}) : ∀ i, f i ≤ sup.{_, v} f := fun i =>
  Ordinal.le_iSup f i

/-- `ciSup_le_iff'` whenever the input type is small in the output universe. -/
protected theorem iSup_le_iff {ι} {f : ι → Ordinal.{u}} {a : Ordinal.{u}} [Small.{u} ι] :
    iSup f ≤ a ↔ ∀ i, f i ≤ a :=
  ciSup_le_iff' (bddAbove_of_small _)

-- FIXME There is undeprecated material below still depending on this?!
set_option linter.deprecated false in
@[deprecated Ordinal.iSup_le_iff (since := "2024-08-27")]
theorem sup_le_iff {ι : Type u} {f : ι → Ordinal.{max u v}} {a} : sup.{_, v} f ≤ a ↔ ∀ i, f i ≤ a :=
  Ordinal.iSup_le_iff

/-- An alias of `ciSup_le'` for discoverability. -/
protected theorem iSup_le {ι} {f : ι → Ordinal} {a} :
    (∀ i, f i ≤ a) → iSup f ≤ a :=
  ciSup_le'

-- FIXME There is undeprecated material below still depending on this?!
set_option linter.deprecated false in
@[deprecated Ordinal.iSup_le (since := "2024-08-27")]
theorem sup_le {ι : Type u} {f : ι → Ordinal.{max u v}} {a} : (∀ i, f i ≤ a) → sup.{_, v} f ≤ a :=
  Ordinal.iSup_le

/-- `lt_ciSup_iff'` whenever the input type is small in the output universe. -/
protected theorem lt_iSup_iff {ι} {f : ι → Ordinal.{u}} {a : Ordinal.{u}} [Small.{u} ι] :
    a < iSup f ↔ ∃ i, a < f i :=
  lt_ciSup_iff' (bddAbove_of_small _)

@[deprecated "No deprecation message was provided." (since := "2024-11-12")]
alias lt_iSup := lt_iSup_iff

-- FIXME There is undeprecated material below still depending on this?!
@[deprecated "No deprecation message was provided." (since := "2024-08-27")]
theorem ne_iSup_iff_lt_iSup {ι : Type u} {f : ι → Ordinal.{max u v}} :
    (∀ i, f i ≠ iSup f) ↔ ∀ i, f i < iSup f :=
  forall_congr' fun i => (Ordinal.le_iSup f i).lt_iff_ne.symm

-- FIXME There is undeprecated material below still depending on this?!
set_option linter.deprecated false in
@[deprecated ne_iSup_iff_lt_iSup (since := "2024-08-27")]
theorem ne_sup_iff_lt_sup {ι : Type u} {f : ι → Ordinal.{max u v}} :
    (∀ i, f i ≠ sup.{_, v} f) ↔ ∀ i, f i < sup.{_, v} f :=
  ne_iSup_iff_lt_iSup

-- TODO: state in terms of `IsSuccLimit`.
theorem succ_lt_iSup_of_ne_iSup {ι} {f : ι → Ordinal.{u}} [Small.{u} ι]
    (hf : ∀ i, f i ≠ iSup f) {a} (hao : a < iSup f) : succ a < iSup f := by
  by_contra! hoa
  exact hao.not_le (Ordinal.iSup_le fun i => le_of_lt_succ <|
    (lt_of_le_of_ne (Ordinal.le_iSup _ _) (hf i)).trans_le hoa)

-- FIXME There is undeprecated material below still depending on this?!
set_option linter.deprecated false in
@[deprecated succ_lt_iSup_of_ne_iSup (since := "2024-08-27")]
theorem sup_not_succ_of_ne_sup {ι : Type u} {f : ι → Ordinal.{max u v}}
    (hf : ∀ i, f i ≠ sup.{_, v} f) {a} (hao : a < sup.{_, v} f) : succ a < sup.{_, v} f := by
  by_contra! hoa
  exact
    hao.not_le (sup_le fun i => le_of_lt_succ <| (lt_of_le_of_ne (le_sup _ _) (hf i)).trans_le hoa)

-- TODO: generalize to conditionally complete lattices.
theorem iSup_eq_zero_iff {ι} {f : ι → Ordinal.{u}} [Small.{u} ι] :
    iSup f = 0 ↔ ∀ i, f i = 0 := by
  refine
    ⟨fun h i => ?_, fun h =>
      le_antisymm (Ordinal.iSup_le fun i => Ordinal.le_zero.2 (h i)) (Ordinal.zero_le _)⟩
  rw [← Ordinal.le_zero, ← h]
  exact Ordinal.le_iSup f i

-- FIXME There is undeprecated material below still depending on this?!
set_option linter.deprecated false in
@[deprecated ciSup_const (since := "2024-08-27")]
theorem sup_const {ι} [_hι : Nonempty ι] (o : Ordinal) : (sup fun _ : ι => o) = o :=
  ciSup_const

-- FIXME There is undeprecated material below still depending on this?!
set_option linter.deprecated false in
@[deprecated ciSup_unique (since := "2024-08-27")]
theorem sup_unique {ι} [Unique ι] (f : ι → Ordinal) : sup f = f default :=
  ciSup_unique

-- FIXME There is undeprecated material below still depending on this?!
set_option linter.deprecated false in
@[deprecated csSup_le_csSup' (since := "2024-08-27")]
theorem sup_le_of_range_subset {ι ι'} {f : ι → Ordinal} {g : ι' → Ordinal}
    (h : Set.range f ⊆ Set.range g) : sup.{u, max v w} f ≤ sup.{v, max u w} g :=
  csSup_le_csSup' (bddAbove_range.{v, max u w} _) h

-- TODO: generalize or remove
theorem iSup_eq_of_range_eq {ι ι'} {f : ι → Ordinal} {g : ι' → Ordinal}
    (h : Set.range f = Set.range g) : iSup f = iSup g :=
  congr_arg _ h

-- FIXME There is undeprecated material below still depending on this?!
set_option linter.deprecated false in
@[deprecated iSup_eq_of_range_eq (since := "2024-08-27")]
theorem sup_eq_of_range_eq {ι : Type u} {ι' : Type v}
    {f : ι → Ordinal.{max u v w}} {g : ι' → Ordinal.{max u v w}}
    (h : Set.range f = Set.range g) : sup.{u, max v w} f = sup.{v, max u w} g :=
  Ordinal.iSup_eq_of_range_eq h

theorem iSup_succ (o : Ordinal) : ⨆ a : Iio o, succ a.1 = o := by
  apply (le_of_forall_lt _).antisymm'
  · simp [Ordinal.iSup_le_iff]
  · exact fun a ha ↦ (lt_succ a).trans_le <| Ordinal.le_iSup (fun x : Iio _ ↦ _) ⟨a, ha⟩

-- TODO: generalize to conditionally complete lattices
theorem iSup_sum {α β} (f : α ⊕ β → Ordinal.{u}) [Small.{u} α] [Small.{u} β]:
    iSup f = max (⨆ a, f (Sum.inl a)) (⨆ b, f (Sum.inr b)) := by
  apply (Ordinal.iSup_le _).antisymm (max_le _ _)
  · rintro (i | i)
    · exact le_max_of_le_left (Ordinal.le_iSup (fun x ↦ f (Sum.inl x)) i)
    · exact le_max_of_le_right (Ordinal.le_iSup (fun x ↦ f (Sum.inr x)) i)
  all_goals
    apply csSup_le_csSup' (bddAbove_of_small _)
    rintro i ⟨a, rfl⟩
    apply mem_range_self

-- FIXME There is undeprecated material below still depending on this?!
set_option linter.deprecated false in
@[deprecated iSup_sum (since := "2024-08-27")]
theorem sup_sum {α : Type u} {β : Type v} (f : α ⊕ β → Ordinal) :
    sup.{max u v, w} f =
      max (sup.{u, max v w} fun a => f (Sum.inl a)) (sup.{v, max u w} fun b => f (Sum.inr b)) := by
  apply (sup_le_iff.2 _).antisymm (max_le_iff.2 ⟨_, _⟩)
  · rintro (i | i)
    · exact le_max_of_le_left (le_sup _ i)
    · exact le_max_of_le_right (le_sup _ i)
  all_goals
    apply sup_le_of_range_subset.{_, max u v, w}
    rintro i ⟨a, rfl⟩
    apply mem_range_self

theorem unbounded_range_of_le_iSup {α β : Type u} (r : α → α → Prop) [IsWellOrder α r] (f : β → α)
    (h : type r ≤ ⨆ i, typein r (f i)) : Unbounded r (range f) :=
  (not_bounded_iff _).1 fun ⟨x, hx⟩ =>
    h.not_lt <| lt_of_le_of_lt
      (Ordinal.iSup_le fun y => ((typein_lt_typein r).2 <| hx _ <| mem_range_self y).le)
      (typein_lt_type r x)

theorem IsNormal.map_iSup_of_bddAbove {f : Ordinal.{u} → Ordinal.{v}} (H : IsNormal f)
    {ι : Type*} (g : ι → Ordinal.{u}) (hg : BddAbove (range g))
    [Nonempty ι] : f (⨆ i, g i) = ⨆ i, f (g i) := eq_of_forall_ge_iff fun a ↦ by
  have := bddAbove_iff_small.mp hg
  have := univLE_of_injective H.strictMono.injective
  have := Small.trans_univLE.{u, v} (range g)
  have hfg : BddAbove (range (f ∘ g)) := bddAbove_iff_small.mpr <| by
    rw [range_comp]
    exact small_image f (range g)
  change _ ↔ ⨆ i, (f ∘ g) i ≤ a
  rw [ciSup_le_iff hfg, H.le_set' _ Set.univ_nonempty g] <;> simp [ciSup_le_iff hg]

theorem IsNormal.map_iSup {f : Ordinal.{u} → Ordinal.{v}} (H : IsNormal f)
    {ι : Type w} (g : ι → Ordinal.{u}) [Small.{u} ι] [Nonempty ι] :
    f (⨆ i, g i) = ⨆ i, f (g i) :=
  H.map_iSup_of_bddAbove g (bddAbove_of_small _)

theorem IsNormal.map_sSup_of_bddAbove {f : Ordinal.{u} → Ordinal.{v}} (H : IsNormal f)
    {s : Set Ordinal.{u}} (hs : BddAbove s) (hn : s.Nonempty) : f (sSup s) = sSup (f '' s) := by
  have := hn.to_subtype
  rw [sSup_eq_iSup', sSup_image', H.map_iSup_of_bddAbove]
  rwa [Subtype.range_coe_subtype, setOf_mem_eq]

theorem IsNormal.map_sSup {f : Ordinal.{u} → Ordinal.{v}} (H : IsNormal f)
    {s : Set Ordinal.{u}} (hn : s.Nonempty) [Small.{u} s] : f (sSup s) = sSup (f '' s) :=
  H.map_sSup_of_bddAbove (bddAbove_of_small s) hn

-- FIXME There is undeprecated material below still depending on this?!
set_option linter.deprecated false in
@[deprecated IsNormal.map_iSup (since := "2024-08-27")]
theorem IsNormal.sup {f : Ordinal.{max u v} → Ordinal.{max u w}} (H : IsNormal f) {ι : Type u}
    (g : ι → Ordinal.{max u v}) [Nonempty ι] : f (sup.{_, v} g) = sup.{_, w} (f ∘ g) :=
  H.map_iSup g

theorem IsNormal.apply_of_isLimit {f : Ordinal.{u} → Ordinal.{v}} (H : IsNormal f) {o : Ordinal}
    (ho : IsLimit o) : f o = ⨆ a : Iio o, f a := by
  have : Nonempty (Iio o) := ⟨0, ho.pos⟩
  rw [← H.map_iSup, ho.iSup_Iio]

theorem sSup_ord {s : Set Cardinal.{u}} (hs : BddAbove s) : (sSup s).ord = sSup (ord '' s) :=
  eq_of_forall_ge_iff fun a => by
    rw [csSup_le_iff'
        (bddAbove_iff_small.2 (@small_image _ _ _ s (Cardinal.bddAbove_iff_small.1 hs))),
      ord_le, csSup_le_iff' hs]
    simp [ord_le]

theorem iSup_ord {ι} {f : ι → Cardinal} (hf : BddAbove (range f)) :
    (iSup f).ord = ⨆ i, (f i).ord := by
  unfold iSup
  convert sSup_ord hf
  -- Porting note: `change` is required.
  conv_lhs => change range (ord ∘ f)
  rw [range_comp]

theorem lift_card_sInf_compl_le (s : Set Ordinal.{u}) :
    Cardinal.lift.{u + 1} (sInf sᶜ).card ≤ #s := by
  rw [← mk_Iio_ordinal]
  refine mk_le_mk_of_subset fun x (hx : x < _) ↦ ?_
  rw [← not_not_mem]
  exact not_mem_of_lt_csInf' hx

theorem card_sInf_range_compl_le_lift {ι : Type u} (f : ι → Ordinal.{max u v}) :
    (sInf (range f)ᶜ).card ≤ Cardinal.lift.{v} #ι := by
  rw [← Cardinal.lift_le.{max u v + 1}, Cardinal.lift_lift]
  apply (lift_card_sInf_compl_le _).trans
  rw [← Cardinal.lift_id'.{u, max u v + 1} #(range _)]
  exact mk_range_le_lift

theorem card_sInf_range_compl_le {ι : Type u} (f : ι → Ordinal.{u}) :
    (sInf (range f)ᶜ).card ≤ #ι :=
  Cardinal.lift_id #ι ▸ card_sInf_range_compl_le_lift f

theorem sInf_compl_lt_lift_ord_succ {ι : Type u} (f : ι → Ordinal.{max u v}) :
    sInf (range f)ᶜ < lift.{v} (succ #ι).ord := by
  rw [lift_ord, Cardinal.lift_succ, ← card_le_iff]
  exact card_sInf_range_compl_le_lift f

theorem sInf_compl_lt_ord_succ {ι : Type u} (f : ι → Ordinal.{u}) :
    sInf (range f)ᶜ < (succ #ι).ord :=
  lift_id (succ #ι).ord ▸ sInf_compl_lt_lift_ord_succ f

-- TODO: remove `bsup` in favor of `iSup` in a future refactor.

section bsup

set_option linter.deprecated false in
private theorem sup_le_sup {ι ι' : Type u} (r : ι → ι → Prop) (r' : ι' → ι' → Prop)
    [IsWellOrder ι r] [IsWellOrder ι' r'] {o} (ho : type r = o) (ho' : type r' = o)
    (f : ∀ a < o, Ordinal.{max u v}) :
    sup.{_, v} (familyOfBFamily' r ho f) ≤ sup.{_, v} (familyOfBFamily' r' ho' f) :=
  sup_le fun i => by
    obtain ⟨j, hj⟩ := typein_surj r' (by rw [ho', ← ho]; exact typein_lt_type r i)
    simp_rw [familyOfBFamily', ← hj]
    apply le_sup

set_option linter.deprecated false in
theorem sup_eq_sup {ι ι' : Type u} (r : ι → ι → Prop) (r' : ι' → ι' → Prop) [IsWellOrder ι r]
    [IsWellOrder ι' r'] {o : Ordinal.{u}} (ho : type r = o) (ho' : type r' = o)
    (f : ∀ a < o, Ordinal.{max u v}) :
    sup.{_, v} (familyOfBFamily' r ho f) = sup.{_, v} (familyOfBFamily' r' ho' f) :=
  sup_eq_of_range_eq.{u, u, v} (by simp)

set_option linter.deprecated false in
/-- The supremum of a family of ordinals indexed by the set of ordinals less than some
    `o : Ordinal.{u}`. This is a special case of `sup` over the family provided by
    `familyOfBFamily`. -/
def bsup (o : Ordinal.{u}) (f : ∀ a < o, Ordinal.{max u v}) : Ordinal.{max u v} :=
  sup.{_, v} (familyOfBFamily o f)

set_option linter.deprecated false in
@[simp]
theorem sup_eq_bsup {o : Ordinal.{u}} (f : ∀ a < o, Ordinal.{max u v}) :
    sup.{_, v} (familyOfBFamily o f) = bsup.{_, v} o f :=
  rfl

set_option linter.deprecated false in
@[simp]
theorem sup_eq_bsup' {o : Ordinal.{u}} {ι} (r : ι → ι → Prop) [IsWellOrder ι r] (ho : type r = o)
    (f : ∀ a < o, Ordinal.{max u v}) : sup.{_, v} (familyOfBFamily' r ho f) = bsup.{_, v} o f :=
  sup_eq_sup r _ ho _ f

theorem sSup_eq_bsup {o : Ordinal.{u}} (f : ∀ a < o, Ordinal.{max u v}) :
    sSup (brange o f) = bsup.{_, v} o f := by
  congr
  rw [range_familyOfBFamily]

set_option linter.deprecated false in
@[simp]
theorem bsup_eq_sup' {ι : Type u} (r : ι → ι → Prop) [IsWellOrder ι r] (f : ι → Ordinal.{max u v}) :
    bsup.{_, v} _ (bfamilyOfFamily' r f) = sup.{_, v} f := by
  simp (config := { unfoldPartialApp := true }) only [← sup_eq_bsup' r, enum_typein,
    familyOfBFamily', bfamilyOfFamily']

theorem bsup_eq_bsup {ι : Type u} (r r' : ι → ι → Prop) [IsWellOrder ι r] [IsWellOrder ι r']
    (f : ι → Ordinal.{max u v}) :
    bsup.{_, v} _ (bfamilyOfFamily' r f) = bsup.{_, v} _ (bfamilyOfFamily' r' f) := by
  rw [bsup_eq_sup', bsup_eq_sup']

set_option linter.deprecated false in
@[simp]
theorem bsup_eq_sup {ι : Type u} (f : ι → Ordinal.{max u v}) :
    bsup.{_, v} _ (bfamilyOfFamily f) = sup.{_, v} f :=
  bsup_eq_sup' _ f

@[congr]
theorem bsup_congr {o₁ o₂ : Ordinal.{u}} (f : ∀ a < o₁, Ordinal.{max u v}) (ho : o₁ = o₂) :
    bsup.{_, v} o₁ f = bsup.{_, v} o₂ fun a h => f a (h.trans_eq ho.symm) := by
  subst ho
  -- Porting note: `rfl` is required.
  rfl

set_option linter.deprecated false in
theorem bsup_le_iff {o f a} : bsup.{u, v} o f ≤ a ↔ ∀ i h, f i h ≤ a :=
  sup_le_iff.trans
    ⟨fun h i hi => by
      rw [← familyOfBFamily_enum o f]
      exact h _, fun h _ => h _ _⟩

theorem bsup_le {o : Ordinal} {f : ∀ b < o, Ordinal} {a} :
    (∀ i h, f i h ≤ a) → bsup.{u, v} o f ≤ a :=
  bsup_le_iff.2

theorem le_bsup {o} (f : ∀ a < o, Ordinal) (i h) : f i h ≤ bsup o f :=
  bsup_le_iff.1 le_rfl _ _

theorem lt_bsup {o : Ordinal.{u}} (f : ∀ a < o, Ordinal.{max u v}) {a} :
    a < bsup.{_, v} o f ↔ ∃ i hi, a < f i hi := by
  simpa only [not_forall, not_le] using not_congr (@bsup_le_iff.{_, v} _ f a)

set_option linter.deprecated false in
theorem IsNormal.bsup {f : Ordinal.{max u v} → Ordinal.{max u w}} (H : IsNormal f)
    {o : Ordinal.{u}} :
    ∀ (g : ∀ a < o, Ordinal), o ≠ 0 → f (bsup.{_, v} o g) = bsup.{_, w} o fun a h => f (g a h) :=
  inductionOn o fun α r _ g h => by
    haveI := type_ne_zero_iff_nonempty.1 h
    rw [← sup_eq_bsup' r, IsNormal.sup.{_, v, w} H, ← sup_eq_bsup' r] <;> rfl

theorem lt_bsup_of_ne_bsup {o : Ordinal.{u}} {f : ∀ a < o, Ordinal.{max u v}} :
    (∀ i h, f i h ≠ bsup.{_, v} o f) ↔ ∀ i h, f i h < bsup.{_, v} o f :=
  ⟨fun hf _ _ => lt_of_le_of_ne (le_bsup _ _ _) (hf _ _), fun hf _ _ => ne_of_lt (hf _ _)⟩

set_option linter.deprecated false in
theorem bsup_not_succ_of_ne_bsup {o : Ordinal.{u}} {f : ∀ a < o, Ordinal.{max u v}}
    (hf : ∀ {i : Ordinal} (h : i < o), f i h ≠ bsup.{_, v} o f) (a) :
    a < bsup.{_, v} o f → succ a < bsup.{_, v} o f := by
  rw [← sup_eq_bsup] at *
  exact sup_not_succ_of_ne_sup fun i => hf _

@[simp]
theorem bsup_eq_zero_iff {o} {f : ∀ a < o, Ordinal} : bsup o f = 0 ↔ ∀ i hi, f i hi = 0 := by
  refine
    ⟨fun h i hi => ?_, fun h =>
      le_antisymm (bsup_le fun i hi => Ordinal.le_zero.2 (h i hi)) (Ordinal.zero_le _)⟩
  rw [← Ordinal.le_zero, ← h]
  exact le_bsup f i hi

theorem lt_bsup_of_limit {o : Ordinal} {f : ∀ a < o, Ordinal}
    (hf : ∀ {a a'} (ha : a < o) (ha' : a' < o), a < a' → f a ha < f a' ha')
    (ho : ∀ a < o, succ a < o) (i h) : f i h < bsup o f :=
  (hf _ _ <| lt_succ i).trans_le (le_bsup f (succ i) <| ho _ h)

theorem bsup_succ_of_mono {o : Ordinal} {f : ∀ a < succ o, Ordinal}
    (hf : ∀ {i j} (hi hj), i ≤ j → f i hi ≤ f j hj) : bsup _ f = f o (lt_succ o) :=
  le_antisymm (bsup_le fun _i hi => hf _ _ <| le_of_lt_succ hi) (le_bsup _ _ _)

@[simp]
theorem bsup_zero (f : ∀ a < (0 : Ordinal), Ordinal) : bsup 0 f = 0 :=
  bsup_eq_zero_iff.2 fun i hi => (Ordinal.not_lt_zero i hi).elim

theorem bsup_const {o : Ordinal.{u}} (ho : o ≠ 0) (a : Ordinal.{max u v}) :
    (bsup.{_, v} o fun _ _ => a) = a :=
  le_antisymm (bsup_le fun _ _ => le_rfl) (le_bsup _ 0 (Ordinal.pos_iff_ne_zero.2 ho))

set_option linter.deprecated false in
@[simp]
theorem bsup_one (f : ∀ a < (1 : Ordinal), Ordinal) : bsup 1 f = f 0 zero_lt_one := by
  simp_rw [← sup_eq_bsup, sup_unique, familyOfBFamily, familyOfBFamily', typein_one_toType]

theorem bsup_le_of_brange_subset {o o'} {f : ∀ a < o, Ordinal} {g : ∀ a < o', Ordinal}
    (h : brange o f ⊆ brange o' g) : bsup.{u, max v w} o f ≤ bsup.{v, max u w} o' g :=
  bsup_le fun i hi => by
    obtain ⟨j, hj, hj'⟩ := h ⟨i, hi, rfl⟩
    rw [← hj']
    apply le_bsup

theorem bsup_eq_of_brange_eq {o o'} {f : ∀ a < o, Ordinal} {g : ∀ a < o', Ordinal}
    (h : brange o f = brange o' g) : bsup.{u, max v w} o f = bsup.{v, max u w} o' g :=
  (bsup_le_of_brange_subset.{u, v, w} h.le).antisymm (bsup_le_of_brange_subset.{v, u, w} h.ge)

set_option linter.deprecated false in
theorem iSup_eq_bsup {o} {f : ∀ a < o, Ordinal} : ⨆ a : Iio o, f a.1 a.2 = bsup o f := by
  simp_rw [Iio, bsup, sup, iSup, range_familyOfBFamily, brange, range, Subtype.exists, mem_setOf]

end bsup

-- TODO: bring the lsub API in line with the sSup / iSup API, or deprecate it altogether.

section lsub

set_option linter.deprecated false in
/-- The least strict upper bound of a family of ordinals. -/
def lsub {ι} (f : ι → Ordinal) : Ordinal :=
  sup (succ ∘ f)

set_option linter.deprecated false in
@[simp]
theorem sup_eq_lsub {ι : Type u} (f : ι → Ordinal.{max u v}) :
    sup.{_, v} (succ ∘ f) = lsub.{_, v} f :=
  rfl

set_option linter.deprecated false in
theorem lsub_le_iff {ι : Type u} {f : ι → Ordinal.{max u v}} {a} :
    lsub.{_, v} f ≤ a ↔ ∀ i, f i < a := by
  convert sup_le_iff.{_, v} (f := succ ∘ f) (a := a) using 2
  -- Porting note: `comp_apply` is required.
  simp only [comp_apply, succ_le_iff]

theorem lsub_le {ι} {f : ι → Ordinal} {a} : (∀ i, f i < a) → lsub f ≤ a :=
  lsub_le_iff.2

set_option linter.deprecated false in
theorem lt_lsub {ι} (f : ι → Ordinal) (i) : f i < lsub f :=
  succ_le_iff.1 (le_sup _ i)

theorem lt_lsub_iff {ι : Type u} {f : ι → Ordinal.{max u v}} {a} :
    a < lsub.{_, v} f ↔ ∃ i, a ≤ f i := by
  simpa only [not_forall, not_lt, not_le] using not_congr (@lsub_le_iff.{_, v} _ f a)

set_option linter.deprecated false in
theorem sup_le_lsub {ι : Type u} (f : ι → Ordinal.{max u v}) : sup.{_, v} f ≤ lsub.{_, v} f :=
  sup_le fun i => (lt_lsub f i).le

set_option linter.deprecated false in
theorem lsub_le_sup_succ {ι : Type u} (f : ι → Ordinal.{max u v}) :
    lsub.{_, v} f ≤ succ (sup.{_, v} f) :=
  lsub_le fun i => lt_succ_iff.2 (le_sup f i)

set_option linter.deprecated false in
theorem sup_eq_lsub_or_sup_succ_eq_lsub {ι : Type u} (f : ι → Ordinal.{max u v}) :
    sup.{_, v} f = lsub.{_, v} f ∨ succ (sup.{_, v} f) = lsub.{_, v} f := by
  rcases eq_or_lt_of_le (sup_le_lsub.{_, v} f) with h | h
  · exact Or.inl h
  · exact Or.inr ((succ_le_of_lt h).antisymm (lsub_le_sup_succ f))

set_option linter.deprecated false in
theorem sup_succ_le_lsub {ι : Type u} (f : ι → Ordinal.{max u v}) :
    succ (sup.{_, v} f) ≤ lsub.{_, v} f ↔ ∃ i, f i = sup.{_, v} f := by
  refine ⟨fun h => ?_, ?_⟩
  · by_contra! hf
    exact (succ_le_iff.1 h).ne ((sup_le_lsub f).antisymm (lsub_le (ne_sup_iff_lt_sup.1 hf)))
  rintro ⟨_, hf⟩
  rw [succ_le_iff, ← hf]
  exact lt_lsub _ _

set_option linter.deprecated false in
theorem sup_succ_eq_lsub {ι : Type u} (f : ι → Ordinal.{max u v}) :
    succ (sup.{_, v} f) = lsub.{_, v} f ↔ ∃ i, f i = sup.{_, v} f :=
  (lsub_le_sup_succ f).le_iff_eq.symm.trans (sup_succ_le_lsub f)

set_option linter.deprecated false in
theorem sup_eq_lsub_iff_succ {ι : Type u} (f : ι → Ordinal.{max u v}) :
    sup.{_, v} f = lsub.{_, v} f ↔ ∀ a < lsub.{_, v} f, succ a < lsub.{_, v} f := by
  refine ⟨fun h => ?_, fun hf => le_antisymm (sup_le_lsub f) (lsub_le fun i => ?_)⟩
  · rw [← h]
    exact fun a => sup_not_succ_of_ne_sup fun i => (lsub_le_iff.1 (le_of_eq h.symm) i).ne
  by_contra! hle
  have heq := (sup_succ_eq_lsub f).2 ⟨i, le_antisymm (le_sup _ _) hle⟩
  have :=
    hf _
      (by
        rw [← heq]
        exact lt_succ (sup f))
  rw [heq] at this
  exact this.false

set_option linter.deprecated false in
theorem sup_eq_lsub_iff_lt_sup {ι : Type u} (f : ι → Ordinal.{max u v}) :
    sup.{_, v} f = lsub.{_, v} f ↔ ∀ i, f i < sup.{_, v} f :=
  ⟨fun h i => by
    rw [h]
    apply lt_lsub, fun h => le_antisymm (sup_le_lsub f) (lsub_le h)⟩

@[simp]
theorem lsub_empty {ι} [h : IsEmpty ι] (f : ι → Ordinal) : lsub f = 0 := by
  rw [← Ordinal.le_zero, lsub_le_iff]
  exact h.elim

theorem lsub_pos {ι : Type u} [h : Nonempty ι] (f : ι → Ordinal.{max u v}) : 0 < lsub.{_, v} f :=
  h.elim fun i => (Ordinal.zero_le _).trans_lt (lt_lsub f i)

@[simp]
theorem lsub_eq_zero_iff {ι : Type u} (f : ι → Ordinal.{max u v}) :
    lsub.{_, v} f = 0 ↔ IsEmpty ι := by
  refine ⟨fun h => ⟨fun i => ?_⟩, fun h => @lsub_empty _ h _⟩
  have := @lsub_pos.{_, v} _ ⟨i⟩ f
  rw [h] at this
  exact this.false

set_option linter.deprecated false in
@[simp]
theorem lsub_const {ι} [Nonempty ι] (o : Ordinal) : (lsub fun _ : ι => o) = succ o :=
  sup_const (succ o)

set_option linter.deprecated false in
@[simp]
theorem lsub_unique {ι} [Unique ι] (f : ι → Ordinal) : lsub f = succ (f default) :=
  sup_unique _

set_option linter.deprecated false in
theorem lsub_le_of_range_subset {ι ι'} {f : ι → Ordinal} {g : ι' → Ordinal}
    (h : Set.range f ⊆ Set.range g) : lsub.{u, max v w} f ≤ lsub.{v, max u w} g :=
  sup_le_of_range_subset.{u, v, w} (by convert Set.image_subset succ h <;> apply Set.range_comp)

theorem lsub_eq_of_range_eq {ι ι'} {f : ι → Ordinal} {g : ι' → Ordinal}
    (h : Set.range f = Set.range g) : lsub.{u, max v w} f = lsub.{v, max u w} g :=
  (lsub_le_of_range_subset.{u, v, w} h.le).antisymm (lsub_le_of_range_subset.{v, u, w} h.ge)

set_option linter.deprecated false in
@[simp]
theorem lsub_sum {α : Type u} {β : Type v} (f : α ⊕ β → Ordinal) :
    lsub.{max u v, w} f =
      max (lsub.{u, max v w} fun a => f (Sum.inl a)) (lsub.{v, max u w} fun b => f (Sum.inr b)) :=
  sup_sum _

theorem lsub_not_mem_range {ι : Type u} (f : ι → Ordinal.{max u v}) :
    lsub.{_, v} f ∉ Set.range f := fun ⟨i, h⟩ =>
  h.not_lt (lt_lsub f i)

theorem nonempty_compl_range {ι : Type u} (f : ι → Ordinal.{max u v}) : (Set.range f)ᶜ.Nonempty :=
  ⟨_, lsub_not_mem_range.{_, v} f⟩

set_option linter.deprecated false in
@[simp]
theorem lsub_typein (o : Ordinal) : lsub.{u, u} (typein (α := o.toType) (· < ·)) = o :=
  (lsub_le.{u, u} typein_lt_self).antisymm
    (by
      by_contra! h
      -- Porting note: `nth_rw` → `conv_rhs` & `rw`
      conv_rhs at h => rw [← type_lt o]
      simpa [typein_enum] using lt_lsub.{u, u} (typein (· < ·)) (enum (· < ·) ⟨_, h⟩))

set_option linter.deprecated false in
theorem sup_typein_limit {o : Ordinal} (ho : ∀ a, a < o → succ a < o) :
    sup.{u, u} (typein ((· < ·) : o.toType → o.toType → Prop)) = o := by
  -- Porting note: `rwa` → `rw` & `assumption`
  rw [(sup_eq_lsub_iff_succ.{u, u} (typein (· < ·))).2] <;> rw [lsub_typein o]; assumption

set_option linter.deprecated false in
@[simp]
theorem sup_typein_succ {o : Ordinal} :
    sup.{u, u} (typein ((· < ·) : (succ o).toType → (succ o).toType → Prop)) = o := by
  rcases sup_eq_lsub_or_sup_succ_eq_lsub.{u, u}
      (typein ((· < ·) : (succ o).toType → (succ o).toType → Prop)) with h | h
  · rw [sup_eq_lsub_iff_succ] at h
    simp only [lsub_typein] at h
    exact (h o (lt_succ o)).false.elim
  rw [← succ_eq_succ_iff, h]
  apply lsub_typein

end lsub

-- TODO: either deprecate this in favor of `lsub` when its universes are generalized, or deprecate
-- both of them at once.

section blsub

/-- The least strict upper bound of a family of ordinals indexed by the set of ordinals less than
    some `o : Ordinal.{u}`.

    This is to `lsub` as `bsup` is to `sup`. -/
def blsub (o : Ordinal.{u}) (f : ∀ a < o, Ordinal.{max u v}) : Ordinal.{max u v} :=
  bsup.{_, v} o fun a ha => succ (f a ha)

@[simp]
theorem bsup_eq_blsub (o : Ordinal.{u}) (f : ∀ a < o, Ordinal.{max u v}) :
    (bsup.{_, v} o fun a ha => succ (f a ha)) = blsub.{_, v} o f :=
  rfl

theorem lsub_eq_blsub' {ι : Type u} (r : ι → ι → Prop) [IsWellOrder ι r] {o} (ho : type r = o)
    (f : ∀ a < o, Ordinal.{max u v}) : lsub.{_, v} (familyOfBFamily' r ho f) = blsub.{_, v} o f :=
  sup_eq_bsup'.{_, v} r ho fun a ha => succ (f a ha)

theorem lsub_eq_lsub {ι ι' : Type u} (r : ι → ι → Prop) (r' : ι' → ι' → Prop) [IsWellOrder ι r]
    [IsWellOrder ι' r'] {o} (ho : type r = o) (ho' : type r' = o)
    (f : ∀ a < o, Ordinal.{max u v}) :
    lsub.{_, v} (familyOfBFamily' r ho f) = lsub.{_, v} (familyOfBFamily' r' ho' f) := by
  rw [lsub_eq_blsub', lsub_eq_blsub']

@[simp]
theorem lsub_eq_blsub {o : Ordinal.{u}} (f : ∀ a < o, Ordinal.{max u v}) :
    lsub.{_, v} (familyOfBFamily o f) = blsub.{_, v} o f :=
  lsub_eq_blsub' _ _ _

@[simp]
theorem blsub_eq_lsub' {ι : Type u} (r : ι → ι → Prop) [IsWellOrder ι r]
    (f : ι → Ordinal.{max u v}) : blsub.{_, v} _ (bfamilyOfFamily' r f) = lsub.{_, v} f :=
  bsup_eq_sup'.{_, v} r (succ ∘ f)

theorem blsub_eq_blsub {ι : Type u} (r r' : ι → ι → Prop) [IsWellOrder ι r] [IsWellOrder ι r']
    (f : ι → Ordinal.{max u v}) :
    blsub.{_, v} _ (bfamilyOfFamily' r f) = blsub.{_, v} _ (bfamilyOfFamily' r' f) := by
  rw [blsub_eq_lsub', blsub_eq_lsub']

@[simp]
theorem blsub_eq_lsub {ι : Type u} (f : ι → Ordinal.{max u v}) :
    blsub.{_, v} _ (bfamilyOfFamily f) = lsub.{_, v} f :=
  blsub_eq_lsub' _ _

@[congr]
theorem blsub_congr {o₁ o₂ : Ordinal.{u}} (f : ∀ a < o₁, Ordinal.{max u v}) (ho : o₁ = o₂) :
    blsub.{_, v} o₁ f = blsub.{_, v} o₂ fun a h => f a (h.trans_eq ho.symm) := by
  subst ho
  -- Porting note: `rfl` is required.
  rfl

theorem blsub_le_iff {o : Ordinal.{u}} {f : ∀ a < o, Ordinal.{max u v}} {a} :
    blsub.{_, v} o f ≤ a ↔ ∀ i h, f i h < a := by
  convert bsup_le_iff.{_, v} (f := fun a ha => succ (f a ha)) (a := a) using 2
  simp_rw [succ_le_iff]

theorem blsub_le {o : Ordinal} {f : ∀ b < o, Ordinal} {a} : (∀ i h, f i h < a) → blsub o f ≤ a :=
  blsub_le_iff.2

theorem lt_blsub {o} (f : ∀ a < o, Ordinal) (i h) : f i h < blsub o f :=
  blsub_le_iff.1 le_rfl _ _

theorem lt_blsub_iff {o : Ordinal.{u}} {f : ∀ b < o, Ordinal.{max u v}} {a} :
    a < blsub.{_, v} o f ↔ ∃ i hi, a ≤ f i hi := by
  simpa only [not_forall, not_lt, not_le] using not_congr (@blsub_le_iff.{_, v} _ f a)

theorem bsup_le_blsub {o : Ordinal.{u}} (f : ∀ a < o, Ordinal.{max u v}) :
    bsup.{_, v} o f ≤ blsub.{_, v} o f :=
  bsup_le fun i h => (lt_blsub f i h).le

theorem blsub_le_bsup_succ {o : Ordinal.{u}} (f : ∀ a < o, Ordinal.{max u v}) :
    blsub.{_, v} o f ≤ succ (bsup.{_, v} o f) :=
  blsub_le fun i h => lt_succ_iff.2 (le_bsup f i h)

theorem bsup_eq_blsub_or_succ_bsup_eq_blsub {o : Ordinal.{u}} (f : ∀ a < o, Ordinal.{max u v}) :
    bsup.{_, v} o f = blsub.{_, v} o f ∨ succ (bsup.{_, v} o f) = blsub.{_, v} o f := by
  rw [← sup_eq_bsup, ← lsub_eq_blsub]
  exact sup_eq_lsub_or_sup_succ_eq_lsub _

theorem bsup_succ_le_blsub {o : Ordinal.{u}} (f : ∀ a < o, Ordinal.{max u v}) :
    succ (bsup.{_, v} o f) ≤ blsub.{_, v} o f ↔ ∃ i hi, f i hi = bsup.{_, v} o f := by
  refine ⟨fun h => ?_, ?_⟩
  · by_contra! hf
    exact
      ne_of_lt (succ_le_iff.1 h)
        (le_antisymm (bsup_le_blsub f) (blsub_le (lt_bsup_of_ne_bsup.1 hf)))
  rintro ⟨_, _, hf⟩
  rw [succ_le_iff, ← hf]
  exact lt_blsub _ _ _

theorem bsup_succ_eq_blsub {o : Ordinal.{u}} (f : ∀ a < o, Ordinal.{max u v}) :
    succ (bsup.{_, v} o f) = blsub.{_, v} o f ↔ ∃ i hi, f i hi = bsup.{_, v} o f :=
  (blsub_le_bsup_succ f).le_iff_eq.symm.trans (bsup_succ_le_blsub f)

theorem bsup_eq_blsub_iff_succ {o : Ordinal.{u}} (f : ∀ a < o, Ordinal.{max u v}) :
    bsup.{_, v} o f = blsub.{_, v} o f ↔ ∀ a < blsub.{_, v} o f, succ a < blsub.{_, v} o f := by
  rw [← sup_eq_bsup, ← lsub_eq_blsub]
  apply sup_eq_lsub_iff_succ

theorem bsup_eq_blsub_iff_lt_bsup {o : Ordinal.{u}} (f : ∀ a < o, Ordinal.{max u v}) :
    bsup.{_, v} o f = blsub.{_, v} o f ↔ ∀ i hi, f i hi < bsup.{_, v} o f :=
  ⟨fun h i => by
    rw [h]
    apply lt_blsub, fun h => le_antisymm (bsup_le_blsub f) (blsub_le h)⟩

theorem bsup_eq_blsub_of_lt_succ_limit {o : Ordinal.{u}} (ho : IsLimit o)
    {f : ∀ a < o, Ordinal.{max u v}} (hf : ∀ a ha, f a ha < f (succ a) (ho.succ_lt ha)) :
    bsup.{_, v} o f = blsub.{_, v} o f := by
  rw [bsup_eq_blsub_iff_lt_bsup]
  exact fun i hi => (hf i hi).trans_le (le_bsup f _ _)

theorem blsub_succ_of_mono {o : Ordinal.{u}} {f : ∀ a < succ o, Ordinal.{max u v}}
    (hf : ∀ {i j} (hi hj), i ≤ j → f i hi ≤ f j hj) : blsub.{_, v} _ f = succ (f o (lt_succ o)) :=
  bsup_succ_of_mono fun {_ _} hi hj h => succ_le_succ (hf hi hj h)

@[simp]
theorem blsub_eq_zero_iff {o} {f : ∀ a < o, Ordinal} : blsub o f = 0 ↔ o = 0 := by
  rw [← lsub_eq_blsub, lsub_eq_zero_iff]
  exact toType_empty_iff_eq_zero

-- Porting note: `rwa` → `rw`
@[simp]
theorem blsub_zero (f : ∀ a < (0 : Ordinal), Ordinal) : blsub 0 f = 0 := by rw [blsub_eq_zero_iff]

theorem blsub_pos {o : Ordinal} (ho : 0 < o) (f : ∀ a < o, Ordinal) : 0 < blsub o f :=
  (Ordinal.zero_le _).trans_lt (lt_blsub f 0 ho)

theorem blsub_type {α : Type u} (r : α → α → Prop) [IsWellOrder α r]
    (f : ∀ a < type r, Ordinal.{max u v}) :
    blsub.{_, v} (type r) f = lsub.{_, v} fun a => f (typein r a) (typein_lt_type _ _) :=
  eq_of_forall_ge_iff fun o => by
    rw [blsub_le_iff, lsub_le_iff]
    exact ⟨fun H b => H _ _, fun H i h => by simpa only [typein_enum] using H (enum r ⟨i, h⟩)⟩

theorem blsub_const {o : Ordinal} (ho : o ≠ 0) (a : Ordinal) :
    (blsub.{u, v} o fun _ _ => a) = succ a :=
  bsup_const.{u, v} ho (succ a)

@[simp]
theorem blsub_one (f : ∀ a < (1 : Ordinal), Ordinal) : blsub 1 f = succ (f 0 zero_lt_one) :=
  bsup_one _

@[simp]
theorem blsub_id : ∀ o, (blsub.{u, u} o fun x _ => x) = o :=
  lsub_typein

theorem bsup_id_limit {o : Ordinal} : (∀ a < o, succ a < o) → (bsup.{u, u} o fun x _ => x) = o :=
  sup_typein_limit

@[simp]
theorem bsup_id_succ (o) : (bsup.{u, u} (succ o) fun x _ => x) = o :=
  sup_typein_succ

theorem blsub_le_of_brange_subset {o o'} {f : ∀ a < o, Ordinal} {g : ∀ a < o', Ordinal}
    (h : brange o f ⊆ brange o' g) : blsub.{u, max v w} o f ≤ blsub.{v, max u w} o' g :=
  bsup_le_of_brange_subset.{u, v, w} fun a ⟨b, hb, hb'⟩ => by
    obtain ⟨c, hc, hc'⟩ := h ⟨b, hb, rfl⟩
    simp_rw [← hc'] at hb'
    exact ⟨c, hc, hb'⟩

theorem blsub_eq_of_brange_eq {o o'} {f : ∀ a < o, Ordinal} {g : ∀ a < o', Ordinal}
    (h : { o | ∃ i hi, f i hi = o } = { o | ∃ i hi, g i hi = o }) :
    blsub.{u, max v w} o f = blsub.{v, max u w} o' g :=
  (blsub_le_of_brange_subset.{u, v, w} h.le).antisymm (blsub_le_of_brange_subset.{v, u, w} h.ge)

theorem bsup_comp {o o' : Ordinal.{max u v}} {f : ∀ a < o, Ordinal.{max u v w}}
    (hf : ∀ {i j} (hi) (hj), i ≤ j → f i hi ≤ f j hj) {g : ∀ a < o', Ordinal.{max u v}}
    (hg : blsub.{_, u} o' g = o) :
    (bsup.{_, w} o' fun a ha => f (g a ha) (by rw [← hg]; apply lt_blsub)) = bsup.{_, w} o f := by
  apply le_antisymm <;> refine bsup_le fun i hi => ?_
  · apply le_bsup
  · rw [← hg, lt_blsub_iff] at hi
    rcases hi with ⟨j, hj, hj'⟩
    exact (hf _ _ hj').trans (le_bsup _ _ _)

theorem blsub_comp {o o' : Ordinal.{max u v}} {f : ∀ a < o, Ordinal.{max u v w}}
    (hf : ∀ {i j} (hi) (hj), i ≤ j → f i hi ≤ f j hj) {g : ∀ a < o', Ordinal.{max u v}}
    (hg : blsub.{_, u} o' g = o) :
    (blsub.{_, w} o' fun a ha => f (g a ha) (by rw [← hg]; apply lt_blsub)) = blsub.{_, w} o f :=
  @bsup_comp.{u, v, w} o _ (fun a ha => succ (f a ha))
    (fun {_ _} _ _ h => succ_le_succ_iff.2 (hf _ _ h)) g hg

theorem IsNormal.bsup_eq {f : Ordinal.{u} → Ordinal.{max u v}} (H : IsNormal f) {o : Ordinal.{u}}
    (h : IsLimit o) : (Ordinal.bsup.{_, v} o fun x _ => f x) = f o := by
  rw [← IsNormal.bsup.{u, u, v} H (fun x _ => x) h.ne_bot, bsup_id_limit fun _ ↦ h.succ_lt]

theorem IsNormal.blsub_eq {f : Ordinal.{u} → Ordinal.{max u v}} (H : IsNormal f) {o : Ordinal.{u}}
    (h : IsLimit o) : (blsub.{_, v} o fun x _ => f x) = f o := by
  rw [← IsNormal.bsup_eq.{u, v} H h, bsup_eq_blsub_of_lt_succ_limit h]
  exact fun a _ => H.1 a

theorem isNormal_iff_lt_succ_and_bsup_eq {f : Ordinal.{u} → Ordinal.{max u v}} :
    IsNormal f ↔ (∀ a, f a < f (succ a)) ∧ ∀ o, IsLimit o → (bsup.{_, v} o fun x _ => f x) = f o :=
  ⟨fun h => ⟨h.1, @IsNormal.bsup_eq f h⟩, fun ⟨h₁, h₂⟩ =>
    ⟨h₁, fun o ho a => by
      rw [← h₂ o ho]
      exact bsup_le_iff⟩⟩

theorem isNormal_iff_lt_succ_and_blsub_eq {f : Ordinal.{u} → Ordinal.{max u v}} :
    IsNormal f ↔ (∀ a, f a < f (succ a)) ∧
      ∀ o, IsLimit o → (blsub.{_, v} o fun x _ => f x) = f o := by
  rw [isNormal_iff_lt_succ_and_bsup_eq.{u, v}, and_congr_right_iff]
  intro h
  constructor <;> intro H o ho <;> have := H o ho <;>
    rwa [← bsup_eq_blsub_of_lt_succ_limit ho fun a _ => h a] at *

theorem IsNormal.eq_iff_zero_and_succ {f g : Ordinal.{u} → Ordinal.{u}} (hf : IsNormal f)
    (hg : IsNormal g) : f = g ↔ f 0 = g 0 ∧ ∀ a, f a = g a → f (succ a) = g (succ a) :=
  ⟨fun h => by simp [h], fun ⟨h₁, h₂⟩ =>
    funext fun a => by
      induction a using limitRecOn with
      | H₁ => solve_by_elim
      | H₂ => solve_by_elim
      | H₃ _ ho H =>
        rw [← IsNormal.bsup_eq.{u, u} hf ho, ← IsNormal.bsup_eq.{u, u} hg ho]
        congr
        ext b hb
        exact H b hb⟩

/-- A two-argument version of `Ordinal.blsub`.

Deprecated. If you need this value explicitly, write it in terms of `iSup`. If you just want an
upper bound for the image of `op`, use that `Iio a ×ˢ Iio b` is a small set. -/
@[deprecated "No deprecation message was provided." (since := "2024-10-11")]
def blsub₂ (o₁ o₂ : Ordinal) (op : {a : Ordinal} → (a < o₁) → {b : Ordinal} → (b < o₂) → Ordinal) :
    Ordinal :=
  lsub (fun x : o₁.toType × o₂.toType => op (typein_lt_self x.1) (typein_lt_self x.2))

set_option linter.deprecated false in
@[deprecated "No deprecation message was provided." (since := "2024-10-11")]
theorem lt_blsub₂ {o₁ o₂ : Ordinal}
    (op : {a : Ordinal} → (a < o₁) → {b : Ordinal} → (b < o₂) → Ordinal) {a b : Ordinal}
    (ha : a < o₁) (hb : b < o₂) : op ha hb < blsub₂ o₁ o₂ op := by
  convert lt_lsub _ (Prod.mk (enum (· < ·) ⟨a, by rwa [type_lt]⟩)
    (enum (· < ·) ⟨b, by rwa [type_lt]⟩))
  simp only [typein_enum]

end blsub

section mex

/-! ### Minimum excluded ordinals -/


/-- The minimum excluded ordinal in a family of ordinals. -/
@[deprecated "use sInf sᶜ instead" (since := "2024-09-20")]
def mex {ι : Type u} (f : ι → Ordinal.{max u v}) : Ordinal :=
  sInf (Set.range f)ᶜ

set_option linter.deprecated false in
@[deprecated "No deprecation message was provided." (since := "2024-09-20")]
theorem mex_not_mem_range {ι : Type u} (f : ι → Ordinal.{max u v}) : mex.{_, v} f ∉ Set.range f :=
  csInf_mem (nonempty_compl_range.{_, v} f)

set_option linter.deprecated false in
@[deprecated "No deprecation message was provided." (since := "2024-09-20")]
theorem le_mex_of_forall {ι : Type u} {f : ι → Ordinal.{max u v}} {a : Ordinal}
    (H : ∀ b < a, ∃ i, f i = b) : a ≤ mex.{_, v} f := by
  by_contra! h
  exact mex_not_mem_range f (H _ h)

set_option linter.deprecated false in
@[deprecated "No deprecation message was provided." (since := "2024-09-20")]
theorem ne_mex {ι : Type u} (f : ι → Ordinal.{max u v}) : ∀ i, f i ≠ mex.{_, v} f := by
  simpa using mex_not_mem_range.{_, v} f

set_option linter.deprecated false in
@[deprecated "No deprecation message was provided." (since := "2024-09-20")]
theorem mex_le_of_ne {ι} {f : ι → Ordinal} {a} (ha : ∀ i, f i ≠ a) : mex f ≤ a :=
  csInf_le' (by simp [ha])

set_option linter.deprecated false in
@[deprecated "No deprecation message was provided." (since := "2024-09-20")]
theorem exists_of_lt_mex {ι} {f : ι → Ordinal} {a} (ha : a < mex f) : ∃ i, f i = a := by
  by_contra! ha'
  exact ha.not_le (mex_le_of_ne ha')

set_option linter.deprecated false in
@[deprecated "No deprecation message was provided." (since := "2024-09-20")]
theorem mex_le_lsub {ι : Type u} (f : ι → Ordinal.{max u v}) : mex.{_, v} f ≤ lsub.{_, v} f :=
  csInf_le' (lsub_not_mem_range f)

set_option linter.deprecated false in
@[deprecated "No deprecation message was provided." (since := "2024-09-20")]
theorem mex_monotone {α β : Type u} {f : α → Ordinal.{max u v}} {g : β → Ordinal.{max u v}}
    (h : Set.range f ⊆ Set.range g) : mex.{_, v} f ≤ mex.{_, v} g := by
  refine mex_le_of_ne fun i hi => ?_
  obtain ⟨j, hj⟩ := h ⟨i, rfl⟩
  rw [← hj] at hi
  exact ne_mex g j hi

set_option linter.deprecated false in
@[deprecated sInf_compl_lt_ord_succ (since := "2024-09-20")]
theorem mex_lt_ord_succ_mk {ι : Type u} (f : ι → Ordinal.{u}) :
    mex.{_, u} f < (succ #ι).ord := by
  by_contra! h
  apply (lt_succ #ι).not_le
  have H := fun a => exists_of_lt_mex ((typein_lt_self a).trans_le h)
  let g : (succ #ι).ord.toType → ι := fun a => Classical.choose (H a)
  have hg : Injective g := fun a b h' => by
    have Hf : ∀ x, f (g x) =
        typein ((· < ·) : (succ #ι).ord.toType → (succ #ι).ord.toType → Prop) x :=
      fun a => Classical.choose_spec (H a)
    apply_fun f at h'
    rwa [Hf, Hf, typein_inj] at h'
  convert Cardinal.mk_le_of_injective hg
  rw [Cardinal.mk_ord_toType (succ #ι)]

set_option linter.deprecated false in
/-- The minimum excluded ordinal of a family of ordinals indexed by the set of ordinals less than
    some `o : Ordinal.{u}`. This is a special case of `mex` over the family provided by
    `familyOfBFamily`.

    This is to `mex` as `bsup` is to `sup`. -/
@[deprecated "use sInf sᶜ instead" (since := "2024-09-20")]
def bmex (o : Ordinal) (f : ∀ a < o, Ordinal) : Ordinal :=
  mex (familyOfBFamily o f)

set_option linter.deprecated false in
@[deprecated "No deprecation message was provided." (since := "2024-09-20")]
theorem bmex_not_mem_brange {o : Ordinal} (f : ∀ a < o, Ordinal) : bmex o f ∉ brange o f := by
  rw [← range_familyOfBFamily]
  apply mex_not_mem_range

set_option linter.deprecated false in
@[deprecated "No deprecation message was provided." (since := "2024-09-20")]
theorem le_bmex_of_forall {o : Ordinal} (f : ∀ a < o, Ordinal) {a : Ordinal}
    (H : ∀ b < a, ∃ i hi, f i hi = b) : a ≤ bmex o f := by
  by_contra! h
  exact bmex_not_mem_brange f (H _ h)

set_option linter.deprecated false in
@[deprecated "No deprecation message was provided." (since := "2024-09-20")]
theorem ne_bmex {o : Ordinal.{u}} (f : ∀ a < o, Ordinal.{max u v}) {i} (hi) :
    f i hi ≠ bmex.{_, v} o f := by
  convert (config := {transparency := .default})
    ne_mex.{_, v} (familyOfBFamily o f) (enum (α := o.toType) (· < ·) ⟨i, by rwa [type_lt]⟩) using 2
  -- Porting note: `familyOfBFamily_enum` → `typein_enum`
  rw [typein_enum]

set_option linter.deprecated false in
@[deprecated "No deprecation message was provided." (since := "2024-09-20")]
theorem bmex_le_of_ne {o : Ordinal} {f : ∀ a < o, Ordinal} {a} (ha : ∀ i hi, f i hi ≠ a) :
    bmex o f ≤ a :=
  mex_le_of_ne fun _i => ha _ _

set_option linter.deprecated false in
@[deprecated "No deprecation message was provided." (since := "2024-09-20")]
theorem exists_of_lt_bmex {o : Ordinal} {f : ∀ a < o, Ordinal} {a} (ha : a < bmex o f) :
    ∃ i hi, f i hi = a := by
  obtain ⟨i, hi⟩ := exists_of_lt_mex ha
  exact ⟨_, typein_lt_self i, hi⟩

set_option linter.deprecated false in
@[deprecated "No deprecation message was provided." (since := "2024-09-20")]
theorem bmex_le_blsub {o : Ordinal.{u}} (f : ∀ a < o, Ordinal.{max u v}) :
    bmex.{_, v} o f ≤ blsub.{_, v} o f :=
  mex_le_lsub _

set_option linter.deprecated false in
@[deprecated "No deprecation message was provided." (since := "2024-09-20")]
theorem bmex_monotone {o o' : Ordinal.{u}}
    {f : ∀ a < o, Ordinal.{max u v}} {g : ∀ a < o', Ordinal.{max u v}}
    (h : brange o f ⊆ brange o' g) : bmex.{_, v} o f ≤ bmex.{_, v} o' g :=
  mex_monotone (by rwa [range_familyOfBFamily, range_familyOfBFamily])

set_option linter.deprecated false in
@[deprecated sInf_compl_lt_ord_succ (since := "2024-09-20")]
theorem bmex_lt_ord_succ_card {o : Ordinal.{u}} (f : ∀ a < o, Ordinal.{u}) :
    bmex.{_, u} o f < (succ o.card).ord := by
  rw [← mk_toType]
  exact mex_lt_ord_succ_mk (familyOfBFamily o f)

end mex

end Ordinal

/-! ### Results about injectivity and surjectivity -/


theorem not_surjective_of_ordinal {α : Type u} (f : α → Ordinal.{u}) : ¬Surjective f := fun h =>
  Ordinal.lsub_not_mem_range.{u, u} f (h _)

theorem not_injective_of_ordinal {α : Type u} (f : Ordinal.{u} → α) : ¬Injective f := fun h =>
  not_surjective_of_ordinal _ (invFun_surjective h)

theorem not_surjective_of_ordinal_of_small {α : Type v} [Small.{u} α] (f : α → Ordinal.{u}) :
    ¬Surjective f := fun h => not_surjective_of_ordinal _ (h.comp (equivShrink _).symm.surjective)

theorem not_injective_of_ordinal_of_small {α : Type v} [Small.{u} α] (f : Ordinal.{u} → α) :
    ¬Injective f := fun h => not_injective_of_ordinal _ ((equivShrink _).injective.comp h)

/-- The type of ordinals in universe `u` is not `Small.{u}`. This is the type-theoretic analog of
the Burali-Forti paradox. -/
theorem not_small_ordinal : ¬Small.{u} Ordinal.{max u v} := fun h =>
  @not_injective_of_ordinal_of_small _ h _ fun _a _b => Ordinal.lift_inj.{v, u}.1

instance Ordinal.uncountable : Uncountable Ordinal.{u} :=
  Uncountable.of_not_small not_small_ordinal.{u}

theorem Ordinal.not_bddAbove_compl_of_small (s : Set Ordinal.{u}) [hs : Small.{u} s] :
    ¬BddAbove sᶜ := by
  rw [bddAbove_iff_small]
  intro h
  have := small_union s sᶜ
  rw [union_compl_self, small_univ_iff] at this
  exact not_small_ordinal this

/-! ### Casting naturals into ordinals, compatibility with operations -/


namespace Ordinal

instance instCharZero : CharZero Ordinal := by
  refine ⟨fun a b h ↦ ?_⟩
  rwa [← Cardinal.ord_nat, ← Cardinal.ord_nat, Cardinal.ord_inj, Nat.cast_inj] at h

@[simp]
theorem one_add_natCast (m : ℕ) : 1 + (m : Ordinal) = succ m := by
  rw [← Nat.cast_one, ← Nat.cast_add, add_comm]
  rfl

@[simp]
theorem one_add_ofNat (m : ℕ) [m.AtLeastTwo] :
    1 + (ofNat(m) : Ordinal) = Order.succ (OfNat.ofNat m : Ordinal) :=
  one_add_natCast m

@[simp, norm_cast]
theorem natCast_mul (m : ℕ) : ∀ n : ℕ, ((m * n : ℕ) : Ordinal) = m * n
  | 0 => by simp
  | n + 1 => by rw [Nat.mul_succ, Nat.cast_add, natCast_mul m n, Nat.cast_succ, mul_add_one]

@[deprecated Nat.cast_le (since := "2024-10-17")]
theorem natCast_le {m n : ℕ} : (m : Ordinal) ≤ n ↔ m ≤ n := Nat.cast_le

@[deprecated Nat.cast_inj (since := "2024-10-17")]
theorem natCast_inj {m n : ℕ} : (m : Ordinal) = n ↔ m = n := Nat.cast_inj

@[deprecated Nat.cast_lt (since := "2024-10-17")]
theorem natCast_lt {m n : ℕ} : (m : Ordinal) < n ↔ m < n := Nat.cast_lt

@[deprecated Nat.cast_eq_zero (since := "2024-10-17")]
theorem natCast_eq_zero {n : ℕ} : (n : Ordinal) = 0 ↔ n = 0 := Nat.cast_eq_zero

@[deprecated Nat.cast_ne_zero (since := "2024-10-17")]
theorem natCast_ne_zero {n : ℕ} : (n : Ordinal) ≠ 0 ↔ n ≠ 0 := Nat.cast_ne_zero

@[deprecated Nat.cast_pos' (since := "2024-10-17")]
theorem natCast_pos {n : ℕ} : (0 : Ordinal) < n ↔ 0 < n := Nat.cast_pos'

@[simp, norm_cast]
theorem natCast_sub (m n : ℕ) : ((m - n : ℕ) : Ordinal) = m - n := by
  rcases le_total m n with h | h
  · rw [tsub_eq_zero_iff_le.2 h, Ordinal.sub_eq_zero_iff_le.2 (Nat.cast_le.2 h), Nat.cast_zero]
  · rw [← add_left_cancel_iff (a := ↑n), ← Nat.cast_add, add_tsub_cancel_of_le h,
      Ordinal.add_sub_cancel_of_le (Nat.cast_le.2 h)]

@[simp, norm_cast]
theorem natCast_div (m n : ℕ) : ((m / n : ℕ) : Ordinal) = m / n := by
  rcases eq_or_ne n 0 with (rfl | hn)
  · simp
  · have hn' : (n : Ordinal) ≠ 0 := Nat.cast_ne_zero.2 hn
    apply le_antisymm
    · rw [le_div hn', ← natCast_mul, Nat.cast_le, mul_comm]
      apply Nat.div_mul_le_self
    · rw [div_le hn', ← add_one_eq_succ, ← Nat.cast_succ, ← natCast_mul, Nat.cast_lt, mul_comm,
        ← Nat.div_lt_iff_lt_mul (Nat.pos_of_ne_zero hn)]
      apply Nat.lt_succ_self

@[simp, norm_cast]
theorem natCast_mod (m n : ℕ) : ((m % n : ℕ) : Ordinal) = m % n := by
  rw [← add_left_cancel_iff, div_add_mod, ← natCast_div, ← natCast_mul, ← Nat.cast_add,
    Nat.div_add_mod]

@[simp]
theorem lift_natCast : ∀ n : ℕ, lift.{u, v} n = n
  | 0 => by simp
  | n + 1 => by simp [lift_natCast n]

@[simp]
theorem lift_ofNat (n : ℕ) [n.AtLeastTwo] :
    lift.{u, v} ofNat(n) = OfNat.ofNat n :=
  lift_natCast n

/-! ### Properties of ω -/

theorem lt_add_of_limit {a b c : Ordinal.{u}} (h : IsLimit c) :
    a < b + c ↔ ∃ c' < c, a < b + c' := by
  -- Porting note: `bex_def` is required.
  rw [← IsNormal.bsup_eq.{u, u} (isNormal_add_right b) h, lt_bsup, bex_def]

theorem lt_omega0 {o : Ordinal} : o < ω ↔ ∃ n : ℕ, o = n := by
  simp_rw [← Cardinal.ord_aleph0, Cardinal.lt_ord, lt_aleph0, card_eq_nat]

@[deprecated "No deprecation message was provided." (since := "2024-09-30")]
alias lt_omega := lt_omega0

theorem nat_lt_omega0 (n : ℕ) : ↑n < ω :=
  lt_omega0.2 ⟨_, rfl⟩

@[deprecated "No deprecation message was provided." (since := "2024-09-30")]
alias nat_lt_omega := nat_lt_omega0

theorem eq_nat_or_omega0_le (o : Ordinal) : (∃ n : ℕ, o = n) ∨ ω ≤ o := by
  obtain ho | ho := lt_or_le o ω
  · exact Or.inl <| lt_omega0.1 ho
  · exact Or.inr ho

theorem omega0_pos : 0 < ω :=
  nat_lt_omega0 0

theorem omega0_ne_zero : ω ≠ 0 :=
  omega0_pos.ne'

@[deprecated "No deprecation message was provided." (since := "2024-09-30")]
alias omega_ne_zero := omega0_ne_zero

theorem one_lt_omega0 : 1 < ω := by simpa only [Nat.cast_one] using nat_lt_omega0 1

@[deprecated "No deprecation message was provided." (since := "2024-09-30")]
alias one_lt_omega := one_lt_omega0

theorem isLimit_omega0 : IsLimit ω := by
  rw [isLimit_iff, isSuccPrelimit_iff_succ_lt]
  refine ⟨omega0_ne_zero, fun o h => ?_⟩
  obtain ⟨n, rfl⟩ := lt_omega0.1 h
  exact nat_lt_omega0 (n + 1)

@[deprecated "No deprecation message was provided." (since := "2024-10-14")]
alias omega0_isLimit := isLimit_omega0

@[deprecated "No deprecation message was provided." (since := "2024-09-30")]
alias omega_isLimit := isLimit_omega0

theorem omega0_le {o : Ordinal} : ω ≤ o ↔ ∀ n : ℕ, ↑n ≤ o :=
  ⟨fun h n => (nat_lt_omega0 _).le.trans h, fun H =>
    le_of_forall_lt fun a h => by
      let ⟨n, e⟩ := lt_omega0.1 h
      rw [e, ← succ_le_iff]; exact H (n + 1)⟩

@[deprecated "No deprecation message was provided." (since := "2024-09-30")]
alias omega_le := omega0_le

@[simp]
theorem iSup_natCast : iSup Nat.cast = ω :=
  (Ordinal.iSup_le fun n => (nat_lt_omega0 n).le).antisymm <| omega0_le.2 <| Ordinal.le_iSup _

theorem nat_lt_limit {o} (h : IsLimit o) : ∀ n : ℕ, ↑n < o
  | 0 => h.pos
  | n + 1 => h.succ_lt (nat_lt_limit h n)

theorem omega0_le_of_isLimit {o} (h : IsLimit o) : ω ≤ o :=
  omega0_le.2 fun n => le_of_lt <| nat_lt_limit h n

@[deprecated "No deprecation message was provided." (since := "2024-09-30")]
alias omega_le_of_isLimit := omega0_le_of_isLimit

theorem natCast_add_omega0 (n : ℕ) : n + ω = ω := by
  refine le_antisymm (le_of_forall_lt fun a ha ↦ ?_) (le_add_left _ _)
  obtain ⟨b, hb', hb⟩ := (lt_add_iff omega0_ne_zero).1 ha
  obtain ⟨m, rfl⟩ := lt_omega0.1 hb'
  apply hb.trans_lt
  exact_mod_cast nat_lt_omega0 (n + m)

theorem one_add_omega0 : 1 + ω = ω :=
  mod_cast natCast_add_omega0 1

@[deprecated "No deprecation message was provided." (since := "2024-09-30")]
alias one_add_omega := one_add_omega0

theorem add_omega0 {a : Ordinal} (h : a < ω) : a + ω = ω := by
  obtain ⟨n, rfl⟩ := lt_omega0.1 h
  exact natCast_add_omega0 n

@[deprecated (since := "2024-09-30")]
alias add_omega := add_omega0

@[simp]
theorem natCast_add_of_omega0_le {o} (h : ω ≤ o) (n : ℕ) : n + o = o := by
  rw [← Ordinal.add_sub_cancel_of_le h, ← add_assoc, natCast_add_omega0]

@[simp]
theorem one_add_of_omega0_le {o} (h : ω ≤ o) : 1 + o = o :=
  mod_cast natCast_add_of_omega0_le h 1

@[deprecated "No deprecation message was provided." (since := "2024-09-30")]
alias one_add_of_omega_le := one_add_of_omega0_le

theorem isLimit_iff_omega0_dvd {a : Ordinal} : IsLimit a ↔ a ≠ 0 ∧ ω ∣ a := by
  refine ⟨fun l => ⟨l.ne_zero, ⟨a / ω, le_antisymm ?_ (mul_div_le _ _)⟩⟩, fun h => ?_⟩
  · refine (limit_le l).2 fun x hx => le_of_lt ?_
    rw [← div_lt omega0_ne_zero, ← succ_le_iff, le_div omega0_ne_zero, mul_succ,
      add_le_of_limit isLimit_omega0]
    intro b hb
    rcases lt_omega0.1 hb with ⟨n, rfl⟩
    exact
      (add_le_add_right (mul_div_le _ _) _).trans
        (lt_sub.1 <| nat_lt_limit (isLimit_sub l hx) _).le
  · rcases h with ⟨a0, b, rfl⟩
    refine isLimit_mul_left isLimit_omega0 (Ordinal.pos_iff_ne_zero.2 <| mt ?_ a0)
    intro e
    simp only [e, mul_zero]

@[deprecated "No deprecation message was provided." (since := "2024-09-30")]
alias isLimit_iff_omega_dvd := isLimit_iff_omega0_dvd

theorem IsNormal.apply_omega0 {f : Ordinal.{u} → Ordinal.{v}} (hf : IsNormal f) :
    ⨆ n : ℕ, f n = f ω := by rw [← iSup_natCast, hf.map_iSup]

@[deprecated "No deprecation message was provided." (since := "2024-09-30")]
alias IsNormal.apply_omega := IsNormal.apply_omega0

@[simp]
theorem iSup_add_nat (o : Ordinal) : ⨆ n : ℕ, o + n = o + ω :=
  (isNormal_add_right o).apply_omega0

@[simp]
theorem iSup_mul_nat (o : Ordinal) : ⨆ n : ℕ, o * n = o * ω := by
  rcases eq_zero_or_pos o with (rfl | ho)
  · rw [zero_mul]
    exact iSup_eq_zero_iff.2 fun n => zero_mul (n : Ordinal)
  · exact (isNormal_mul_right ho).apply_omega0

end Ordinal

namespace Cardinal

open Ordinal

@[simp]
theorem add_one_of_aleph0_le {c} (h : ℵ₀ ≤ c) : c + 1 = c := by
  rw [add_comm, ← card_ord c, ← card_one, ← card_add, one_add_of_omega0_le]
  rwa [← ord_aleph0, ord_le_ord]

theorem isLimit_ord {c} (co : ℵ₀ ≤ c) : (ord c).IsLimit := by
  rw [isLimit_iff, isSuccPrelimit_iff_succ_lt]
  refine ⟨fun h => aleph0_ne_zero ?_, fun a => lt_imp_lt_of_le_imp_le fun h => ?_⟩
  · rw [← Ordinal.le_zero, ord_le] at h
    simpa only [card_zero, nonpos_iff_eq_zero] using co.trans h
  · rw [ord_le] at h ⊢
    rwa [← @add_one_of_aleph0_le (card a), ← card_succ]
    rw [← ord_le, ← le_succ_of_isLimit, ord_le]
    · exact co.trans h
    · rw [ord_aleph0]
      exact Ordinal.isLimit_omega0

@[deprecated "No deprecation message was provided." (since := "2024-10-14")]
alias ord_isLimit := isLimit_ord

theorem noMaxOrder {c} (h : ℵ₀ ≤ c) : NoMaxOrder c.ord.toType :=
  toType_noMax_of_succ_lt fun _ ↦ (isLimit_ord h).succ_lt

end Cardinal

set_option linter.style.longFile 2600<|MERGE_RESOLUTION|>--- conflicted
+++ resolved
@@ -363,16 +363,6 @@
   rintro ⟨α, r, wo⟩; apply Quotient.sound
   constructor; refine ((RelIso.preimage Equiv.ulift r).trans (enum r).symm).symm
 
-<<<<<<< HEAD
--- Porting note: `· < ·` requires a type ascription for an `IsWellOrder` instance.
-@[deprecated typein_ordinal (since := "2024-09-19")]
-theorem type_subrel_lt (o : Ordinal.{u}) :
-    type (@Subrel Ordinal (· < ·) { o' : Ordinal | o' < o }) = Ordinal.lift.{u + 1} o :=
-  typein_ordinal o
-
-@[simp]
-=======
->>>>>>> c529790e
 theorem mk_Iio_ordinal (o : Ordinal.{u}) :
     #(Iio o) = Cardinal.lift.{u + 1} o.card := by
   rw [lift_card, ← typein_ordinal]

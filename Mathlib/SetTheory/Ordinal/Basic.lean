--- conflicted
+++ resolved
@@ -830,7 +830,6 @@
 
 /-! ### Successor order properties -/
 
-<<<<<<< HEAD
 private theorem succ_le_iff' {a b : Ordinal} : a + 1 ≤ b ↔ a < b :=
   ⟨lt_of_lt_of_le
       (inductionOn a fun _ _ _ =>
@@ -857,14 +856,6 @@
           · intro h
             cases' (hf b).1 h with w h
             exact ⟨Sum.inl w, h⟩⟩
-=======
-private theorem succ_le_iff' {a b : Ordinal} : a + 1 ≤ b ↔ a < b := by
-  refine inductionOn₂ a b fun α r _ β s _ ↦ ⟨?_, ?_⟩ <;> rintro ⟨f⟩
-  · refine ⟨((InitialSeg.leAdd _ _).trans f).toPrincipalSeg fun h ↦ ?_⟩
-    simpa using h (f (Sum.inr PUnit.unit))
-  · apply (RelEmbedding.ofMonotone (Sum.recOn · f fun _ ↦ f.top) ?_).ordinal_type_le
-    simpa [f.map_rel_iff] using f.lt_top
->>>>>>> e553fb08
 
 instance noMaxOrder : NoMaxOrder Ordinal :=
   ⟨fun _ => ⟨_, succ_le_iff'.1 le_rfl⟩⟩

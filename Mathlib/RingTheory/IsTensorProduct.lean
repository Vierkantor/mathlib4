--- conflicted
+++ resolved
@@ -401,22 +401,14 @@
 
 attribute [local instance] Algebra.TensorProduct.rightAlgebra
 
-<<<<<<< HEAD
 set_option maxHeartbeats 350000 in
-instance TensorProduct.isPushout {R S T : Type _} [CommRing R] [CommRing S] [CommRing T]
-=======
 instance TensorProduct.isPushout {R S T : Type*} [CommRing R] [CommRing S] [CommRing T]
->>>>>>> 5b96848c
     [Algebra R S] [Algebra R T] : Algebra.IsPushout R S T (TensorProduct R S T) :=
   ⟨TensorProduct.isBaseChange R T S⟩
 #align tensor_product.is_pushout TensorProduct.isPushout
 
-<<<<<<< HEAD
 set_option maxHeartbeats 350000 in
-instance TensorProduct.isPushout' {R S T : Type _} [CommRing R] [CommRing S] [CommRing T]
-=======
 instance TensorProduct.isPushout' {R S T : Type*} [CommRing R] [CommRing S] [CommRing T]
->>>>>>> 5b96848c
     [Algebra R S] [Algebra R T] : Algebra.IsPushout R T S (TensorProduct R S T) :=
   Algebra.IsPushout.symm inferInstance
 #align tensor_product.is_pushout' TensorProduct.isPushout'

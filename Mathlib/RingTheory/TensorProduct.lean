--- conflicted
+++ resolved
@@ -447,27 +447,11 @@
   right_distrib a b c := by simp [HMul.hMul, Mul.mul]
   zero_mul a := by simp [HMul.hMul, Mul.mul]
   mul_zero a := by simp [HMul.hMul, Mul.mul]
-<<<<<<< HEAD
-  mul_assoc := mul_assoc
-  one_mul := one_mul
-  mul_one := mul_one
-
-theorem one_def : (1 : A ⊗[R] B) = (1 : A) ⊗ₜ (1 : B) :=
-  rfl
-#align algebra.tensor_product.one_def Algebra.TensorProduct.one_def
-
-@[simp]
-theorem tmul_mul_tmul (a₁ a₂ : A) (b₁ b₂ : B) :
-    a₁ ⊗ₜ[R] b₁ * a₂ ⊗ₜ[R] b₂ = (a₁ * a₂) ⊗ₜ[R] (b₁ * b₂) :=
-  rfl
-#align algebra.tensor_product.tmul_mul_tmul Algebra.TensorProduct.tmul_mul_tmul
-=======
   mul_assoc := Algebra.TensorProduct.mul_assoc
   one_mul := Algebra.TensorProduct.one_mul
   mul_one := Algebra.TensorProduct.mul_one
   natCast_zero := AddMonoidWithOne.natCast_zero
   natCast_succ := AddMonoidWithOne.natCast_succ
->>>>>>> 00269a6f
 
 @[simp]
 theorem tmul_pow (a : A) (b : B) (k : ℕ) : a ⊗ₜ[R] b ^ k = (a ^ k) ⊗ₜ[R] (b ^ k) := by

--- conflicted
+++ resolved
@@ -186,7 +186,6 @@
 
 variable [IsSemisimpleModule R M]
 
-<<<<<<< HEAD
 section
 
 variable {R₀ P : Type*} [Semiring R₀] [AddCommMonoid P] [Module R P]
@@ -200,13 +199,12 @@
   .of_isComplemented_codomain _ _ (exists_isCompl m)
 
 end
-=======
+
 theorem extension_property {P} [AddCommGroup P] [Module R P] (f : N →ₗ[R] M)
     (hf : Function.Injective f) (g : N →ₗ[R] P) :
     ∃ h : M →ₗ[R] P, h ∘ₗ f = g :=
   have ⟨m, compl⟩ := exists_isCompl (LinearMap.range f)
   ⟨g ∘ₗ LinearMap.linearProjOfIsCompl _ f hf compl, by ext; simp⟩
->>>>>>> e0323e58
 
 theorem eq_bot_or_exists_simple_le (N : Submodule R M) : N = ⊥ ∨ ∃ m ≤ N, IsSimpleModule R m := by
   simpa only [isSimpleModule_iff_isAtom, and_comm] using eq_bot_or_exists_atom_le _

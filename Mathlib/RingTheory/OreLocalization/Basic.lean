/-
Copyright (c) 2022 Jakob von Raumer. All rights reserved.
Released under Apache 2.0 license as described in the file LICENSE.
Authors: Jakob von Raumer, Kevin Klinge, Andrew Yang
-/
import Mathlib.RingTheory.OreLocalization.OreSet
import Mathlib.Algebra.Group.Submonoid.Operations

#align_import ring_theory.ore_localization.basic from "leanprover-community/mathlib"@"861a26926586cd46ff80264d121cdb6fa0e35cc1"

/-!

# Localization over left Ore sets.

This file defines the localization of a monoid over a left Ore set and proves its universal
mapping property.

## Notations

Introduces the notation `R[S⁻¹]` for the Ore localization of a monoid `R` at a right Ore
subset `S`. Also defines a new heterogeneous division notation `r /ₒ s` for a numerator `r : R` and
a denominator `s : S`.

## References

* <https://ncatlab.org/nlab/show/Ore+localization>
* [Zoran Škoda, *Noncommutative localization in noncommutative geometry*][skoda2006]


## Tags
localization, Ore, non-commutative

-/


universe u

open OreLocalization

namespace OreLocalization

variable {R : Type*} [Monoid R] (S : Submonoid R) [OreSet S] (X) [MulAction R X]

/-- The setoid on `R × S` used for the Ore localization. -/
@[to_additive AddOreLocalization.oreEqv "The setoid on `R × S` used for the Ore localization."]
def oreEqv : Setoid (X × S) where
  r rs rs' := ∃ (u : S) (v : R), u • rs'.1 = v • rs.1 ∧ u * rs'.2 = v * rs.2
  iseqv := by
    refine ⟨fun _ => ⟨1, 1, by simp⟩, ?_, ?_⟩
    · rintro ⟨r, s⟩ ⟨r', s'⟩ ⟨u, v, hru, hsu⟩; dsimp only at *
      rcases oreCondition (s : R) s' with ⟨r₂, s₂, h₁⟩
      rcases oreCondition r₂ u with ⟨r₃, s₃, h₂⟩
      have : r₃ * v * s = s₃ * s₂ * s := by
        -- Porting note: the proof used `assoc_rw`
        rw [mul_assoc _ (s₂ : R), h₁, ← mul_assoc, h₂, mul_assoc, ← hsu, ← mul_assoc]
      rcases ore_right_cancel (r₃ * v) (s₃ * s₂) s this with ⟨w, hw⟩
      refine ⟨w * (s₃ * s₂), w * (r₃ * u), ?_, ?_⟩ <;>
        simp only [Submonoid.coe_mul, Submonoid.smul_def, ← hw]
      · simp only [mul_smul, hru, ← Submonoid.smul_def]
      · simp only [mul_assoc, hsu]
    · rintro ⟨r₁, s₁⟩ ⟨r₂, s₂⟩ ⟨r₃, s₃⟩ ⟨u, v, hur₁, hs₁u⟩ ⟨u', v', hur₂, hs₂u⟩
      rcases oreCondition v' u with ⟨r', s', h⟩; dsimp only at *
      refine ⟨s' * u', r' * v, ?_, ?_⟩ <;>
        simp only [Submonoid.smul_def, Submonoid.coe_mul, mul_smul, mul_assoc] at *
      · rw [hur₂, smul_smul, h, mul_smul, hur₁]
      · rw [hs₂u, ← mul_assoc, h, mul_assoc, hs₁u]
#align ore_localization.ore_eqv OreLocalization.oreEqv

end OreLocalization

/-- The Ore localization of a monoid and a submonoid fulfilling the Ore condition. -/
@[to_additive AddOreLocalization "The Ore localization of an additive monoid and a submonoid
fulfilling the Ore condition."]
def OreLocalization {R : Type*} [Monoid R] (S : Submonoid R) [OreSet S]
    (X : Type*) [MulAction R X] :=
  Quotient (OreLocalization.oreEqv S X)
#align ore_localization OreLocalization

namespace OreLocalization

section Monoid

variable {R : Type*} [Monoid R] {S : Submonoid R}
variable (R S) [OreSet S]

@[inherit_doc OreLocalization]
scoped syntax:1075 term noWs atomic("[" term "⁻¹" noWs "]") : term
macro_rules | `($R[$S⁻¹]) => ``(OreLocalization $S $R)

attribute [local instance] oreEqv

variable {R S}
variable {X} [MulAction R X]

/-- The division in the Ore localization `X[S⁻¹]`, as a fraction of an element of `X` and `S`. -/
@[to_additive "The subtraction in the Ore localization,
as a difference of an element of `X` and `S`."]
def oreDiv (r : X) (s : S) : X[S⁻¹] :=
  Quotient.mk' (r, s)
#align ore_localization.ore_div OreLocalization.oreDiv

@[inherit_doc]
infixl:70 " /ₒ " => oreDiv

@[inherit_doc]
infixl:65 " -ₒ " => _root_.AddOreLocalization.oreSub

<<<<<<< HEAD
@[to_additive (attr := elab_as_elim, induction_eliminator)]
=======
@[to_additive (attr := elab_as_elim, cases_eliminator, induction_eliminator)]
>>>>>>> caa1d6c4
protected theorem ind {β : X[S⁻¹] → Prop}
    (c : ∀ (r : X) (s : S), β (r /ₒ s)) : ∀ q, β q := by
  apply Quotient.ind
  rintro ⟨r, s⟩
  exact c r s
#align ore_localization.ind OreLocalization.ind

@[to_additive]
theorem oreDiv_eq_iff {r₁ r₂ : X} {s₁ s₂ : S} :
    r₁ /ₒ s₁ = r₂ /ₒ s₂ ↔ ∃ (u : S) (v : R), u • r₂ = v • r₁ ∧ u * s₂ = v * s₁ :=
  Quotient.eq''
#align ore_localization.ore_div_eq_iff OreLocalization.oreDiv_eq_iff

/-- A fraction `r /ₒ s` is equal to its expansion by an arbitrary factor `t` if `t * s ∈ S`. -/
@[to_additive "A difference `r -ₒ s` is equal to its expansion by an
arbitrary translation `t` if `t + s ∈ S`."]
protected theorem expand (r : X) (s : S) (t : R) (hst : t * (s : R) ∈ S) :
    r /ₒ s = t • r /ₒ ⟨t * s, hst⟩ := by
  apply Quotient.sound
  exact ⟨s, s * t, by rw [mul_smul, Submonoid.smul_def], by rw [← mul_assoc]⟩
#align ore_localization.expand OreLocalization.expand

/-- A fraction is equal to its expansion by a factor from `S`. -/
@[to_additive "A difference is equal to its expansion by a summand from `S`."]
protected theorem expand' (r : X) (s s' : S) : r /ₒ s = s' • r /ₒ (s' * s) :=
  OreLocalization.expand r s s' (by norm_cast; apply SetLike.coe_mem)
#align ore_localization.expand' OreLocalization.expand'

/-- Fractions which differ by a factor of the numerator can be proven equal if
those factors expand to equal elements of `R`. -/
@[to_additive "Differences whose minuends differ by a common summand can be proven equal if
those summands expand to equal elements of `R`."]
protected theorem eq_of_num_factor_eq {r r' r₁ r₂ : R} {s t : S} (h : t * r = t * r') :
    r₁ * r * r₂ /ₒ s = r₁ * r' * r₂ /ₒ s := by
  rcases oreCondition r₁ t with ⟨r₁', t', hr₁⟩
  rw [OreLocalization.expand' _ s t', OreLocalization.expand' _ s t']
  congr 1
  -- Porting note (#11215): TODO: use `assoc_rw`?
  calc (t' : R) * (r₁ * r * r₂)
      = t' * r₁ * r * r₂ := by simp [← mul_assoc]
    _ = r₁' * t * r * r₂ := by rw [hr₁]
    _ = r₁' * (t * r) * r₂ := by simp [← mul_assoc]
    _ = r₁' * (t * r') * r₂ := by rw [h]
    _ = r₁' * t * r' * r₂ := by simp [← mul_assoc]
    _ = t' * r₁ * r' * r₂ := by rw [hr₁]
    _ = t' * (r₁ * r' * r₂) := by simp [← mul_assoc]
#align ore_localization.eq_of_num_factor_eq OreLocalization.eq_of_num_factor_eq

/-- A function or predicate over `X` and `S` can be lifted to `X[S⁻¹]` if it is invariant
under expansion on the left. -/
@[to_additive "A function or predicate over `X` and `S` can be lifted to the localizaton if it is
invariant under expansion on the left."]
def liftExpand {C : Sort*} (P : X → S → C)
    (hP : ∀ (r : X) (t : R) (s : S) (ht : t * s ∈ S), P r s = P (t • r) ⟨t * s, ht⟩) :
    X[S⁻¹] → C :=
  Quotient.lift (fun p : X × S => P p.1 p.2) fun (r₁, s₁) (r₂, s₂) ⟨u, v, hr₂, hs₂⟩ => by
    dsimp at *
    have s₁vS : v * s₁ ∈ S := by
      rw [← hs₂, ← S.coe_mul]
      exact SetLike.coe_mem (u * s₂)
    replace hs₂ : u * s₂ = ⟨_, s₁vS⟩ := by ext; simp [hs₂]
    rw [hP r₁ v s₁ s₁vS, hP r₂ u s₂ (by norm_cast; rwa [hs₂]), ← hr₂]
    simp only [← hs₂]; rfl
#align ore_localization.lift_expand OreLocalization.liftExpand

@[to_additive (attr := simp)]
theorem liftExpand_of {C : Sort*} {P : X → S → C}
    {hP : ∀ (r : X) (t : R) (s : S) (ht : t * s ∈ S), P r s = P (t • r) ⟨t * s, ht⟩} (r : X)
    (s : S) : liftExpand P hP (r /ₒ s) = P r s :=
  rfl
#align ore_localization.lift_expand_of OreLocalization.liftExpand_of

/-- A version of `liftExpand` used to simultaneously lift functions with two arguments
in `X[S⁻¹]`. -/
@[to_additive "A version of `liftExpand` used to simultaneously lift functions with two arguments"]
def lift₂Expand {C : Sort*} (P : X → S → X → S → C)
    (hP :
      ∀ (r₁ : X) (t₁ : R) (s₁ : S) (ht₁ : t₁ * s₁ ∈ S) (r₂ : X) (t₂ : R) (s₂ : S)
        (ht₂ : t₂ * s₂ ∈ S),
        P r₁ s₁ r₂ s₂ = P (t₁ • r₁) ⟨t₁ * s₁, ht₁⟩ (t₂ • r₂) ⟨t₂ * s₂, ht₂⟩) :
    X[S⁻¹] → X[S⁻¹] → C :=
  liftExpand
    (fun r₁ s₁ => liftExpand (P r₁ s₁) fun r₂ t₂ s₂ ht₂ => by
      have := hP r₁ 1 s₁ (by simp) r₂ t₂ s₂ ht₂
      simp [this])
    fun r₁ t₁ s₁ ht₁ => by
    ext x; induction' x with r₂ s₂
    dsimp only
    rw [liftExpand_of, liftExpand_of, hP r₁ t₁ s₁ ht₁ r₂ 1 s₂ (by simp)]; simp
#align ore_localization.lift₂_expand OreLocalization.lift₂Expand

@[to_additive (attr := simp)]
theorem lift₂Expand_of {C : Sort*} {P : X → S → X → S → C}
    {hP :
      ∀ (r₁ : X) (t₁ : R) (s₁ : S) (ht₁ : t₁ * s₁ ∈ S) (r₂ : X) (t₂ : R) (s₂ : S)
        (ht₂ : t₂ * s₂ ∈ S),
        P r₁ s₁ r₂ s₂ = P (t₁ • r₁) ⟨t₁ * s₁, ht₁⟩ (t₂ • r₂) ⟨t₂ * s₂, ht₂⟩}
    (r₁ : X) (s₁ : S) (r₂ : X) (s₂ : S) : lift₂Expand P hP (r₁ /ₒ s₁) (r₂ /ₒ s₂) = P r₁ s₁ r₂ s₂ :=
  rfl
#align ore_localization.lift₂_expand_of OreLocalization.lift₂Expand_of

@[to_additive]
private def smul' (r₁ : R) (s₁ : S) (r₂ : X) (s₂ : S) : X[S⁻¹] :=
  oreNum r₁ s₂ • r₂ /ₒ (oreDenom r₁ s₂ * s₁)

@[to_additive]
private theorem smul'_char (r₁ : R) (r₂ : X) (s₁ s₂ : S) (u : S) (v : R) (huv : u * r₁ = v * s₂) :
    OreLocalization.smul' r₁ s₁ r₂ s₂ = v • r₂ /ₒ (u * s₁) := by
  -- Porting note: `assoc_rw` was not ported yet
  simp only [smul']
  have h₀ := ore_eq r₁ s₂; set v₀ := oreNum r₁ s₂; set u₀ := oreDenom r₁ s₂
  rcases oreCondition (u₀ : R) u with ⟨r₃, s₃, h₃⟩
  have :=
    calc
      r₃ * v * s₂ = r₃ * (u * r₁) := by rw [mul_assoc, ← huv]
      _ = s₃ * (u₀ * r₁) := by rw [← mul_assoc, ← mul_assoc, h₃]
      _ = s₃ * v₀ * s₂ := by rw [mul_assoc, h₀]
  rcases ore_right_cancel _ _ _ this with ⟨s₄, hs₄⟩
  symm; rw [oreDiv_eq_iff]
  use s₄ * s₃
  use s₄ * r₃
  simp only [Submonoid.coe_mul, Submonoid.smul_def, smul_eq_mul]
  constructor
  · rw [smul_smul, mul_assoc (c := v₀), ← hs₄]
    simp only [smul_smul, mul_assoc]
  · rw [← mul_assoc (b := (u₀ : R)), mul_assoc (c := (u₀ : R)), h₃]
    simp only [mul_assoc]

/-- The multiplication on the Ore localization of monoids. -/
@[to_additive]
private def smul'' (r : R) (s : S) : X[S⁻¹] → X[S⁻¹] :=
  liftExpand (smul' r s) fun r₁ r₂ s' hs => by
    rcases oreCondition r s' with ⟨r₁', s₁', h₁⟩
    rw [smul'_char _ _ _ _ _ _ h₁]
    rcases oreCondition r ⟨_, hs⟩ with ⟨r₂', s₂', h₂⟩
    rw [smul'_char _ _ _ _ _ _ h₂]
    rcases oreCondition (s₁' : R) (s₂') with ⟨r₃', s₃', h₃⟩
    have : s₃' * r₁' * s' = (r₃' * r₂' * r₂) * s' := by
      rw [mul_assoc, ← h₁, ← mul_assoc, h₃, mul_assoc, h₂]
      simp [mul_assoc]
    rcases ore_right_cancel _ _ _ this with ⟨s₄', h₄⟩
    have : (s₄' * r₃') * (s₂' * s) ∈ S := by
      rw [mul_assoc, ← mul_assoc r₃', ← h₃]
      exact (s₄' * (s₃' * s₁' * s)).2
    rw [OreLocalization.expand' _ _ (s₄' * s₃'), OreLocalization.expand _ (s₂' * s) _ this]
    simp only [Submonoid.smul_def, Submonoid.coe_mul, smul_smul, mul_assoc, h₄]
    congr 1
    ext; simp only [Submonoid.coe_mul, ← mul_assoc]
    rw [mul_assoc (s₄' : R), h₃, ← mul_assoc]

/-- The scalar multiplication on the Ore localization of monoids. -/
@[to_additive "the vector addition on the Ore localization of additive monoids."]
protected def smul : R[S⁻¹] → X[S⁻¹] → X[S⁻¹] :=
  liftExpand smul'' fun r₁ r₂ s hs => by
    ext x
    induction' x with x s₂
    show OreLocalization.smul' r₁ s x s₂ = OreLocalization.smul' (r₂ * r₁) ⟨_, hs⟩ x s₂
    rcases oreCondition r₁ s₂ with ⟨r₁', s₁', h₁⟩
    rw [smul'_char _ _ _ _ _ _ h₁]
    rcases oreCondition (r₂ * r₁) s₂ with ⟨r₂', s₂', h₂⟩
    rw [smul'_char _ _ _ _ _ _ h₂]
    rcases oreCondition (s₂' * r₂) (s₁') with ⟨r₃', s₃', h₃⟩
    have : s₃' * r₂' * s₂ = r₃' * r₁' * s₂ := by
      rw [mul_assoc, ← h₂, ← mul_assoc _ r₂, ← mul_assoc, h₃, mul_assoc, h₁, mul_assoc]
    rcases ore_right_cancel _ _ _ this with ⟨s₄', h₄⟩
    have : (s₄' * r₃') * (s₁' * s) ∈ S := by
      rw [← mul_assoc, mul_assoc _ r₃', ← h₃, ← mul_assoc, ← mul_assoc, mul_assoc]
      exact mul_mem (s₄' * s₃' * s₂').2 hs
    rw [OreLocalization.expand' (r₂' • x) _ (s₄' * s₃'), OreLocalization.expand _ _ _ this]
    simp only [Submonoid.smul_def, Submonoid.coe_mul, smul_smul, mul_assoc, h₄]
    congr 1
    ext; simp only [Submonoid.coe_mul, ← mul_assoc]
    rw [mul_assoc _ r₃', ← h₃, ← mul_assoc, ← mul_assoc]
#align ore_localization.mul OreLocalization.smul

@[to_additive]
instance : SMul R[S⁻¹] X[S⁻¹] :=
  ⟨OreLocalization.smul⟩

@[to_additive]
instance : Mul R[S⁻¹] :=
  ⟨OreLocalization.smul⟩

@[to_additive]
theorem oreDiv_smul_oreDiv {r₁ : R} {r₂ : X} {s₁ s₂ : S} :
    (r₁ /ₒ s₁) • (r₂ /ₒ s₂) = oreNum r₁ s₂ • r₂ /ₒ (oreDenom r₁ s₂ * s₁) :=
  rfl

@[to_additive]
theorem oreDiv_mul_oreDiv {r₁ : R} {r₂ : R} {s₁ s₂ : S} :
    (r₁ /ₒ s₁) * (r₂ /ₒ s₂) = oreNum r₁ s₂ * r₂ /ₒ (oreDenom r₁ s₂ * s₁) :=
  rfl
#align ore_localization.ore_div_mul_ore_div OreLocalization.oreDiv_mul_oreDiv

/-- A characterization lemma for the scalar multiplication on the Ore localization,
allowing for a choice of Ore numerator and Ore denominator. -/
@[to_additive "A characterization lemma for the vector addition on the Ore localization,
allowing for a choice of Ore minuend and Ore subtrahend."]
theorem oreDiv_smul_char (r₁ : R) (r₂ : X) (s₁ s₂ : S) (r' : R) (s' : S) (huv : s' * r₁ = r' * s₂) :
    (r₁ /ₒ s₁) • (r₂ /ₒ s₂) = r' • r₂ /ₒ (s' * s₁) :=
  smul'_char r₁ r₂ s₁ s₂ s' r' huv

/-- A characterization lemma for the multiplication on the Ore localization, allowing for a choice
of Ore numerator and Ore denominator. -/
@[to_additive "A characterization lemma for the addition on the Ore localization,
allowing for a choice of Ore minuend and Ore subtrahend."]
theorem oreDiv_mul_char (r₁ r₂ : R) (s₁ s₂ : S) (r' : R) (s' : S) (huv : s' * r₁ = r' * s₂) :
    r₁ /ₒ s₁ * (r₂ /ₒ s₂) = r' * r₂ /ₒ (s' * s₁) :=
  smul'_char r₁ r₂ s₁ s₂ s' r' huv
#align ore_localization.ore_div_mul_char OreLocalization.oreDiv_mul_char

/-- Another characterization lemma for the scalar multiplication on the Ore localizaion delivering
Ore witnesses and conditions bundled in a sigma type. -/
@[to_additive "Another characterization lemma for the vector addition on the
  Ore localizaion delivering Ore witnesses and conditions bundled in a sigma type."]
def oreDivSMulChar' (r₁ : R) (r₂ : X) (s₁ s₂ : S) :
    Σ'r' : R, Σ's' : S, s' * r₁ = r' * s₂ ∧ (r₁ /ₒ s₁) • (r₂ /ₒ s₂) = r' • r₂ /ₒ (s' * s₁) :=
  ⟨oreNum r₁ s₂, oreDenom r₁ s₂, ore_eq r₁ s₂, oreDiv_smul_oreDiv⟩

/-- Another characterization lemma for the multiplication on the Ore localizaion delivering
Ore witnesses and conditions bundled in a sigma type. -/
@[to_additive "Another characterization lemma for the addition on the Ore localizaion delivering
  Ore witnesses and conditions bundled in a sigma type."]
def oreDivMulChar' (r₁ r₂ : R) (s₁ s₂ : S) :
    Σ'r' : R, Σ's' : S, s' * r₁ = r' * s₂ ∧ r₁ /ₒ s₁ * (r₂ /ₒ s₂) = r' * r₂ /ₒ (s' * s₁) :=
  ⟨oreNum r₁ s₂, oreDenom r₁ s₂, ore_eq r₁ s₂, oreDiv_mul_oreDiv⟩
#align ore_localization.ore_div_mul_char' OreLocalization.oreDivMulChar'

@[to_additive AddOreLocalization.instZeroAddOreLocalization]
instance : One R[S⁻¹] :=
  ⟨1 /ₒ 1⟩

@[to_additive]
protected theorem one_def : (1 : R[S⁻¹]) = 1 /ₒ 1 :=
  rfl
#align ore_localization.one_def OreLocalization.one_def

@[to_additive]
instance : Inhabited R[S⁻¹] :=
  ⟨1⟩

@[to_additive (attr := simp)]
protected theorem div_eq_one' {r : R} (hr : r ∈ S) : r /ₒ ⟨r, hr⟩ = 1 := by
  rw [OreLocalization.one_def, oreDiv_eq_iff]
  exact ⟨⟨r, hr⟩, 1, by simp, by simp⟩
#align ore_localization.div_eq_one' OreLocalization.div_eq_one'

@[to_additive (attr := simp)]
protected theorem div_eq_one {s : S} : (s : R) /ₒ s = 1 :=
  OreLocalization.div_eq_one' _
#align ore_localization.div_eq_one OreLocalization.div_eq_one

@[to_additive]
protected theorem one_smul (x : X[S⁻¹]) : (1 : R[S⁻¹]) • x = x := by
  induction' x with r s
  simp [OreLocalization.one_def, oreDiv_smul_char 1 r 1 s 1 s (by simp)]

@[to_additive]
protected theorem one_mul (x : R[S⁻¹]) : 1 * x = x :=
  OreLocalization.one_smul x
#align ore_localization.one_mul OreLocalization.one_mul

@[to_additive]
protected theorem mul_one (x : R[S⁻¹]) : x * 1 = x := by
  induction' x with r s
  simp [OreLocalization.one_def, oreDiv_mul_char r (1 : R) s (1 : S) r 1 (by simp)]
#align ore_localization.mul_one OreLocalization.mul_one

@[to_additive]
protected theorem mul_smul (x y : R[S⁻¹]) (z : X[S⁻¹]) : (x * y) • z = x • y • z := by
  -- Porting note: `assoc_rw` was not ported yet
  induction' x with r₁ s₁
  induction' y with r₂ s₂
  induction' z with r₃ s₃
  rcases oreDivMulChar' r₁ r₂ s₁ s₂ with ⟨ra, sa, ha, ha'⟩; rw [ha']; clear ha'
  rcases oreDivSMulChar' r₂ r₃ s₂ s₃ with ⟨rb, sb, hb, hb'⟩; rw [hb']; clear hb'
  rcases oreCondition ra sb with ⟨rc, sc, hc⟩
  rw [oreDiv_smul_char (ra * r₂) r₃ (sa * s₁) s₃ (rc * rb) sc]; swap
  · rw [← mul_assoc _ ra, hc, mul_assoc, hb, ← mul_assoc]
  rw [← mul_assoc, mul_smul]
  symm; apply oreDiv_smul_char
  rw [Submonoid.coe_mul, Submonoid.coe_mul, ← mul_assoc, ← hc, mul_assoc _ ra, ← ha, mul_assoc]

@[to_additive]
protected theorem mul_assoc (x y z : R[S⁻¹]) : x * y * z = x * (y * z) :=
  OreLocalization.mul_smul x y z
#align ore_localization.mul_assoc OreLocalization.mul_assoc

@[to_additive]
instance : Monoid R[S⁻¹] where
  one_mul := OreLocalization.one_mul
  mul_one := OreLocalization.mul_one
  mul_assoc := OreLocalization.mul_assoc

@[to_additive]
instance instMulActionOreLocalization : MulAction R[S⁻¹] X[S⁻¹] where
  one_smul := OreLocalization.one_smul
  mul_smul := OreLocalization.mul_smul

@[to_additive]
protected theorem mul_inv (s s' : S) : ((s : R) /ₒ s') * ((s' : R) /ₒ s) = 1 := by
  simp [oreDiv_mul_char (s : R) s' s' s 1 1 (by simp)]
#align ore_localization.mul_inv OreLocalization.mul_inv

@[to_additive (attr := simp)]
protected theorem one_div_smul {r : X} {s t : S} : ((1 : R) /ₒ t) • (r /ₒ s) = r /ₒ (s * t) := by
  simp [oreDiv_smul_char 1 r t s 1 s (by simp)]

@[to_additive (attr := simp)]
protected theorem one_div_mul {r : R} {s t : S} : (1 /ₒ t) * (r /ₒ s) = r /ₒ (s * t) := by
  simp [oreDiv_mul_char 1 r t s 1 s (by simp)]
#align ore_localization.mul_one_div OreLocalization.one_div_mul

@[to_additive (attr := simp)]
protected theorem smul_cancel {r : X} {s t : S} : ((s : R) /ₒ t) • (r /ₒ s) = r /ₒ t := by
  simp [oreDiv_smul_char s.1 r t s 1 1 (by simp)]

@[to_additive (attr := simp)]
protected theorem mul_cancel {r : R} {s t : S} : ((s : R) /ₒ t) * (r /ₒ s) = r /ₒ t := by
  simp [oreDiv_mul_char s.1 r t s 1 1 (by simp)]
#align ore_localization.mul_cancel OreLocalization.mul_cancel

@[to_additive (attr := simp)]
protected theorem smul_cancel' {r₁ : R} {r₂ : X} {s t : S} :
    ((r₁ * s) /ₒ t) • (r₂ /ₒ s) = (r₁ • r₂) /ₒ t := by
  simp [oreDiv_smul_char (r₁ * s) r₂ t s r₁ 1 (by simp)]

@[to_additive (attr := simp)]
protected theorem mul_cancel' {r₁ r₂ : R} {s t : S} :
    ((r₁ * s) /ₒ t) * (r₂ /ₒ s) = (r₁ * r₂) /ₒ t := by
  simp [oreDiv_mul_char (r₁ * s) r₂ t s r₁ 1 (by simp)]
#align ore_localization.mul_cancel' OreLocalization.mul_cancel'

@[to_additive (attr := simp)]
theorem smul_div_one {p : R} {r : X} {s : S} : (p /ₒ s) • (r /ₒ 1) = (p • r) /ₒ s := by
  simp [oreDiv_smul_char p r s 1 p 1 (by simp)]

@[to_additive (attr := simp)]
theorem mul_div_one {p r : R} {s : S} : (p /ₒ s) * (r /ₒ 1) = (p * r) /ₒ s := by
  --TODO use coercion r ↦ r /ₒ 1
  simp [oreDiv_mul_char p r s 1 p 1 (by simp)]
#align ore_localization.div_one_mul OreLocalization.mul_div_one

@[to_additive]
instance : SMul R X[S⁻¹] where
  smul r := liftExpand (fun x s ↦ oreNum r s • x /ₒ (oreDenom r s)) (by
    intro x r' s h
    dsimp only
    rw [← mul_one (oreDenom r s), ← oreDiv_smul_oreDiv, ← mul_one (oreDenom _ _),
      ← oreDiv_smul_oreDiv, ← OreLocalization.expand])

@[to_additive]
theorem smul_oreDiv (r : R) (x : X) (s : S) : r • (x /ₒ s) = oreNum r s • x /ₒ (oreDenom r s) :=
  rfl

@[to_additive (attr := simp)]
theorem oreDiv_one_smul (r : R) (x : X[S⁻¹]) : (r /ₒ (1 : S)) • x = r • x := by
  induction' x with r s
  rw [smul_oreDiv, oreDiv_smul_oreDiv, mul_one]

@[to_additive]
instance : MulAction R X[S⁻¹] where
  one_smul := OreLocalization.ind fun x s ↦ by
    rw [← oreDiv_one_smul, ← OreLocalization.one_def, one_smul]
  mul_smul r r' := OreLocalization.ind fun x s ↦ by
    rw [← oreDiv_one_smul, ← oreDiv_one_smul, ← oreDiv_one_smul, ← mul_div_one, mul_smul]

@[to_additive]
instance : IsScalarTower R R[S⁻¹] X[S⁻¹] where
  smul_assoc a b c := by rw [← oreDiv_one_smul, ← oreDiv_one_smul, smul_smul, smul_eq_mul]

/-- The fraction `s /ₒ 1` as a unit in `R[S⁻¹]`, where `s : S`. -/
@[to_additive "The difference `s -ₒ 0` as a an additive unit."]
def numeratorUnit (s : S) : Units R[S⁻¹] where
  val := (s : R) /ₒ 1
  inv := (1 : R) /ₒ s
  val_inv := OreLocalization.mul_inv s 1
  inv_val := OreLocalization.mul_inv 1 s
#align ore_localization.numerator_unit OreLocalization.numeratorUnit

/-- The multiplicative homomorphism from `R` to `R[S⁻¹]`, mapping `r : R` to the
fraction `r /ₒ 1`. -/
@[to_additive "The additive homomorphism from `R` to `AddOreLocalization R S`,
  mapping `r : R` to the difference `r -ₒ 0`."]
def numeratorHom : R →* R[S⁻¹] where
  toFun r := r /ₒ 1
  map_one' := rfl
  map_mul' _ _ := mul_div_one.symm
#align ore_localization.numerator_hom OreLocalization.numeratorHom

@[to_additive]
theorem numeratorHom_apply {r : R} : numeratorHom r = r /ₒ (1 : S) :=
  rfl
#align ore_localization.numerator_hom_apply OreLocalization.numeratorHom_apply

@[to_additive]
theorem numerator_isUnit (s : S) : IsUnit (numeratorHom (s : R) : R[S⁻¹]) :=
  ⟨numeratorUnit s, rfl⟩
#align ore_localization.numerator_is_unit OreLocalization.numerator_isUnit

section UMP

variable {T : Type*} [Monoid T]
variable (f : R →* T) (fS : S →* Units T)
variable (hf : ∀ s : S, f s = fS s)

/-- The universal lift from a morphism `R →* T`, which maps elements of `S` to units of `T`,
to a morphism `R[S⁻¹] →* T`. -/
@[to_additive "The universal lift from a morphism `R →+ T`, which maps elements of `S` to
  additive-units of `T`, to a morphism `AddOreLocalization R S →+ T`."]
def universalMulHom : R[S⁻¹] →* T where
  -- Porting note(#12129): additional beta reduction needed
  toFun x :=
    x.liftExpand (fun r s => ((fS s)⁻¹ : Units T) * f r) fun r t s ht => by
      simp only [smul_eq_mul]
      have : (fS ⟨t * s, ht⟩ : T) = f t * fS s := by
        simp only [← hf, MonoidHom.map_mul]
      conv_rhs =>
        rw [MonoidHom.map_mul, ← one_mul (f r), ← Units.val_one, ← mul_right_inv (fS s)]
        rw [Units.val_mul, mul_assoc, ← mul_assoc _ (fS s : T), ← this, ← mul_assoc]
      simp only [one_mul, Units.inv_mul]
  map_one' := by beta_reduce; rw [OreLocalization.one_def, liftExpand_of]; simp
  map_mul' x y := by
    -- Porting note: `simp only []` required, not just for beta reductions
    beta_reduce
    simp only [] -- TODO more!
    induction' x with r₁ s₁
    induction' y with r₂ s₂
    rcases oreDivMulChar' r₁ r₂ s₁ s₂ with ⟨ra, sa, ha, ha'⟩; rw [ha']; clear ha'
    rw [liftExpand_of, liftExpand_of, liftExpand_of, Units.inv_mul_eq_iff_eq_mul, map_mul, map_mul,
      Units.val_mul, mul_assoc, ← mul_assoc (fS s₁ : T), ← mul_assoc (fS s₁ : T), Units.mul_inv,
      one_mul, ← hf, ← mul_assoc, ← map_mul _ _ r₁, ha, map_mul, hf s₂, mul_assoc,
      ← mul_assoc (fS s₂ : T), (fS s₂).mul_inv, one_mul]
#align ore_localization.universal_mul_hom OreLocalization.universalMulHom

@[to_additive]
theorem universalMulHom_apply {r : R} {s : S} :
    universalMulHom f fS hf (r /ₒ s) = ((fS s)⁻¹ : Units T) * f r :=
  rfl
#align ore_localization.universal_mul_hom_apply OreLocalization.universalMulHom_apply

@[to_additive]
theorem universalMulHom_commutes {r : R} : universalMulHom f fS hf (numeratorHom r) = f r := by
  simp [numeratorHom_apply, universalMulHom_apply]
#align ore_localization.universal_mul_hom_commutes OreLocalization.universalMulHom_commutes

/-- The universal morphism `universalMulHom` is unique. -/
@[to_additive "The universal morphism `universalAddHom` is unique."]
theorem universalMulHom_unique (φ : R[S⁻¹] →* T) (huniv : ∀ r : R, φ (numeratorHom r) = f r) :
    φ = universalMulHom f fS hf := by
  ext x; induction' x with r s
  rw [universalMulHom_apply, ← huniv r, numeratorHom_apply, ← one_mul (φ (r /ₒ s)), ←
    Units.val_one, ← mul_left_inv (fS s), Units.val_mul, mul_assoc, ← hf, ← huniv, ← φ.map_mul,
    numeratorHom_apply, OreLocalization.mul_cancel]
#align ore_localization.universal_mul_hom_unique OreLocalization.universalMulHom_unique

end UMP

end Monoid

section CommMonoid

variable {R : Type*} [CommMonoid R] {S : Submonoid R} [OreSet S]

@[to_additive]
theorem oreDiv_mul_oreDiv_comm {r₁ r₂ : R} {s₁ s₂ : S} :
    r₁ /ₒ s₁ * (r₂ /ₒ s₂) = r₁ * r₂ /ₒ (s₁ * s₂) := by
  rw [oreDiv_mul_char r₁ r₂ s₁ s₂ r₁ s₂ (by simp [mul_comm]), mul_comm s₂]
#align ore_localization.ore_div_mul_ore_div_comm OreLocalization.oreDiv_mul_oreDiv_comm

@[to_additive]
instance : CommMonoid R[S⁻¹] where
  mul_comm := fun x y => by
    induction' x with r₁ s₁
    induction' y with r₂ s₂
    rw [oreDiv_mul_oreDiv_comm, oreDiv_mul_oreDiv_comm, mul_comm r₁, mul_comm s₁]

end CommMonoid

section DistribMulAction

variable {R : Type*} [Monoid R] {S : Submonoid R} [OreSet S] {X : Type*} [AddMonoid X]
variable [DistribMulAction R X]

private def add'' (r₁ : X) (s₁ : S) (r₂ : X) (s₂ : S) : X[S⁻¹] :=
  (oreDenom (s₁ : R) s₂ • r₁ + oreNum (s₁ : R) s₂ • r₂) /ₒ (oreDenom (s₁ : R) s₂ * s₁)

private theorem add''_char (r₁ : X) (s₁ : S) (r₂ : X) (s₂ : S) (rb : R) (sb : R)
    (hb : sb * s₁ = rb * s₂) (h : sb * s₁ ∈ S) :
    add'' r₁ s₁ r₂ s₂ = (sb • r₁ + rb • r₂) /ₒ ⟨sb * s₁, h⟩ := by
  simp only [add'']
  have ha := ore_eq (s₁ : R) s₂
  generalize oreNum (s₁ : R) s₂ = ra at *
  generalize oreDenom (s₁ : R) s₂ = sa at *
  rw [oreDiv_eq_iff]
  rcases oreCondition sb sa with ⟨rc, sc, hc⟩
  have : sc * rb * s₂ = rc * ra * s₂ := by
    rw [mul_assoc rc, ← ha, ← mul_assoc, ← hc, mul_assoc, mul_assoc, hb]
  rcases ore_right_cancel _ _ s₂ this with ⟨sd, hd⟩
  use sd * sc
  use sd * rc
  simp only [smul_add, smul_smul, Submonoid.smul_def, Submonoid.coe_mul]
  constructor
  · rw [mul_assoc _ _ rb, hd, mul_assoc, hc, mul_assoc, mul_assoc]
  · rw [mul_assoc, ← mul_assoc (sc : R), hc, mul_assoc, mul_assoc]

attribute [local instance] OreLocalization.oreEqv

private def add' (r₂ : X) (s₂ : S) : X[S⁻¹] → X[S⁻¹] :=
  (--plus tilde
      Quotient.lift
      fun r₁s₁ : X × S => add'' r₁s₁.1 r₁s₁.2 r₂ s₂) <| by
    -- Porting note: `assoc_rw` & `noncomm_ring` were not ported yet
    rintro ⟨r₁', s₁'⟩ ⟨r₁, s₁⟩ ⟨sb, rb, hb, hb'⟩
    -- s*, r*
    rcases oreCondition (s₁' : R) s₂ with ⟨rc, sc, hc⟩
    --s~~, r~~
    rcases oreCondition rb sc with ⟨rd, sd, hd⟩
    -- s#, r#
    dsimp at *
    rw [add''_char _ _ _ _ rc sc hc (sc * s₁').2]
    have : sd * sb * s₁ = rd * rc * s₂ := by
      rw [mul_assoc, hb', ← mul_assoc, hd, mul_assoc, hc, ← mul_assoc]
    rw [add''_char _ _ _ _ (rd * rc : R) (sd * sb) this (sd * sb * s₁).2]
    rw [mul_smul, ← Submonoid.smul_def sb, hb, smul_smul, hd, oreDiv_eq_iff]
    use 1
    use rd
    simp only [mul_smul, smul_add, one_smul, OneMemClass.coe_one, one_mul, true_and]
    rw [this, hc, mul_assoc]

/-- The addition on the Ore localization. -/
private def add : X[S⁻¹] → X[S⁻¹] → X[S⁻¹] := fun x =>
  Quotient.lift (fun rs : X × S => add' rs.1 rs.2 x)
    (by
      rintro ⟨r₁, s₁⟩ ⟨r₂, s₂⟩ ⟨sb, rb, hb, hb'⟩
      induction' x with r₃ s₃
      show add'' _ _ _ _ = add'' _ _ _ _
      dsimp only at *
      rcases oreCondition (s₃ : R) s₂ with ⟨rc, sc, hc⟩
      rcases oreCondition rc sb with ⟨rd, sd, hd⟩
      have : rd * rb * s₁ = sd * sc * s₃ := by
        rw [mul_assoc, ← hb', ← mul_assoc, ← hd, mul_assoc, ← hc, mul_assoc]
      rw [add''_char _ _ _ _ rc sc hc (sc * s₃).2]
      rw [add''_char _ _ _ _ _ _ this.symm (sd * sc * s₃).2]
      refine oreDiv_eq_iff.mpr ?_
      simp only [Submonoid.mk_smul, smul_add]
      use sd, 1
      simp only [one_smul, one_mul, mul_smul, ← hb, Submonoid.smul_def, ← mul_assoc, and_true]
      simp only [smul_smul, hd])

instance : Add X[S⁻¹] :=
  ⟨add⟩

theorem oreDiv_add_oreDiv {r r' : X} {s s' : S} :
    r /ₒ s + r' /ₒ s' =
      (oreDenom (s : R) s' • r + oreNum (s : R) s' • r') /ₒ (oreDenom (s : R) s' * s) :=
  rfl
#align ore_localization.ore_div_add_ore_div OreLocalization.oreDiv_add_oreDiv

theorem oreDiv_add_char' {r r' : X} (s s' : S) (rb : R) (sb : R)
    (h : sb * s = rb * s') (h' : sb * s ∈ S) :
    r /ₒ s + r' /ₒ s' = (sb • r + rb • r') /ₒ ⟨sb * s, h'⟩ :=
  add''_char r s r' s' rb sb h h'

/-- A characterization of the addition on the Ore localizaion, allowing for arbitrary Ore
numerator and Ore denominator. -/
theorem oreDiv_add_char {r r' : X} (s s' : S) (rb : R) (sb : S) (h : sb * s = rb * s') :
    r /ₒ s + r' /ₒ s' = (sb • r + rb • r') /ₒ (sb * s) :=
  oreDiv_add_char' s s' rb sb h (sb * s).2
#align ore_localization.ore_div_add_char OreLocalization.oreDiv_add_char

/-- Another characterization of the addition on the Ore localization, bundling up all witnesses
and conditions into a sigma type. -/
def oreDivAddChar' (r r' : X) (s s' : S) :
    Σ'r'' : R,
      Σ's'' : S, s'' * s = r'' * s' ∧ r /ₒ s + r' /ₒ s' = (s'' • r + r'' • r') /ₒ (s'' * s) :=
  ⟨oreNum (s : R) s', oreDenom (s : R) s', ore_eq (s : R) s', oreDiv_add_oreDiv⟩
#align ore_localization.ore_div_add_char' OreLocalization.oreDivAddChar'

@[simp]
theorem add_oreDiv {r r' : X} {s : S} : r /ₒ s + r' /ₒ s = (r + r') /ₒ s := by
  simp [oreDiv_add_char s s 1 1 (by simp)]
#align ore_localization.add_ore_div OreLocalization.add_oreDiv

protected theorem add_assoc (x y z : X[S⁻¹]) : x + y + z = x + (y + z) := by
  induction' x with r₁ s₁
  induction' y with r₂ s₂
  induction' z with r₃ s₃
  rcases oreDivAddChar' r₁ r₂ s₁ s₂ with ⟨ra, sa, ha, ha'⟩; rw [ha']; clear ha'
  rcases oreDivAddChar' (sa • r₁ + ra • r₂) r₃ (sa * s₁) s₃ with ⟨rc, sc, hc, q⟩; rw [q]; clear q
  simp only [smul_add, mul_assoc, add_assoc]
  simp_rw [← add_oreDiv, ← OreLocalization.expand']
  congr 2
  · rw [OreLocalization.expand r₂ s₂ ra (ha.symm ▸ (sa * s₁).2)]; congr; ext; exact ha
  · rw [OreLocalization.expand r₃ s₃ rc (hc.symm ▸ (sc * (sa * s₁)).2)]; congr; ext; exact hc
#align ore_localization.add_assoc OreLocalization.add_assoc

private def zero : X[S⁻¹] := 0 /ₒ 1

instance : Zero X[S⁻¹] :=
  ⟨zero⟩

protected theorem zero_def : (0 : X[S⁻¹]) = 0 /ₒ 1 :=
  rfl
#align ore_localization.zero_def OreLocalization.zero_def

@[simp]
theorem zero_oreDiv (s : S) : (0 : X) /ₒ s = 0 := by
  rw [OreLocalization.zero_def, oreDiv_eq_iff]
  exact ⟨s, 1, by simp⟩
#align ore_localization.zero_div_eq_zero OreLocalization.zero_oreDiv

protected theorem zero_add (x : X[S⁻¹]) : 0 + x = x := by
  induction x
  rw [← zero_oreDiv, add_oreDiv]; simp
#align ore_localization.zero_add OreLocalization.zero_add

protected theorem add_zero (x : X[S⁻¹]) : x + 0 = x := by
  induction x
  rw [← zero_oreDiv, add_oreDiv]; simp

instance : AddMonoid X[S⁻¹] where
    add_assoc := OreLocalization.add_assoc
    zero_add := OreLocalization.zero_add
    add_zero := OreLocalization.add_zero
    nsmul := nsmulRec

protected theorem smul_zero (x : R[S⁻¹]) : x • (0 : X[S⁻¹]) = 0 := by
  induction' x with r s
  rw [OreLocalization.zero_def, smul_div_one, smul_zero, zero_oreDiv, zero_oreDiv]

protected theorem smul_add (z : R[S⁻¹]) (x y : X[S⁻¹]) :
    z • (x + y) = z • x + z • y := by
  induction' x with r₁ s₁
  induction' y with r₂ s₂
  induction' z with r₃ s₃
  rcases oreDivAddChar' r₁ r₂ s₁ s₂ with ⟨ra, sa, ha, ha'⟩; rw [ha']; clear ha'; norm_cast at ha
  rw [OreLocalization.expand' r₁ s₁ sa]
  rw [OreLocalization.expand r₂ s₂ ra (by rw [← ha]; apply SetLike.coe_mem)]
  rw [← Subtype.coe_eq_of_eq_mk ha]
  repeat rw [oreDiv_smul_oreDiv]
  simp only [smul_add, add_oreDiv]

instance : DistribMulAction R[S⁻¹] X[S⁻¹] where
  smul_zero := OreLocalization.smul_zero
  smul_add := OreLocalization.smul_add

instance : DistribMulAction R X[S⁻¹] where
  smul_zero _ := by rw [← oreDiv_one_smul, smul_zero]
  smul_add _ _ _ := by simp only [← oreDiv_one_smul, smul_add]

end DistribMulAction

section AddCommMonoid

variable {R : Type*} [Monoid R] {S : Submonoid R} [OreSet S]
variable {X : Type*} [AddCommMonoid X] [DistribMulAction R X]

protected theorem add_comm (x y : X[S⁻¹]) : x + y = y + x := by
  induction' x with r s
  induction' y with r' s'
  rcases oreDivAddChar' r r' s s' with ⟨ra, sa, ha, ha'⟩
  rw [ha', oreDiv_add_char' s' s _ _ ha.symm (ha ▸ (sa * s).2), add_comm]
  congr; ext; exact ha
#align ore_localization.add_comm OreLocalization.add_comm

instance instAddCommMonoidOreLocalization : AddCommMonoid X[S⁻¹] where
  add_comm := OreLocalization.add_comm

end AddCommMonoid

section AddGroup

variable {R : Type*} [Monoid R] {S : Submonoid R} [OreSet S]
variable {X : Type*} [AddGroup X] [DistribMulAction R X]

/-- Negation on the Ore localization is defined via negation on the numerator. -/
protected def neg : X[S⁻¹] → X[S⁻¹] :=
  liftExpand (fun (r : X) (s : S) => -r /ₒ s) fun r t s ht => by
    -- Porting note(#12129): additional beta reduction needed
    beta_reduce
    rw [← smul_neg, ← OreLocalization.expand]
#align ore_localization.neg OreLocalization.neg

instance instNegOreLocalization : Neg X[S⁻¹] :=
  ⟨OreLocalization.neg⟩

@[simp]
protected theorem neg_def (r : X) (s : S) : -(r /ₒ s) = -r /ₒ s :=
  rfl
#align ore_localization.neg_def OreLocalization.neg_def

protected theorem add_left_neg (x : X[S⁻¹]) : -x + x = 0 := by
  induction' x with r s; simp
#align ore_localization.add_left_neg OreLocalization.add_left_neg

instance instAddGroupOreLocalization : AddGroup X[S⁻¹] where
  add_left_neg := OreLocalization.add_left_neg
  zsmul := zsmulRec

end AddGroup

section AddCommGroup

variable {R : Type*} [Monoid R] {S : Submonoid R} [OreSet S]
variable {X : Type*} [AddCommGroup X] [DistribMulAction R X]

instance : AddCommGroup X[S⁻¹] where
  __ := inferInstanceAs (AddGroup X[S⁻¹])
  __ := inferInstanceAs (AddCommMonoid X[S⁻¹])

end AddCommGroup

end OreLocalization<|MERGE_RESOLUTION|>--- conflicted
+++ resolved
@@ -105,11 +105,7 @@
 @[inherit_doc]
 infixl:65 " -ₒ " => _root_.AddOreLocalization.oreSub
 
-<<<<<<< HEAD
-@[to_additive (attr := elab_as_elim, induction_eliminator)]
-=======
 @[to_additive (attr := elab_as_elim, cases_eliminator, induction_eliminator)]
->>>>>>> caa1d6c4
 protected theorem ind {β : X[S⁻¹] → Prop}
     (c : ∀ (r : X) (s : S), β (r /ₒ s)) : ∀ q, β q := by
   apply Quotient.ind

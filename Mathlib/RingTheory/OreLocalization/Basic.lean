/-
Copyright (c) 2022 Jakob von Raumer. All rights reserved.
Released under Apache 2.0 license as described in the file LICENSE.
Authors: Jakob von Raumer, Kevin Klinge, Andrew Yang
-/
import Mathlib.Algebra.Group.Submonoid.DistribMulAction
import Mathlib.RingTheory.OreLocalization.OreSet

/-!

# Localization over left Ore sets.

This file defines the localization of a monoid over a left Ore set and proves its universal
mapping property.

## Notations

Introduces the notation `R[S⁻¹]` for the Ore localization of a monoid `R` at a right Ore
subset `S`. Also defines a new heterogeneous division notation `r /ₒ s` for a numerator `r : R` and
a denominator `s : S`.

## References

* <https://ncatlab.org/nlab/show/Ore+localization>
* [Zoran Škoda, *Noncommutative localization in noncommutative geometry*][skoda2006]


## Tags
localization, Ore, non-commutative

-/


universe u

open OreLocalization

namespace OreLocalization

variable {R : Type*} [Monoid R] (S : Submonoid R) [OreSet S] (X) [MulAction R X]

/-- The setoid on `R × S` used for the Ore localization. -/
@[to_additive AddOreLocalization.oreEqv "The setoid on `R × S` used for the Ore localization."]
def oreEqv : Setoid (X × S) where
  r rs rs' := ∃ (u : S) (v : R), u • rs'.1 = v • rs.1 ∧ u * rs'.2 = v * rs.2
  iseqv := by
    refine ⟨fun _ => ⟨1, 1, by simp⟩, ?_, ?_⟩
    · rintro ⟨r, s⟩ ⟨r', s'⟩ ⟨u, v, hru, hsu⟩; dsimp only at *
      rcases oreCondition (s : R) s' with ⟨r₂, s₂, h₁⟩
      rcases oreCondition r₂ u with ⟨r₃, s₃, h₂⟩
      have : r₃ * v * s = s₃ * s₂ * s := by
        -- Porting note: the proof used `assoc_rw`
        rw [mul_assoc _ (s₂ : R), h₁, ← mul_assoc, h₂, mul_assoc, ← hsu, ← mul_assoc]
      rcases ore_right_cancel (r₃ * v) (s₃ * s₂) s this with ⟨w, hw⟩
      refine ⟨w * (s₃ * s₂), w * (r₃ * u), ?_, ?_⟩ <;>
        simp only [Submonoid.coe_mul, Submonoid.smul_def, ← hw]
      · simp only [mul_smul, hru, ← Submonoid.smul_def]
      · simp only [mul_assoc, hsu]
    · rintro ⟨r₁, s₁⟩ ⟨r₂, s₂⟩ ⟨r₃, s₃⟩ ⟨u, v, hur₁, hs₁u⟩ ⟨u', v', hur₂, hs₂u⟩
      rcases oreCondition v' u with ⟨r', s', h⟩; dsimp only at *
      refine ⟨s' * u', r' * v, ?_, ?_⟩ <;>
        simp only [Submonoid.smul_def, Submonoid.coe_mul, mul_smul, mul_assoc] at *
      · rw [hur₂, smul_smul, h, mul_smul, hur₁]
      · rw [hs₂u, ← mul_assoc, h, mul_assoc, hs₁u]

end OreLocalization

/-- The Ore localization of a monoid and a submonoid fulfilling the Ore condition. -/
@[to_additive AddOreLocalization "The Ore localization of an additive monoid and a submonoid
fulfilling the Ore condition."]
def OreLocalization {R : Type*} [Monoid R] (S : Submonoid R) [OreSet S]
    (X : Type*) [MulAction R X] :=
  Quotient (OreLocalization.oreEqv S X)

namespace OreLocalization

section Monoid

variable (R : Type*) [Monoid R] (S : Submonoid R) [OreSet S]

@[inherit_doc OreLocalization]
scoped syntax:1075 term noWs atomic("[" term "⁻¹" noWs "]") : term
macro_rules | `($R[$S⁻¹]) => ``(OreLocalization $S $R)

attribute [local instance] oreEqv

variable {R S}
variable {X} [MulAction R X]

/-- The division in the Ore localization `X[S⁻¹]`, as a fraction of an element of `X` and `S`. -/
@[to_additive "The subtraction in the Ore localization,
as a difference of an element of `X` and `S`."]
def oreDiv (r : X) (s : S) : X[S⁻¹] :=
  Quotient.mk' (r, s)

@[inherit_doc]
infixl:70 " /ₒ " => oreDiv

@[inherit_doc]
infixl:65 " -ₒ " => _root_.AddOreLocalization.oreSub

@[to_additive (attr := elab_as_elim, cases_eliminator, induction_eliminator)]
protected theorem ind {β : X[S⁻¹] → Prop}
    (c : ∀ (r : X) (s : S), β (r /ₒ s)) : ∀ q, β q := by
  apply Quotient.ind
  rintro ⟨r, s⟩
  exact c r s

@[to_additive]
theorem oreDiv_eq_iff {r₁ r₂ : X} {s₁ s₂ : S} :
    r₁ /ₒ s₁ = r₂ /ₒ s₂ ↔ ∃ (u : S) (v : R), u • r₂ = v • r₁ ∧ u * s₂ = v * s₁ :=
  Quotient.eq''

/-- A fraction `r /ₒ s` is equal to its expansion by an arbitrary factor `t` if `t * s ∈ S`. -/
@[to_additive "A difference `r -ₒ s` is equal to its expansion by an
arbitrary translation `t` if `t + s ∈ S`."]
protected theorem expand (r : X) (s : S) (t : R) (hst : t * (s : R) ∈ S) :
    r /ₒ s = t • r /ₒ ⟨t * s, hst⟩ := by
  apply Quotient.sound
  exact ⟨s, s * t, by rw [mul_smul, Submonoid.smul_def], by rw [← mul_assoc]⟩

/-- A fraction is equal to its expansion by a factor from `S`. -/
@[to_additive "A difference is equal to its expansion by a summand from `S`."]
protected theorem expand' (r : X) (s s' : S) : r /ₒ s = s' • r /ₒ (s' * s) :=
  OreLocalization.expand r s s' (by norm_cast; apply SetLike.coe_mem)

/-- Fractions which differ by a factor of the numerator can be proven equal if
those factors expand to equal elements of `R`. -/
@[to_additive "Differences whose minuends differ by a common summand can be proven equal if
those summands expand to equal elements of `R`."]
protected theorem eq_of_num_factor_eq {r r' r₁ r₂ : R} {s t : S} (h : t * r = t * r') :
    r₁ * r * r₂ /ₒ s = r₁ * r' * r₂ /ₒ s := by
  rcases oreCondition r₁ t with ⟨r₁', t', hr₁⟩
  rw [OreLocalization.expand' _ s t', OreLocalization.expand' _ s t']
  congr 1
  -- Porting note (#11215): TODO: use `assoc_rw`?
  calc (t' : R) * (r₁ * r * r₂)
      = t' * r₁ * r * r₂ := by simp [← mul_assoc]
    _ = r₁' * t * r * r₂ := by rw [hr₁]
    _ = r₁' * (t * r) * r₂ := by simp [← mul_assoc]
    _ = r₁' * (t * r') * r₂ := by rw [h]
    _ = r₁' * t * r' * r₂ := by simp [← mul_assoc]
    _ = t' * r₁ * r' * r₂ := by rw [hr₁]
    _ = t' * (r₁ * r' * r₂) := by simp [← mul_assoc]

/-- A function or predicate over `X` and `S` can be lifted to `X[S⁻¹]` if it is invariant
under expansion on the left. -/
@[to_additive "A function or predicate over `X` and `S` can be lifted to the localizaton if it is
invariant under expansion on the left."]
def liftExpand {C : Sort*} (P : X → S → C)
    (hP : ∀ (r : X) (t : R) (s : S) (ht : t * s ∈ S), P r s = P (t • r) ⟨t * s, ht⟩) :
    X[S⁻¹] → C :=
  Quotient.lift (fun p : X × S => P p.1 p.2) fun (r₁, s₁) (r₂, s₂) ⟨u, v, hr₂, hs₂⟩ => by
    dsimp at *
    have s₁vS : v * s₁ ∈ S := by
      rw [← hs₂, ← S.coe_mul]
      exact SetLike.coe_mem (u * s₂)
    replace hs₂ : u * s₂ = ⟨_, s₁vS⟩ := by ext; simp [hs₂]
    rw [hP r₁ v s₁ s₁vS, hP r₂ u s₂ (by norm_cast; rwa [hs₂]), ← hr₂]
    simp only [← hs₂]; rfl

@[to_additive (attr := simp)]
theorem liftExpand_of {C : Sort*} {P : X → S → C}
    {hP : ∀ (r : X) (t : R) (s : S) (ht : t * s ∈ S), P r s = P (t • r) ⟨t * s, ht⟩} (r : X)
    (s : S) : liftExpand P hP (r /ₒ s) = P r s :=
  rfl

/-- A version of `liftExpand` used to simultaneously lift functions with two arguments
in `X[S⁻¹]`. -/
@[to_additive "A version of `liftExpand` used to simultaneously lift functions with two arguments"]
def lift₂Expand {C : Sort*} (P : X → S → X → S → C)
    (hP :
      ∀ (r₁ : X) (t₁ : R) (s₁ : S) (ht₁ : t₁ * s₁ ∈ S) (r₂ : X) (t₂ : R) (s₂ : S)
        (ht₂ : t₂ * s₂ ∈ S),
        P r₁ s₁ r₂ s₂ = P (t₁ • r₁) ⟨t₁ * s₁, ht₁⟩ (t₂ • r₂) ⟨t₂ * s₂, ht₂⟩) :
    X[S⁻¹] → X[S⁻¹] → C :=
  liftExpand
    (fun r₁ s₁ => liftExpand (P r₁ s₁) fun r₂ t₂ s₂ ht₂ => by
      have := hP r₁ 1 s₁ (by simp) r₂ t₂ s₂ ht₂
      simp [this])
    fun r₁ t₁ s₁ ht₁ => by
    ext x; induction' x with r₂ s₂
    dsimp only
    rw [liftExpand_of, liftExpand_of, hP r₁ t₁ s₁ ht₁ r₂ 1 s₂ (by simp)]; simp

@[to_additive (attr := simp)]
theorem lift₂Expand_of {C : Sort*} {P : X → S → X → S → C}
    {hP :
      ∀ (r₁ : X) (t₁ : R) (s₁ : S) (ht₁ : t₁ * s₁ ∈ S) (r₂ : X) (t₂ : R) (s₂ : S)
        (ht₂ : t₂ * s₂ ∈ S),
        P r₁ s₁ r₂ s₂ = P (t₁ • r₁) ⟨t₁ * s₁, ht₁⟩ (t₂ • r₂) ⟨t₂ * s₂, ht₂⟩}
    (r₁ : X) (s₁ : S) (r₂ : X) (s₂ : S) : lift₂Expand P hP (r₁ /ₒ s₁) (r₂ /ₒ s₂) = P r₁ s₁ r₂ s₂ :=
  rfl

@[to_additive]
private def smul' (r₁ : R) (s₁ : S) (r₂ : X) (s₂ : S) : X[S⁻¹] :=
  oreNum r₁ s₂ • r₂ /ₒ (oreDenom r₁ s₂ * s₁)

@[to_additive]
private theorem smul'_char (r₁ : R) (r₂ : X) (s₁ s₂ : S) (u : S) (v : R) (huv : u * r₁ = v * s₂) :
    OreLocalization.smul' r₁ s₁ r₂ s₂ = v • r₂ /ₒ (u * s₁) := by
  -- Porting note: `assoc_rw` was not ported yet
  simp only [smul']
  have h₀ := ore_eq r₁ s₂; set v₀ := oreNum r₁ s₂; set u₀ := oreDenom r₁ s₂
  rcases oreCondition (u₀ : R) u with ⟨r₃, s₃, h₃⟩
  have :=
    calc
      r₃ * v * s₂ = r₃ * (u * r₁) := by rw [mul_assoc, ← huv]
      _ = s₃ * (u₀ * r₁) := by rw [← mul_assoc, ← mul_assoc, h₃]
      _ = s₃ * v₀ * s₂ := by rw [mul_assoc, h₀]
  rcases ore_right_cancel _ _ _ this with ⟨s₄, hs₄⟩
  symm; rw [oreDiv_eq_iff]
  use s₄ * s₃
  use s₄ * r₃
  simp only [Submonoid.coe_mul, Submonoid.smul_def, smul_eq_mul]
  constructor
  · rw [smul_smul, mul_assoc (c := v₀), ← hs₄]
    simp only [smul_smul, mul_assoc]
  · rw [← mul_assoc (b := (u₀ : R)), mul_assoc (c := (u₀ : R)), h₃]
    simp only [mul_assoc]

/-- The multiplication on the Ore localization of monoids. -/
@[to_additive]
private def smul'' (r : R) (s : S) : X[S⁻¹] → X[S⁻¹] :=
  liftExpand (smul' r s) fun r₁ r₂ s' hs => by
    rcases oreCondition r s' with ⟨r₁', s₁', h₁⟩
    rw [smul'_char _ _ _ _ _ _ h₁]
    rcases oreCondition r ⟨_, hs⟩ with ⟨r₂', s₂', h₂⟩
    rw [smul'_char _ _ _ _ _ _ h₂]
    rcases oreCondition (s₁' : R) (s₂') with ⟨r₃', s₃', h₃⟩
    have : s₃' * r₁' * s' = (r₃' * r₂' * r₂) * s' := by
      rw [mul_assoc, ← h₁, ← mul_assoc, h₃, mul_assoc, h₂]
      simp [mul_assoc]
    rcases ore_right_cancel _ _ _ this with ⟨s₄', h₄⟩
    have : (s₄' * r₃') * (s₂' * s) ∈ S := by
      rw [mul_assoc, ← mul_assoc r₃', ← h₃]
      exact (s₄' * (s₃' * s₁' * s)).2
    rw [OreLocalization.expand' _ _ (s₄' * s₃'), OreLocalization.expand _ (s₂' * s) _ this]
    simp only [Submonoid.smul_def, Submonoid.coe_mul, smul_smul, mul_assoc, h₄]
    congr 1
    ext; simp only [Submonoid.coe_mul, ← mul_assoc]
    rw [mul_assoc (s₄' : R), h₃, ← mul_assoc]

/-- The scalar multiplication on the Ore localization of monoids. -/
@[to_additive
  "the vector addition on the Ore localization of additive monoids."]
protected def smul (y : R[S⁻¹]) (x : X[S⁻¹]) : X[S⁻¹] :=
  liftExpand (fun r s ↦ smul'' r s x) (fun r₁ r₂ s hs => by
    induction' x using OreLocalization.ind with x s₂
    show OreLocalization.smul' r₁ s x s₂ = OreLocalization.smul' (r₂ * r₁) ⟨_, hs⟩ x s₂
    rcases oreCondition r₁ s₂ with ⟨r₁', s₁', h₁⟩
    rw [smul'_char _ _ _ _ _ _ h₁]
    rcases oreCondition (r₂ * r₁) s₂ with ⟨r₂', s₂', h₂⟩
    rw [smul'_char _ _ _ _ _ _ h₂]
    rcases oreCondition (s₂' * r₂) (s₁') with ⟨r₃', s₃', h₃⟩
    have : s₃' * r₂' * s₂ = r₃' * r₁' * s₂ := by
      rw [mul_assoc, ← h₂, ← mul_assoc _ r₂, ← mul_assoc, h₃, mul_assoc, h₁, mul_assoc]
    rcases ore_right_cancel _ _ _ this with ⟨s₄', h₄⟩
    have : (s₄' * r₃') * (s₁' * s) ∈ S := by
      rw [← mul_assoc, mul_assoc _ r₃', ← h₃, ← mul_assoc, ← mul_assoc, mul_assoc]
      exact mul_mem (s₄' * s₃' * s₂').2 hs
    rw [OreLocalization.expand' (r₂' • x) _ (s₄' * s₃'), OreLocalization.expand _ _ _ this]
    simp only [Submonoid.smul_def, Submonoid.coe_mul, smul_smul, mul_assoc, h₄]
    congr 1
    ext; simp only [Submonoid.coe_mul, ← mul_assoc]
<<<<<<< HEAD
    rw [mul_assoc _ r₃', ← h₃, ← mul_assoc, ← mul_assoc]) y
#align ore_localization.mul OreLocalization.smul
=======
    rw [mul_assoc _ r₃', ← h₃, ← mul_assoc, ← mul_assoc]
>>>>>>> 19a1471c

@[to_additive]
instance : SMul R[S⁻¹] X[S⁻¹] :=
  ⟨OreLocalization.smul⟩

@[to_additive]
instance : Mul R[S⁻¹] :=
  ⟨OreLocalization.smul⟩

@[to_additive]
theorem oreDiv_smul_oreDiv {r₁ : R} {r₂ : X} {s₁ s₂ : S} :
    (r₁ /ₒ s₁) • (r₂ /ₒ s₂) = oreNum r₁ s₂ • r₂ /ₒ (oreDenom r₁ s₂ * s₁) := by
  with_unfolding_all rfl

@[to_additive]
theorem oreDiv_mul_oreDiv {r₁ : R} {r₂ : R} {s₁ s₂ : S} :
    (r₁ /ₒ s₁) * (r₂ /ₒ s₂) = oreNum r₁ s₂ * r₂ /ₒ (oreDenom r₁ s₂ * s₁) := by
  with_unfolding_all rfl

/-- A characterization lemma for the scalar multiplication on the Ore localization,
allowing for a choice of Ore numerator and Ore denominator. -/
@[to_additive "A characterization lemma for the vector addition on the Ore localization,
allowing for a choice of Ore minuend and Ore subtrahend."]
theorem oreDiv_smul_char (r₁ : R) (r₂ : X) (s₁ s₂ : S) (r' : R) (s' : S) (huv : s' * r₁ = r' * s₂) :
    (r₁ /ₒ s₁) • (r₂ /ₒ s₂) = r' • r₂ /ₒ (s' * s₁) := by
  with_unfolding_all exact smul'_char r₁ r₂ s₁ s₂ s' r' huv

/-- A characterization lemma for the multiplication on the Ore localization, allowing for a choice
of Ore numerator and Ore denominator. -/
@[to_additive "A characterization lemma for the addition on the Ore localization,
allowing for a choice of Ore minuend and Ore subtrahend."]
theorem oreDiv_mul_char (r₁ r₂ : R) (s₁ s₂ : S) (r' : R) (s' : S) (huv : s' * r₁ = r' * s₂) :
    r₁ /ₒ s₁ * (r₂ /ₒ s₂) = r' * r₂ /ₒ (s' * s₁) := by
  with_unfolding_all exact smul'_char r₁ r₂ s₁ s₂ s' r' huv

/-- Another characterization lemma for the scalar multiplication on the Ore localizaion delivering
Ore witnesses and conditions bundled in a sigma type. -/
@[to_additive "Another characterization lemma for the vector addition on the
  Ore localizaion delivering Ore witnesses and conditions bundled in a sigma type."]
def oreDivSMulChar' (r₁ : R) (r₂ : X) (s₁ s₂ : S) :
    Σ'r' : R, Σ's' : S, s' * r₁ = r' * s₂ ∧ (r₁ /ₒ s₁) • (r₂ /ₒ s₂) = r' • r₂ /ₒ (s' * s₁) :=
  ⟨oreNum r₁ s₂, oreDenom r₁ s₂, ore_eq r₁ s₂, oreDiv_smul_oreDiv⟩

/-- Another characterization lemma for the multiplication on the Ore localizaion delivering
Ore witnesses and conditions bundled in a sigma type. -/
@[to_additive "Another characterization lemma for the addition on the Ore localizaion delivering
  Ore witnesses and conditions bundled in a sigma type."]
def oreDivMulChar' (r₁ r₂ : R) (s₁ s₂ : S) :
    Σ'r' : R, Σ's' : S, s' * r₁ = r' * s₂ ∧ r₁ /ₒ s₁ * (r₂ /ₒ s₂) = r' * r₂ /ₒ (s' * s₁) :=
  ⟨oreNum r₁ s₂, oreDenom r₁ s₂, ore_eq r₁ s₂, oreDiv_mul_oreDiv⟩

/-- `1` in the localization, defined as `1 /ₒ 1`. -/
@[to_additive (attr := irreducible) "`0` in the additive localization, defined as `0 -ₒ 0`."]
protected def one [One X] : X[S⁻¹] := 1 /ₒ 1

@[to_additive]
instance [One X] : One X[S⁻¹] :=
  ⟨OreLocalization.one⟩

@[to_additive]
protected theorem one_def : (1 : R[S⁻¹]) = 1 /ₒ 1 := by
  with_unfolding_all rfl

@[to_additive]
instance : Inhabited R[S⁻¹] :=
  ⟨1⟩

@[to_additive (attr := simp)]
protected theorem div_eq_one' {r : R} (hr : r ∈ S) : r /ₒ ⟨r, hr⟩ = 1 := by
  rw [OreLocalization.one_def, oreDiv_eq_iff]
  exact ⟨⟨r, hr⟩, 1, by simp, by simp⟩

@[to_additive (attr := simp)]
protected theorem div_eq_one {s : S} : (s : R) /ₒ s = 1 :=
  OreLocalization.div_eq_one' _

@[to_additive]
protected theorem one_smul (x : X[S⁻¹]) : (1 : R[S⁻¹]) • x = x := by
  induction' x with r s
  simp [OreLocalization.one_def, oreDiv_smul_char 1 r 1 s 1 s (by simp)]

@[to_additive]
protected theorem one_mul (x : R[S⁻¹]) : 1 * x = x :=
  OreLocalization.one_smul x

@[to_additive]
protected theorem mul_one (x : R[S⁻¹]) : x * 1 = x := by
  induction' x with r s
  simp [OreLocalization.one_def, oreDiv_mul_char r (1 : R) s (1 : S) r 1 (by simp)]

@[to_additive]
protected theorem mul_smul (x y : R[S⁻¹]) (z : X[S⁻¹]) : (x * y) • z = x • y • z := by
  -- Porting note: `assoc_rw` was not ported yet
  induction' x with r₁ s₁
  induction' y with r₂ s₂
  induction' z with r₃ s₃
  rcases oreDivMulChar' r₁ r₂ s₁ s₂ with ⟨ra, sa, ha, ha'⟩; rw [ha']; clear ha'
  rcases oreDivSMulChar' r₂ r₃ s₂ s₃ with ⟨rb, sb, hb, hb'⟩; rw [hb']; clear hb'
  rcases oreCondition ra sb with ⟨rc, sc, hc⟩
  rw [oreDiv_smul_char (ra * r₂) r₃ (sa * s₁) s₃ (rc * rb) sc]; swap
  · rw [← mul_assoc _ ra, hc, mul_assoc, hb, ← mul_assoc]
  rw [← mul_assoc, mul_smul]
  symm; apply oreDiv_smul_char
  rw [Submonoid.coe_mul, Submonoid.coe_mul, ← mul_assoc, ← hc, mul_assoc _ ra, ← ha, mul_assoc]

@[to_additive]
protected theorem mul_assoc (x y z : R[S⁻¹]) : x * y * z = x * (y * z) :=
  OreLocalization.mul_smul x y z

/-- `npow` of `OreLocalization` -/
@[to_additive "`nsmul` of `AddOreLocalization`"]
protected def npow : ℕ → R[S⁻¹] → R[S⁻¹] := npowRec

@[to_additive]
instance : Monoid R[S⁻¹] where
  one_mul := OreLocalization.one_mul
  mul_one := OreLocalization.mul_one
  mul_assoc := OreLocalization.mul_assoc
  npow := OreLocalization.npow

@[to_additive]
instance instMulActionOreLocalization : MulAction R[S⁻¹] X[S⁻¹] where
  one_smul := OreLocalization.one_smul
  mul_smul := OreLocalization.mul_smul

@[to_additive]
protected theorem mul_inv (s s' : S) : ((s : R) /ₒ s') * ((s' : R) /ₒ s) = 1 := by
  simp [oreDiv_mul_char (s : R) s' s' s 1 1 (by simp)]

@[to_additive (attr := simp)]
protected theorem one_div_smul {r : X} {s t : S} : ((1 : R) /ₒ t) • (r /ₒ s) = r /ₒ (s * t) := by
  simp [oreDiv_smul_char 1 r t s 1 s (by simp)]

@[to_additive (attr := simp)]
protected theorem one_div_mul {r : R} {s t : S} : (1 /ₒ t) * (r /ₒ s) = r /ₒ (s * t) := by
  simp [oreDiv_mul_char 1 r t s 1 s (by simp)]

@[to_additive (attr := simp)]
protected theorem smul_cancel {r : X} {s t : S} : ((s : R) /ₒ t) • (r /ₒ s) = r /ₒ t := by
  simp [oreDiv_smul_char s.1 r t s 1 1 (by simp)]

@[to_additive (attr := simp)]
protected theorem mul_cancel {r : R} {s t : S} : ((s : R) /ₒ t) * (r /ₒ s) = r /ₒ t := by
  simp [oreDiv_mul_char s.1 r t s 1 1 (by simp)]

@[to_additive (attr := simp)]
protected theorem smul_cancel' {r₁ : R} {r₂ : X} {s t : S} :
    ((r₁ * s) /ₒ t) • (r₂ /ₒ s) = (r₁ • r₂) /ₒ t := by
  simp [oreDiv_smul_char (r₁ * s) r₂ t s r₁ 1 (by simp)]

@[to_additive (attr := simp)]
protected theorem mul_cancel' {r₁ r₂ : R} {s t : S} :
    ((r₁ * s) /ₒ t) * (r₂ /ₒ s) = (r₁ * r₂) /ₒ t := by
  simp [oreDiv_mul_char (r₁ * s) r₂ t s r₁ 1 (by simp)]

@[to_additive (attr := simp)]
theorem smul_div_one {p : R} {r : X} {s : S} : (p /ₒ s) • (r /ₒ 1) = (p • r) /ₒ s := by
  simp [oreDiv_smul_char p r s 1 p 1 (by simp)]

@[to_additive (attr := simp)]
theorem mul_div_one {p r : R} {s : S} : (p /ₒ s) * (r /ₒ 1) = (p * r) /ₒ s := by
  --TODO use coercion r ↦ r /ₒ 1
  simp [oreDiv_mul_char p r s 1 p 1 (by simp)]

/-- The fraction `s /ₒ 1` as a unit in `R[S⁻¹]`, where `s : S`. -/
@[to_additive "The difference `s -ₒ 0` as a an additive unit."]
def numeratorUnit (s : S) : Units R[S⁻¹] where
  val := (s : R) /ₒ 1
  inv := (1 : R) /ₒ s
  val_inv := OreLocalization.mul_inv s 1
  inv_val := OreLocalization.mul_inv 1 s

/-- The multiplicative homomorphism from `R` to `R[S⁻¹]`, mapping `r : R` to the
fraction `r /ₒ 1`. -/
@[to_additive "The additive homomorphism from `R` to `AddOreLocalization R S`,
  mapping `r : R` to the difference `r -ₒ 0`."]
def numeratorHom : R →* R[S⁻¹] where
  toFun r := r /ₒ 1
  map_one' := by with_unfolding_all rfl
  map_mul' _ _ := mul_div_one.symm

@[to_additive]
theorem numeratorHom_apply {r : R} : numeratorHom r = r /ₒ (1 : S) :=
  rfl

@[to_additive]
theorem numerator_isUnit (s : S) : IsUnit (numeratorHom (s : R) : R[S⁻¹]) :=
  ⟨numeratorUnit s, rfl⟩

section UMP

variable {T : Type*} [Monoid T]
variable (f : R →* T) (fS : S →* Units T)

/-- The universal lift from a morphism `R →* T`, which maps elements of `S` to units of `T`,
to a morphism `R[S⁻¹] →* T`. -/
@[to_additive "The universal lift from a morphism `R →+ T`, which maps elements of `S` to
  additive-units of `T`, to a morphism `AddOreLocalization R S →+ T`."]
def universalMulHom (hf : ∀ s : S, f s = fS s) : R[S⁻¹] →* T where
  -- Porting note(#12129): additional beta reduction needed
  toFun x :=
    x.liftExpand (fun r s => ((fS s)⁻¹ : Units T) * f r) fun r t s ht => by
      simp only [smul_eq_mul]
      have : (fS ⟨t * s, ht⟩ : T) = f t * fS s := by
        simp only [← hf, MonoidHom.map_mul]
      conv_rhs =>
        rw [MonoidHom.map_mul, ← one_mul (f r), ← Units.val_one, ← mul_right_inv (fS s)]
        rw [Units.val_mul, mul_assoc, ← mul_assoc _ (fS s : T), ← this, ← mul_assoc]
      simp only [one_mul, Units.inv_mul]
  map_one' := by beta_reduce; rw [OreLocalization.one_def, liftExpand_of]; simp
  map_mul' x y := by
    -- Porting note: `simp only []` required, not just for beta reductions
    beta_reduce
    simp only [] -- TODO more!
    induction' x with r₁ s₁
    induction' y with r₂ s₂
    rcases oreDivMulChar' r₁ r₂ s₁ s₂ with ⟨ra, sa, ha, ha'⟩; rw [ha']; clear ha'
    rw [liftExpand_of, liftExpand_of, liftExpand_of, Units.inv_mul_eq_iff_eq_mul, map_mul, map_mul,
      Units.val_mul, mul_assoc, ← mul_assoc (fS s₁ : T), ← mul_assoc (fS s₁ : T), Units.mul_inv,
      one_mul, ← hf, ← mul_assoc, ← map_mul _ _ r₁, ha, map_mul, hf s₂, mul_assoc,
      ← mul_assoc (fS s₂ : T), (fS s₂).mul_inv, one_mul]

variable (hf : ∀ s : S, f s = fS s)

@[to_additive]
theorem universalMulHom_apply {r : R} {s : S} :
    universalMulHom f fS hf (r /ₒ s) = ((fS s)⁻¹ : Units T) * f r :=
  rfl

@[to_additive]
theorem universalMulHom_commutes {r : R} : universalMulHom f fS hf (numeratorHom r) = f r := by
  simp [numeratorHom_apply, universalMulHom_apply]

/-- The universal morphism `universalMulHom` is unique. -/
@[to_additive "The universal morphism `universalAddHom` is unique."]
theorem universalMulHom_unique (φ : R[S⁻¹] →* T) (huniv : ∀ r : R, φ (numeratorHom r) = f r) :
    φ = universalMulHom f fS hf := by
  ext x; induction' x with r s
  rw [universalMulHom_apply, ← huniv r, numeratorHom_apply, ← one_mul (φ (r /ₒ s)), ←
    Units.val_one, ← mul_left_inv (fS s), Units.val_mul, mul_assoc, ← hf, ← huniv, ← φ.map_mul,
    numeratorHom_apply, OreLocalization.mul_cancel]

end UMP

end Monoid

section SMul

variable {R R' M X : Type*} [Monoid M] {S : Submonoid M} [OreSet S] [MulAction M X]
variable [SMul R X] [SMul R M] [IsScalarTower R M M] [IsScalarTower R M X]
variable [SMul R' X] [SMul R' M] [IsScalarTower R' M M] [IsScalarTower R' M X]
variable [SMul R R'] [IsScalarTower R R' M]

/-- Scalar multiplication in a monoid localization. -/
@[to_additive (attr := irreducible) "Vector addition in an additive monoid localization."]
protected def hsmul (c : R) :
    X[S⁻¹] → X[S⁻¹] :=
  liftExpand (fun m s ↦ oreNum (c • 1) s • m /ₒ oreDenom (c • 1) s) (fun r t s ht ↦ by
    dsimp only
    rw [← mul_one (oreDenom (c • 1) s), ← oreDiv_smul_oreDiv, ← mul_one (oreDenom (c • 1) _),
      ← oreDiv_smul_oreDiv, ← OreLocalization.expand])

/- Warning: This gives an diamond on `SMul R[S⁻¹] M[S⁻¹][S⁻¹]`, but we will almost never localize
at the same monoid twice. -/
/- Although the definition does not require `IsScalarTower R M X`,
it does not make sense without it. -/
@[to_additive (attr := nolint unusedArguments)]
instance [SMul R X] [SMul R M] [IsScalarTower R M X] [IsScalarTower R M M] : SMul R (X[S⁻¹]) where
  smul := OreLocalization.hsmul

@[to_additive]
theorem smul_oreDiv (r : R) (x : X) (s : S) :
    r • (x /ₒ s) = oreNum (r • 1) s • x /ₒ oreDenom (r • 1) s := by with_unfolding_all rfl

@[to_additive (attr := simp)]
theorem oreDiv_one_smul (r : M) (x : X[S⁻¹]) : (r /ₒ (1 : S)) • x = r • x := by
  induction' x using OreLocalization.ind with r' s
  rw [smul_oreDiv, oreDiv_smul_oreDiv, mul_one, smul_eq_mul, mul_one]

@[to_additive]
theorem smul_one_smul (r : R) (x : X[S⁻¹]) : (r • 1 : M) • x = r • x := by
  induction' x using OreLocalization.ind with r' s
  simp only [smul_oreDiv, smul_eq_mul, mul_one]

@[to_additive]
theorem smul_one_oreDiv_one_smul (r : R) (x : X[S⁻¹]) :
    ((r • 1 : M) /ₒ (1 : S)) • x = r • x := by
  rw [oreDiv_one_smul, smul_one_smul]

@[to_additive]
instance : IsScalarTower R R' X[S⁻¹] where
  smul_assoc r m x := by
    rw [← smul_one_oreDiv_one_smul, ← smul_one_oreDiv_one_smul, ← smul_one_oreDiv_one_smul,
      ← mul_smul, mul_div_one]
    simp only [smul_eq_mul, mul_one, smul_mul_assoc, smul_assoc, one_mul]

@[to_additive]
instance [SMulCommClass R R' M] : SMulCommClass R R' X[S⁻¹] where
  smul_comm r m x := by
    rw [← smul_one_smul m, ← smul_assoc, smul_comm, smul_assoc, smul_one_smul]

@[to_additive]
instance : IsScalarTower R M[S⁻¹] X[S⁻¹] where
  smul_assoc r m x := by
    rw [← smul_one_oreDiv_one_smul, ← smul_one_oreDiv_one_smul, ← mul_smul, smul_eq_mul]

@[to_additive]
instance [SMulCommClass R M M] : SMulCommClass R M[S⁻¹] X[S⁻¹] where
  smul_comm r x y := by
    induction' x using OreLocalization.ind with r₁ s₁
    induction' y using OreLocalization.ind with r₂ s₂
    rw [← smul_one_oreDiv_one_smul, ← smul_one_oreDiv_one_smul, smul_smul, smul_smul,
      mul_div_one, oreDiv_mul_char _ _ _ _ (r • 1) s₁ (by simp), mul_one]
    simp

@[to_additive]
instance [SMul Rᵐᵒᵖ M] [SMul Rᵐᵒᵖ X] [IsScalarTower Rᵐᵒᵖ M M] [IsScalarTower Rᵐᵒᵖ M X]
  [IsCentralScalar R M] : IsCentralScalar R X[S⁻¹] where
  op_smul_eq_smul r x := by
    rw [← smul_one_oreDiv_one_smul, ← smul_one_oreDiv_one_smul, op_smul_eq_smul]

@[to_additive]
instance {R} [Monoid R] [MulAction R M] [IsScalarTower R M M]
    [MulAction R X] [IsScalarTower R M X] : MulAction R X[S⁻¹] where
  one_smul := OreLocalization.ind fun x s ↦ by
    rw [← smul_one_oreDiv_one_smul, one_smul, ← OreLocalization.one_def, one_smul]
  mul_smul s₁ s₂ x := by rw [← smul_eq_mul, smul_assoc]

@[to_additive]
theorem smul_oreDiv_one (r : R) (x : X) : r • (x /ₒ (1 : S)) = (r • x) /ₒ (1 : S) := by
  rw [← smul_one_oreDiv_one_smul, smul_div_one, smul_assoc, one_smul]

end SMul

section CommMonoid

variable {R : Type*} [CommMonoid R] {S : Submonoid R} [OreSet S]

@[to_additive]
theorem oreDiv_mul_oreDiv_comm {r₁ r₂ : R} {s₁ s₂ : S} :
    r₁ /ₒ s₁ * (r₂ /ₒ s₂) = r₁ * r₂ /ₒ (s₁ * s₂) := by
  rw [oreDiv_mul_char r₁ r₂ s₁ s₂ r₁ s₂ (by simp [mul_comm]), mul_comm s₂]

@[to_additive]
instance : CommMonoid R[S⁻¹] where
  mul_comm := fun x y => by
    induction' x with r₁ s₁
    induction' y with r₂ s₂
    rw [oreDiv_mul_oreDiv_comm, oreDiv_mul_oreDiv_comm, mul_comm r₁, mul_comm s₁]

end CommMonoid

section Zero

variable {R : Type*} [Monoid R] {S : Submonoid R} [OreSet S] {X : Type*} [Zero X]
variable [MulAction R X]


/-- `0` in the localization, defined as `0 /ₒ 1`. -/
@[irreducible]
protected def zero : X[S⁻¹] := 0 /ₒ 1

instance : Zero X[S⁻¹] :=
  ⟨OreLocalization.zero⟩

protected theorem zero_def : (0 : X[S⁻¹]) = 0 /ₒ 1 := by
  with_unfolding_all rfl

end Zero

section MonoidWithZero

variable {R : Type*} [MonoidWithZero R] {S : Submonoid R} [OreSet S]

@[simp]
theorem zero_oreDiv' (s : S) : (0 : R) /ₒ s = 0 := by
  rw [OreLocalization.zero_def, oreDiv_eq_iff]
  exact ⟨s, 1, by simp [Submonoid.smul_def]⟩

instance : MonoidWithZero R[S⁻¹] where
  zero_mul x := by
    induction' x using OreLocalization.ind with r s
    rw [OreLocalization.zero_def, oreDiv_mul_char 0 r 1 s 0 1 (by simp), zero_mul, one_mul]
  mul_zero x := by
    induction' x using OreLocalization.ind with r s
    rw [OreLocalization.zero_def, mul_div_one, mul_zero, zero_oreDiv', zero_oreDiv']

end MonoidWithZero

section CommMonoidWithZero

variable {R : Type*} [CommMonoidWithZero R] {S : Submonoid R} [OreSet S]

instance : CommMonoidWithZero R[S⁻¹] where
  __ := inferInstanceAs (MonoidWithZero R[S⁻¹])
  __ := inferInstanceAs (CommMonoid R[S⁻¹])

end CommMonoidWithZero

section DistribMulAction

variable {R : Type*} [Monoid R] {S : Submonoid R} [OreSet S] {X : Type*} [AddMonoid X]
variable [DistribMulAction R X]

private def add'' (r₁ : X) (s₁ : S) (r₂ : X) (s₂ : S) : X[S⁻¹] :=
  (oreDenom (s₁ : R) s₂ • r₁ + oreNum (s₁ : R) s₂ • r₂) /ₒ (oreDenom (s₁ : R) s₂ * s₁)

private theorem add''_char (r₁ : X) (s₁ : S) (r₂ : X) (s₂ : S) (rb : R) (sb : R)
    (hb : sb * s₁ = rb * s₂) (h : sb * s₁ ∈ S) :
    add'' r₁ s₁ r₂ s₂ = (sb • r₁ + rb • r₂) /ₒ ⟨sb * s₁, h⟩ := by
  simp only [add'']
  have ha := ore_eq (s₁ : R) s₂
  generalize oreNum (s₁ : R) s₂ = ra at *
  generalize oreDenom (s₁ : R) s₂ = sa at *
  rw [oreDiv_eq_iff]
  rcases oreCondition sb sa with ⟨rc, sc, hc⟩
  have : sc * rb * s₂ = rc * ra * s₂ := by
    rw [mul_assoc rc, ← ha, ← mul_assoc, ← hc, mul_assoc, mul_assoc, hb]
  rcases ore_right_cancel _ _ s₂ this with ⟨sd, hd⟩
  use sd * sc
  use sd * rc
  simp only [smul_add, smul_smul, Submonoid.smul_def, Submonoid.coe_mul]
  constructor
  · rw [mul_assoc _ _ rb, hd, mul_assoc, hc, mul_assoc, mul_assoc]
  · rw [mul_assoc, ← mul_assoc (sc : R), hc, mul_assoc, mul_assoc]

attribute [local instance] OreLocalization.oreEqv

private def add' (r₂ : X) (s₂ : S) : X[S⁻¹] → X[S⁻¹] :=
  (--plus tilde
      Quotient.lift
      fun r₁s₁ : X × S => add'' r₁s₁.1 r₁s₁.2 r₂ s₂) <| by
    -- Porting note: `assoc_rw` & `noncomm_ring` were not ported yet
    rintro ⟨r₁', s₁'⟩ ⟨r₁, s₁⟩ ⟨sb, rb, hb, hb'⟩
    -- s*, r*
    rcases oreCondition (s₁' : R) s₂ with ⟨rc, sc, hc⟩
    --s~~, r~~
    rcases oreCondition rb sc with ⟨rd, sd, hd⟩
    -- s#, r#
    dsimp at *
    rw [add''_char _ _ _ _ rc sc hc (sc * s₁').2]
    have : sd * sb * s₁ = rd * rc * s₂ := by
      rw [mul_assoc, hb', ← mul_assoc, hd, mul_assoc, hc, ← mul_assoc]
    rw [add''_char _ _ _ _ (rd * rc : R) (sd * sb) this (sd * sb * s₁).2]
    rw [mul_smul, ← Submonoid.smul_def sb, hb, smul_smul, hd, oreDiv_eq_iff]
    use 1
    use rd
    simp only [mul_smul, smul_add, one_smul, OneMemClass.coe_one, one_mul, true_and]
    rw [this, hc, mul_assoc]

/-- The addition on the Ore localization. -/
@[irreducible]
private def add : X[S⁻¹] → X[S⁻¹] → X[S⁻¹] := fun x =>
  Quotient.lift (fun rs : X × S => add' rs.1 rs.2 x)
    (by
      rintro ⟨r₁, s₁⟩ ⟨r₂, s₂⟩ ⟨sb, rb, hb, hb'⟩
      induction' x with r₃ s₃
      show add'' _ _ _ _ = add'' _ _ _ _
      dsimp only at *
      rcases oreCondition (s₃ : R) s₂ with ⟨rc, sc, hc⟩
      rcases oreCondition rc sb with ⟨rd, sd, hd⟩
      have : rd * rb * s₁ = sd * sc * s₃ := by
        rw [mul_assoc, ← hb', ← mul_assoc, ← hd, mul_assoc, ← hc, mul_assoc]
      rw [add''_char _ _ _ _ rc sc hc (sc * s₃).2]
      rw [add''_char _ _ _ _ _ _ this.symm (sd * sc * s₃).2]
      refine oreDiv_eq_iff.mpr ?_
      simp only [Submonoid.mk_smul, smul_add]
      use sd, 1
      simp only [one_smul, one_mul, mul_smul, ← hb, Submonoid.smul_def, ← mul_assoc, and_true]
      simp only [smul_smul, hd])

instance : Add X[S⁻¹] :=
  ⟨add⟩

theorem oreDiv_add_oreDiv {r r' : X} {s s' : S} :
    r /ₒ s + r' /ₒ s' =
      (oreDenom (s : R) s' • r + oreNum (s : R) s' • r') /ₒ (oreDenom (s : R) s' * s) := by
  with_unfolding_all rfl

theorem oreDiv_add_char' {r r' : X} (s s' : S) (rb : R) (sb : R)
    (h : sb * s = rb * s') (h' : sb * s ∈ S) :
    r /ₒ s + r' /ₒ s' = (sb • r + rb • r') /ₒ ⟨sb * s, h'⟩ := by
  with_unfolding_all exact add''_char r s r' s' rb sb h h'

/-- A characterization of the addition on the Ore localizaion, allowing for arbitrary Ore
numerator and Ore denominator. -/
theorem oreDiv_add_char {r r' : X} (s s' : S) (rb : R) (sb : S) (h : sb * s = rb * s') :
    r /ₒ s + r' /ₒ s' = (sb • r + rb • r') /ₒ (sb * s) :=
  oreDiv_add_char' s s' rb sb h (sb * s).2

/-- Another characterization of the addition on the Ore localization, bundling up all witnesses
and conditions into a sigma type. -/
def oreDivAddChar' (r r' : X) (s s' : S) :
    Σ'r'' : R,
      Σ's'' : S, s'' * s = r'' * s' ∧ r /ₒ s + r' /ₒ s' = (s'' • r + r'' • r') /ₒ (s'' * s) :=
  ⟨oreNum (s : R) s', oreDenom (s : R) s', ore_eq (s : R) s', oreDiv_add_oreDiv⟩

@[simp]
theorem add_oreDiv {r r' : X} {s : S} : r /ₒ s + r' /ₒ s = (r + r') /ₒ s := by
  simp [oreDiv_add_char s s 1 1 (by simp)]

protected theorem add_assoc (x y z : X[S⁻¹]) : x + y + z = x + (y + z) := by
  induction' x with r₁ s₁
  induction' y with r₂ s₂
  induction' z with r₃ s₃
  rcases oreDivAddChar' r₁ r₂ s₁ s₂ with ⟨ra, sa, ha, ha'⟩; rw [ha']; clear ha'
  rcases oreDivAddChar' (sa • r₁ + ra • r₂) r₃ (sa * s₁) s₃ with ⟨rc, sc, hc, q⟩; rw [q]; clear q
  simp only [smul_add, mul_assoc, add_assoc]
  simp_rw [← add_oreDiv, ← OreLocalization.expand']
  congr 2
  · rw [OreLocalization.expand r₂ s₂ ra (ha.symm ▸ (sa * s₁).2)]; congr; ext; exact ha
  · rw [OreLocalization.expand r₃ s₃ rc (hc.symm ▸ (sc * (sa * s₁)).2)]; congr; ext; exact hc

@[simp]
theorem zero_oreDiv (s : S) : (0 : X) /ₒ s = 0 := by
  rw [OreLocalization.zero_def, oreDiv_eq_iff]
  exact ⟨s, 1, by simp⟩

protected theorem zero_add (x : X[S⁻¹]) : 0 + x = x := by
  induction x
  rw [← zero_oreDiv, add_oreDiv]; simp

protected theorem add_zero (x : X[S⁻¹]) : x + 0 = x := by
  induction x
  rw [← zero_oreDiv, add_oreDiv]; simp

@[irreducible]
private def nsmul : ℕ → X[S⁻¹] → X[S⁻¹] := nsmulRec

instance : AddMonoid X[S⁻¹] where
    add_assoc := OreLocalization.add_assoc
    zero_add := OreLocalization.zero_add
    add_zero := OreLocalization.add_zero
    nsmul := nsmul
    nsmul_zero _ := by with_unfolding_all rfl
    nsmul_succ _ _ := by with_unfolding_all rfl

protected theorem smul_zero (x : R[S⁻¹]) : x • (0 : X[S⁻¹]) = 0 := by
  induction' x with r s
  rw [OreLocalization.zero_def, smul_div_one, smul_zero, zero_oreDiv, zero_oreDiv]

protected theorem smul_add (z : R[S⁻¹]) (x y : X[S⁻¹]) :
    z • (x + y) = z • x + z • y := by
  induction' x with r₁ s₁
  induction' y with r₂ s₂
  induction' z with r₃ s₃
  rcases oreDivAddChar' r₁ r₂ s₁ s₂ with ⟨ra, sa, ha, ha'⟩; rw [ha']; clear ha'; norm_cast at ha
  rw [OreLocalization.expand' r₁ s₁ sa]
  rw [OreLocalization.expand r₂ s₂ ra (by rw [← ha]; apply SetLike.coe_mem)]
  rw [← Subtype.coe_eq_of_eq_mk ha]
  repeat rw [oreDiv_smul_oreDiv]
  simp only [smul_add, add_oreDiv]

instance : DistribMulAction R[S⁻¹] X[S⁻¹] where
  smul_zero := OreLocalization.smul_zero
  smul_add := OreLocalization.smul_add

instance {R₀} [Monoid R₀] [MulAction R₀ X] [MulAction R₀ R]
    [IsScalarTower R₀ R X] [IsScalarTower R₀ R R] :
    DistribMulAction R₀ X[S⁻¹] where
  smul_zero _ := by rw [← smul_one_oreDiv_one_smul, smul_zero]
  smul_add _ _ _ := by simp only [← smul_one_oreDiv_one_smul, smul_add]

end DistribMulAction

section AddCommMonoid

variable {R : Type*} [Monoid R] {S : Submonoid R} [OreSet S]
variable {X : Type*} [AddCommMonoid X] [DistribMulAction R X]

protected theorem add_comm (x y : X[S⁻¹]) : x + y = y + x := by
  induction' x with r s
  induction' y with r' s'
  rcases oreDivAddChar' r r' s s' with ⟨ra, sa, ha, ha'⟩
  rw [ha', oreDiv_add_char' s' s _ _ ha.symm (ha ▸ (sa * s).2), add_comm]
  congr; ext; exact ha

instance instAddCommMonoidOreLocalization : AddCommMonoid X[S⁻¹] where
  add_comm := OreLocalization.add_comm

end AddCommMonoid

section AddGroup

variable {R : Type*} [Monoid R] {S : Submonoid R} [OreSet S]
variable {X : Type*} [AddGroup X] [DistribMulAction R X]

/-- Negation on the Ore localization is defined via negation on the numerator. -/
@[irreducible]
protected def neg : X[S⁻¹] → X[S⁻¹] :=
  liftExpand (fun (r : X) (s : S) => -r /ₒ s) fun r t s ht => by
    -- Porting note(#12129): additional beta reduction needed
    beta_reduce
    rw [← smul_neg, ← OreLocalization.expand]

instance instNegOreLocalization : Neg X[S⁻¹] :=
  ⟨OreLocalization.neg⟩

@[simp]
protected theorem neg_def (r : X) (s : S) : -(r /ₒ s) = -r /ₒ s := by
  with_unfolding_all rfl

protected theorem add_left_neg (x : X[S⁻¹]) : -x + x = 0 := by
  induction' x with r s; simp

/-- `zsmul` of `OreLocalization` -/
@[irreducible]
protected def zsmul : ℤ → X[S⁻¹] → X[S⁻¹] := zsmulRec

unseal OreLocalization.zsmul in
instance instAddGroupOreLocalization : AddGroup X[S⁻¹] where
  add_left_neg := OreLocalization.add_left_neg
  zsmul := OreLocalization.zsmul

end AddGroup

section AddCommGroup

variable {R : Type*} [Monoid R] {S : Submonoid R} [OreSet S]
variable {X : Type*} [AddCommGroup X] [DistribMulAction R X]

instance : AddCommGroup X[S⁻¹] where
  __ := inferInstanceAs (AddGroup X[S⁻¹])
  __ := inferInstanceAs (AddCommMonoid X[S⁻¹])

end AddCommGroup

end OreLocalization<|MERGE_RESOLUTION|>--- conflicted
+++ resolved
@@ -263,12 +263,7 @@
     simp only [Submonoid.smul_def, Submonoid.coe_mul, smul_smul, mul_assoc, h₄]
     congr 1
     ext; simp only [Submonoid.coe_mul, ← mul_assoc]
-<<<<<<< HEAD
     rw [mul_assoc _ r₃', ← h₃, ← mul_assoc, ← mul_assoc]) y
-#align ore_localization.mul OreLocalization.smul
-=======
-    rw [mul_assoc _ r₃', ← h₃, ← mul_assoc, ← mul_assoc]
->>>>>>> 19a1471c
 
 @[to_additive]
 instance : SMul R[S⁻¹] X[S⁻¹] :=

--- conflicted
+++ resolved
@@ -256,19 +256,11 @@
     rw [mul_assoc (s₄' : R), h₃, ← mul_assoc]
 
 /-- The scalar multiplication on the Ore localization of monoids. -/
-<<<<<<< HEAD
-@[to_additive "the vector addition on the Ore localization of additive monoids."]
+@[to_additive (attr := irreducible)
+  "the vector addition on the Ore localization of additive monoids."]
 protected def smul (y : R[S⁻¹]) (x : X[S⁻¹]) : X[S⁻¹] :=
   liftExpand (fun r s ↦ smul'' r s x) (fun r₁ r₂ s hs => by
     induction' x using OreLocalization.ind with x s₂
-=======
-@[to_additive (attr := irreducible)
-  "the vector addition on the Ore localization of additive monoids."]
-protected def smul : R[S⁻¹] → X[S⁻¹] → X[S⁻¹] :=
-  liftExpand smul'' fun r₁ r₂ s hs => by
-    ext x
-    induction' x with x s₂
->>>>>>> e5344068
     show OreLocalization.smul' r₁ s x s₂ = OreLocalization.smul' (r₂ * r₁) ⟨_, hs⟩ x s₂
     rcases oreCondition r₁ s₂ with ⟨r₁', s₁', h₁⟩
     rw [smul'_char _ _ _ _ _ _ h₁]

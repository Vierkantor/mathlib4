--- conflicted
+++ resolved
@@ -672,12 +672,8 @@
     rw [pow_add]; apply mul_dvd_mul <;> assumption
   have hsucc : ¬p ^ (multiplicity p a + multiplicity p b + 1) ∣ a * b :=
     fun h =>
-<<<<<<< HEAD
-    not_or_intro (is_greatest' _ (lt_succ_self _)) (is_greatest' _ (lt_succ_self _))
-=======
     not_or_intro (hfin.mul_left.not_pow_dvd_of_multiplicity_lt (lt_succ_self _))
       (hfin.mul_right.not_pow_dvd_of_multiplicity_lt (lt_succ_self _))
->>>>>>> d0df76bd
       (_root_.succ_dvd_or_succ_dvd_of_succ_sum_dvd_mul hp hdiva hdivb h)
   rw [hfin.multiplicity_eq_iff]
   exact ⟨hdiv, hsucc⟩
@@ -697,21 +693,11 @@
     emultiplicity p (∏ x ∈ s, f x) = ∑ x ∈ s, emultiplicity p (f x) := by classical
     induction' s using Finset.induction with a s has ih h
     · simp only [Finset.sum_empty, Finset.prod_empty]
-<<<<<<< HEAD
-      convert one_right hp.not_unit
-    · simpa [has, ← ih] using multiplicity.mul hp
-
--- Porting note: with protected could not use pow' k in the succ branch
-protected theorem pow' {p a : α} (hp : Prime p) (ha : Finite p a) :
-    ∀ {k : ℕ}, get (multiplicity p (a ^ k)) (finite_pow hp ha) = k * get (multiplicity p a) ha := by
-  intro k
-=======
       exact emultiplicity_of_one_right hp.not_unit
     · simpa [has, ← ih] using emultiplicity_mul hp
 
 theorem emultiplicity_pow {p a : α} (hp : Prime p) {k : ℕ} :
     emultiplicity p (a ^ k) = k * emultiplicity p a := by
->>>>>>> d0df76bd
   induction' k with k hk
   · simp [emultiplicity_of_one_right hp.not_unit]
   · simp [pow_succ, emultiplicity_mul hp, hk, add_mul]

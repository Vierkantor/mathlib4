--- conflicted
+++ resolved
@@ -494,11 +494,7 @@
     exact IsFiltration.is_sup S j (fun k hk z hz ↦
       IsFiltration.is_le (add_lt_add_left hk i) (IsRingFiltration.toGradedMonoid.mul_mem hx hz)) hy
 
-<<<<<<< HEAD
-variable [AddCommMonoid ι] [PartialOrder ι]
-=======
 variable [AddMonoid ι] [PartialOrder ι]
->>>>>>> ecea902a
 
 /-- The `algebraMap` for associated graded algebra. -/
 def GradedPiece.algebraMap [IsRingFiltration F F_lt] : R →+ GradedPiece F F_lt 0 where
@@ -523,11 +519,7 @@
   induction' a using GradedPiece.induction_on with ra
   simp only [mk_mul]
   have : (r • (1 : A)) * ra.1 = ra.1 * (r • (1 : A)) := by simp
-<<<<<<< HEAD
-  exact HEq_eq_mk_coe_eq F F_lt _ _ (add_comm 0 i) this rfl rfl
-=======
   exact HEq_eq_mk_coe_eq F F_lt _ _ (by simp) this rfl rfl
->>>>>>> ecea902a
 
 lemma GradedPiece.algebraMap.smul_def [hasGMul F F_lt] (r : R) (i : ι) (a : GradedPiece F F_lt i) :
     HEq (r • a) ((mk F F_lt (r • (1 : F 0))) * a) := by
@@ -543,18 +535,9 @@
       ZeroHom.coe_mk, one_smul]
     rfl
   map_mul r s := GradedPiece.algebraMap.map_mul F F_lt r s
-<<<<<<< HEAD
-  commutes r := fun ⟨i, a⟩ ↦ Sigma.ext (by simp [add_comm])
-    (GradedPiece.algebraMap.commutes F F_lt r i a)
-  smul_def r := fun ⟨i, a⟩ ↦ Sigma.ext (by
-    --note : this hints some missing simp lemma
-    have : (GradedMonoid.mk 0 ((GradedPiece.algebraMap F F_lt) r)).fst = 0 := rfl
-    simp [this])
-=======
   commutes r := fun ⟨i, a⟩ ↦ Sigma.ext (by simp [GradedMonoid.mk])
     (GradedPiece.algebraMap.commutes F F_lt r i a)
   smul_def r := fun ⟨i, a⟩ ↦ Sigma.ext (by simp [GradedMonoid.mk])
->>>>>>> ecea902a
     (GradedPiece.algebraMap.smul_def F F_lt r i a)
 
 open DirectSum in

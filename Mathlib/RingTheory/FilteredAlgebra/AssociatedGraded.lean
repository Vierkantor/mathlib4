--- conflicted
+++ resolved
@@ -464,11 +464,7 @@
 
 section GradedModule
 
-<<<<<<< HEAD
-variable {R ι σ : Type*} [AddCommMonoid ι] [PartialOrder ι] [Ring R] [SetLike σ R]
-=======
 variable {R ι σ : Type*} [AddMonoid ι] [PartialOrder ι] [Ring R] [SetLike σ R]
->>>>>>> 290361a6
 
 variable (F : ι → σ) (F_lt : outParam <| ι → σ)
 

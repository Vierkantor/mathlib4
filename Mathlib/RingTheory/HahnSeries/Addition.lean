/-
Copyright (c) 2021 Aaron Anderson. All rights reserved.
Released under Apache 2.0 license as described in the file LICENSE.
Authors: Aaron Anderson
-/
import Mathlib.Algebra.Module.Basic
import Mathlib.Algebra.Module.LinearMap.Defs
import Mathlib.RingTheory.HahnSeries.Basic
import Mathlib.Algebra.BigOperators.Group.Finset.Basic

/-!
# Additive properties of Hahn series
If `Γ` is ordered and `R` has zero, then `HahnSeries Γ R` consists of formal series over `Γ` with
coefficients in `R`, whose supports are partially well-ordered. With further structure on `R` and
`Γ`, we can add further structure on `HahnSeries Γ R`.  When `R` has an addition operation,
`HahnSeries Γ R` also has addition by adding coefficients.

## Main Definitions
  * If `R` is a (commutative) additive monoid or group, then so is `HahnSeries Γ R`.

## References
- [J. van der Hoeven, *Operators on Generalized Power Series*][van_der_hoeven]
-/


open Finset Function

noncomputable section

variable {Γ Γ' R S U V α : Type*}

namespace HahnSeries

section Addition

variable [PartialOrder Γ]

section AddMonoid

variable [AddMonoid R]

instance : Add (HahnSeries Γ R) where
  add x y :=
    { coeff := x.coeff + y.coeff
      isPWO_support' := (x.isPWO_support.union y.isPWO_support).mono (Function.support_add _ _) }

instance : AddMonoid (HahnSeries Γ R) where
  zero := 0
  add := (· + ·)
  nsmul := nsmulRec
  add_assoc x y z := by
    ext
    apply add_assoc
  zero_add x := by
    ext
    apply zero_add
  add_zero x := by
    ext
    apply add_zero

@[simp]
theorem coeff_add' {x y : HahnSeries Γ R} : (x + y).coeff = x.coeff + y.coeff :=
  rfl

@[deprecated (since := "2025-01-31")] alias add_coeff' := coeff_add'

theorem coeff_add {x y : HahnSeries Γ R} {a : Γ} : (x + y).coeff a = x.coeff a + y.coeff a :=
  rfl

@[deprecated (since := "2025-01-31")] alias add_coeff := coeff_add

@[simp]
theorem coeff_nsmul {x : HahnSeries Γ R} {n : ℕ} : (n • x).coeff = n • x.coeff := by
  induction n with
  | zero => simp
  | succ n ih => simp [add_nsmul, ih]

@[deprecated (since := "2025-01-31")] alias nsmul_coeff := coeff_nsmul

theorem coeffTop_add {x y : HahnSeries Γ R} {a : WithTop Γ} :
    (x + y).coeffTop a = x.coeffTop a + y.coeffTop a := by
  match a with
  | ⊤ => simp
  | (a : Γ) => simp

@[simp]
theorem add_coeffTop_map {x y : HahnSeries Γ R} :
    (x + y).coeffTop = x.coeffTop + y.coeffTop := by
  ext
  exact coeffTop_add

@[simp]
protected lemma map_add [AddMonoid S] (f : R →+ S) {x y : HahnSeries Γ R} :
    ((x + y).map f : HahnSeries Γ S) = x.map f + y.map f := by
  ext; simp

/--
`addOppositeEquiv` is an additive monoid isomorphism between
Hahn series over `Γ` with coefficients in the opposite additive monoid `Rᵃᵒᵖ`
and the additive opposite of Hahn series over `Γ` with coefficients `R`.
-/
@[simps -isSimp]
def addOppositeEquiv : HahnSeries Γ (Rᵃᵒᵖ) ≃+ (HahnSeries Γ R)ᵃᵒᵖ where
  toFun x := .op ⟨fun a ↦ (x.coeff a).unop, by convert x.isPWO_support; ext; simp⟩
  invFun x := ⟨fun a ↦ .op (x.unop.coeff a), by convert x.unop.isPWO_support; ext; simp⟩
  left_inv x := by simp
  right_inv x := by
    apply AddOpposite.unop_injective
    simp
  map_add' x y := by
    apply AddOpposite.unop_injective
    ext
    simp

@[simp]
lemma addOppositeEquiv_support (x : HahnSeries Γ (Rᵃᵒᵖ)) :
    (addOppositeEquiv x).unop.support = x.support := by
  ext
  simp [addOppositeEquiv_apply]

@[simp]
lemma addOppositeEquiv_symm_support (x : (HahnSeries Γ R)ᵃᵒᵖ) :
    (addOppositeEquiv.symm x).support = x.unop.support := by
  rw [← addOppositeEquiv_support, AddEquiv.apply_symm_apply]

@[simp]
lemma addOppositeEquiv_orderTop (x : HahnSeries Γ (Rᵃᵒᵖ)) :
    (addOppositeEquiv x).unop.orderTop = x.orderTop := by
  classical
  simp only [orderTop, AddOpposite.unop_op, mk_eq_zero, EmbeddingLike.map_eq_zero_iff,
    addOppositeEquiv_support, ne_eq]
  simp only [addOppositeEquiv_apply, AddOpposite.unop_op, mk_eq_zero, coeff_zero]
  simp_rw [HahnSeries.ext_iff, funext_iff]
  simp only [Pi.zero_apply, AddOpposite.unop_eq_zero_iff, coeff_zero]

@[simp]
lemma addOppositeEquiv_symm_orderTop (x : (HahnSeries Γ R)ᵃᵒᵖ) :
    (addOppositeEquiv.symm x).orderTop = x.unop.orderTop := by
  rw [← addOppositeEquiv_orderTop, AddEquiv.apply_symm_apply]

@[simp]
lemma addOppositeEquiv_leadingCoeff (x : HahnSeries Γ (Rᵃᵒᵖ)) :
    (addOppositeEquiv x).unop.leadingCoeff = x.leadingCoeff.unop := by
classical
  simp only [leadingCoeff, coeffTop, orderTop, AddOpposite.unop_op, mk_eq_zero,
    EmbeddingLike.map_eq_zero_iff, addOppositeEquiv_support, ne_eq]
  simp only [addOppositeEquiv_apply, AddOpposite.unop_op, mk_eq_zero, coeff_zero]
  simp_rw [HahnSeries.ext_iff, funext_iff]
  simp only [Pi.zero_apply, AddOpposite.unop_eq_zero_iff, coeff_zero]
  split_ifs <;> rfl

@[simp]
lemma addOppositeEquiv_symm_leadingCoeff (x : (HahnSeries Γ R)ᵃᵒᵖ) :
    (addOppositeEquiv.symm x).leadingCoeff = .op x.unop.leadingCoeff := by
  apply AddOpposite.unop_injective
  rw [← addOppositeEquiv_leadingCoeff, AddEquiv.apply_symm_apply, AddOpposite.unop_op]

theorem support_add_subset {x y : HahnSeries Γ R} : support (x + y) ⊆ support x ∪ support y :=
  fun a ha => by
  rw [mem_support, coeff_add] at ha
  rw [Set.mem_union, mem_support, mem_support]
  contrapose! ha
  rw [ha.1, ha.2, add_zero]

protected theorem min_le_min_add {Γ} [LinearOrder Γ] {x y : HahnSeries Γ R} (hx : x ≠ 0)
    (hy : y ≠ 0) (hxy : x + y ≠ 0) :
    min (Set.IsWF.min x.isWF_support (support_nonempty_iff.2 hx))
      (Set.IsWF.min y.isWF_support (support_nonempty_iff.2 hy)) ≤
      Set.IsWF.min (x + y).isWF_support (support_nonempty_iff.2 hxy) := by
  rw [← Set.IsWF.min_union]
  exact Set.IsWF.min_le_min_of_subset (support_add_subset (x := x) (y := y))

theorem min_orderTop_le_orderTop_add {Γ} [LinearOrder Γ] {x y : HahnSeries Γ R} :
    min x.orderTop y.orderTop ≤ (x + y).orderTop := by
  by_cases hx : x = 0; · simp [hx]
  by_cases hy : y = 0; · simp [hy]
  by_cases hxy : x + y = 0; · simp [hxy]
  rw [orderTop_of_ne hx, orderTop_of_ne hy, orderTop_of_ne hxy, ← WithTop.coe_min,
    WithTop.coe_le_coe]
  exact HahnSeries.min_le_min_add hx hy hxy

theorem min_order_le_order_add {Γ} [Zero Γ] [LinearOrder Γ] {x y : HahnSeries Γ R}
    (hxy : x + y ≠ 0) : min x.order y.order ≤ (x + y).order := by
  by_cases hx : x = 0; · simp [hx]
  by_cases hy : y = 0; · simp [hy]
  rw [order_of_ne hx, order_of_ne hy, order_of_ne hxy]
  exact HahnSeries.min_le_min_add hx hy hxy

theorem orderTop_add_eq_left {Γ} [LinearOrder Γ] {x y : HahnSeries Γ R}
    (hxy : x.orderTop < y.orderTop) : (x + y).orderTop = x.orderTop := by
  have hx : x ≠ 0 := ne_zero_iff_orderTop.mpr hxy.ne_top
  let g : Γ := Set.IsWF.min x.isWF_support (support_nonempty_iff.2 hx)
  have hcxyne : (x + y).coeff g ≠ 0 := by
    rw [coeff_add, coeff_eq_zero_of_lt_orderTop (lt_of_eq_of_lt (orderTop_of_ne hx).symm hxy),
      add_zero]
    exact coeff_orderTop_ne (orderTop_of_ne hx)
  have hxyx : (x + y).orderTop ≤ x.orderTop := by
    rw [orderTop_of_ne hx]
    exact orderTop_le_of_coeff_ne_zero hcxyne
  exact le_antisymm hxyx (le_of_eq_of_le (min_eq_left_of_lt hxy).symm min_orderTop_le_orderTop_add)

theorem orderTop_add_eq_right {Γ} [LinearOrder Γ] {x y : HahnSeries Γ R}
    (hxy : y.orderTop < x.orderTop) : (x + y).orderTop = y.orderTop := by
  simpa [← map_add, ← AddOpposite.op_add, hxy] using orderTop_add_eq_left
    (x := addOppositeEquiv.symm (.op y))
    (y := addOppositeEquiv.symm (.op x))

theorem leadingCoeff_add_eq_left {Γ} [LinearOrder Γ] {x y : HahnSeries Γ R}
    (hxy : x.orderTop < y.orderTop) : (x + y).leadingCoeff = x.leadingCoeff := by
  have hx : x ≠ 0 := ne_zero_iff_orderTop.mpr hxy.ne_top
  have ho : (x + y).orderTop = x.orderTop := orderTop_add_eq_left hxy
  by_cases h : x + y = 0
  · rw [h, orderTop_zero] at ho
    rw [h, orderTop_eq_top_iff.mp ho.symm]
  · rw [orderTop_of_ne h, orderTop_of_ne hx, WithTop.coe_eq_coe] at ho
    rw [leadingCoeff_of_ne h, leadingCoeff_of_ne hx, ho, coeff_add,
      coeff_eq_zero_of_lt_orderTop (lt_of_eq_of_lt (orderTop_of_ne hx).symm hxy), add_zero]

theorem leadingCoeff_add_eq_right {Γ} [LinearOrder Γ] {x y : HahnSeries Γ R}
    (hxy : y.orderTop < x.orderTop) : (x + y).leadingCoeff = y.leadingCoeff := by
  simpa [← map_add, ← AddOpposite.op_add, hxy] using leadingCoeff_add_eq_left
    (x := addOppositeEquiv.symm (.op y))
    (y := addOppositeEquiv.symm (.op x))

<<<<<<< HEAD
theorem single_add {g : Γ} {a b : R} : single g (a + b) = single g a + single g b := by
  ext g'
  by_cases h : g' = g <;> simp [h]
=======
theorem ne_zero_of_eq_add_single [Zero Γ] {x y : HahnSeries Γ R}
    (hxy : x = y + single x.order x.leadingCoeff) (hy : y ≠ 0) : x ≠ 0 := by
  by_contra h
  simp only [h, order_zero, leadingCoeff_zero, map_zero, add_zero] at hxy
  exact hy hxy.symm

theorem coeff_order_of_eq_add_single {R} [AddCancelCommMonoid R] [Zero Γ] {x y : HahnSeries Γ R}
    (hxy : x = y + single x.order x.leadingCoeff) (h : x ≠ 0) :
    y.coeff x.order = 0 := by
  let xo := x.isWF_support.min (support_nonempty_iff.2 h)
  have : xo = x.order := (order_of_ne h).symm
  have hx : x.coeff xo = y.coeff xo + (single x.order x.leadingCoeff).coeff xo := by
    nth_rw 1 [hxy, coeff_add]
  have hxx :
      (single x.order x.leadingCoeff).coeff xo = (single x.order x.leadingCoeff).leadingCoeff := by
    simp [leadingCoeff_of_single, coeff_single, this]
  rw [← (leadingCoeff_of_ne h), hxx, leadingCoeff_of_single, right_eq_add, this] at hx
  exact hx

theorem order_lt_order_of_eq_add_single {R} {Γ} [LinearOrder Γ] [Zero Γ] [AddCancelCommMonoid R]
    {x y : HahnSeries Γ R} (hxy : x = y + single x.order x.leadingCoeff) (hy : y ≠ 0) :
    x.order < y.order := by
  have : x.order ≠ y.order := by
    intro h
    have hyne : single y.order y.leadingCoeff ≠ 0 := single_ne_zero <| leadingCoeff_ne_iff.mpr hy
    rw [leadingCoeff_eq, ← h, coeff_order_of_eq_add_single hxy <| ne_zero_of_eq_add_single hxy hy,
      single_eq_zero] at hyne
    exact hyne rfl
  refine lt_of_le_of_ne ?_ this
  simp only [order, ne_zero_of_eq_add_single hxy hy, ↓reduceDIte, hy]
  have : y.support ⊆ x.support := by
    intro g hg
    by_cases hgx : g = x.order
    · refine (mem_support x g).mpr ?_
      have : x.coeff x.order ≠ 0 := coeff_order_ne_zero <| ne_zero_of_eq_add_single hxy hy
      rwa [← hgx] at this
    · have : x.coeff g = (y + (single x.order) x.leadingCoeff).coeff g := by rw [← hxy]
      rw [coeff_add, coeff_single_of_ne hgx, add_zero] at this
      simpa [this] using hg
  exact Set.IsWF.min_le_min_of_subset this
>>>>>>> f47e8d64

/-- `single` as an additive monoid/group homomorphism -/
@[simps!]
def single.addMonoidHom (a : Γ) : R →+ HahnSeries Γ R :=
  { single a with
    map_add' := fun _ _ => single_add }

/-- `coeff g` as an additive monoid/group homomorphism -/
@[simps]
def coeff.addMonoidHom (g : Γ) : HahnSeries Γ R →+ R where
  toFun f := f.coeff g
  map_zero' := coeff_zero
  map_add' _ _ := coeff_add

section Domain

variable [PartialOrder Γ']

theorem embDomain_add (f : Γ ↪o Γ') (x y : HahnSeries Γ R) :
    embDomain f (x + y) = embDomain f x + embDomain f y := by
  ext g
  by_cases hg : g ∈ Set.range f
  · obtain ⟨a, rfl⟩ := hg
    simp
  · simp [embDomain_notin_range hg]

end Domain

end AddMonoid

section AddCommMonoid

variable [AddCommMonoid R]

instance : AddCommMonoid (HahnSeries Γ R) :=
  { inferInstanceAs (AddMonoid (HahnSeries Γ R)) with
    add_comm := fun x y => by
      ext
      apply add_comm }

@[simp]
theorem coeff_sum {s : Finset α} {x : α → HahnSeries Γ R} (g : Γ) :
    (∑ i ∈ s, x i).coeff g = ∑ i ∈ s, (x i).coeff g :=
  cons_induction rfl (fun i s his hsum => by rw [sum_cons, sum_cons, coeff_add, hsum]) s

theorem inf_orderTop_le_orderTop_sum {Γ} [LinearOrder Γ] {α : Type*} {x : α → HahnSeries Γ R}
    {s : Finset α} : (s.inf fun i => orderTop (x i)) ≤ (∑ i ∈ s, x i).orderTop := by
  refine le_orderTop_iff.mpr fun g hg => ?_
  simp_all only [gt_iff_lt, WithTop.coe_lt_top, Finset.lt_inf_iff, coeff_sum]
  exact Finset.sum_eq_zero fun i hi ↦ coeff_eq_zero_of_lt_orderTop (hg i hi)

end AddCommMonoid

section AddGroup

variable [AddGroup R]

instance : Neg (HahnSeries Γ R) where
  neg x :=
    { coeff := fun a => -x.coeff a
      isPWO_support' := by
        rw [Function.support_neg]
        exact x.isPWO_support }

instance : AddGroup (HahnSeries Γ R) :=
  { inferInstanceAs (AddMonoid (HahnSeries Γ R)) with
    zsmul := zsmulRec
    neg_add_cancel := fun x => by
      ext
      apply neg_add_cancel }

@[simp]
theorem coeff_neg' {x : HahnSeries Γ R} : (-x).coeff = -x.coeff :=
  rfl

@[deprecated (since := "2025-01-31")] alias neg_coeff' := coeff_neg'

theorem coeff_neg {x : HahnSeries Γ R} {a : Γ} : (-x).coeff a = -x.coeff a :=
  rfl

@[deprecated (since := "2025-01-31")] alias neg_coeff := coeff_neg

@[simp]
theorem support_neg {x : HahnSeries Γ R} : (-x).support = x.support := by
  ext
  simp

@[simp]
protected lemma map_neg [AddGroup S] (f : R →+ S) {x : HahnSeries Γ R} :
    ((-x).map f : HahnSeries Γ S) = -(x.map f) := by
  ext; simp

theorem orderTop_neg {x : HahnSeries Γ R} : (-x).orderTop = x.orderTop := by
  classical simp only [orderTop, support_neg, neg_eq_zero]

@[simp]
theorem order_neg [Zero Γ] {f : HahnSeries Γ R} : (-f).order = f.order := by
  classical
  by_cases hf : f = 0
  · simp only [hf, neg_zero]
  simp only [order, support_neg, neg_eq_zero]

@[simp]
theorem coeff_sub' {x y : HahnSeries Γ R} : (x - y).coeff = x.coeff - y.coeff := by
  ext
  simp [sub_eq_add_neg]

@[deprecated (since := "2025-01-31")] alias sub_coeff' := coeff_sub'

theorem coeff_sub {x y : HahnSeries Γ R} {a : Γ} : (x - y).coeff a = x.coeff a - y.coeff a := by
  simp

@[deprecated (since := "2025-01-31")] alias sub_coeff := coeff_sub

@[simp]
theorem coeff_zsmul {x : HahnSeries Γ R} {n : ℤ} : (n • x).coeff = n • x.coeff := by
  cases n with
  | ofNat n => simp_all only [Int.ofNat_eq_coe, natCast_zsmul, coeff_nsmul]
  | negSucc _ => simp_all only [negSucc_zsmul, coeff_neg', coeff_nsmul]

@[simp]
protected lemma map_sub [AddGroup S] (f : R →+ S) {x y : HahnSeries Γ R} :
    ((x - y).map f : HahnSeries Γ S) = x.map f - y.map f := by
  ext; simp

theorem min_orderTop_le_orderTop_sub {Γ} [LinearOrder Γ] {x y : HahnSeries Γ R} :
    min x.orderTop y.orderTop ≤ (x - y).orderTop := by
  rw [sub_eq_add_neg, ← orderTop_neg (x := y)]
  exact min_orderTop_le_orderTop_add

theorem orderTop_sub {Γ} [LinearOrder Γ] {x y : HahnSeries Γ R}
    (hxy : x.orderTop < y.orderTop) : (x - y).orderTop = x.orderTop := by
  rw [sub_eq_add_neg]
  rw [← orderTop_neg (x := y)] at hxy
  exact orderTop_add_eq_left hxy

theorem leadingCoeff_sub {Γ} [LinearOrder Γ] {x y : HahnSeries Γ R}
    (hxy : x.orderTop < y.orderTop) : (x - y).leadingCoeff = x.leadingCoeff := by
  rw [sub_eq_add_neg]
  rw [← orderTop_neg (x := y)] at hxy
  exact leadingCoeff_add_eq_left hxy

end AddGroup

instance [AddCommGroup R] : AddCommGroup (HahnSeries Γ R) :=
  { inferInstanceAs (AddCommMonoid (HahnSeries Γ R)),
    inferInstanceAs (AddGroup (HahnSeries Γ R)) with }

end Addition

section SMulZeroClass

variable [PartialOrder Γ] [Zero V] [SMulZeroClass R V]

instance : SMul R (HahnSeries Γ V) :=
  ⟨fun r x =>
    { coeff := r • x.coeff
      isPWO_support' := x.isPWO_support.mono (Function.support_const_smul_subset r x.coeff) }⟩

@[simp]
theorem coeff_smul {r : R} {x : HahnSeries Γ V} {a : Γ} : (r • x).coeff a = r • x.coeff a :=
  rfl

@[deprecated (since := "2025-01-31")] alias smul_coeff := coeff_smul

instance : SMulZeroClass R (HahnSeries Γ V) :=
  { inferInstanceAs (SMul R (HahnSeries Γ V)) with
    smul_zero := by
      intro
      ext
      simp only [coeff_smul, coeff_zero, smul_zero]}

theorem orderTop_smul_not_lt (r : R) (x : HahnSeries Γ V) : ¬ (r • x).orderTop < x.orderTop := by
  by_cases hrx : r • x = 0
  · rw [hrx, orderTop_zero]
    exact not_top_lt
  · simp only [orderTop_of_ne hrx, orderTop_of_ne <| right_ne_zero_of_smul hrx, WithTop.coe_lt_coe]
    exact Set.IsWF.min_of_subset_not_lt_min
      (Function.support_smul_subset_right (fun _ => r) x.coeff)

theorem order_smul_not_lt [Zero Γ] (r : R) (x : HahnSeries Γ V) (h : r • x ≠ 0) :
    ¬ (r • x).order < x.order := by
  have hx : x ≠ 0 := right_ne_zero_of_smul h
  simp_all only [order, dite_false]
  exact Set.IsWF.min_of_subset_not_lt_min (Function.support_smul_subset_right (fun _ => r) x.coeff)

theorem le_order_smul {Γ} [Zero Γ] [LinearOrder Γ] (r : R) (x : HahnSeries Γ V) (h : r • x ≠ 0) :
    x.order ≤ (r • x).order :=
  le_of_not_lt (order_smul_not_lt r x h)

end SMulZeroClass

section DistribMulAction

variable [PartialOrder Γ] [Monoid R] [AddMonoid V] [DistribMulAction R V]

instance : DistribMulAction R (HahnSeries Γ V) where
  smul := (· • ·)
  one_smul _ := by
    ext
    simp
  smul_zero _ := by
    ext
    simp
  smul_add _ _ _ := by
    ext
    simp [smul_add]
  mul_smul _ _ _ := by
    ext
    simp [mul_smul]

variable [Monoid S] [DistribMulAction S V]

instance [SMul R S] [IsScalarTower R S V] : IsScalarTower R S (HahnSeries Γ V) :=
  ⟨fun r s a => by
    ext
    simp⟩

instance [SMulCommClass R S V] : SMulCommClass R S (HahnSeries Γ V) :=
  ⟨fun r s a => by
    ext
    simp [smul_comm]⟩

end DistribMulAction

section Module

variable [PartialOrder Γ] [Semiring R] [AddCommMonoid V] [Module R V]

instance : Module R (HahnSeries Γ V) :=
  { inferInstanceAs (DistribMulAction R (HahnSeries Γ V)) with
    zero_smul := fun _ => by
      ext
      simp
    add_smul := fun _ _ _ => by
      ext
      simp [add_smul] }

/-- `single` as a linear map -/
@[simps]
def single.linearMap (a : Γ) : V →ₗ[R] HahnSeries Γ V :=
  { single.addMonoidHom a with
    map_smul' := fun r s => by
      ext b
      by_cases h : b = a <;> simp [h] }

/-- `coeff g` as a linear map -/
@[simps]
def coeff.linearMap (g : Γ) : HahnSeries Γ V →ₗ[R] V :=
  { coeff.addMonoidHom g with map_smul' := fun _ _ => rfl }

/-- `ofIterate` as a linear map. -/
@[simps]
def ofIterate.linearMap [PartialOrder Γ'] :
    HahnSeries Γ (HahnSeries Γ' V) →ₗ[R] HahnSeries (Γ ×ₗ Γ') V where
  toFun := ofIterate
  map_add' := by
    intro _ _
    ext _
    simp only [ofIterate, coeff_add', Pi.add_apply]
  map_smul' := by
    intro _ _
    ext _
    simp only [ofIterate, RingHom.id_apply, coeff_smul]

/-- `toIterate` as a linear map. -/
@[simps]
def toIterate.linearMap [PartialOrder Γ'] :
    HahnSeries (Γ ×ₗ Γ') V →ₗ[R] HahnSeries Γ (HahnSeries Γ' V) where
  toFun := toIterate
  map_add' := by
    intro _ _
    ext _
    simp only [toIterate, coeff_add', Pi.add_apply]
  map_smul' := by
    intro _ _
    ext _
    simp only [toIterate, RingHom.id_apply, coeff_smul]

@[simp]
protected lemma map_smul [AddCommMonoid U] [Module R U] (f : U →ₗ[R] V) {r : R}
    {x : HahnSeries Γ U} : (r • x).map f = r • ((x.map f) : HahnSeries Γ V) := by
  ext; simp

section Domain

variable [PartialOrder Γ']

theorem embDomain_smul (f : Γ ↪o Γ') (r : R) (x : HahnSeries Γ R) :
    embDomain f (r • x) = r • embDomain f x := by
  ext g
  by_cases hg : g ∈ Set.range f
  · obtain ⟨a, rfl⟩ := hg
    simp
  · simp [embDomain_notin_range hg]

/-- Extending the domain of Hahn series is a linear map. -/
@[simps]
def embDomainLinearMap (f : Γ ↪o Γ') : HahnSeries Γ R →ₗ[R] HahnSeries Γ' R where
  toFun := embDomain f
  map_add' := embDomain_add f
  map_smul' := embDomain_smul f

end Domain

end Module

section LeadingTerm

variable [LinearOrder Γ]

theorem orderTop_le_orderTop_add [AddMonoid R] {x y : HahnSeries Γ R}
    (h : x.orderTop ≤ y.orderTop) : x.orderTop ≤ (x + y).orderTop :=
  le_of_eq_of_le (min_eq_left h).symm min_orderTop_le_orderTop_add

theorem nonzero_of_nonzero_add_leading [AddMonoid R] {x y : HahnSeries Γ R}
    (hxy : x = y + x.leadingTerm) (hy : y ≠ 0) : x ≠ 0 := by
  intro hx
  rw [hx, leadingTerm_zero, add_zero] at hxy
  exact hy (id hxy.symm)

variable [AddCancelCommMonoid R] {x y : HahnSeries Γ R}

theorem coeff_add_leading (hxy : x = y + x.leadingTerm) (h : x ≠ 0) :
    y.coeff (x.isWF_support.min (support_nonempty_iff.2 h)) = 0 := by
  let xo := x.isWF_support.min (support_nonempty_iff.2 h)
  have hx : x.coeff xo = y.coeff xo + x.leadingTerm.coeff xo := by
    nth_rw 1 [hxy, coeff_add]
  have hxx : (leadingTerm x).coeff xo = x.leadingTerm.leadingCoeff := by
    rw [leadingCoeff_leadingTerm, leadingTerm_of_ne h, coeff_single_same]
  rw [← (leadingCoeff_of_ne h), hxx, leadingCoeff_leadingTerm, self_eq_add_left] at hx
  exact hx

theorem add_leading_orderTop_ne (hxy : x = y + x.leadingTerm) (hy : y ≠ 0) :
    x.orderTop ≠ y.orderTop := by
  intro h
  have hyne : y.leadingTerm ≠ 0 := leadingTerm_ne_iff.mp hy
  have hx : x ≠ 0 := nonzero_of_nonzero_add_leading hxy hy
  simp only [orderTop_of_ne hx, orderTop_of_ne hy,
    WithTop.coe_eq_coe] at h
  simp_rw [leadingTerm_of_ne hy, ← h, leadingCoeff_of_ne hy, ← h, coeff_add_leading hxy hx,
    single_eq_zero] at hyne
  exact hyne rfl

theorem coeff_eq_of_not_orderTop (hxy : x = y + x.leadingTerm) (g : Γ) (hg : ↑g ≠ x.orderTop) :
    y.coeff g = x.coeff g := by
  rw [hxy, coeff_add, leadingTerm]
  simp only [self_eq_add_right]
  split_ifs with hx
  · simp only [coeff_zero]
  · simp only [orderTop_of_ne hx, ne_eq, WithTop.coe_eq_coe] at hg
    exact coeff_single_of_ne hg

theorem support_subset_add_single_support (hxy : x = y + x.leadingTerm) :
    y.support ⊆ x.support := by
  intro g hg
  by_cases hgx : g = orderTop x
  · intro hx
    apply (coeff_orderTop_ne hgx.symm) hx
  · exact fun hxg => hg (Eq.mp (congrArg (fun r ↦ r = 0)
    (coeff_eq_of_not_orderTop hxy g hgx).symm) hxg)

theorem orderTop_lt_add_single_support_orderTop (hxy : x = y + x.leadingTerm) (hy : y ≠ 0) :
    x.orderTop < y.orderTop := by
  refine lt_of_le_of_ne ?_ (add_leading_orderTop_ne hxy hy)
  rw [orderTop_of_ne hy, orderTop_of_ne <| nonzero_of_nonzero_add_leading hxy hy]
  exact WithTop.coe_le_coe.mpr <| Set.IsWF.min_le_min_of_subset <|
    support_subset_add_single_support hxy

theorem order_lt_add_single_support_order [Zero Γ] (hxy : x = y + x.leadingTerm) (hy : y ≠ 0) :
    x.order < y.order := by
  rw [← WithTop.coe_lt_coe, order_eq_orderTop_of_ne hy, order_eq_orderTop_of_ne <|
    nonzero_of_nonzero_add_leading hxy hy]
  exact orderTop_lt_add_single_support_orderTop hxy hy

end LeadingTerm

end HahnSeries<|MERGE_RESOLUTION|>--- conflicted
+++ resolved
@@ -222,11 +222,6 @@
     (x := addOppositeEquiv.symm (.op y))
     (y := addOppositeEquiv.symm (.op x))
 
-<<<<<<< HEAD
-theorem single_add {g : Γ} {a b : R} : single g (a + b) = single g a + single g b := by
-  ext g'
-  by_cases h : g' = g <;> simp [h]
-=======
 theorem ne_zero_of_eq_add_single [Zero Γ] {x y : HahnSeries Γ R}
     (hxy : x = y + single x.order x.leadingCoeff) (hy : y ≠ 0) : x ≠ 0 := by
   by_contra h
@@ -267,7 +262,10 @@
       rw [coeff_add, coeff_single_of_ne hgx, add_zero] at this
       simpa [this] using hg
   exact Set.IsWF.min_le_min_of_subset this
->>>>>>> f47e8d64
+
+theorem single_add {g : Γ} {a b : R} : single g (a + b) = single g a + single g b := by
+  ext g'
+  by_cases h : g' = g <;> simp [h]
 
 /-- `single` as an additive monoid/group homomorphism -/
 @[simps!]

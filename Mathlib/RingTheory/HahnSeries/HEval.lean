/-
Copyright (c) 2021 Aaron Anderson. All rights reserved.
Released under Apache 2.0 license as described in the file LICENSE.
Authors: Aaron Anderson, Scott Carnahan
-/
import Mathlib.RingTheory.HahnSeries.Summable
import Mathlib.RingTheory.PowerSeries.Basic

/-!
# Evaluation of power series in Hahn Series
We describe a class of ring homomorphisms from multivariable formal power series to Hahn series,
given by substitution of the generating variables to elements of strictly positive order.
In the single variable case, we use this homomorphism to characterize invertible Hahn series whose
coefficients are in a commutative domain.

## Main Definitions
 * `HahnSeries.SummableFamily.powerSeriesFamily`: A summable family of Hahn series whose elements
   are non-negative powers of a fixed positive-order Hahn series multiplied by the coefficients of a
   formal power series.
 * `HahnSeries.SummableFamily.mvPowerSeriesFamily` : A summable family made of monomials with
   natural number exponents, where
  the variables are taken from finite set of positive order Hahn series.
 * `PowerSeries.heval` : An `R`-algebra homomorphism from `PowerSeries R` to `HahnSeries Γ R` given
  by sending the generator to a positive-order element.
 * `MvPowerSeries.heval` : An `R`-algebra homomorphism from `MvPowerSeries σ R` to `HahnSeries Γ R`
  for `σ` finite, given by sending each element of `σ` to a positive-order element.

## Main results
  * `mvPowerSeries_family_prod_eq_family_mul` : `hsum` of `heval` of a product is equal to the
    product of `hsum`s of `hevals` for multivariable power series.
  * `isUnit_of_isUnit_leadingCoeff` : A Hahn Series with invertible leading coefficient is
    invertible.
  * `isUnit_iff` : If the coefficient ring is a domain, then any invertible Hahn series has
    invertible leading coefficient.

## TODO
  * Rewrite invertibility in terms of power series evaluation?
## Main results
  * A HahnSeries module structure on summable families.
## References
- [J. van der Hoeven, *Operators on Generalized Power Series*][van_der_hoeven]
-/

open Finset Function

noncomputable section

variable {Γ Γ' R V α β σ : Type*}

theorem sum_eq_top [AddCommMonoid Γ] (s : Finset σ) (f : σ → WithTop Γ)
    (h : ∃i ∈ s, f i = ⊤) : ∑ i ∈ s, f i = ⊤ := by
  induction s using cons_induction with
  | empty => simp_all only [not_mem_empty, false_and, exists_false]
  | cons i s his ih =>
    obtain ⟨j, hj⟩ := h
    by_cases hjs : j ∈ s
    · simp only [sum_cons, WithTop.add_eq_top]
      exact Or.inr <| ih <| Exists.intro j ⟨hjs, hj.2⟩
    · classical
      have hij : j = i := eq_of_mem_insert_of_not_mem (cons_eq_insert i s his ▸ hj.1) hjs
      rw [sum_cons, ← hij, hj.2, WithTop.add_eq_top]
      exact Or.inl rfl
-- #find_home! sum_eq_top --[Mathlib.Algebra.BigOperators.Group.Finset]

theorem add_ne_top [AddCommMonoid Γ] {x y : WithTop Γ} (hx : x ≠ ⊤)
    (hy : y ≠ ⊤) : x + y ≠ ⊤ := by
  by_contra h
  rw [WithTop.add_eq_top] at h
  simp_all only [ne_eq, or_self]
--#find_home! add_ne_top --[Mathlib.Algebra.Order.Monoid.Unbundled.WithTop]

theorem add_untop [AddCommMonoid Γ] {x y : WithTop Γ} (hx : x ≠ ⊤) (hy : y ≠ ⊤) :
    (x + y).untop (add_ne_top hx hy) = x.untop hx + y.untop hy :=
  (WithTop.untop_eq_iff (add_ne_top hx hy)).mpr (by simp)
--#find_home! add_untop --[Mathlib.Algebra.Order.Monoid.Unbundled.WithTop]

theorem sum_untop [AddCommMonoid Γ] (s : Finset σ) {f : σ → WithTop Γ}
    (h : ∀ i, ¬ f i = ⊤) (hs : ¬∑ i ∈ s, f i = ⊤) :
    (∑ i ∈ s, f i).untop hs = ∑ i ∈ s, ((f i).untop (h i)) := by
  induction s using cons_induction with
  | empty => simp
  | cons i s his ih =>
    simp only [sum_cons]
    rw [sum_cons, WithTop.add_eq_top, Mathlib.Tactic.PushNeg.not_or_eq] at hs
    rw [add_untop (h i) hs.2]
    exact congrArg (HAdd.hAdd ((f i).untop (h i))) (ih hs.right)
--#find_home! sum_untop --[Mathlib.Algebra.BigOperators.Group.Finset]

namespace HahnSeries

namespace SummableFamily

theorem support_prod_subset_add_support [OrderedCancelAddCommMonoid Γ] [CommSemiring R]
    (σ : Type*) (x : σ →₀ HahnSeries Γ R) (s : Finset σ) :
    haveI : AddCommMonoid (Set Γ) := Set.addCommMonoid
    (∏ i ∈ s, (x i)).support ⊆ ∑ i ∈ s, (x i).support := by
  refine Finset.cons_induction ?_ ?_ s
  · rw [prod_empty, ← single_zero_one]
    exact support_single_subset
  · intros _ _ _ his _ hg
    simp_all only [prod_cons, mem_support, ne_eq, sum_cons]
    exact support_mul_subset_add_support.trans (Set.add_subset_add (fun ⦃a⦄ a ↦ a) his) hg

theorem support_MVpow_subset_closure_support [OrderedCancelAddCommMonoid Γ] [CommSemiring R]
    (σ : Type*) (x : σ →₀ HahnSeries Γ R) (n : σ →₀ ℕ) :
    (∏ i ∈ x.support, (x i) ^ (n i)).support ⊆ AddSubmonoid.closure (⋃ i : σ, (x i).support) := by
  refine Finset.cons_induction ?_ ?_ x.support
  · rw [prod_empty, ← single_zero_one]
    have h₂ : 0 ∈ AddSubmonoid.closure (⋃ i, (x i).support) := by
      exact AddSubmonoid.zero_mem (AddSubmonoid.closure (⋃ i, (x i).support))
    intro g hg
    simp_all
  · intro i _ _ hx
    rw [prod_cons]
    have hi : (x i ^ n i).support ⊆ AddSubmonoid.closure (⋃ i, (x i).support) :=
      (support_pow_subset_closure (x i) (n i)).trans <| AddSubmonoid.closure_mono <|
        Set.subset_iUnion_of_subset i fun ⦃a⦄ a ↦ a
    exact (support_mul_subset_add_support (x := x i ^ n i)).trans (AddSubmonoid.add_subset hi hx)

theorem support_MVpow_subset_closure [OrderedCancelAddCommMonoid Γ] [CommSemiring R]
    {σ : Type*} (s : Finset σ) (x : σ →₀ HahnSeries Γ R) (n : σ →₀ ℕ) :
    (∏ i ∈ s, (x i) ^ (n i)).support ⊆ AddSubmonoid.closure (⋃ i : σ, (x i).support) := by
  refine Finset.cons_induction ?_ ?_ s
  · rw [prod_empty, ← single_zero_one]
    have h₂ : 0 ∈ AddSubmonoid.closure (⋃ i, (x i).support) := by
      exact AddSubmonoid.zero_mem (AddSubmonoid.closure (⋃ i, (x i).support))
    intro g hg
    simp_all
  · intro i _ _ hx
    rw [prod_cons]
    have hi : (x i ^ n i).support ⊆ AddSubmonoid.closure (⋃ i, (x i).support) :=
      (support_pow_subset_closure (x i) (n i)).trans <| AddSubmonoid.closure_mono <|
        Set.subset_iUnion_of_subset i fun ⦃a⦄ a ↦ a
    exact (support_mul_subset_add_support (x := x i ^ n i)).trans (AddSubmonoid.add_subset hi hx)

theorem isPWO_iUnion_support_MVpow_support [LinearOrderedCancelAddCommMonoid Γ] [CommSemiring R]
    (σ : Type*) (x : σ →₀ HahnSeries Γ R) (hx : ∀ i : σ, 0 ≤ (x i).order) :
    (⋃ n : σ →₀ ℕ, (∏ i ∈ x.support, (x i) ^ (n i)).support).IsPWO := by
  refine Set.IsPWO.mono (Set.IsPWO.addSubmonoid_closure ?_ ?_)
    (Set.iUnion_subset fun n => support_MVpow_subset_closure x.support x n)
  · intro g hg
    simp only [Set.mem_iUnion, mem_support, ne_eq] at hg
    obtain ⟨i, hi⟩ := hg
    exact (hx i).trans (order_le_of_coeff_ne_zero hi)
  · have h : ⋃ i, (x i).support =
        (⋃ i ∈ x.support, (x i).support) ∪ (⋃ i ∉ x.support, (x i).support) := by
      classical
      simp_rw [← Set.iUnion_ite, ite_id (x _).support]
    rw [h, Set.isPWO_union]
    constructor
    · exact (isPWO_bUnion x.support).mpr fun i _ ↦ isPWO_support (x i)
    · rw [show (⋃ i, ⋃ (_ : i ∉ x.support), (x i).support) = ∅ by simp_all]
      exact Set.isPWO_empty

theorem isPWO_iUnion_support_MVpow [LinearOrderedCancelAddCommMonoid Γ] [CommSemiring R]
    {σ : Type*} [Fintype σ] (x : σ →₀ HahnSeries Γ R)
    (hx : ∀ i : σ, 0 ≤ (x i).order) :
    (⋃ n : σ →₀ ℕ, (∏ i, (x i) ^ (n i)).support).IsPWO := by
  refine Set.IsPWO.mono ?_ (Set.iUnion_subset fun n => support_MVpow_subset_closure Finset.univ x n)
  refine Set.IsPWO.addSubmonoid_closure ?_ ?_
  · intro g hg
    simp only [Set.mem_iUnion, mem_support, ne_eq] at hg
    obtain ⟨i, hi⟩ := hg
    exact (hx i).trans (order_le_of_coeff_ne_zero hi)
  · rw [show ⋃ i, (x i).support = ⋃ i ∈ univ, (x i).support by simp]
    exact (isPWO_bUnion univ).mpr fun i _ => isPWO_support (x i)

section PowerSeriesFamily

variable [AddCommMonoid Γ] [LinearOrder Γ] [IsOrderedCancelAddMonoid Γ] [CommRing R]

lemma supp_eq_univ_of_pos (σ : Type*) (y : σ →₀ HahnSeries Γ R)
    (hy : ∀ i : σ, 0 < (y i).order) : y.support = Set.univ (α := σ) := by
  have hy₁ : ∀ i : σ, y i ≠ 0 := fun i => ne_zero_of_order_ne (ne_of_gt (hy i))
  exact Set.eq_univ_of_univ_subset fun i _ => by simp_all

/-- A finsupp whose every element has positive order has fintype source. -/
def Fintype_of_pos_order (σ : Type*) (y : σ →₀ HahnSeries Γ R)
    (hy : ∀ i : σ, 0 < (y i).order) : Fintype σ := by
  refine Set.fintypeOfFiniteUniv ?_
  rw [← supp_eq_univ_of_pos σ y hy]
  exact finite_toSet y.support

lemma supp_eq_univ_of_pos_fintype (σ : Type*) [Fintype σ] (y : σ →₀ HahnSeries Γ R)
    (hy : ∀ i : σ, 0 < (y i).order) : y.support = Finset.univ (α := σ) :=
  eq_univ_of_forall fun i => Finsupp.mem_support_iff.mpr (ne_zero_of_order_ne (ne_of_gt (hy i)))

variable [CommRing V] [Algebra R V]
--  {x : HahnSeries Γ V} (hx : 0 < x.orderTop) (f : PowerSeries R)

/-- A summable family of Hahn series whose elements are scalar multiples of non-negative powers of a
fixed Hahn series. The scalar multiples are given by the coefficients of a power series. If the Hahn
series has nonpositive order, then we use the junk value zero instead of the Hahn series. -/
abbrev powerSeriesFamily (x : HahnSeries Γ V) (f : PowerSeries R) : SummableFamily Γ V ℕ :=
  smulFamily (fun n => f.coeff R n) (powers x)

@[simp]
theorem powerSeriesFamily_of_not_orderTop_pos {x : HahnSeries Γ V} (hx : ¬ 0 < x.orderTop)
    (f : PowerSeries R) :
    powerSeriesFamily x f = powerSeriesFamily 0 f := by
  ext n g
  simp [powers_of_not_orderTop_pos hx]

@[simp]
theorem powerSeriesFamily_hsum_zero (f : PowerSeries R) :
    (powerSeriesFamily 0 f).hsum = f.constantCoeff R • (1 : HahnSeries Γ V) := by
  ext g
  by_cases hg : g = 0
  · simp only [hg, coeff_hsum]
    rw [finsum_eq_single _ 0 (fun n hn ↦ by simp [zero_pow_eq, hn])]
    simp
  · rw [coeff_hsum, finsum_eq_zero_of_forall_eq_zero
      fun n ↦ (by by_cases hn : n = 0 <;> simp [hg, zero_pow_eq, hn])]
    simp [hg]

theorem powerSeriesFamily_add {x : HahnSeries Γ V} (f g : PowerSeries R) :
    powerSeriesFamily x (f + g) = powerSeriesFamily x f + powerSeriesFamily x g := by
  ext1 n
  by_cases hx: 0 < x.orderTop <;> · simp [hx, add_smul]

theorem powerSeriesFamily_smul {x : HahnSeries Γ V} (f : PowerSeries R) (r : R) :
    powerSeriesFamily x (r • f) = HahnSeries.single (0 : Γ) r • powerSeriesFamily x f := by
  ext1 n
  simp [mul_smul]

theorem support_powerSeriesFamily_subset {x : HahnSeries Γ V} (a b : PowerSeries R) (g : Γ) :
    ((powerSeriesFamily x (a * b)).coeff g).support ⊆
    (((powerSeriesFamily x a).mul (powerSeriesFamily x b)).coeff g).support.image
      fun i => i.1 + i.2 := by
  by_cases h : 0 < x.orderTop
  · simp only [coeff_support, Set.Finite.toFinset_subset, support_subset_iff]
    intro n hn
    have he : ∃ c ∈ antidiagonal n, (PowerSeries.coeff R c.1) a • (PowerSeries.coeff R c.2) b •
        ((powers x) n).coeff g ≠ 0 := by
      refine exists_ne_zero_of_sum_ne_zero ?_
      simpa [PowerSeries.coeff_mul, sum_smul, mul_smul, h] using hn
    simp only [powers_of_orderTop_pos h, mem_antidiagonal] at he
    obtain ⟨c, hcn, hc⟩ := he
    simp only [coe_image, Set.Finite.coe_toFinset, Set.mem_image]
    use c
    simp only [mul_toFun, smulFamily_toFun, HahnSeries.coeff_smul, Function.mem_support, hcn,
      and_true]
    rw [powers_of_orderTop_pos h c.1, powers_of_orderTop_pos h c.2, Algebra.smul_mul_assoc,
      Algebra.mul_smul_comm, ← pow_add, hcn]
    simp [hc]
  · simp only [coeff_support, Set.Finite.toFinset_subset, support_subset_iff]
    intro n hn
    by_cases hz : n = 0
    · have : g = 0 ∧ (a.constantCoeff R * b.constantCoeff R) • (1 : V) ≠ 0 := by
        simpa [hz, h] using hn
      simp only [coe_image, Set.mem_image]
      use (0, 0)
      simp [this.2, this.1, h, hz, smul_smul, mul_comm]
    · simp [h, hz] at hn

theorem hsum_powerSeriesFamily_mul {x : HahnSeries Γ V} (a b : PowerSeries R) :
    (powerSeriesFamily x (a * b)).hsum =
    ((powerSeriesFamily x a).mul (powerSeriesFamily x b)).hsum := by
  by_cases h : 0 < x.orderTop;
  · ext g
    simp only [coeff_hsum_eq_sum, smulFamily_toFun, h, powers_of_orderTop_pos,
      HahnSeries.coeff_smul, mul_toFun, Algebra.mul_smul_comm, Algebra.smul_mul_assoc]
    rw [sum_subset (support_powerSeriesFamily_subset a b g)
      (fun i hi his ↦ by simpa [h, PowerSeries.coeff_mul, sum_smul] using his)]
    simp only [coeff_support, mul_toFun, smulFamily_toFun, Algebra.mul_smul_comm,
      Algebra.smul_mul_assoc, HahnSeries.coeff_smul, PowerSeries.coeff_mul, sum_smul]
    rw [sum_sigma']
    refine (Finset.sum_of_injOn (fun x => ⟨x.1 + x.2, x⟩) (fun _ _ _ _ => by simp_all) ?_ ?_
        (fun _ _ => by simp [smul_smul, mul_comm, pow_add])).symm
    · intro ij hij
      simp only [coe_sigma, coe_image, Set.mem_sigma_iff, Set.mem_image, Prod.exists, mem_coe,
        mem_antidiagonal, and_true]
      use ij.1, ij.2
      simp_all
    · intro i hi his
      have hisc : ∀ j k : ℕ, ⟨j + k, (j, k)⟩ = i → (PowerSeries.coeff R k) b •
          (PowerSeries.coeff R j a • (x ^ j * x ^ k).coeff g) = 0 := by
        intro m n
        contrapose!
        simp only [coeff_support, mul_toFun, smulFamily_toFun, powers_of_orderTop_pos h,
          Algebra.mul_smul_comm, Algebra.smul_mul_assoc, HahnSeries.coeff_smul,
          Set.Finite.coe_toFinset, Set.mem_image, Function.mem_support, ne_eq, Prod.exists,
          not_exists, not_and] at his
        exact his m n
      simp only [mem_sigma, mem_antidiagonal] at hi
      rw [mul_comm ((PowerSeries.coeff R i.snd.1) a), ← hi.2, mul_smul, pow_add]
      exact hisc i.snd.1 i.snd.2 <| Sigma.eq hi.2 (by simp)
  · simp only [h, not_false_eq_true, powerSeriesFamily_of_not_orderTop_pos,
      powerSeriesFamily_hsum_zero, map_mul, hsum_mul]
    rw [smul_mul_smul_comm, mul_one]

theorem powerSeriesFamily_ext {x : HahnSeries Γ V} (f g : PowerSeries R) :
    powerSeriesFamily x f = powerSeriesFamily x g ↔
      ∀ n, powerSeriesFamily x f n = powerSeriesFamily x g n :=
  SummableFamily.ext_iff

theorem coeff_sum {α} (s : Finset α) (f : α → HahnSeries Γ R) (g : Γ) :
    (Finset.sum s f).coeff g = Finset.sum s (fun i => (f i).coeff g) :=
  cons_induction_on s (by simp) fun i t hit hc => by rw [sum_cons, sum_cons, coeff_add, hc]

theorem finsum_prod {R} [AddCommMonoid R] (f : ℕ × ℕ →₀ R) :
    ∑ᶠ (i : ℕ), ∑ᶠ (j : ℕ),  f (i, j) = ∑ᶠ (i : ℕ × ℕ), f i :=
  Eq.symm (finsum_curry (fun ab ↦ f ab) (Finsupp.finite_support f))

theorem finsum_antidiagonal_prod [AddCommMonoid α] [HasAntidiagonal α] (f : α × α →₀ R) :
    ∑ᶠ (i : α), (∑ j ∈ antidiagonal i, f j) =
    ∑ᶠ (i : α × α), f i := by
  classical
  rw [finsum_eq_sum_of_support_subset _ (s := f.support) (fun i _ => by simp_all),
    finsum_eq_sum_of_support_subset _ (s := (f.support.image fun i => i.1 + i.2)) ?_, sum_sigma']
  · refine (Finset.sum_of_injOn (fun x => ⟨x.1 + x.2, x⟩) ?_ ?_ ?_ ?_).symm
    · exact fun x _ y _ hxy => by simp_all
    · intro x hx
      simp_all only [mem_coe, Finsupp.mem_support_iff, ne_eq, coe_sigma, coe_image,
        Set.mem_sigma_iff, Set.mem_image, Prod.exists, mem_antidiagonal, and_true]
      use x.1, x.2
    · intro x hx h
      simp_all only [mem_sigma, mem_image, Finsupp.mem_support_iff, ne_eq, Prod.exists,
        mem_antidiagonal, Set.mem_image, mem_coe, not_exists, not_and]
      have h0 : ∀ i j : α, ⟨i + j, (i, j)⟩ = x → f (i, j) = 0 := by
        intro i j
        contrapose!
        exact h i j
      refine h0 x.snd.1 x.snd.2 ?_
      simp_all only [Prod.mk.eta, Sigma.eta]
    · exact fun x _ => rfl
  · intro x hx
    simp_all only [Function.mem_support, ne_eq, coe_image, Set.mem_image, mem_coe,
      Finsupp.mem_support_iff, Prod.exists]
    have h1 := exists_ne_zero_of_sum_ne_zero hx
    use h1.choose.1, h1.choose.2
    refine ⟨h1.choose_spec.2, ?_⟩
    · rw [← @mem_antidiagonal]
      exact h1.choose_spec.1

--#find_home! finsum_antidiagonal_prod --[Mathlib.RingTheory.Adjoin.Basic]

end PowerSeriesFamily

section MVpowers

variable [LinearOrderedCancelAddCommMonoid Γ] [CommRing R] [CommRing V] [Algebra R V]
{x : HahnSeries Γ V} (hx : 0 < x.orderTop)

-- use Finsupp.sumFinsuppAddEquivProdFinsupp and maybe Finsupp.lsingle
-- see also Finsupp.restrictSupportEquiv

/-- An equiv between finsupp and maps from a finset. -/
def equiv_map_on_finset_finsupp (s : Finset σ) :
    ((i : σ) → i ∈ s → ℕ) ≃ ({i // i ∈ s} →₀ ℕ) where
  toFun f := Finsupp.equivFunOnFinite.symm (fun i => f i.1 i.2)
  invFun f := fun i hi => (Finsupp.equivFunOnFinite f) ⟨i, hi⟩
  left_inv := congrFun rfl
  right_inv f := by simp

/-- The equivalence between maps on a finite totality and finitely supported functions. -/
def equiv_map_on_fintype_finsupp [Fintype σ] :
    ((i : σ) → i ∈ Finset.univ → ℕ) ≃ (σ →₀ ℕ) where
  toFun f := Finsupp.equivFunOnFinite.symm (fun i => f i (mem_univ i))
  invFun f := fun i _ => (Finsupp.equivFunOnFinite f) i
  left_inv f := by simp
  right_inv f := by simp

/-- A multivariable family given by all possible unit-coefficient monomials -/
def mvPowers [Fintype σ] (y : σ →₀ HahnSeries Γ V) : SummableFamily Γ V (σ →₀ ℕ) :=
  Equiv equiv_map_on_fintype_finsupp (PiFamily Finset.univ (fun _ => ℕ)
    (fun i => powers (y i)))

@[simp]
theorem mvPowers_apply {σ : Type*} [Fintype σ] (y : σ →₀ HahnSeries Γ R)
    (hy : ∀ i, 0 < (y i).orderTop) (n : σ →₀ ℕ) :
    (mvPowers y) n = ∏ i, y i ^ n i := by
  simp [hy, mvPowers, equiv_map_on_fintype_finsupp]

open Classical in
theorem mvpow_finite_co_support {σ : Type*} [Fintype σ] (y : σ →₀ HahnSeries Γ R)
    (hy : ∀ i, 0 < (y i).orderTop) (g : Γ) :
    {a : (σ →₀ ℕ) | (∏ i, y i ^ a i).coeff g ≠ 0}.Finite := by
  have h : ∀ a : (σ →₀ ℕ), (∏ i : σ, y i ^ a i) = ∏ x : σ,
      if _ : x ∈ univ then y x ^ a x else 1 :=
    fun a => by simp
  suffices {a : ((i : σ) → i ∈ univ → ℕ) | ((fun b => ∏ x : σ,
      if h : x ∈ univ then y x ^ b x h else 1) a).coeff g ≠ 0}.Finite from by
    simp_rw [h]
    refine Set.Finite.of_surjOn (fun a => Finsupp.onFinset univ (fun i => a i (mem_univ i))
      (fun i _ ↦ mem_univ i)) (fun a ha => ?_) this
    simp_all only [dite_eq_ite, ite_true, implies_true, dite_true, mem_univ, ne_eq,
      Set.mem_setOf_eq, Set.mem_image]
    use fun i _ => a i
    exact ⟨ha, by ext; simp⟩
  exact pi_finite_co_support Finset.univ _ g (fun i => isPWO_iUnion_support_powers
    (zero_le_orderTop_iff.mp <| le_of_lt (hy i)))
    (fun i g => by simp only [pow_finite_co_support (hy i) g])

/-- A summable family given by substituting a multivariable power series into positive order
elements. -/
abbrev mvPowerSeriesFamily [Fintype σ] (y : σ →₀ HahnSeries Γ V) (f : MvPowerSeries σ R) :
    SummableFamily Γ V (σ →₀ ℕ) :=
  smulFamily (fun n => MvPowerSeries.coeff R n f) (mvPowers y)

theorem mvPowerSeriesFamily_toFun [Fintype σ] (y : σ →₀ HahnSeries Γ V)
    (f : MvPowerSeries σ R) (n : σ →₀ ℕ) :
    mvPowerSeriesFamily y f n =
      (MvPowerSeries.coeff R n f) • ∏ i, (if 0 < (y i).orderTop then y i else 0) ^ (n i) := by
  simp [mvPowers, equiv_map_on_fintype_finsupp]

theorem mvPowerSeriesFamilyAdd [Fintype σ] (y : σ →₀ HahnSeries Γ R) (f g : MvPowerSeries σ R) :
    mvPowerSeriesFamily y (f + g) = mvPowerSeriesFamily y f + mvPowerSeriesFamily y g := by
  ext1 n
  simp [add_smul]

theorem mvPowerSeriesFamilySMul [Fintype σ] (y : σ →₀ HahnSeries Γ R) (r : R)
    (f : MvPowerSeries σ R) :
    mvPowerSeriesFamily y (r • f) = (HahnSeries.single (0 : Γ) r) • (mvPowerSeriesFamily y f) := by
  ext1 n
  simp only [smulFamily_toFun, map_smul, smul_eq_mul, mvPowers, equiv_map_on_fintype_finsupp,
      Finsupp.equivFunOnFinite_apply, Equiv_toFun, Equiv.coe_fn_symm_mk, PiFamily_toFun, mem_univ,
      ↓reduceDIte, powers_of_orderTop_pos, smul_apply, HahnModule.of_smul,
      Algebra.mul_smul_comm, single_zero_mul_eq_smul]
  rw [mul_comm, Equiv.eq_symm_apply, HahnModule.of_smul, mul_smul]

/-!
open Classical in
theorem mvPowerSeriesFamily_supp_subset {σ : Type*} [Fintype σ] (y : σ →₀ HahnSeries Γ R)
    (hy : ∀ i, 0 < (y i).orderTop) (a b : MvPowerSeries σ R) (g : Γ) :
    ((mvPowerSeriesFamily y hy (a * b)).coeff g).support ⊆
    (((mvPowerSeriesFamily y hy a).mul (mvPowerSeriesFamily y hy b)).coeff g).support.image
      fun i => i.1 + i.2 := by
  simp_all only [coeff_support, mvPowerSeriesFamily_toFun, coeff_smul, smul_eq_mul, mul_toFun,
    Algebra.mul_smul_comm, Algebra.smul_mul_assoc, Set.Finite.toFinset_subset, coe_image,
    Set.Finite.coe_toFinset, support_subset_iff, ne_eq, Set.mem_image, Function.mem_support,
    Prod.exists]
  intro n hn
  simp_rw [MvPowerSeries.coeff_mul, ← ne_eq, sum_smul, mul_smul] at hn
  have he : ∃p ∈ antidiagonal n, ¬((MvPowerSeries.coeff R p.1) a •
      (MvPowerSeries.coeff R p.2) b • ((mvPowers y hy) n).coeff g) = 0 :=
    exists_ne_zero_of_sum_ne_zero hn
  use he.choose.1, he.choose.2
  refine ⟨?_, mem_antidiagonal.mp he.choose_spec.1⟩
  rw [← mul_assoc, mul_comm ((MvPowerSeries.coeff R he.choose.2) b)]
  simp_rw [mvPowers_apply, ← prod_mul_distrib, ← pow_add]
  convert he.choose_spec.2
  · exact Eq.symm (mvPowers_apply y hy n)
  · exact Eq.symm (mvPowers_apply y hy n)
  · simp [mvPowers, equiv_map_on_fintype_finsupp]
    congr 1
    funext i
    have h : he.choose.1 i + he.choose.2 i = n i := by
      rw [← Finsupp.add_apply, mem_antidiagonal.mp he.choose_spec.1]
    congr
    convert h
    · exact Iff.symm mem_antidiagonal
    · exact Eq.symm (mvPowers_apply y hy n)
    · exact Iff.symm mem_antidiagonal
    · exact Eq.symm (mvPowers_apply y hy n)

theorem prod_mul {σ M : Type*} [Fintype σ] [CommMonoid M] (i : (σ →₀ ℕ) × (σ →₀ ℕ)) (y : σ → M) :
    (∏ i_1 : σ, y i_1 ^ i.1 i_1) * ∏ i_1 : σ, y i_1 ^ i.2 i_1 = ∏ x : σ, y x ^ (i.1 + i.2) x := by
  rw [← prod_mul_distrib, prod_congr rfl]
  intro _ _
  rw [Finsupp.add_apply, pow_add]

theorem mvPowerSeries_family_prod_eq_family_mul {σ : Type*} [Fintype σ] (y : σ →₀ HahnSeries Γ R)
    (hy : ∀ i, 0 < (y i).orderTop) (a b : MvPowerSeries σ R) :
    (mvPowerSeriesFamily y hy (a * b)).hsum =
    ((mvPowerSeriesFamily y hy a).mul (mvPowerSeriesFamily y hy b)).hsum := by
  ext g
  classical
  simp only [mvPowerSeriesFamily_toFun, MvPowerSeries.coeff_mul, Finset.sum_smul,
    ← Finset.sum_product, coeff_hsum_eq_sum, mul_toFun, mvPowers_apply]
  rw [sum_subset (mvPowerSeriesFamily_supp_subset y hy a b g)]
  · rw [← HahnSeries.sum_coeff, sum_sigma', sum_coeff]
    refine (Finset.sum_of_injOn (fun x => ⟨x.1 + x.2, x⟩) ?_ ?_ ?_ ?_).symm
    · intro ij _ kl _
      simp_all
    · intro ij hij
      simp_all only [coeff_support, mul_toFun, mvPowerSeriesFamily_toFun, mvPowers_apply,
        Algebra.mul_smul_comm, Algebra.smul_mul_assoc, coeff_smul, smul_eq_mul,
        Set.Finite.coe_toFinset, Function.mem_support, ne_eq, coe_sigma, coe_image,
        Set.mem_sigma_iff, Set.mem_image, Prod.exists, mem_coe, mem_antidiagonal, and_true]
      use ij.1, ij.2
    · intro i hi his
      simp_all only [coeff_support, mul_toFun, mvPowerSeriesFamily_toFun, mvPowers_apply,
        Algebra.mul_smul_comm, Algebra.smul_mul_assoc, coeff_smul, smul_eq_mul, mem_sigma,
        mem_image, Set.Finite.mem_toFinset, Function.mem_support, ne_eq, Prod.exists,
        mem_antidiagonal, Set.Finite.coe_toFinset, Set.mem_image, not_exists, not_and]
      have hisc : ∀ j k : σ →₀ ℕ, ⟨j + k, (j, k)⟩ = i → (MvPowerSeries.coeff R k) b *
          ((MvPowerSeries.coeff R j) a * ((∏ p, y p ^ j p) * (∏ q, y q ^ k q)).coeff g) = 0 := by
        intro m n
        contrapose!
        exact his m n
      rw [mul_comm ((MvPowerSeries.coeff R i.snd.1) a), ← hi.2, mul_assoc]
      have hp : ∀ j k : σ →₀ ℕ, ∏ i_1 : σ, y i_1 ^ (j + k) i_1 =
          (∏ i' : σ, y i' ^ j i') * ∏ j' : σ, y j' ^ k j' := by
        intro j k
        rw [prod_mul (j, k)]
      rw [hp]
      exact hisc i.snd.1 i.snd.2 <| Sigma.eq hi.2 (by simp)
    · intro i _
      simp only
      rw [smul_mul_smul_comm]
      congr 2
      exact prod_mul i y
  · intro i hi his
    simp_all only [coeff_support, mul_toFun, mvPowerSeriesFamily_toFun, mvPowers_apply,
      Algebra.mul_smul_comm, Algebra.smul_mul_assoc, coeff_smul, smul_eq_mul, mem_image,
      Set.Finite.mem_toFinset, Function.mem_support, ne_eq, Prod.exists, Decidable.not_not,
      HahnSeries.sum_coeff]
    rw [MvPowerSeries.coeff_mul, sum_mul] at his
    exact his
-/

end MVpowers

end SummableFamily

end HahnSeries

namespace PowerSeries

open HahnSeries SummableFamily

<<<<<<< HEAD
variable [LinearOrderedCancelAddCommMonoid Γ] [CommRing R] (x : HahnSeries Γ R)
=======
variable [AddCommMonoid Γ] [LinearOrder Γ] [IsOrderedCancelAddMonoid Γ]
  [CommRing R] {x : HahnSeries Γ R} (hx : 0 < x.orderTop)
>>>>>>> 4a15f082

/-- The `R`-algebra homomorphism from `R[[X]]` to `HahnSeries Γ R` given by sending the power series
variable `X` to a positive order element `x` and extending to infinite sums. -/
@[simps]
def heval : PowerSeries R →ₐ[R] HahnSeries Γ R where
  toFun f := (powerSeriesFamily x f).hsum
  map_one' := by
    simp only [hsum, smulFamily_toFun, coeff_one, powers_of_orderTop_pos, ite_smul, one_smul,
      zero_smul]
    ext g
    simp only
    rw [finsum_eq_single _ (0 : ℕ) (fun n hn => by simp_all)]
    simp
  map_mul' a b := by
    simp only [← hsum_mul, hsum_powerSeriesFamily_mul]
  map_zero' := by
    simp only [hsum, smulFamily_toFun, map_zero, powers_of_orderTop_pos, smul_ite, zero_smul,
      smul_zero, ite_self, coeff_zero, finsum_zero, mk_eq_zero, Pi.zero_def]
  map_add' a b := by
    simp only [powerSeriesFamily_add, hsum_add]
  commutes' r := by
    simp only [algebraMap_eq]
    ext g
    simp only [coeff_hsum, smulFamily_toFun, coeff_C, powers_of_orderTop_pos, ↓reduceIte,
      ite_smul, zero_smul]
    rw [finsum_eq_single _ 0 fun n hn => by simp_all]
    by_cases hg : g = 0 <;> simp [hg, Algebra.algebraMap_eq_smul_one]

theorem heval_of_orderTop_not_pos (hx : ¬ 0 < x.orderTop) (a : PowerSeries R) :
    heval x a = (constantCoeff R) a • 1 := by
  simp [powerSeriesFamily_of_not_orderTop_pos hx]

theorem heval_mul {a b : PowerSeries R} :
    heval x (a * b) = (heval x a) * heval x b :=
  map_mul (heval x) a b

theorem heval_C (hx : 0 < x.orderTop) (r : R) :
    heval x (C R r) = r • 1 := by
  ext g
  simp only [heval_apply, coeff_hsum, smulFamily_toFun, powers_toFun, smul_ite,
    HahnSeries.coeff_smul, HahnSeries.coeff_one, smul_eq_mul, mul_ite, mul_one, mul_zero]
  rw [finsum_eq_single _ 0 (fun n hn ↦ by simp [hx, coeff_ne_zero_C hn])]
  by_cases hg : g = 0 <;> · simp

theorem heval_X (hx : 0 < x.orderTop) :
    heval x X = x := by
  rw [X_eq, monomial_eq_mk, heval_apply, powerSeriesFamily, smulFamily]
  simp only [coeff_mk, powers_toFun, hx, ↓reduceIte, ite_smul, one_smul, zero_smul]
  ext g
  rw [coeff_hsum, finsum_eq_single _ 1 (fun n hn ↦ (by simp [eq_toFun, hn]))]
  simp [eq_toFun]

theorem heval_unit (u : (PowerSeries R)ˣ) : IsUnit (heval x u) := by
  refine isUnit_iff_exists_inv.mpr ?_
  use heval x u.inv
  rw [← heval_mul, Units.val_inv, map_one]

theorem coeff_heval (f : PowerSeries R) (g : Γ) :
    (heval x f).coeff g = ∑ᶠ n, ((powerSeriesFamily x f).coeff g) n := by
  rw [heval_apply, coeff_hsum]
  exact rfl

theorem coeff_heval_zero (f : PowerSeries R) :
    (heval x f).coeff 0 = PowerSeries.constantCoeff R f := by
  rw [coeff_heval, finsum_eq_single (fun n => ((powerSeriesFamily x f).coeff 0) n) 0,
    ← PowerSeries.coeff_zero_eq_constantCoeff_apply]
  · simp_all
  · intro n hn
    simp_all only [ne_eq, coeff_toFun, smulFamily_toFun, powers_of_orderTop_pos,
      HahnSeries.coeff_smul, smul_eq_mul]
    refine mul_eq_zero_of_right ((coeff R n) f) (coeff_eq_zero_of_lt_orderTop ?_)
    by_cases h : 0 < x.orderTop
    · refine (lt_of_lt_of_le ((nsmul_pos_iff hn).mpr h) ?_)
      simp [h, orderTop_nsmul_le_orderTop_pow]
    · simp [h, hn]

end PowerSeries

namespace MvPowerSeries

open HahnSeries SummableFamily

variable [LinearOrderedCancelAddCommMonoid Γ] [CommRing R] {σ : Type*} [Fintype σ]
(y : σ →₀ HahnSeries Γ R) (hy : ∀ i, 0 < (y i).orderTop)
/-!
/-- The `R`-algebra homomorphism from `R[[X₁,…,Xₙ]]` to `HahnSeries Γ R` given by sending each power
series variable `Xᵢ` to a positive order element. -/
@[simps]
def heval {σ : Type*} [Fintype σ] (y : σ →₀ HahnSeries Γ R)
    (hy : ∀ i, 0 < (y i).orderTop) : MvPowerSeries σ R →ₐ[R] HahnSeries Γ R where
  toFun f := (mvPowerSeriesFamily y hy f).hsum
  map_one' := by
    classical
    simp only [hsum, mvPowerSeriesFamily_toFun, MvPowerSeries.coeff_one, ite_smul, one_smul,
      zero_smul, mvPowers_apply]
    ext g
    simp_rw [finsum_eq_single (fun i => (if i = 0 then ∏ i_1 : σ, y i_1 ^ i i_1 else 0).coeff g)
      (0 : σ →₀ ℕ) (fun n hn => by simp_all)]
    rw [if_true]
    rw [Fintype.prod_eq_one (fun i_1 ↦ y i_1 ^ (0 : σ →₀ ℕ) i_1) (congrFun rfl)]
  map_mul' a b := by
    simp only [← hsum_family_mul]
    exact mvPowerSeries_family_prod_eq_family_mul y hy a b
  map_zero' := by
    simp only [hsum, mvPowerSeriesFamily_toFun, map_zero, mvPowers_apply, zero_smul, coeff_zero,
      finsum_zero, mk_eq_zero, Pi.zero_def]
  map_add' a b := by
    ext g
    simp only [coeff_hsum, map_add, mvPowers_apply, coeff_smul,
      smul_eq_mul, add_mul, coeff_add', Pi.add_apply]
    rw [← finsum_add_distrib (finite_co_support (mvPowerSeriesFamily y hy a) g)
      (finite_co_support (mvPowerSeriesFamily y hy b) g)]
    exact finsum_congr fun s => by rw [mvPowerSeriesFamilyAdd, add_apply, coeff_add]
  commutes' r := by
    simp only [MvPowerSeries.algebraMap_apply, Algebra.id.map_eq_id, RingHom.id_apply,
      algebraMap_apply, C_apply]
    ext g
    classical
    simp only [coeff_hsum, mvPowerSeriesFamily_toFun, mvPowers_apply, coeff_smul, smul_eq_mul]
    rw [finsum_eq_single _ 0 (fun s hs => by simp [hs, MvPowerSeries.coeff_C])]
    by_cases hg : g = 0 <;> simp [hg, Algebra.algebraMap_eq_smul_one']

theorem heval_mul {a b : MvPowerSeries σ R} :
    heval y hy (a * b) = (heval y hy a) * heval y hy b :=
  map_mul (heval y hy) a b

theorem heval_unit (u : (MvPowerSeries σ R)ˣ) : IsUnit (heval y hy u) := by
  refine isUnit_iff_exists_inv.mpr ?_
  use heval y hy u.inv
  rw [← heval_mul, Units.val_inv, map_one]

theorem heval_coeff (f : MvPowerSeries σ R) (g : Γ) :
    (heval y hy f).coeff g = ∑ᶠ n, ((mvPowerSeriesFamily y hy f).coeff g) n := by
  rw [heval_apply, coeff_hsum]
  exact rfl

theorem heval_coeff_zero (f : MvPowerSeries σ R) :
    (heval y hy f).coeff 0 = MvPowerSeries.constantCoeff σ R f := by
  rw [heval_coeff, finsum_eq_single (fun n => ((mvPowerSeriesFamily y hy f).coeff 0) n) 0,
    ← MvPowerSeries.coeff_zero_eq_constantCoeff_apply]
  · simp_all
  · intro n hn
    simp_all only [ne_eq, coeff_toFun, mvPowerSeriesFamily_toFun, mvPowers_apply, coeff_smul,
      smul_eq_mul]
    refine mul_eq_zero_of_right ((MvPowerSeries.coeff R n) f) (coeff_eq_zero_of_lt_orderTop ?_)
    refine lt_of_lt_of_le ?_ (sum_orderTop_le_orderTop_prod _)
    by_cases h : ∑ i, (y i ^ n i).orderTop = ⊤
    · simp [h]
    · have hi : ∀ i, ¬(y i ^ n i).orderTop = ⊤ := by
        intro i
        contrapose h
        simp_all only [Decidable.not_not]
        exact sum_eq_top univ _ <| Exists.intro i ⟨mem_univ i, h⟩
      refine (WithTop.lt_untop_iff h).mp ?_
      rw [sum_untop univ hi h]
      rw [Finsupp.ext_iff, Mathlib.Tactic.PushNeg.not_forall_eq] at hn
      simp only [Finsupp.coe_zero, Pi.zero_apply] at hn
      refine sum_pos' ?_ ?_
      · intro i _
        by_cases hni : n i = 0
        · rw [WithTop.le_untop_iff, hni, pow_zero]
          by_cases hz : (1 : HahnSeries Γ R) = 0
          · simp [hz]
          · rw [WithTop.coe_zero, zero_le_orderTop_iff, order_one]
        · rw [WithTop.le_untop_iff]
          refine LE.le.trans ?_ orderTop_nsmul_le_orderTop_pow
          rw [WithTop.coe_zero]
          exact nsmul_nonneg (le_of_lt (hy i)) (n i)
      · obtain ⟨i, hni⟩ := hn
        use i
        constructor
        · exact mem_univ i
        · rw [WithTop.lt_untop_iff]
          refine lt_of_lt_of_le ?_ orderTop_nsmul_le_orderTop_pow
          rw [WithTop.coe_zero]
          exact (nsmul_pos_iff hni).mpr (hy i)

-/
end MvPowerSeries<|MERGE_RESOLUTION|>--- conflicted
+++ resolved
@@ -520,12 +520,8 @@
 
 open HahnSeries SummableFamily
 
-<<<<<<< HEAD
-variable [LinearOrderedCancelAddCommMonoid Γ] [CommRing R] (x : HahnSeries Γ R)
-=======
 variable [AddCommMonoid Γ] [LinearOrder Γ] [IsOrderedCancelAddMonoid Γ]
-  [CommRing R] {x : HahnSeries Γ R} (hx : 0 < x.orderTop)
->>>>>>> 4a15f082
+  [CommRing R] {x : HahnSeries Γ R}
 
 /-- The `R`-algebra homomorphism from `R[[X]]` to `HahnSeries Γ R` given by sending the power series
 variable `X` to a positive order element `x` and extending to infinite sums. -/

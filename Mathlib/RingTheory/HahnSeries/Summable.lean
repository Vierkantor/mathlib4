/-
Copyright (c) 2021 Aaron Anderson. All rights reserved.
Released under Apache 2.0 license as described in the file LICENSE.
Authors: Aaron Anderson, Scott Carnahan
-/
import Mathlib.RingTheory.HahnSeries.Multiplication

/-!
# Summable families of Hahn Series
We introduce a notion of formal summability for families of Hahn series, and define a formal sum
function.  We show that this formal sum is compatible with pointwise multiplication and scalar
scalar multiplication on a pair of summable families.

## Main Definitions
  * A `HahnSeries.SummableFamily` is a family of Hahn series such that the union of the supports
  is partially well-ordered and only finitely many are nonzero at any given coefficient. Note that
  this is different from `Summable` in the valuation topology, because there are topologically
  summable families that do not satisfy the axioms of `HahnSeries.SummableFamily`, and formally
  summable families whose sums do not converge topologically.
  * The formal sum, `HahnSeries.SummableFamily.hsum` can be bundled as a `LinearMap` via
  `HahnSeries.SummableFamily.lsum`.
  * `FamilySMul`, `FamilyMul`, and `PiFamily` are the pointwise scalar multiplication and
  multiplication operations on a pair or collection of summable families.

## Main results
  * `FamilySMul`, `FamilyMul`, and `PiFamily` are compatible with `hsum`.  That is, the product of
  sums is equal to the sum of pointwise products.

## References
- [J. van der Hoeven, *Operators on Generalized Power Series*][van_der_hoeven]
-/

open Finset Function

open Pointwise

noncomputable section

variable {Γ Γ' R V α β σ : Type*}

namespace HahnSeries

/-- A family of Hahn series whose formal coefficient-wise sum is a Hahn series.  For each
coefficient of the sum to be well-defined, we require that only finitely many series are nonzero at
any given coefficient.  For the formal sum to be a Hahn series, we require that the union of the
supports of the constituent series is partially well-ordered. -/
structure SummableFamily (Γ) (R) [PartialOrder Γ] [AddCommMonoid R] (α : Type*) where
  /-- A parametrized family of Hahn series. -/
  toFun : α → HahnSeries Γ R
  isPWO_iUnion_support' : Set.IsPWO (⋃ a : α, (toFun a).support)
  finite_co_support' : ∀ g : Γ, { a | (toFun a).coeff g ≠ 0 }.Finite

namespace SummableFamily

section AddCommMonoid

variable [PartialOrder Γ] [AddCommMonoid R]

instance : FunLike (SummableFamily Γ R α) α (HahnSeries Γ R) where
  coe := toFun
  coe_injective' | ⟨_, _, _⟩, ⟨_, _, _⟩, rfl => rfl

theorem isPWO_iUnion_support (s : SummableFamily Γ R α) : Set.IsPWO (⋃ a : α, (s a).support) :=
  s.isPWO_iUnion_support'

theorem finite_co_support (s : SummableFamily Γ R α) (g : Γ) :
    (Function.support fun a => (s a).coeff g).Finite :=
  s.finite_co_support' g

theorem coe_injective : @Function.Injective (SummableFamily Γ R α) (α → HahnSeries Γ R) (⇑) :=
  DFunLike.coe_injective

@[ext]
theorem ext {s t : SummableFamily Γ R α} (h : ∀ a : α, s a = t a) : s = t :=
  DFunLike.ext s t h

instance : Add (SummableFamily Γ R α) :=
  ⟨fun x y =>
    { toFun := x + y
      isPWO_iUnion_support' :=
        (x.isPWO_iUnion_support.union y.isPWO_iUnion_support).mono
          (by
            rw [← Set.iUnion_union_distrib]
            exact Set.iUnion_mono fun a => support_add_subset)
      finite_co_support' := fun g =>
        ((x.finite_co_support g).union (y.finite_co_support g)).subset
          (by
            intro a ha
            change (x a).coeff g + (y a).coeff g ≠ 0 at ha
            rw [Set.mem_union, Function.mem_support, Function.mem_support]
            contrapose! ha
            rw [ha.1, ha.2, add_zero]) }⟩

instance : Zero (SummableFamily Γ R α) :=
  ⟨⟨0, by simp, by simp⟩⟩

instance : Inhabited (SummableFamily Γ R α) :=
  ⟨0⟩

@[simp]
theorem coe_add {s t : SummableFamily Γ R α} : ⇑(s + t) = s + t :=
  rfl

theorem add_apply {s t : SummableFamily Γ R α} {a : α} : (s + t) a = s a + t a :=
  rfl

@[simp]
theorem coe_zero : ((0 : SummableFamily Γ R α) : α → HahnSeries Γ R) = 0 :=
  rfl

theorem zero_apply {a : α} : (0 : SummableFamily Γ R α) a = 0 :=
  rfl

instance : AddCommMonoid (SummableFamily Γ R α) where
  zero := 0
  nsmul := nsmulRec
  zero_add s := by
    ext
    apply zero_add
  add_zero s := by
    ext
    apply add_zero
  add_comm s t := by
    ext
    apply add_comm
  add_assoc r s t := by
    ext
    apply add_assoc

/-- The coefficient function of a summable family, as a finsupp on the parameter type. -/
@[simps]
def coeff (s : SummableFamily Γ R α) (g : Γ) : α →₀ R where
  support := (s.finite_co_support g).toFinset
  toFun a := (s a).coeff g
  mem_support_toFun a := by simp

@[simp]
theorem coeff_def (s : SummableFamily Γ R α) (a : α) (g : Γ) : s.coeff g a = (s a).coeff g :=
  rfl

/-- The infinite sum of a `SummableFamily` of Hahn series. -/
def hsum (s : SummableFamily Γ R α) : HahnSeries Γ R where
  coeff g := ∑ᶠ i, (s i).coeff g
  isPWO_support' :=
    s.isPWO_iUnion_support.mono fun g => by
      contrapose
      rw [Set.mem_iUnion, not_exists, Function.mem_support, Classical.not_not]
      simp_rw [mem_support, Classical.not_not]
      intro h
      rw [finsum_congr h, finsum_zero]

@[simp]
theorem coeff_hsum {s : SummableFamily Γ R α} {g : Γ} : s.hsum.coeff g = ∑ᶠ i, (s i).coeff g :=
  rfl

@[deprecated (since := "2025-01-31")] alias hsum_coeff := coeff_hsum

theorem support_hsum_subset {s : SummableFamily Γ R α} : s.hsum.support ⊆ ⋃ a : α, (s a).support :=
  fun g hg => by
  rw [mem_support, coeff_hsum, finsum_eq_sum _ (s.finite_co_support _)] at hg
  obtain ⟨a, _, h2⟩ := exists_ne_zero_of_sum_ne_zero hg
  rw [Set.mem_iUnion]
  exact ⟨a, h2⟩

@[simp]
theorem hsum_add {s t : SummableFamily Γ R α} : (s + t).hsum = s.hsum + t.hsum := by
  ext g
  simp only [coeff_hsum, coeff_add, add_apply]
  exact finsum_add_distrib (s.finite_co_support _) (t.finite_co_support _)

theorem coeff_hsum_eq_sum_of_subset {s : SummableFamily Γ R α} {g : Γ} {t : Finset α}
    (h : { a | (s a).coeff g ≠ 0 } ⊆ t) : s.hsum.coeff g = ∑ i ∈ t, (s i).coeff g := by
  simp only [coeff_hsum, finsum_eq_sum _ (s.finite_co_support _)]
  exact sum_subset (Set.Finite.toFinset_subset.mpr h) (by simp)

@[deprecated (since := "2025-01-31")] alias hsum_coeff_eq_sum_of_subset :=
  coeff_hsum_eq_sum_of_subset

theorem coeff_hsum_eq_sum {s : SummableFamily Γ R α} {g : Γ} :
    s.hsum.coeff g = ∑ i ∈ (s.coeff g).support, (s i).coeff g := by
  simp only [coeff_hsum, finsum_eq_sum _ (s.finite_co_support _), coeff_support]

@[deprecated (since := "2025-01-31")] alias hsum_coeff_eq_sum := coeff_hsum_eq_sum

/-- The summable family made of a single Hahn series. -/
@[simps]
def single (x : HahnSeries Γ R) : SummableFamily Γ R Unit where
  toFun _ := x
  isPWO_iUnion_support' :=
    Eq.mpr (congrArg (fun s ↦ s.IsPWO) (Set.iUnion_const x.support)) x.isPWO_support
  finite_co_support' g := Set.toFinite {a | ((fun _ ↦ x) a).coeff g ≠ 0}

@[simp]
theorem hsum_single (x : HahnSeries Γ R) : (single x).hsum = x := by
  ext g
  simp only [coeff_hsum, single_toFun, finsum_unique]

/-- A summable family induced by an equivalence of the parametrizing type. -/
@[simps]
def Equiv (e : α ≃ β) (s : SummableFamily Γ R α) : SummableFamily Γ R β where
  toFun b := s (e.symm b)
  isPWO_iUnion_support' := by
    refine Set.IsPWO.mono s.isPWO_iUnion_support fun g => ?_
    simp only [Set.mem_iUnion, mem_support, ne_eq, forall_exists_index]
    exact fun b hg => Exists.intro (e.symm b) hg
  finite_co_support' g :=
    (Equiv.set_finite_iff e.subtypeEquivOfSubtype').mp <| s.finite_co_support' g

@[simp]
theorem hsum_equiv (e : α ≃ β) (s : SummableFamily Γ R α) : (Equiv e s).hsum = s.hsum := by
  ext g
  simp only [coeff_hsum, Equiv_toFun]
  exact finsum_eq_of_bijective e.symm (Equiv.bijective e.symm) fun x => rfl

/-- The summable family given by multiplying every series in a summable family by a scalar. -/
@[simps]
def smulFamily [AddCommMonoid V] [SMulWithZero R V] (f : α → R) (s : SummableFamily Γ V α) :
    SummableFamily Γ V α where
  toFun a := (f a) • s a
  isPWO_iUnion_support' := by
    refine Set.IsPWO.mono s.isPWO_iUnion_support fun g hg => ?_
    simp_all only [Set.mem_iUnion, mem_support, coeff_smul, ne_eq]
    obtain ⟨i, hi⟩ := hg
    exact Exists.intro i <| right_ne_zero_of_smul hi
  finite_co_support' g := by
    refine Set.Finite.subset (s.finite_co_support g) fun i hi => ?_
    simp_all only [coeff_smul, ne_eq, Set.mem_setOf_eq, Function.mem_support]
    exact right_ne_zero_of_smul hi

theorem hsum_smulFamily [AddCommMonoid V] [SMulWithZero R V] (f : α → R)
    (s : SummableFamily Γ V α) (g : Γ) :
    (smulFamily f s).hsum.coeff g = ∑ᶠ i, (f i) • ((s i).coeff g) :=
  rfl

end AddCommMonoid

section AddCommGroup

variable [PartialOrder Γ] [AddCommGroup R] {s t : SummableFamily Γ R α} {a : α}

instance : Neg (SummableFamily Γ R α) :=
  ⟨fun s =>
    { toFun := fun a => -s a
      isPWO_iUnion_support' := by
        simp_rw [support_neg]
        exact s.isPWO_iUnion_support
      finite_co_support' := fun g => by
        simp only [coeff_neg', Pi.neg_apply, Ne, neg_eq_zero]
        exact s.finite_co_support g }⟩

instance : AddCommGroup (SummableFamily Γ R α) :=
  { inferInstanceAs (AddCommMonoid (SummableFamily Γ R α)) with
    zsmul := zsmulRec
    neg_add_cancel := fun a => by
      ext
      apply neg_add_cancel }

@[simp]
theorem coe_neg : ⇑(-s) = -s :=
  rfl

theorem neg_apply : (-s) a = -s a :=
  rfl

@[simp]
theorem coe_sub : ⇑(s - t) = s - t :=
  rfl

theorem sub_apply : (s - t) a = s a - t a :=
  rfl

end AddCommGroup

section SMul

variable [PartialOrder Γ] [PartialOrder Γ'] [AddCommMonoid V]

instance [Zero R] [SMulWithZero R V] : SMul R (SummableFamily Γ' V β) :=
  ⟨fun r t =>
    { toFun := r • t
      isPWO_iUnion_support' := t.isPWO_iUnion_support.mono (Set.iUnion_mono fun i =>
        Pi.smul_apply r t i ▸ Function.support_const_smul_subset r _)
      finite_co_support' := by
        intro g
        refine (t.finite_co_support g).subset ?_
        intro i hi
        simp only [Pi.smul_apply, coeff_smul, ne_eq, Set.mem_setOf_eq] at hi
        simp only [Function.mem_support, ne_eq]
        exact right_ne_zero_of_smul hi } ⟩

variable [AddCommMonoid R] [SMulWithZero R V]

theorem smul_support_subset_prod (s : SummableFamily Γ R α)
    (t : SummableFamily Γ' V β) (gh : Γ × Γ') :
    (Function.support fun (i : α × β) ↦ (s i.1).coeff gh.1 • (t i.2).coeff gh.2) ⊆
    ((s.finite_co_support' gh.1).prod (t.finite_co_support' gh.2)).toFinset := by
    intro ab hab
    simp_all only [Function.mem_support, ne_eq, Set.Finite.coe_toFinset, Set.mem_prod,
      Set.mem_setOf_eq]
    refine ⟨left_ne_zero_of_smul hab, right_ne_zero_of_smul hab⟩

theorem smul_support_finite (s : SummableFamily Γ R α)
    (t : SummableFamily Γ' V β) (gh : Γ × Γ') :
    (Function.support fun (i : α × β) ↦ (s i.1).coeff gh.1 • (t i.2).coeff gh.2).Finite :=
  Set.Finite.subset (Set.toFinite ((s.finite_co_support' gh.1).prod
    (t.finite_co_support' gh.2)).toFinset) (smul_support_subset_prod s t gh)

variable [VAdd Γ Γ'] [IsOrderedCancelVAdd Γ Γ']

open HahnModule

theorem isPWO_iUnion_support_prod_smul {s : α → HahnSeries Γ R} {t : β → HahnSeries Γ' V}
    (hs : (⋃ a, (s a).support).IsPWO) (ht : (⋃ b, (t b).support).IsPWO) :
    (⋃ (a : α × β), ((fun a ↦ (HahnModule.of R).symm
      ((s a.1) • (HahnModule.of R) (t a.2))) a).support).IsPWO := by
  apply (hs.vadd ht).mono
  have hsupp : ∀ a : α × β, support ((fun a ↦ (HahnModule.of R).symm
      (s a.1 • (HahnModule.of R) (t a.2))) a) ⊆ (s a.1).support +ᵥ (t a.2).support := by
    intro a
    apply Set.Subset.trans (fun x hx => _) support_vaddAntidiagonal_subset_vadd
    · exact (s a.1).isPWO_support
    · exact (t a.2).isPWO_support
    intro x hx
    contrapose! hx
    simp only [Set.mem_setOf_eq, not_nonempty_iff_eq_empty] at hx
    rw [mem_support, not_not, HahnModule.coeff_smul, hx, sum_empty]
  refine Set.Subset.trans (Set.iUnion_mono fun a => (hsupp a)) ?_
  simp_all only [Set.iUnion_subset_iff, Prod.forall]
  exact fun a b => Set.vadd_subset_vadd (Set.subset_iUnion_of_subset a fun x y ↦ y)
    (Set.subset_iUnion_of_subset b fun x y ↦ y)

theorem finite_co_support_prod_smul (s : SummableFamily Γ R α)
    (t : SummableFamily Γ' V β) (g : Γ') :
    Finite {(a : α × β) | ((fun (a : α × β) ↦ (HahnModule.of R).symm (s a.1 • (HahnModule.of R)
      (t a.2))) a).coeff g ≠ 0} := by
  apply ((VAddAntidiagonal s.isPWO_iUnion_support t.isPWO_iUnion_support g).finite_toSet.biUnion'
    (fun gh _ => smul_support_finite s t gh)).subset _
  exact fun ab hab => by
    simp only [coeff_smul, ne_eq, Set.mem_setOf_eq] at hab
    obtain ⟨ij, hij⟩ := Finset.exists_ne_zero_of_sum_ne_zero hab
    simp only [mem_coe, mem_vaddAntidiagonal, Set.mem_iUnion, mem_support, ne_eq,
      Function.mem_support, exists_prop, Prod.exists]
    exact ⟨ij.1, ij.2, ⟨⟨ab.1, left_ne_zero_of_smul hij.2⟩, ⟨ab.2, right_ne_zero_of_smul hij.2⟩,
      ((mem_vaddAntidiagonal _ _ _).mp hij.1).2.2⟩, hij.2⟩

/-- An elementwise scalar multiplication of one summable family on another. -/
@[simps]
<<<<<<< HEAD
def smul (s : SummableFamily Γ R α) (t : SummableFamily Γ' V β) :
    (SummableFamily Γ' V (α × β)) where
  toFun a := (HahnModule.of R).symm (s (a.1) • ((HahnModule.of R) (t (a.2))))
=======
def smul (s : SummableFamily Γ R α) (t : SummableFamily Γ' V β) : SummableFamily Γ' V (α × β) where
  toFun ab := (of R).symm (s (ab.1) • ((of R) (t (ab.2))))
>>>>>>> abeb840f
  isPWO_iUnion_support' :=
    isPWO_iUnion_support_prod_smul s.isPWO_iUnion_support t.isPWO_iUnion_support
  finite_co_support' g := finite_co_support_prod_smul s t g

@[deprecated (since := "2024-11-17")] noncomputable alias FamilySMul := smul

theorem sum_vAddAntidiagonal_eq (s : SummableFamily Γ R α) (t : SummableFamily Γ' V β) (g : Γ')
    (a : α × β) :
    ∑ x ∈ VAddAntidiagonal (s a.1).isPWO_support' (t a.2).isPWO_support' g, (s a.1).coeff x.1 •
      (t a.2).coeff x.2 = ∑ x ∈ VAddAntidiagonal s.isPWO_iUnion_support' t.isPWO_iUnion_support' g,
      (s a.1).coeff x.1 • (t a.2).coeff x.2 := by
  refine sum_subset (fun gh hgh => ?_) fun gh hgh h => ?_
  · simp_all only [mem_vaddAntidiagonal, Function.mem_support, Set.mem_iUnion, mem_support]
    refine ⟨Exists.intro a.1 hgh.1, Exists.intro a.2 hgh.2.1, trivial⟩
  · by_cases hs : (s a.1).coeff gh.1 = 0
    · exact smul_eq_zero_of_left hs ((t a.2).coeff gh.2)
    · simp_all

theorem coeff_smul {R} {V} [Semiring R] [AddCommMonoid V] [Module R V]
    (s : SummableFamily Γ R α) (t : SummableFamily Γ' V β) (g : Γ') :
    (smul s t).hsum.coeff g = ∑ gh ∈ VAddAntidiagonal s.isPWO_iUnion_support
      t.isPWO_iUnion_support g, (s.hsum.coeff gh.1) • (t.hsum.coeff gh.2) := by
  rw [coeff_hsum]
  simp only [coeff_hsum_eq_sum, smul_toFun, HahnModule.coeff_smul, Equiv.symm_apply_apply]
  simp_rw [sum_vAddAntidiagonal_eq, Finset.smul_sum, Finset.sum_smul]
  rw [← sum_finsum_comm _ _ <| fun gh _ => smul_support_finite s t gh]
  refine sum_congr rfl fun gh _ => ?_
  rw [finsum_eq_sum _ (smul_support_finite s t gh), ← sum_product_right']
  refine sum_subset (fun ab hab => ?_) (fun ab _ hab => by simp_all)
  have hsupp := smul_support_subset_prod s t gh
  simp_all only [mem_vaddAntidiagonal, Set.mem_iUnion, mem_support, ne_eq, Set.Finite.mem_toFinset,
    Function.mem_support, Set.Finite.coe_toFinset, support_subset_iff, Set.mem_prod,
    Set.mem_setOf_eq, Prod.forall, coeff_support, mem_product]
  exact hsupp ab.1 ab.2 hab

@[deprecated (since := "2024-11-17")] alias family_smul_coeff := coeff_smul

theorem smul_hsum {R} {V} [Semiring R] [AddCommMonoid V] [Module R V]
    (s : SummableFamily Γ R α) (t : SummableFamily Γ' V β) :
    (smul s t).hsum = (of R).symm (s.hsum • (of R) (t.hsum)) := by
  ext g
  rw [coeff_smul s t g, HahnModule.coeff_smul, Equiv.symm_apply_apply]
  refine Eq.symm (sum_of_injOn (fun a ↦ a) (fun _ _ _ _ h ↦ h) (fun _ hgh => ?_)
    (fun gh _ hgh => ?_) fun _ _ => by simp)
  · simp_all only [mem_coe, mem_vaddAntidiagonal, mem_support, ne_eq, Set.mem_iUnion, and_true]
    constructor
    · rw [coeff_hsum_eq_sum] at hgh
      have h' := Finset.exists_ne_zero_of_sum_ne_zero hgh.1
      simpa using h'
    · by_contra hi
      simp_all
  · simp only [Set.image_id', mem_coe, mem_vaddAntidiagonal, mem_support, ne_eq, not_and] at hgh
    by_cases h : s.hsum.coeff gh.1 = 0
    · exact smul_eq_zero_of_left h (t.hsum.coeff gh.2)
    · simp_all

@[deprecated (since := "2024-11-17")] alias hsum_family_smul := smul_hsum

instance [AddCommMonoid R] [SMulWithZero R V] : SMul (HahnSeries Γ R) (SummableFamily Γ' V β) where
  smul x t := Equiv (Equiv.punitProd β) <| smul (single x) t

theorem smul_eq {x : HahnSeries Γ R} {t : SummableFamily Γ' V β} :
    x • t = Equiv (Equiv.punitProd β) (smul (single x) t) :=
  rfl

@[simp]
theorem smul_apply {x : HahnSeries Γ R} {s : SummableFamily Γ' V α} {a : α} :
    (x • s) a = (HahnModule.of R).symm (x • HahnModule.of R (s a)) :=
  rfl

@[simp]
theorem hsum_smul_module {R} {V} [Semiring R] [AddCommMonoid V] [Module R V] {x : HahnSeries Γ R}
    {s : SummableFamily Γ' V α} :
    (x • s).hsum = (of R).symm (x • of R s.hsum) := by
  rw [smul_eq, hsum_equiv, smul_hsum, hsum_single]

end SMul

section Semiring

variable {Γ' : Type*} [OrderedCancelAddCommMonoid Γ] [PartialOrder Γ'] [AddAction Γ Γ']
  [IsOrderedCancelVAdd Γ Γ'] [Semiring R]

instance [AddCommMonoid V] [Module R V] : Module (HahnSeries Γ R) (SummableFamily Γ' V α) where
  smul := (· • ·)
  smul_zero _ := ext fun _ => by simp
  zero_smul _ := ext fun _ => by simp
  one_smul _ := ext fun _ => by rw [smul_apply, HahnModule.one_smul', Equiv.symm_apply_apply]
  add_smul _ _ _  := ext fun _ => by simp [add_smul]
  smul_add _ _ _ := ext fun _ => by simp
  mul_smul _ _ _ := ext fun _ => by simp [HahnModule.instModule.mul_smul]

theorem hsum_smul {x : HahnSeries Γ R} {s : SummableFamily Γ R α} :
    (x • s).hsum = x * s.hsum := by
  rw [hsum_smul_module, of_symm_smul_of_eq_mul]

/-- The summation of a `summable_family` as a `LinearMap`. -/
@[simps]
def lsum : SummableFamily Γ R α →ₗ[HahnSeries Γ R] HahnSeries Γ R where
  toFun := hsum
  map_add' _ _ := hsum_add
  map_smul' _ _ := hsum_smul

@[simp]
theorem hsum_sub {R} [Ring R] {s t : SummableFamily Γ R α} :
    (s - t).hsum = s.hsum - t.hsum := by
  rw [← lsum_apply, LinearMap.map_sub, lsum_apply, lsum_apply]

theorem isPWO_iUnion_support_prod_mul {s : α → HahnSeries Γ R} {t : β → HahnSeries Γ R}
    (hs : (⋃ a, (s a).support).IsPWO) (ht : (⋃ b, (t b).support).IsPWO) :
    (⋃ (a : α × β), ((fun a ↦ ((s a.1) * (t a.2))) a).support).IsPWO :=
  isPWO_iUnion_support_prod_smul hs ht

theorem finite_co_support_prod_mul (s : SummableFamily Γ R α)
    (t : SummableFamily Γ R β) (g : Γ) :
    Finite {(a : α × β) | ((fun (a : α × β) ↦ (s a.1 * t a.2)) a).coeff g ≠ 0} :=
  finite_co_support_prod_smul s t g

/-- A summable family given by pointwise multiplication of a pair of summable families. -/
@[simps]
def mul (s : SummableFamily Γ R α) (t : SummableFamily Γ R β) :
    (SummableFamily Γ R (α × β)) where
  toFun a := s (a.1) * t (a.2)
  isPWO_iUnion_support' :=
    isPWO_iUnion_support_prod_mul s.isPWO_iUnion_support t.isPWO_iUnion_support
  finite_co_support' g := finite_co_support_prod_mul s t g

theorem mul_eq_smul {β : Type*} (s : SummableFamily Γ R α) (t : SummableFamily Γ R β) :
    mul s t = smul s t :=
  rfl

theorem coeff_hsum_mul {β : Type*} (s : SummableFamily Γ R α) (t : SummableFamily Γ R β) (g : Γ) :
    (mul s t).hsum.coeff g = ∑ gh ∈ addAntidiagonal s.isPWO_iUnion_support
      t.isPWO_iUnion_support g, (s.hsum.coeff gh.1) * (t.hsum.coeff gh.2) := by
  simp_rw [← smul_eq_mul, mul_eq_smul]
  exact coeff_smul s t g

@[deprecated (since := "2025-01-31")] alias mul_coeff := coeff_hsum_mul

theorem hsum_mul {β : Type*} (s : SummableFamily Γ R α) (t : SummableFamily Γ R β) :
    (mul s t).hsum = s.hsum * t.hsum := by
  rw [← smul_eq_mul, mul_eq_smul]
  exact smul_hsum s t

open Classical in
theorem pi_PWO_iUnion_support {σ : Type*} (s : Finset σ) {R} [CommSemiring R] (α : σ → Type*)
    {t : Π i : σ, (α i) → HahnSeries Γ R}
    (ht : ∀ i : σ, (⋃ a : α i, ((t i) a).support).IsPWO) :
    (⋃ a : (i : σ) → i ∈ s → α i,
      (∏ i ∈ s, if h : i ∈ s then (t i) (a i h) else 1).support).IsPWO := by
  induction s using cons_induction with
  | empty =>
    simp only [prod_empty]
    have h : ⋃ (_ : (i : σ) → i ∈ (∅ : Finset σ) → α i) , support (1 : HahnSeries Γ R) ⊆ {0} := by
      simp
    exact Set.Subsingleton.isPWO <| Set.subsingleton_of_subset_singleton h
  | cons a s' has hp =>
    refine (isPWO_iUnion_support_prod_mul (ht a) hp).mono ?_
    intro g hg
    simp_all only [dite_true, mem_cons, not_false_eq_true, prod_cons, or_false,
      or_true, Set.mem_iUnion, mem_support, ne_eq, Prod.exists]
    obtain ⟨f, hf⟩ := hg
    use f a (mem_cons_self a s'), fun i hi => f i (mem_cons_of_mem hi)
    have hor : ∏ i ∈ s', (if h : i = a ∨ i ∈ s' then t i (f i (mem_cons.mpr h)) else 1) =
        ∏ i ∈ s', if h : i ∈ s' then t i (f i (mem_cons_of_mem h)) else 1 := by
      refine prod_congr rfl fun x hx => ?_
      simp_all only [dite_true, or_true]
    exact hor ▸ hf

open Classical in
theorem pi_finite_co_support {σ : Type*} (s : Finset σ) {R} [CommSemiring R] (α : σ → Type*) (g : Γ)
    {t : Π i : σ, (α i) → HahnSeries Γ R} (htp : ∀ i : σ, (⋃ a : α i, ((t i) a).support).IsPWO)
    (htfc : ∀ i : σ, ∀ h : Γ, {a : α i | ((t i) a).coeff h ≠ 0}.Finite) :
    {a : (i : σ) → i ∈ s → α i |
      ((fun a ↦ ∏ i ∈ s, if h : i ∈ s then (t i) (a i h) else 1) a).coeff g ≠ 0}.Finite := by
  induction s using cons_induction generalizing g with
  | empty => exact Set.Subsingleton.finite fun x _ y _ =>
    (funext₂ fun j hj => False.elim ((List.mem_nil_iff j).mp hj))
  | cons a s' has hp =>
    simp_all only [ne_eq, dite_true, not_false_eq_true, or_false, or_true]
    simp only [prod_cons, mem_cons, true_or, ↓reduceDIte, coeff_mul]
    have hor : ∀ b : (i : σ) → i ∈ (cons a s' has) → α i,
        ∏ i ∈ s', (if h : i ∈ cons a s' has then t i (b i h) else 1) =
        ∏ i ∈ s', if h : i ∈ s' then t i (b i (mem_cons_of_mem h)) else 1 :=
      fun b => prod_congr rfl fun x hx => (by simp [*])
    apply ((addAntidiagonal (htp a) (pi_PWO_iUnion_support s' α htp) g).finite_toSet.biUnion'
      _).subset _
    · exact fun ij _ => {b : (i : σ) → i ∈ (cons a s' has) → α i |
        (t a (b a (mem_cons_self a s'))).coeff ij.1 *
        (∏ i ∈ s', if h : i ∈ (cons a s' has) then (t i) (b i h) else 1).coeff ij.2 ≠ 0}
    · intro gh hgh
      simp_rw [hor _, ne_eq]
      refine Set.Finite.of_finite_image (f := fun (b : (i : σ) → i ∈ cons a s' has → α i) =>
        (b a (mem_cons_self a s'), fun (i : σ) (hi : i ∈ s') => b i (mem_cons_of_mem hi)))
        ((Set.Finite.prod (htfc a gh.1) (hp gh.2)).subset ?_) ?_
      · intro x hx
        simp_all only [Set.mem_image, Set.mem_prod, Set.mem_setOf_eq]
        obtain ⟨y, hy⟩ := hx
        constructor
        · have h : x.1 = y a (mem_cons_self a s') := by rw [← hy.2]
          exact left_ne_zero_of_mul (h ▸ hy.1)
        · have h : x.2 = fun i hi ↦ y i (mem_cons_of_mem hi) := by rw [← hy.2]
          simp_rw [h]
          exact right_ne_zero_of_mul hy.1
      · refine Injective.injOn ?_
        intro x y hxy
        simp_all only [dite_true, cons_eq_insert, mem_insert, or_true, mem_coe, mem_addAntidiagonal,
          Set.mem_iUnion, mem_support, ne_eq, Prod.mk.injEq]
        ext i hi
        by_cases hhi : i = a
        · exact hhi ▸ hxy.1
        · exact congrFun (congrFun hxy.2 i) (Or.resolve_left (mem_cons.mp hi) hhi)
    · intro x hx
      simp only [Set.mem_setOf_eq] at hx
      have hhx := exists_ne_zero_of_sum_ne_zero hx
      simp only [mem_coe, mem_addAntidiagonal, Set.mem_iUnion, mem_support, ne_eq,
        mem_cons, Set.mem_setOf_eq, exists_prop, Prod.exists]
      use hhx.choose.1, hhx.choose.2
      refine ⟨⟨?_, ?_⟩, hhx.choose_spec.2⟩
      · use x a (mem_cons_self a s')
        exact left_ne_zero_of_mul hhx.choose_spec.2
      · refine ⟨?_, (mem_addAntidiagonal (a := g).mp hhx.choose_spec.1).2.2⟩
        use fun i hi => x i (mem_cons_of_mem hi)
        have h := right_ne_zero_of_mul hhx.choose_spec.2
        have hpr :
            ∏ x_1 ∈ s', (if h : x_1 = a ∨ x_1 ∈ s' then t x_1 (x x_1 (mem_cons.mpr h)) else 1) =
            ∏ x_1 ∈ s', (if h : x_1 ∈ s' then t x_1 (x x_1 (mem_cons_of_mem h)) else 1) :=
          prod_congr rfl fun i hi => (by simp [hi])
        simp_rw [hpr] at h
        convert h

open Classical in
/-- A summable family made from pointwise multiplication along a finite collection of summable
families. -/
@[simps]
def PiFamily {σ : Type*} (s : Finset σ) {R} [CommSemiring R] (α : σ → Type*)
    (t : Π i : σ, SummableFamily Γ R (α i)) : (SummableFamily Γ R (Π i ∈ s, α i)) where
  toFun a := Finset.prod s fun i => if h : i ∈ s then (t i) (a i h) else 1
  isPWO_iUnion_support' := pi_PWO_iUnion_support s α fun i => (t i).isPWO_iUnion_support
  finite_co_support' g :=
    pi_finite_co_support s α g (fun i => (t i).isPWO_iUnion_support)
      (fun i g' => (t i).finite_co_support g')

section cons_stuff -- delete when PR#17004 is merged!

open Classical in
@[simp]
theorem prodPiCons_mem (s : Finset σ) (α : σ → Type*) {a : σ} (has : a ∉ s)
    (f : α a × ((i : σ) → i ∈ s → α i)) :
    prodPiCons α has f a (mem_cons_self a s) = f.1 := by
  simp [prodPiCons]

end cons_stuff

open Classical in
theorem piFamily_cons (s : Finset σ) {R} [CommSemiring R] (α : σ → Type*)
    (t : Π i : σ, SummableFamily Γ R (α i)) {a : σ} (has : a ∉ s) :
    Equiv (consPiProdEquiv α has) (PiFamily (cons a s has) α t) =
      mul (t a) (PiFamily s α t) := by
  ext1 _
  simp only [consPiProdEquiv, Equiv_toFun, Equiv.coe_fn_symm_mk, PiFamily_toFun, mem_cons,
    prod_cons, true_or, ↓reduceDIte, prodPiCons_mem, mul_toFun]
  congr 1
  refine prod_congr rfl ?_
  intro i hi
  rw [dif_pos hi, dif_pos (Or.inr hi)]
  simp [prodPiCons, dif_neg (ne_of_mem_of_not_mem hi has)]

theorem hsum_pi_family (s : Finset σ) {R} [CommSemiring R] (α : σ → Type*)
    (t : Π i : σ, SummableFamily Γ R (α i)) :
    (PiFamily s α t).hsum = ∏ i ∈ s, (t i).hsum := by
  induction s using cons_induction with
  | empty =>
    ext g
    simp only [coeff_hsum, PiFamily_toFun, not_mem_empty, ↓reduceDIte, prod_const_one, coeff_one,
      prod_empty]
    classical
    refine finsum_eq_single (fun _ ↦ if g = 0 then 1 else 0)
      (fun i hi => False.elim ((List.mem_nil_iff i).mp hi)) ?_
    · intro f hf
      by_contra
      have hhf : f = fun i hi => False.elim ((List.mem_nil_iff i).mp hi) := by
        ext i hi
        exact False.elim ((List.mem_nil_iff i).mp hi)
      apply hf hhf
  | cons a s' has hp =>
    rw [prod_cons, ← hp, ← hsum_mul, ← piFamily_cons, hsum_equiv]

end Semiring

section OfFinsupp

variable [PartialOrder Γ] [AddCommMonoid R]

/-- A family with only finitely many nonzero elements is summable. -/
def ofFinsupp (f : α →₀ HahnSeries Γ R) : SummableFamily Γ R α where
  toFun := f
  isPWO_iUnion_support' := by
    apply (f.support.isPWO_bUnion.2 fun a _ => (f a).isPWO_support).mono
    refine Set.iUnion_subset_iff.2 fun a g hg => ?_
    have haf : a ∈ f.support := by
      rw [Finsupp.mem_support_iff, ← support_nonempty_iff]
      exact ⟨g, hg⟩
    exact Set.mem_biUnion haf hg
  finite_co_support' g := by
    refine f.support.finite_toSet.subset fun a ha => ?_
    simp only [coeff.addMonoidHom_apply, mem_coe, Finsupp.mem_support_iff, Ne,
      Function.mem_support]
    contrapose! ha
    simp [ha]

@[simp]
theorem coe_ofFinsupp {f : α →₀ HahnSeries Γ R} : ⇑(SummableFamily.ofFinsupp f) = f :=
  rfl

@[simp]
theorem hsum_ofFinsupp {f : α →₀ HahnSeries Γ R} : (ofFinsupp f).hsum = f.sum fun _ => id := by
  ext g
  simp only [coeff_hsum, coe_ofFinsupp, Finsupp.sum, Ne]
  simp_rw [← coeff.addMonoidHom_apply, id]
  rw [map_sum, finsum_eq_sum_of_support_subset]
  intro x h
  simp only [coeff.addMonoidHom_apply, mem_coe, Finsupp.mem_support_iff, Ne]
  contrapose! h
  simp [h]

end OfFinsupp

section EmbDomain

variable [PartialOrder Γ] [AddCommMonoid R]

open Classical in
/-- A summable family can be reindexed by an embedding without changing its sum. -/
def embDomain (s : SummableFamily Γ R α) (f : α ↪ β) : SummableFamily Γ R β where
  toFun b := if h : b ∈ Set.range f then s (Classical.choose h) else 0
  isPWO_iUnion_support' := by
    refine s.isPWO_iUnion_support.mono (Set.iUnion_subset fun b g h => ?_)
    by_cases hb : b ∈ Set.range f
    · dsimp only at h
      rw [dif_pos hb] at h
      exact Set.mem_iUnion.2 ⟨Classical.choose hb, h⟩
    · simp [-Set.mem_range, dif_neg hb] at h
  finite_co_support' g :=
    ((s.finite_co_support g).image f).subset
      (by
        intro b h
        by_cases hb : b ∈ Set.range f
        · simp only [Ne, Set.mem_setOf_eq, dif_pos hb] at h
          exact ⟨Classical.choose hb, h, Classical.choose_spec hb⟩
        · simp only [Ne, Set.mem_setOf_eq, dif_neg hb, coeff_zero, not_true_eq_false] at h)

variable (s : SummableFamily Γ R α) (f : α ↪ β) {a : α} {b : β}

open Classical in
theorem embDomain_apply :
    s.embDomain f b = if h : b ∈ Set.range f then s (Classical.choose h) else 0 :=
  rfl

@[simp]
theorem embDomain_image : s.embDomain f (f a) = s a := by
  rw [embDomain_apply, dif_pos (Set.mem_range_self a)]
  exact congr rfl (f.injective (Classical.choose_spec (Set.mem_range_self a)))

@[simp]
theorem embDomain_notin_range (h : b ∉ Set.range f) : s.embDomain f b = 0 := by
  rw [embDomain_apply, dif_neg h]

@[simp]
theorem hsum_embDomain : (s.embDomain f).hsum = s.hsum := by
  classical
  ext g
  simp only [coeff_hsum, embDomain_apply, apply_dite HahnSeries.coeff, dite_apply, coeff_zero]
  exact finsum_emb_domain f fun a => (s a).coeff g

end EmbDomain

section powers

theorem support_pow_subset_closure [OrderedCancelAddCommMonoid Γ] [Semiring R] (x : HahnSeries Γ R)
    (n : ℕ) : support (x ^ n) ⊆ AddSubmonoid.closure (support x) := by
  induction' n with n ih <;> intro g hn
  · simp only [pow_zero, mem_support, coeff_one, ne_eq, ite_eq_right_iff, Classical.not_imp] at hn
    simp only [hn, SetLike.mem_coe]
    exact AddSubmonoid.zero_mem _
  · obtain ⟨i, hi, j, hj, rfl⟩ := support_mul_subset_add_support hn
    exact SetLike.mem_coe.2 (AddSubmonoid.add_mem _ (ih hi) (AddSubmonoid.subset_closure hj))

theorem isPWO_iUnion_support_powers [LinearOrderedCancelAddCommMonoid Γ] [Semiring R]
    {x : HahnSeries Γ R} (hx : 0 ≤ x.order) :
    (⋃ n : ℕ, (x ^ n).support).IsPWO :=
  (x.isPWO_support'.addSubmonoid_closure
    fun _ hg => le_trans hx (order_le_of_coeff_ne_zero (Function.mem_support.mp hg))).mono
    (Set.iUnion_subset fun n => support_pow_subset_closure x n)

theorem co_support_zero [OrderedCancelAddCommMonoid Γ] [Semiring R] (g : Γ) :
    {a | ¬((0 : HahnSeries Γ R) ^ a).coeff g = 0} ⊆ {0} := by
  simp only [Set.subset_singleton_iff, Set.mem_setOf_eq]
  intro n hn
  by_contra h'
  simp_all only [ne_eq, not_false_eq_true, zero_pow, coeff_zero, not_true_eq_false]

variable [LinearOrderedCancelAddCommMonoid Γ] [CommRing R]

theorem pow_finite_co_support {x : HahnSeries Γ R} (hx : 0 < x.orderTop) (g : Γ) :
    Set.Finite {a | ((fun n ↦ x ^ n) a).coeff g ≠ 0} := by
  have hpwo : Set.IsPWO (⋃ n, support (x ^ n)) :=
    isPWO_iUnion_support_powers (zero_le_orderTop_iff.mp <| le_of_lt hx)
  by_cases h0 : x = 0; · exact h0 ▸ Set.Finite.subset (Set.finite_singleton 0) (co_support_zero g)
  by_cases hg : g ∈ ⋃ n : ℕ, { g | (x ^ n).coeff g ≠ 0 }
  swap; · exact Set.finite_empty.subset fun n hn => hg (Set.mem_iUnion.2 ⟨n, hn⟩)
  apply hpwo.isWF.induction hg
  intro y ys hy
  refine ((((addAntidiagonal x.isPWO_support hpwo y).finite_toSet.biUnion
    fun ij hij => hy ij.snd (mem_addAntidiagonal.1 (mem_coe.1 hij)).2.1 ?_).image Nat.succ).union
      (Set.finite_singleton 0)).subset ?_
  · obtain ⟨hi, _, rfl⟩ := mem_addAntidiagonal.1 (mem_coe.1 hij)
    exact lt_add_of_pos_left ij.2 <| lt_of_lt_of_le ((zero_lt_orderTop_iff h0).mp hx) <|
      order_le_of_coeff_ne_zero <| Function.mem_support.mp hi
  · rintro (_ | n) hn
    · exact Set.mem_union_right _ (Set.mem_singleton 0)
    · obtain ⟨i, hi, j, hj, rfl⟩ := support_mul_subset_add_support hn
      refine Set.mem_union_left _ ⟨n, Set.mem_iUnion.2 ⟨⟨j, i⟩, Set.mem_iUnion.2 ⟨?_, hi⟩⟩, rfl⟩
      simp only [mem_coe, mem_addAntidiagonal, mem_support, ne_eq, Set.mem_iUnion]
      exact ⟨hj, ⟨n, hi⟩, add_comm j i⟩

/-- The powers of an element of positive valuation form a summable family. -/
@[simps]
def powers (x : HahnSeries Γ R) (hx : 0 < x.orderTop) : SummableFamily Γ R ℕ where
  toFun n := x ^ n
  isPWO_iUnion_support' := isPWO_iUnion_support_powers (zero_le_orderTop_iff.mp <| le_of_lt hx)
  finite_co_support' g := pow_finite_co_support hx g

variable {x : HahnSeries Γ R} (hx : 0 < x.orderTop)

@[simp]
theorem coe_powers : ⇑(powers x hx) = HPow.hPow x :=
  rfl

theorem embDomain_succ_smul_powers :
    (x • powers x hx).embDomain ⟨Nat.succ, Nat.succ_injective⟩ =
      powers x hx - ofFinsupp (Finsupp.single 0 1) := by
  apply SummableFamily.ext
  rintro (_ | n)
  · rw [embDomain_notin_range, sub_apply, coe_powers, pow_zero, coe_ofFinsupp,
      Finsupp.single_eq_same, sub_self]
    rw [Set.mem_range, not_exists]
    exact Nat.succ_ne_zero
  · refine Eq.trans (embDomain_image _ ⟨Nat.succ, Nat.succ_injective⟩) ?_
    rw [smul_apply, powers_toFun, coe_sub, coe_powers, Pi.sub_apply, coe_ofFinsupp, pow_succ',
      Finsupp.single_eq_of_ne (Nat.zero_ne_add_one n), sub_zero, of_symm_smul_of_eq_mul]

theorem one_sub_self_mul_hsum_powers : (1 - x) * (powers x hx).hsum = 1 := by
  rw [← hsum_smul, sub_smul 1 x (powers x hx), one_smul, hsum_sub, ←
    hsum_embDomain (x • powers x hx) ⟨Nat.succ, Nat.succ_injective⟩, embDomain_succ_smul_powers]
  simp

end powers

end SummableFamily

section Inversion

variable [LinearOrderedAddCommGroup Γ]

section CommRing

variable [CommRing R]

theorem one_minus_single_mul (x y : HahnSeries Γ R) (r : R) (hr : r * x.leadingCoeff = 1)
    (hxy : x = y + x.leadingTerm) : 1 - single (-order x) r * x = -(single (-x.order) r * y) := by
  nth_rw 2 [hxy]
  rw [mul_add, leadingTerm_eq, single_mul_single, ← leadingCoeff_eq, hr, neg_add_cancel,
    sub_add_eq_sub_sub_swap, sub_eq_neg_self, sub_eq_zero_of_eq]
  exact rfl

theorem unit_aux2 (x : HahnSeries Γ R) {r : R} (hr : r * x.leadingCoeff = 1) :
    0 < (1 - single (-x.order) r * x).orderTop := by
  let y := (x - x.leadingTerm)
  by_cases hy : y = 0
  · have hrx : (single (-order x)) r * x = 1 := by
      nth_rw 2 [eq_of_sub_eq_zero hy]
      simp only [leadingTerm_eq, single_mul_single, neg_add_cancel, hr, ← leadingCoeff_eq]
      exact rfl
    simp only [hrx, sub_self, orderTop_zero, WithTop.top_pos]
  have hr' : ∀ (s : R), r * s = 0 → s = 0 :=
    fun s hs => by rw [← one_mul s, ← hr, mul_right_comm, hs, zero_mul]
  have hy' : 0 < (single (-x.order) r * y).order := by
    rw [(order_mul_single_of_nonzero_divisor hr' hy), lt_neg_add_iff_lt]
    exact order_lt_add_single_support_order (sub_add_cancel x x.leadingTerm).symm hy
  simp only [one_minus_single_mul x y r hr (sub_add_cancel x x.leadingTerm).symm, orderTop_neg]
  exact zero_lt_orderTop_of_order hy'

theorem isUnit_of_isUnit_leadingCoeff {x : HahnSeries Γ R} (hx : IsUnit x.leadingCoeff) :
    IsUnit x := by
  let ⟨⟨u, i, ui, iu⟩, h⟩ := hx
  rw [Units.val_mk] at h
  rw [h] at iu
  have h' := SummableFamily.one_sub_self_mul_hsum_powers (unit_aux2 x iu)
  rw [sub_sub_cancel] at h'
  exact isUnit_of_mul_isUnit_right (isUnit_of_mul_eq_one _ _ h')

theorem isUnit_iff2 [IsDomain R] {x : HahnSeries Γ R} :
    IsUnit x ↔ IsUnit (x.leadingCoeff) := by
  refine { mp := ?mp, mpr := isUnit_of_isUnit_leadingCoeff }
  rintro ⟨⟨u, i, ui, iu⟩, rfl⟩
  refine
    isUnit_of_mul_eq_one (u.leadingCoeff) (i.leadingCoeff)
      ((coeff_mul_order_add_order u i).symm.trans ?_)
  rw [ui, coeff_one, if_pos]
  rw [← order_mul (left_ne_zero_of_mul_eq_one ui) (right_ne_zero_of_mul_eq_one ui), ui, order_one]

end CommRing

/-!
open Classical in
instance instField [Field R] : Field (HahnSeries Γ R) where
  __ : IsDomain (HahnSeries Γ R) := inferInstance
  inv x :=
    if x0 : x = 0 then 0
    else
      (single (-x.order)) (x.leadingCoeff)⁻¹ *
        (SummableFamily.powers (unit_aux x (inv_mul_cancel₀ (leadingCoeff_ne_iff.mpr x0)))).hsum
  inv_zero := dif_pos rfl
  mul_inv_cancel x x0 := (congr rfl (dif_neg x0)).trans <| by
    have h :=
      SummableFamily.one_sub_self_mul_hsum_powers
        (unit_aux x (inv_mul_cancel₀ (leadingCoeff_ne_iff.mpr x0)))
    rw [sub_sub_cancel] at h
    rw [← mul_assoc, mul_comm x, h]
  nnqsmul := _
  nnqsmul_def := fun q a => rfl
  qsmul := _
  qsmul_def := fun q a => rfl
-/

section IsDomain

variable [CommRing R] [IsDomain R]

theorem unit_aux (x : HahnSeries Γ R) {r : R} (hr : r * x.leadingCoeff = 1) :
    0 < (1 - single (-x.order) r * x).orderTop := by
  by_cases hx : x = 0; · simp_all [hx]
  have hrz : r ≠ 0 := by
    intro h
    rw [h, zero_mul] at hr
    exact (zero_ne_one' R) hr
  refine lt_of_le_of_ne (le_trans ?_ min_orderTop_le_orderTop_sub) fun h => ?_
  · refine le_min (by rw [orderTop_one]) ?_
    refine le_trans ?_ orderTop_add_orderTop_le_orderTop_mul
    by_cases h : x = 0; · simp [h]
    rw [← order_eq_orderTop_of_ne h, orderTop_single
      (fun _ => by simp_all only [zero_mul, zero_ne_one]), ← @WithTop.coe_add,
      WithTop.coe_nonneg, neg_add_cancel]
  · apply coeff_orderTop_ne h.symm
    simp only [C_apply, single_mul_single, zero_add, mul_one, coeff_sub', Pi.sub_apply, coeff_one,
      ↓reduceIte]
    have hrc := coeff_mul_order_add_order ((single (-x.order)) r) x
    rw [order_single hrz, leadingCoeff_of_single, neg_add_cancel, hr] at hrc
    rw [hrc, sub_self]

theorem isUnit_iff {x : HahnSeries Γ R} : IsUnit x ↔ IsUnit (x.leadingCoeff) := by
  constructor
  · rintro ⟨⟨u, i, ui, iu⟩, rfl⟩
    refine
      isUnit_of_mul_eq_one (u.leadingCoeff) (i.leadingCoeff)
        ((coeff_mul_order_add_order u i).symm.trans ?_)
    rw [ui, coeff_one, if_pos]
    rw [← order_mul (left_ne_zero_of_mul_eq_one ui) (right_ne_zero_of_mul_eq_one ui), ui, order_one]
  · rintro ⟨⟨u, i, ui, iu⟩, h⟩
    rw [Units.val_mk] at h
    rw [h] at iu
    have h := SummableFamily.one_sub_self_mul_hsum_powers (unit_aux x iu)
    rw [sub_sub_cancel] at h
    exact isUnit_of_mul_isUnit_right (isUnit_of_mul_eq_one _ _ h)

end IsDomain

open Classical in
instance instField [Field R] : Field (HahnSeries Γ R) where
  __ : IsDomain (HahnSeries Γ R) := inferInstance
  inv x :=
    if x0 : x = 0 then 0
    else
      (single (-x.order)) (x.leadingCoeff)⁻¹ *
        (SummableFamily.powers _ (unit_aux x (inv_mul_cancel₀ (leadingCoeff_ne_iff.mpr x0)))).hsum
  inv_zero := dif_pos rfl
  mul_inv_cancel x x0 := (congr rfl (dif_neg x0)).trans <| by
    have h :=
      SummableFamily.one_sub_self_mul_hsum_powers
        (unit_aux x (inv_mul_cancel₀ (leadingCoeff_ne_iff.mpr x0)))
    rw [sub_sub_cancel] at h
    rw [← mul_assoc, mul_comm x, h]
  nnqsmul := _
  nnqsmul_def := fun _ _ => rfl
  qsmul := _
  qsmul_def := fun _ _ => rfl

end Inversion

end HahnSeries<|MERGE_RESOLUTION|>--- conflicted
+++ resolved
@@ -345,14 +345,8 @@
 
 /-- An elementwise scalar multiplication of one summable family on another. -/
 @[simps]
-<<<<<<< HEAD
-def smul (s : SummableFamily Γ R α) (t : SummableFamily Γ' V β) :
-    (SummableFamily Γ' V (α × β)) where
-  toFun a := (HahnModule.of R).symm (s (a.1) • ((HahnModule.of R) (t (a.2))))
-=======
 def smul (s : SummableFamily Γ R α) (t : SummableFamily Γ' V β) : SummableFamily Γ' V (α × β) where
   toFun ab := (of R).symm (s (ab.1) • ((of R) (t (ab.2))))
->>>>>>> abeb840f
   isPWO_iUnion_support' :=
     isPWO_iUnion_support_prod_smul s.isPWO_iUnion_support t.isPWO_iUnion_support
   finite_co_support' g := finite_co_support_prod_smul s t g

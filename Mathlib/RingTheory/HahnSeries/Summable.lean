--- conflicted
+++ resolved
@@ -276,11 +276,7 @@
         simp_rw [support_neg]
         exact s.isPWO_iUnion_support
       finite_co_support' := fun g => by
-<<<<<<< HEAD
         simp only [neg_coeff, Pi.neg_apply, Ne, neg_eq_zero]
-=======
-        simp only [coeff_neg', Pi.neg_apply, Ne, neg_eq_zero]
->>>>>>> b76b14cf
         exact s.finite_co_support g }⟩
 
 instance : AddCommGroup (SummableFamily Γ R α) :=
@@ -369,7 +365,6 @@
     Finite {(a : α × β) | ((fun (a : α × β) ↦ (HahnModule.of R).symm (s a.1 • (HahnModule.of R)
       (t a.2))) a).coeff g ≠ 0} := by
   apply ((VAddAntidiagonal s.isPWO_iUnion_support t.isPWO_iUnion_support g).finite_toSet.biUnion'
-<<<<<<< HEAD
     _).subset _
   · exact fun ij _ => Function.support fun a =>
       ((s a.1).coeff ij.1) • ((t a.2).coeff ij.2)
@@ -381,16 +376,6 @@
         Function.mem_support, exists_prop, Prod.exists]
       exact ⟨ij.1, ij.2, ⟨⟨a.1, left_ne_zero_of_smul hij.2⟩, ⟨a.2, right_ne_zero_of_smul hij.2⟩,
         ((mem_vaddAntidiagonal _ _ _).mp hij.1).2.2⟩, hij.2⟩
-=======
-    (fun gh _ => smul_support_finite s t gh)).subset _
-  exact fun ab hab => by
-    simp only [coeff_smul, ne_eq, Set.mem_setOf_eq] at hab
-    obtain ⟨ij, hij⟩ := Finset.exists_ne_zero_of_sum_ne_zero hab
-    simp only [mem_coe, mem_vaddAntidiagonal, Set.mem_iUnion, mem_support, ne_eq,
-      Function.mem_support, exists_prop, Prod.exists]
-    exact ⟨ij.1, ij.2, ⟨⟨ab.1, left_ne_zero_of_smul hij.2⟩, ⟨ab.2, right_ne_zero_of_smul hij.2⟩,
-      ((mem_vaddAntidiagonal _ _ _).mp hij.1).2.2⟩, hij.2⟩
->>>>>>> b76b14cf
 
 /-- An elementwise scalar multiplication of one summable family on another. -/
 @[simps]
@@ -1044,7 +1029,6 @@
 
 theorem unit_aux (x : HahnSeries Γ R) {r : R} (hr : r * x.leadingCoeff = 1) :
     0 < (1 - single (-x.order) r * x).orderTop := by
-<<<<<<< HEAD
   rw [neg_eq_addUnit_neg]
   exact unit_aux_addUnit x hr (AddGroup.isAddUnit x.order)
 
@@ -1061,41 +1045,6 @@
       ((mul_coeff_order_add_order u i).symm.trans ?_)
   rw [ui, one_coeff, if_pos]
   rw [← order_mul (left_ne_zero_of_mul_eq_one ui) (right_ne_zero_of_mul_eq_one ui), ui, order_one]
-=======
-  by_cases hx : x = 0; · simp_all [hx]
-  have hrz : r ≠ 0 := by
-    intro h
-    rw [h, zero_mul] at hr
-    exact (zero_ne_one' R) hr
-  refine lt_of_le_of_ne (le_trans ?_ min_orderTop_le_orderTop_sub) fun h => ?_
-  · refine le_min (by rw [orderTop_one]) ?_
-    refine le_trans ?_ orderTop_add_orderTop_le_orderTop_mul
-    by_cases h : x = 0; · simp [h]
-    rw [← order_eq_orderTop_of_ne h, orderTop_single
-      (fun _ => by simp_all only [zero_mul, zero_ne_one]), ← @WithTop.coe_add,
-      WithTop.coe_nonneg, neg_add_cancel]
-  · apply coeff_orderTop_ne h.symm
-    simp only [C_apply, single_mul_single, zero_add, mul_one, coeff_sub', Pi.sub_apply, coeff_one,
-      ↓reduceIte]
-    have hrc := coeff_mul_order_add_order ((single (-x.order)) r) x
-    rw [order_single hrz, leadingCoeff_of_single, neg_add_cancel, hr] at hrc
-    rw [hrc, sub_self]
-
-theorem isUnit_iff {x : HahnSeries Γ R} : IsUnit x ↔ IsUnit (x.leadingCoeff) := by
-  constructor
-  · rintro ⟨⟨u, i, ui, iu⟩, rfl⟩
-    refine
-      isUnit_of_mul_eq_one (u.leadingCoeff) (i.leadingCoeff)
-        ((coeff_mul_order_add_order u i).symm.trans ?_)
-    rw [ui, coeff_one, if_pos]
-    rw [← order_mul (left_ne_zero_of_mul_eq_one ui) (right_ne_zero_of_mul_eq_one ui), ui, order_one]
-  · rintro ⟨⟨u, i, ui, iu⟩, h⟩
-    rw [Units.val_mk] at h
-    rw [h] at iu
-    have h := SummableFamily.one_sub_self_mul_hsum_powers (unit_aux x iu)
-    rw [sub_sub_cancel] at h
-    exact isUnit_of_mul_isUnit_right (isUnit_of_mul_eq_one _ _ h)
->>>>>>> b76b14cf
 
 end CommRing
 

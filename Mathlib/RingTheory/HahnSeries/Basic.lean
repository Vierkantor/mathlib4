/-
Copyright (c) 2021 Aaron Anderson. All rights reserved.
Released under Apache 2.0 license as described in the file LICENSE.
Authors: Aaron Anderson
-/
import Mathlib.Algebra.Function.Support
import Mathlib.Order.WellFoundedSet

#align_import ring_theory.hahn_series from "leanprover-community/mathlib"@"a484a7d0eade4e1268f4fb402859b6686037f965"

/-!
# Hahn Series
If `Γ` is ordered and `R` has zero, then `HahnSeries Γ R` consists of formal series over `Γ` with
coefficients in `R`, whose supports are partially well-ordered. With further structure on `R` and
`Γ`, we can add further structure on `HahnSeries Γ R`, with the most studied case being when `Γ` is
a linearly ordered abelian group and `R` is a field, in which case `HahnSeries Γ R` is a
valued field, with value group `Γ`.
These generalize Laurent series (with value group `ℤ`), and Laurent series are implemented that way
in the file `RingTheory/LaurentSeries`.

## Main Definitions
* If `Γ` is ordered and `R` has zero, then `HahnSeries Γ R` consists of
  formal series over `Γ` with coefficients in `R`, whose supports are partially well-ordered.
* `support x` is the subset of `Γ` whose coefficients are nonzero.
* `single a r` is the Hahn series which has coefficient `r` at `a` and zero otherwise.
* `orderTop x` is a minimal element of `WithTop Γ` where `x` has a nonzero
  coefficient if `x ≠ 0`, and is `⊤` when `x = 0`.
* `order x` is a minimal element of `Γ` where `x` has a nonzero coefficient if `x ≠ 0`, and is zero
  when `x = 0`.

## TODO
  * Equivalence between `HahnSeries Γ (HahnSeries Γ' R)` and `HahnSeries (Γ × Γ') R`
## References
- [J. van der Hoeven, *Operators on Generalized Power Series*][van_der_hoeven]

-/

set_option linter.uppercaseLean3 false

open Finset Function
open scoped Classical

noncomputable section

/-- If `Γ` is linearly ordered and `R` has zero, then `HahnSeries Γ R` consists of
  formal series over `Γ` with coefficients in `R`, whose supports are well-founded. -/
@[ext]
structure HahnSeries (Γ : Type*) (R : Type*) [PartialOrder Γ] [Zero R] where
<<<<<<< HEAD
  /-- The coefficient function of a Hahn series. -/
=======
  /-- The coefficient function of a Hahn Series. -/
>>>>>>> b6cc5394
  coeff : Γ → R
  isPWO_support' : (Function.support coeff).IsPWO
#align hahn_series HahnSeries

variable {Γ : Type*} {R : Type*}

namespace HahnSeries

section Zero

variable [PartialOrder Γ] [Zero R]

theorem coeff_injective : Injective (coeff : HahnSeries Γ R → Γ → R) :=
  HahnSeries.ext
#align hahn_series.coeff_injective HahnSeries.coeff_injective

@[simp]
theorem coeff_inj {x y : HahnSeries Γ R} : x.coeff = y.coeff ↔ x = y :=
  coeff_injective.eq_iff
#align hahn_series.coeff_inj HahnSeries.coeff_inj

/-- The support of a Hahn series is just the set of indices whose coefficients are nonzero.
  Notably, it is well-founded. -/
nonrec def support (x : HahnSeries Γ R) : Set Γ :=
  support x.coeff
#align hahn_series.support HahnSeries.support

@[simp]
theorem isPWO_support (x : HahnSeries Γ R) : x.support.IsPWO :=
  x.isPWO_support'
#align hahn_series.is_pwo_support HahnSeries.isPWO_support

@[simp]
theorem isWF_support (x : HahnSeries Γ R) : x.support.IsWF :=
  x.isPWO_support.isWF
#align hahn_series.is_wf_support HahnSeries.isWF_support

@[simp]
theorem mem_support (x : HahnSeries Γ R) (a : Γ) : a ∈ x.support ↔ x.coeff a ≠ 0 :=
  Iff.refl _
#align hahn_series.mem_support HahnSeries.mem_support

instance : Zero (HahnSeries Γ R) :=
  ⟨{  coeff := 0
      isPWO_support' := by simp }⟩

instance : Inhabited (HahnSeries Γ R) :=
  ⟨0⟩

instance [Subsingleton R] : Subsingleton (HahnSeries Γ R) :=
  ⟨fun a b => a.ext b (Subsingleton.elim _ _)⟩

@[simp]
theorem zero_coeff {a : Γ} : (0 : HahnSeries Γ R).coeff a = 0 :=
  rfl
#align hahn_series.zero_coeff HahnSeries.zero_coeff

@[simp]
theorem coeff_fun_eq_zero_iff {x : HahnSeries Γ R} : x.coeff = 0 ↔ x = 0 :=
  coeff_injective.eq_iff' rfl
#align hahn_series.coeff_fun_eq_zero_iff HahnSeries.coeff_fun_eq_zero_iff

theorem ne_zero_of_coeff_ne_zero {x : HahnSeries Γ R} {g : Γ} (h : x.coeff g ≠ 0) : x ≠ 0 :=
  mt (fun x0 => (x0.symm ▸ zero_coeff : x.coeff g = 0)) h
#align hahn_series.ne_zero_of_coeff_ne_zero HahnSeries.ne_zero_of_coeff_ne_zero

@[simp]
theorem support_zero : support (0 : HahnSeries Γ R) = ∅ :=
  Function.support_zero
#align hahn_series.support_zero HahnSeries.support_zero

@[simp]
nonrec theorem support_nonempty_iff {x : HahnSeries Γ R} : x.support.Nonempty ↔ x ≠ 0 := by
  rw [support, support_nonempty_iff, Ne, coeff_fun_eq_zero_iff]
#align hahn_series.support_nonempty_iff HahnSeries.support_nonempty_iff

@[simp]
theorem support_eq_empty_iff {x : HahnSeries Γ R} : x.support = ∅ ↔ x = 0 :=
  support_eq_empty_iff.trans coeff_fun_eq_zero_iff
#align hahn_series.support_eq_empty_iff HahnSeries.support_eq_empty_iff

/-- `single a r` is the Hahn series which has coefficient `r` at `a` and zero otherwise. -/
def single (a : Γ) : ZeroHom R (HahnSeries Γ R) where
  toFun r :=
    { coeff := Pi.single a r
      isPWO_support' := (Set.isPWO_singleton a).mono Pi.support_single_subset }
  map_zero' := HahnSeries.ext _ _ (Pi.single_zero _)
#align hahn_series.single HahnSeries.single

variable {a b : Γ} {r : R}

@[simp]
theorem single_coeff_same (a : Γ) (r : R) : (single a r).coeff a = r :=
  Pi.single_eq_same (f := fun _ => R) a r
#align hahn_series.single_coeff_same HahnSeries.single_coeff_same

@[simp]
theorem single_coeff_of_ne (h : b ≠ a) : (single a r).coeff b = 0 :=
  Pi.single_eq_of_ne (f := fun _ => R) h r
#align hahn_series.single_coeff_of_ne HahnSeries.single_coeff_of_ne

theorem single_coeff : (single a r).coeff b = if b = a then r else 0 := by
  split_ifs with h <;> simp [h]
#align hahn_series.single_coeff HahnSeries.single_coeff

@[simp]
theorem support_single_of_ne (h : r ≠ 0) : support (single a r) = {a} :=
  Pi.support_single_of_ne h
#align hahn_series.support_single_of_ne HahnSeries.support_single_of_ne

theorem support_single_subset : support (single a r) ⊆ {a} :=
  Pi.support_single_subset
#align hahn_series.support_single_subset HahnSeries.support_single_subset

theorem eq_of_mem_support_single {b : Γ} (h : b ∈ support (single a r)) : b = a :=
  support_single_subset h
#align hahn_series.eq_of_mem_support_single HahnSeries.eq_of_mem_support_single

--@[simp] Porting note (#10618): simp can prove it
theorem single_eq_zero : single a (0 : R) = 0 :=
  (single a).map_zero
#align hahn_series.single_eq_zero HahnSeries.single_eq_zero

theorem single_injective (a : Γ) : Function.Injective (single a : R → HahnSeries Γ R) :=
  fun r s rs => by rw [← single_coeff_same a r, ← single_coeff_same a s, rs]
#align hahn_series.single_injective HahnSeries.single_injective

theorem single_ne_zero (h : r ≠ 0) : single a r ≠ 0 := fun con =>
  h (single_injective a (con.trans single_eq_zero.symm))
#align hahn_series.single_ne_zero HahnSeries.single_ne_zero

@[simp]
theorem single_eq_zero_iff {a : Γ} {r : R} : single a r = 0 ↔ r = 0 :=
  map_eq_zero_iff _ <| single_injective a
#align hahn_series.single_eq_zero_iff HahnSeries.single_eq_zero_iff

/-- Change a HahnSeries with coefficients in HahnSeries to a HahnSeries on the Lex product. -/
def ofIterate {Γ' : Type*} [PartialOrder Γ'] (x : HahnSeries Γ (HahnSeries Γ' R)) :
    HahnSeries (Γ ×ₗ Γ') R where
  coeff := fun g => coeff (coeff x g.1) g.2
  isPWO_support' := by
    refine Set.PartiallyWellOrderedOn.subsetProdLex ?_ ?_
    · have h : ((fun (x : Γ ×ₗ Γ') ↦ x.1) '' Function.support fun g ↦ (x.coeff g.1).coeff g.2) ⊆
          Function.support x.coeff :=
        Set.image_subset_iff.mpr <| support_subset_iff.mpr fun g hg => Set.mem_preimage.mpr <|
        Function.mem_support.mpr <| ne_zero_of_coeff_ne_zero hg
      exact Set.IsPWO.mono x.isPWO_support' h
    · intro a
      have h : {y | (a, y) ∈ Function.support fun g ↦ (x.coeff g.1).coeff g.2} =
          Function.support fun b => (x.coeff a).coeff b := by
        exact rfl
      simp_all only [Function.mem_support, ne_eq]
      exact (x.coeff a).isPWO_support'

/-- Change a Hahn series on a lex product to a Hahn series with coefficients in a Hahn series. -/
def toIterate {Γ' : Type*} [PartialOrder Γ'] (x : HahnSeries (Γ ×ₗ Γ') R) :
    HahnSeries Γ (HahnSeries Γ' R) where
  coeff := fun g => {
    coeff := fun g' => coeff x (g, g')
    isPWO_support' := Set.PartiallyWellOrderedOn.fiberProdLex x.isPWO_support' g
  }
  isPWO_support' := by
    have h₁ : (Function.support fun g => HahnSeries.mk (fun g' => x.coeff (g, g'))
        (Set.PartiallyWellOrderedOn.fiberProdLex x.isPWO_support' g)) = Function.support
        fun g => fun g' => x.coeff (g, g') := by
      rw [@support_eq_iff]
      constructor
      · intro y hy
        simp_all only [Function.mem_support, ne_eq]
        refine Not.intro ?left.h
        rw [@HahnSeries.ext_iff]
        simp only [imp_false, ne_eq]
        exact hy
      · intro y hy
        simp_all only [Function.mem_support, ne_eq, not_not]
        exact rfl
    rw [h₁]
    have h : (Function.support fun g => fun g' => x.coeff (g, g')) =
        ((fun x ↦ x.1) '' Function.support x.coeff) := by
      exact Function.support_on_image (fun g => x.coeff g)
    rw [h]
    exact Set.PartiallyWellOrderedOn.imageProdLex x.isPWO_support'

/-- The equivalence between iterated Hahn series and Hahn series on the lex product. -/
def iterate_equiv {Γ' : Type*} [PartialOrder Γ'] :
    HahnSeries Γ (HahnSeries Γ' R) ≃ HahnSeries (Γ ×ₗ Γ') R where
  toFun := ofIterate
  invFun := toIterate
  left_inv := congrFun rfl
  right_inv := congrFun rfl

instance [Nonempty Γ] [Nontrivial R] : Nontrivial (HahnSeries Γ R) :=
  ⟨by
    obtain ⟨r, s, rs⟩ := exists_pair_ne R
    inhabit Γ
    refine' ⟨single default r, single default s, fun con => rs _⟩
    rw [← single_coeff_same (default : Γ) r, con, single_coeff_same]⟩

section Order

<<<<<<< HEAD
/-- An orderTop of a Hahn series `x` is a minimal element of `WithTop Γ` where `x` has a nonzero
  coefficient if `x ≠ 0`, and is `⊤` when `x = 0`. -/
=======
/-- The orderTop of a Hahn series `x` is a minimal element of `WithTop Γ` where `x` has a nonzero
coefficient if `x ≠ 0`, and is `⊤` when `x = 0`. -/
>>>>>>> b6cc5394
def orderTop (x : HahnSeries Γ R) : WithTop Γ :=
  if h : x = 0 then ⊤ else x.isWF_support.min (support_nonempty_iff.2 h)

@[simp]
theorem orderTop_zero : orderTop (0 : HahnSeries Γ R) = ⊤ :=
  dif_pos rfl

theorem orderTop_of_ne {x : HahnSeries Γ R} (hx : x ≠ 0) :
    orderTop x = x.isWF_support.min (support_nonempty_iff.2 hx) :=
  dif_neg hx

<<<<<<< HEAD
=======
@[simp]
>>>>>>> b6cc5394
theorem ne_zero_iff_orderTop {x : HahnSeries Γ R} : x ≠ 0 ↔ orderTop x ≠ ⊤ := by
  constructor
  · exact fun hx => Eq.mpr (congrArg (fun h ↦ h ≠ ⊤) (orderTop_of_ne hx)) WithTop.coe_ne_top
  · contrapose!
<<<<<<< HEAD
    exact fun hx ↦ Eq.mpr (congrArg (fun y ↦ orderTop y = ⊤) hx) orderTop_zero
=======
    simp_all only [orderTop_zero, implies_true]

theorem orderTop_eq_top_iff {x : HahnSeries Γ R} : orderTop x = ⊤ ↔ x = 0 := by
  constructor
  · contrapose!
    exact ne_zero_iff_orderTop.mp
  · simp_all only [orderTop_zero, implies_true]
>>>>>>> b6cc5394

theorem untop_orderTop_of_ne_zero {x : HahnSeries Γ R} (hx : x ≠ 0) :
    WithTop.untop x.orderTop (ne_zero_iff_orderTop.mp hx) =
      x.isWF_support.min (support_nonempty_iff.2 hx) :=
<<<<<<< HEAD
  WithTop.coe_inj.mp ((WithTop.coe_untop (orderTop x) (ne_zero_iff_orderTop.mp hx)).trans
    (orderTop_of_ne hx))

theorem coeff_orderTop_ne_zero {x : HahnSeries Γ R} {g : Γ} (hg : x.orderTop = g) :
=======
    WithTop.coe_inj.mp ((WithTop.coe_untop (orderTop x) (ne_zero_iff_orderTop.mp hx)).trans
      (orderTop_of_ne hx))

theorem coeff_orderTop_ne {x : HahnSeries Γ R} {g : Γ} (hg : x.orderTop = g) :
>>>>>>> b6cc5394
    x.coeff g ≠ 0 := by
  have h : orderTop x ≠ ⊤ := by simp_all only [ne_eq, WithTop.coe_ne_top, not_false_eq_true]
  have hx : x ≠ 0 := ne_zero_iff_orderTop.mpr h
  rw [orderTop_of_ne hx, WithTop.coe_eq_coe] at hg
  rw [← hg]
  exact x.isWF_support.min_mem (support_nonempty_iff.2 hx)

theorem orderTop_le_of_coeff_ne_zero {Γ} [LinearOrder Γ] {x : HahnSeries Γ R}
    {g : Γ} (h : x.coeff g ≠ 0) : x.orderTop ≤ g := by
  rw [orderTop_of_ne (ne_zero_of_coeff_ne_zero h), WithTop.coe_le_coe]
  exact Set.IsWF.min_le _ _ ((mem_support _ _).2 h)

@[simp]
theorem orderTop_single (h : r ≠ 0) : (single a r).orderTop = a :=
  (orderTop_of_ne (single_ne_zero h)).trans
    (WithTop.coe_inj.mpr (support_single_subset
      ((single a r).isWF_support.min_mem (support_nonempty_iff.2 (single_ne_zero h)))))

<<<<<<< HEAD
theorem orderTop_single_le : a ≤ (single a r).orderTop := by
  by_cases hr : r = 0
  · rw [hr, single_eq_zero, orderTop_zero]
    exact OrderTop.le_top (a : WithTop Γ)
  · rw [orderTop_single hr]

theorem lt_orderTop_single {g g' : Γ} (hgg' : g < g') : g < (single g' r).orderTop :=
  lt_of_lt_of_le (WithTop.coe_lt_coe.mpr hgg') orderTop_single_le

=======
>>>>>>> b6cc5394
theorem coeff_eq_zero_of_lt_orderTop {x : HahnSeries Γ R} {i : Γ} (hi : i < x.orderTop) :
    x.coeff i = 0 := by
  rcases eq_or_ne x 0 with (rfl | hx)
  · exact zero_coeff
  contrapose! hi
  rw [← mem_support] at hi
  rw [orderTop_of_ne hx, WithTop.coe_lt_coe]
  exact Set.IsWF.not_lt_min _ _ hi

<<<<<<< HEAD
/-- A variant of the coefficient function that takes inputs in `WithTop Γ`. -/
def coeffTop (x : HahnSeries Γ R) (g : WithTop Γ) : R :=
  match g with
  | ⊤ => 0
  | (g : Γ) => x.coeff g

@[simp]
theorem coeffTop_eq (x : HahnSeries Γ R) (g : Γ) : x.coeffTop g = x.coeff g :=
  rfl

@[simp]
theorem coeffTop_Top (x : HahnSeries Γ R) : x.coeffTop ⊤ = 0 :=
  rfl

@[simp]
theorem coeff_untop_eq {x : HahnSeries Γ R} {g : WithTop Γ} (hg : g ≠ ⊤) :
    x.coeff (WithTop.untop g hg) = x.coeffTop g := by
  rw [← coeffTop_eq, WithTop.coe_untop]

theorem ne_zero_of_coeffTop_ne_zero {x : HahnSeries Γ R} {g : WithTop Γ} (h : x.coeffTop g ≠ 0) :
    x ≠ 0 := by
  match g with
  | ⊤ => exact fun _ ↦ h rfl
  | (g : Γ) => exact ne_zero_of_coeff_ne_zero h

theorem orderTop_le_of_coeffTop_ne_zero {Γ} [LinearOrder Γ] {x : HahnSeries Γ R}
    {g : WithTop Γ} (h : x.coeffTop g ≠ 0) : x.orderTop ≤ g := by
  match g with
  | ⊤ => exact (h rfl).elim
  | (g : Γ) =>
    rw [orderTop_of_ne (ne_zero_of_coeffTop_ne_zero h), WithTop.coe_le_coe]
    exact Set.IsWF.min_le _ _ ((mem_support _ _).2 h)

theorem coeffTop_eq_zero_of_lt_orderTop {x : HahnSeries Γ R} {i : WithTop Γ} (hi : i < x.orderTop) :
    x.coeffTop i = 0 := by
  match i with
  | ⊤ => exact rfl
  | (i : Γ) => rw [coeffTop_eq, coeff_eq_zero_of_lt_orderTop hi]

/-- A leading coefficient of a Hahn series is the coefficient of a lowest-order nonzero term, or
zero if the series vanishes. -/
def leadingCoeff (x : HahnSeries Γ R) : R :=
  x.coeffTop x.orderTop

@[simp]
theorem leadingCoeff_zero : leadingCoeff (0 : HahnSeries Γ R) = 0 := by
  simp [leadingCoeff]

theorem leadingCoeff_of_ne {x : HahnSeries Γ R} (hx : x ≠ 0) :
    x.leadingCoeff = x.coeff (x.isWF_support.min (support_nonempty_iff.2 hx)) := by
  rw [leadingCoeff, orderTop_of_ne hx, coeffTop_eq]

theorem leadingCoeff_ne_iff {x : HahnSeries Γ R} : x ≠ 0 ↔ x.leadingCoeff ≠ 0 := by
  constructor
  · intro hx
    rw [leadingCoeff_of_ne hx]
    exact coeff_orderTop_ne_zero (orderTop_of_ne hx)
  · contrapose!
    intro hx
    rw [hx]
    exact leadingCoeff_zero

theorem leadingCoeff_of_single {a : Γ} {r : R} : leadingCoeff (single a r) = r := by
  simp only [leadingCoeff, single_eq_zero_iff]
  by_cases h : r = 0
  · simp_all only [map_zero, orderTop_zero, coeffTop_Top]
  · simp_all only [ne_eq, not_false_eq_true, orderTop_single, coeffTop_eq, single_coeff_same]

/-- A leading term of a Hahn series is a Hahn series with subsingleton support at minimal-order. -/
def leadingTerm (x : HahnSeries Γ R) : HahnSeries Γ R :=
  if h : x = 0 then 0
    else single (x.isWF_support.min (support_nonempty_iff.2 h)) x.leadingCoeff

@[simp]
theorem leadingTerm_zero : leadingTerm (0 : HahnSeries Γ R) = 0 :=
  dif_pos rfl

theorem leadingTerm_of_ne {x : HahnSeries Γ R} (hx : x ≠ 0) :
    leadingTerm x = single (x.isWF_support.min (support_nonempty_iff.2 hx)) x.leadingCoeff :=
  dif_neg hx

theorem leadingTerm_ne_iff {x : HahnSeries Γ R} : x ≠ 0 ↔ leadingTerm x ≠ 0 := by
  constructor
  · intro hx
    rw [leadingTerm_of_ne hx]
    simp_all only [ne_eq, single_eq_zero_iff]
    exact leadingCoeff_ne_iff.mp hx
  · contrapose!
    intro hx
    rw [hx]
    exact leadingTerm_zero

theorem leadingCoeff_leadingTerm {x : HahnSeries Γ R} :
    leadingCoeff (leadingTerm x) = leadingCoeff x := by
  by_cases h : x = 0
  · rw [h, leadingTerm_zero]
  · rw [leadingTerm_of_ne h, leadingCoeff_of_single]

=======
>>>>>>> b6cc5394
variable [Zero Γ]

/-- The order of a nonzero Hahn series `x` is a minimal element of `Γ` where `x` has a
nonzero coefficient, and is defined so that the order of 0 is 0. -/
def order (x : HahnSeries Γ R) : Γ :=
  if h : x = 0 then 0 else x.isWF_support.min (support_nonempty_iff.2 h)
#align hahn_series.order HahnSeries.order

@[simp]
theorem order_zero : order (0 : HahnSeries Γ R) = 0 :=
  dif_pos rfl
#align hahn_series.order_zero HahnSeries.order_zero

theorem order_of_ne {x : HahnSeries Γ R} (hx : x ≠ 0) :
    order x = x.isWF_support.min (support_nonempty_iff.2 hx) :=
  dif_neg hx
#align hahn_series.order_of_ne HahnSeries.order_of_ne

theorem order_eq_orderTop_of_ne {x : HahnSeries Γ R} (hx : x ≠ 0) : order x = orderTop x := by
  rw [order_of_ne hx, orderTop_of_ne hx]

theorem coeff_order_ne_zero {x : HahnSeries Γ R} (hx : x ≠ 0) : x.coeff x.order ≠ 0 := by
  rw [order_of_ne hx]
  exact x.isWF_support.min_mem (support_nonempty_iff.2 hx)
#align hahn_series.coeff_order_ne_zero HahnSeries.coeff_order_ne_zero

theorem order_le_of_coeff_ne_zero {Γ} [Zero Γ] [LinearOrder Γ] {x : HahnSeries Γ R}
    {g : Γ} (h : x.coeff g ≠ 0) : x.order ≤ g :=
  le_trans (le_of_eq (order_of_ne (ne_zero_of_coeff_ne_zero h)))
    (Set.IsWF.min_le _ _ ((mem_support _ _).2 h))
#align hahn_series.order_le_of_coeff_ne_zero HahnSeries.order_le_of_coeff_ne_zero

@[simp]
theorem order_single (h : r ≠ 0) : (single a r).order = a :=
  (order_of_ne (single_ne_zero h)).trans
    (support_single_subset
      ((single a r).isWF_support.min_mem (support_nonempty_iff.2 (single_ne_zero h))))
#align hahn_series.order_single HahnSeries.order_single

theorem coeff_eq_zero_of_lt_order {x : HahnSeries Γ R} {i : Γ} (hi : i < x.order) :
    x.coeff i = 0 := by
  rcases eq_or_ne x 0 with (rfl | hx)
  · simp
  contrapose! hi
  rw [← mem_support] at hi
  rw [order_of_ne hx]
  exact Set.IsWF.not_lt_min _ _ hi
#align hahn_series.coeff_eq_zero_of_lt_order HahnSeries.coeff_eq_zero_of_lt_order

theorem zero_lt_order_of_orderTop {x : HahnSeries Γ R} (hx : 0 < x.orderTop) (hxne : x ≠ 0) :
    0 < x.order := by
  simp_all only [orderTop_of_ne hxne, WithTop.coe_pos, ne_eq, order_of_ne hxne]

theorem zero_lt_orderTop_of_order {x : HahnSeries Γ R} (hx : 0 < x.order) : 0 < x.orderTop := by
  by_cases h : x = 0
  · simp_all only [order_zero, lt_self_iff_false]
  · simp_all only [order_of_ne h, orderTop_of_ne h, WithTop.coe_pos]

theorem zero_le_order_of_orderTop {x : HahnSeries Γ R} (hx : 0 ≤ x.orderTop) : 0 ≤ x.order := by
  by_cases h : x = 0
  · refine le_of_eq ?_
    simp_all only [orderTop_zero, order_zero]
  · rw [order_of_ne h, ← @WithTop.coe_le_coe]
    rw [orderTop_of_ne h] at hx
    exact hx

theorem zero_lt_orderTop_iff {x : HahnSeries Γ R} :
    0 < x.orderTop ↔ (0 ≤ x.order ∧ (x.order = 0 → x = 0)) := by
  refine { mp := fun hx => ?_, mpr := fun hx => ?_ }
  · refine { left := zero_le_order_of_orderTop <| le_of_lt hx, right := fun hzero => ?_ }
    by_contra hxne
    have hxlt : 0 < x.order := zero_lt_order_of_orderTop hx hxne
    rw [hzero, lt_self_iff_false] at hxlt
    exact hxlt
  · by_cases hzero : x = 0
    · simp_all only [order_zero, le_refl, forall_true_left, and_self, orderTop_zero]
      exact WithTop.coe_lt_top 0
    · simp_all only [orderTop_of_ne, WithTop.coe_pos, order, orderTop, dite_false]
      simp_all only [lt_iff_le_and_ne, dite_false, true_and]
      exact fun h => hx.right h.symm

theorem leadingCoeff_eq [Zero Γ] {x : HahnSeries Γ R} : x.leadingCoeff = x.coeff x.order := by
  by_cases h : x = 0
  · rw [h, leadingCoeff_zero, zero_coeff]
  · rw [leadingCoeff_of_ne h, order_of_ne h]

theorem leadingTerm_eq [Zero Γ] {x : HahnSeries Γ R} :
    x.leadingTerm = single x.order (x.coeff x.order) := by
  by_cases h : x = 0
  · rw [h, leadingTerm_zero, order_zero, zero_coeff, single_eq_zero]
  · rw [leadingTerm_of_ne h, leadingCoeff_eq, order_of_ne h]

end Order

section Domain

variable {Γ' : Type*} [PartialOrder Γ']

/-- Extends the domain of a `HahnSeries` by an `OrderEmbedding`. -/
def embDomain (f : Γ ↪o Γ') : HahnSeries Γ R → HahnSeries Γ' R := fun x =>
  { coeff := fun b : Γ' => if h : b ∈ f '' x.support then x.coeff (Classical.choose h) else 0
    isPWO_support' :=
      (x.isPWO_support.image_of_monotone f.monotone).mono fun b hb => by
        contrapose! hb
        rw [Function.mem_support, dif_neg hb, Classical.not_not] }
#align hahn_series.emb_domain HahnSeries.embDomain

@[simp]
theorem embDomain_coeff {f : Γ ↪o Γ'} {x : HahnSeries Γ R} {a : Γ} :
    (embDomain f x).coeff (f a) = x.coeff a := by
  rw [embDomain]
  dsimp only
  by_cases ha : a ∈ x.support
  · rw [dif_pos (Set.mem_image_of_mem f ha)]
    exact congr rfl (f.injective (Classical.choose_spec (Set.mem_image_of_mem f ha)).2)
  · rw [dif_neg, Classical.not_not.1 fun c => ha ((mem_support _ _).2 c)]
    contrapose! ha
    obtain ⟨b, hb1, hb2⟩ := (Set.mem_image _ _ _).1 ha
    rwa [f.injective hb2] at hb1
#align hahn_series.emb_domain_coeff HahnSeries.embDomain_coeff

@[simp]
theorem embDomain_mk_coeff {f : Γ → Γ'} (hfi : Function.Injective f)
    (hf : ∀ g g' : Γ, f g ≤ f g' ↔ g ≤ g') {x : HahnSeries Γ R} {a : Γ} :
    (embDomain ⟨⟨f, hfi⟩, hf _ _⟩ x).coeff (f a) = x.coeff a :=
  embDomain_coeff
#align hahn_series.emb_domain_mk_coeff HahnSeries.embDomain_mk_coeff

theorem embDomain_notin_image_support {f : Γ ↪o Γ'} {x : HahnSeries Γ R} {b : Γ'}
    (hb : b ∉ f '' x.support) : (embDomain f x).coeff b = 0 :=
  dif_neg hb
#align hahn_series.emb_domain_notin_image_support HahnSeries.embDomain_notin_image_support

theorem support_embDomain_subset {f : Γ ↪o Γ'} {x : HahnSeries Γ R} :
    support (embDomain f x) ⊆ f '' x.support := by
  intro g hg
  contrapose! hg
  rw [mem_support, embDomain_notin_image_support hg, Classical.not_not]
#align hahn_series.support_emb_domain_subset HahnSeries.support_embDomain_subset

theorem embDomain_notin_range {f : Γ ↪o Γ'} {x : HahnSeries Γ R} {b : Γ'} (hb : b ∉ Set.range f) :
    (embDomain f x).coeff b = 0 :=
  embDomain_notin_image_support fun con => hb (Set.image_subset_range _ _ con)
#align hahn_series.emb_domain_notin_range HahnSeries.embDomain_notin_range

@[simp]
theorem embDomain_zero {f : Γ ↪o Γ'} : embDomain f (0 : HahnSeries Γ R) = 0 := by
  ext
  simp [embDomain_notin_image_support]
#align hahn_series.emb_domain_zero HahnSeries.embDomain_zero

@[simp]
theorem embDomain_single {f : Γ ↪o Γ'} {g : Γ} {r : R} :
    embDomain f (single g r) = single (f g) r := by
  ext g'
  by_cases h : g' = f g
  · simp [h]
  rw [embDomain_notin_image_support, single_coeff_of_ne h]
  by_cases hr : r = 0
  · simp [hr]
  rwa [support_single_of_ne hr, Set.image_singleton, Set.mem_singleton_iff]
#align hahn_series.emb_domain_single HahnSeries.embDomain_single

theorem embDomain_injective {f : Γ ↪o Γ'} :
    Function.Injective (embDomain f : HahnSeries Γ R → HahnSeries Γ' R) := fun x y xy => by
  ext g
  rw [HahnSeries.ext_iff, Function.funext_iff] at xy
  have xyg := xy (f g)
  rwa [embDomain_coeff, embDomain_coeff] at xyg
#align hahn_series.emb_domain_injective HahnSeries.embDomain_injective

end Domain

end Zero

section LinearOrder

theorem le_orderTop_iff [LinearOrder Γ] [Zero R] {x : HahnSeries Γ R} {i : WithTop Γ} :
    i ≤ x.orderTop ↔ (∀ (j : Γ), j < i → x.coeff j = 0) := by
  refine { mp := fun hi j hj =>
    coeff_eq_zero_of_lt_orderTop (lt_of_lt_of_le hj hi), mpr := fun hj => ?_ }
  by_cases hx : x = 0
  · simp_all only [zero_coeff, implies_true, orderTop_zero, le_top]
  · by_contra h
    specialize hj (x.isWF_support.min (support_nonempty_iff.2 hx))
    simp_all [not_le, orderTop_of_ne hx, ← leadingCoeff_of_ne hx, leadingCoeff_ne_iff.mp hx]

section LocallyFiniteLinearOrder

variable [Zero R]

theorem suppBddBelow_supp_PWO [LinearOrder Γ] [LocallyFiniteOrder Γ] (f : Γ → R)
    (hf : BddBelow (Function.support f)) : (Function.support f).IsPWO :=
  Set.isWF_iff_isPWO.mp hf.wellFoundedOn_lt

theorem forallLTEqZero_supp_BddBelow [LinearOrder Γ] (f : Γ → R) (n : Γ)
    (hn : ∀(m : Γ), m < n → f m = 0) : BddBelow (Function.support f) := by
  simp only [BddBelow, Set.Nonempty, lowerBounds]
  use n
  intro m hm
  rw [Function.mem_support, ne_eq] at hm
  exact not_lt.mp (mt (hn m) hm)

/-- Construct a Hahn series from any function whose support is bounded below. -/
@[simps]
def ofSuppBddBelow [LinearOrder Γ] [LocallyFiniteOrder Γ] (f : Γ → R)
    (hf : BddBelow (Function.support f)) : HahnSeries Γ R where
  coeff := f
  isPWO_support' := suppBddBelow_supp_PWO f hf

theorem BddBelow_zero [Preorder Γ] [Nonempty Γ] : BddBelow (Function.support (0 : Γ → R)) := by
  simp only [support_zero', bddBelow_empty]

@[simp]
theorem zero_ofSuppBddBelow [LinearOrder Γ] [LocallyFiniteOrder Γ] [Nonempty Γ] :
    ofSuppBddBelow 0 BddBelow_zero = (0 : HahnSeries Γ R) :=
  rfl

theorem order_ofForallLtEqZero [LinearOrder Γ] [LocallyFiniteOrder Γ] [Zero Γ] (f : Γ → R)
    (hf : f ≠ 0) (n : Γ) (hn : ∀(m : Γ), m < n → f m = 0) :
    n ≤ order (ofSuppBddBelow f (forallLTEqZero_supp_BddBelow f n hn)) := by
  dsimp only [order]
  by_cases h : ofSuppBddBelow f (forallLTEqZero_supp_BddBelow f n hn) = 0
  cases h
  · exact (hf rfl).elim
  simp_all only [dite_false]
  rw [Set.IsWF.le_min_iff]
  intro m hm
  rw [HahnSeries.support, Function.mem_support, ne_eq] at hm
  exact not_lt.mp (mt (hn m) hm)

end LocallyFiniteLinearOrder

end LinearOrder

end HahnSeries<|MERGE_RESOLUTION|>--- conflicted
+++ resolved
@@ -46,11 +46,6 @@
   formal series over `Γ` with coefficients in `R`, whose supports are well-founded. -/
 @[ext]
 structure HahnSeries (Γ : Type*) (R : Type*) [PartialOrder Γ] [Zero R] where
-<<<<<<< HEAD
-  /-- The coefficient function of a Hahn series. -/
-=======
-  /-- The coefficient function of a Hahn Series. -/
->>>>>>> b6cc5394
   coeff : Γ → R
   isPWO_support' : (Function.support coeff).IsPWO
 #align hahn_series HahnSeries
@@ -251,13 +246,8 @@
 
 section Order
 
-<<<<<<< HEAD
 /-- An orderTop of a Hahn series `x` is a minimal element of `WithTop Γ` where `x` has a nonzero
   coefficient if `x ≠ 0`, and is `⊤` when `x = 0`. -/
-=======
-/-- The orderTop of a Hahn series `x` is a minimal element of `WithTop Γ` where `x` has a nonzero
-coefficient if `x ≠ 0`, and is `⊤` when `x = 0`. -/
->>>>>>> b6cc5394
 def orderTop (x : HahnSeries Γ R) : WithTop Γ :=
   if h : x = 0 then ⊤ else x.isWF_support.min (support_nonempty_iff.2 h)
 
@@ -269,40 +259,19 @@
     orderTop x = x.isWF_support.min (support_nonempty_iff.2 hx) :=
   dif_neg hx
 
-<<<<<<< HEAD
-=======
-@[simp]
->>>>>>> b6cc5394
 theorem ne_zero_iff_orderTop {x : HahnSeries Γ R} : x ≠ 0 ↔ orderTop x ≠ ⊤ := by
   constructor
   · exact fun hx => Eq.mpr (congrArg (fun h ↦ h ≠ ⊤) (orderTop_of_ne hx)) WithTop.coe_ne_top
   · contrapose!
-<<<<<<< HEAD
     exact fun hx ↦ Eq.mpr (congrArg (fun y ↦ orderTop y = ⊤) hx) orderTop_zero
-=======
-    simp_all only [orderTop_zero, implies_true]
-
-theorem orderTop_eq_top_iff {x : HahnSeries Γ R} : orderTop x = ⊤ ↔ x = 0 := by
-  constructor
-  · contrapose!
-    exact ne_zero_iff_orderTop.mp
-  · simp_all only [orderTop_zero, implies_true]
->>>>>>> b6cc5394
 
 theorem untop_orderTop_of_ne_zero {x : HahnSeries Γ R} (hx : x ≠ 0) :
     WithTop.untop x.orderTop (ne_zero_iff_orderTop.mp hx) =
       x.isWF_support.min (support_nonempty_iff.2 hx) :=
-<<<<<<< HEAD
   WithTop.coe_inj.mp ((WithTop.coe_untop (orderTop x) (ne_zero_iff_orderTop.mp hx)).trans
     (orderTop_of_ne hx))
 
 theorem coeff_orderTop_ne_zero {x : HahnSeries Γ R} {g : Γ} (hg : x.orderTop = g) :
-=======
-    WithTop.coe_inj.mp ((WithTop.coe_untop (orderTop x) (ne_zero_iff_orderTop.mp hx)).trans
-      (orderTop_of_ne hx))
-
-theorem coeff_orderTop_ne {x : HahnSeries Γ R} {g : Γ} (hg : x.orderTop = g) :
->>>>>>> b6cc5394
     x.coeff g ≠ 0 := by
   have h : orderTop x ≠ ⊤ := by simp_all only [ne_eq, WithTop.coe_ne_top, not_false_eq_true]
   have hx : x ≠ 0 := ne_zero_iff_orderTop.mpr h
@@ -321,7 +290,6 @@
     (WithTop.coe_inj.mpr (support_single_subset
       ((single a r).isWF_support.min_mem (support_nonempty_iff.2 (single_ne_zero h)))))
 
-<<<<<<< HEAD
 theorem orderTop_single_le : a ≤ (single a r).orderTop := by
   by_cases hr : r = 0
   · rw [hr, single_eq_zero, orderTop_zero]
@@ -331,8 +299,6 @@
 theorem lt_orderTop_single {g g' : Γ} (hgg' : g < g') : g < (single g' r).orderTop :=
   lt_of_lt_of_le (WithTop.coe_lt_coe.mpr hgg') orderTop_single_le
 
-=======
->>>>>>> b6cc5394
 theorem coeff_eq_zero_of_lt_orderTop {x : HahnSeries Γ R} {i : Γ} (hi : i < x.orderTop) :
     x.coeff i = 0 := by
   rcases eq_or_ne x 0 with (rfl | hx)
@@ -342,7 +308,6 @@
   rw [orderTop_of_ne hx, WithTop.coe_lt_coe]
   exact Set.IsWF.not_lt_min _ _ hi
 
-<<<<<<< HEAD
 /-- A variant of the coefficient function that takes inputs in `WithTop Γ`. -/
 def coeffTop (x : HahnSeries Γ R) (g : WithTop Γ) : R :=
   match g with
@@ -441,8 +406,6 @@
   · rw [h, leadingTerm_zero]
   · rw [leadingTerm_of_ne h, leadingCoeff_of_single]
 
-=======
->>>>>>> b6cc5394
 variable [Zero Γ]
 
 /-- The order of a nonzero Hahn series `x` is a minimal element of `Γ` where `x` has a

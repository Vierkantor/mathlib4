--- conflicted
+++ resolved
@@ -584,7 +584,7 @@
 
 theorem suppBddBelow_supp_PWO [LinearOrder Γ] [LocallyFiniteOrder Γ] (f : Γ → R)
     (hf : BddBelow (Function.support f)) : (Function.support f).IsPWO :=
-  Set.isWF_iff_isPWO.mp hf.wellFoundedOn_lt
+  Set.isPWO_iff_isWF.mpr hf.wellFoundedOn_lt
 
 theorem forallLTEqZero_supp_BddBelow [LinearOrder Γ] (f : Γ → R) (n : Γ)
     (hn : ∀(m : Γ), m < n → f m = 0) : BddBelow (Function.support f) := by
@@ -594,27 +594,15 @@
   rw [Function.mem_support, ne_eq] at hm
   exact not_lt.mp (mt (hn m) hm)
 
-<<<<<<< HEAD
-=======
-theorem BddBelow_zero [Nonempty Γ] : BddBelow (Function.support (0 : Γ → R)) := by
+theorem BddBelow_zero [Preorder Γ] [Nonempty Γ] : BddBelow (Function.support (0 : Γ → R)) := by
   simp only [support_zero', bddBelow_empty]
 
-variable [LocallyFiniteOrder Γ]
-
-theorem suppBddBelow_supp_PWO (f : Γ → R) (hf : BddBelow (Function.support f)) :
-    (Function.support f).IsPWO :=
-  hf.isWF.isPWO
-
->>>>>>> ddd2cd27
 /-- Construct a Hahn series from any function whose support is bounded below. -/
 @[simps]
 def ofSuppBddBelow [LinearOrder Γ] [LocallyFiniteOrder Γ] (f : Γ → R)
     (hf : BddBelow (Function.support f)) : HahnSeries Γ R where
   coeff := f
   isPWO_support' := suppBddBelow_supp_PWO f hf
-
-theorem BddBelow_zero [Preorder Γ] [Nonempty Γ] : BddBelow (Function.support (0 : Γ → R)) := by
-  simp only [support_zero', bddBelow_empty]
 
 @[simp]
 theorem zero_ofSuppBddBelow [LinearOrder Γ] [LocallyFiniteOrder Γ] [Nonempty Γ] :

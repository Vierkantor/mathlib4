--- conflicted
+++ resolved
@@ -107,11 +107,7 @@
 theorem Ring.jacobson_eq_nilradical_of_krullDimLE_zero (R) [CommRing R] [KrullDimLE 0 R] :
     jacobson R = nilradical R := by
   refine (nilradical_le_jacobson R).antisymm' (nilradical_eq_sInf R ▸ le_sInf fun I hI ↦ sInf_le ?_)
-<<<<<<< HEAD
-  change I.IsPrime at hI
-=======
   rw [Set.mem_def, Set.setOf_app_iff] at hI
->>>>>>> 3a741c83
   exact Ideal.IsMaximal.out
 
 end Zero

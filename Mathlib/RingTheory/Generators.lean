--- conflicted
+++ resolved
@@ -382,92 +382,6 @@
   val := X
   aeval_val i := by simp
 
-<<<<<<< HEAD
-end Hom
-
-section Cotangent
-
-/-- The kernel of a presentation. -/
-abbrev ker : Ideal P.Ring := RingHom.ker (algebraMap P.Ring S)
-
-lemma ker_eq_ker_aeval_val : P.ker = RingHom.ker (aeval P.val) :=
-  rfl
-
-/-- The cotangent space of a presentation.
-This is a type synonym so that `P = R[X]` can act on it through the action of `S` without creating
-a diamond. -/
-def Cotangent : Type _ := P.ker.Cotangent
-
-noncomputable
-instance : AddCommGroup P.Cotangent := inferInstanceAs (AddCommGroup P.ker.Cotangent)
-
-variable {P}
-
-/-- The identity map `P.ker.Cotangent → P.Cotangent` into the type synonym. -/
-def Cotangent.of (x : P.ker.Cotangent) : P.Cotangent := x
-
-/-- The identity map `P.Cotangent → P.ker.Cotangent` from the type synonym. -/
-def Cotangent.val (x : P.Cotangent) : P.ker.Cotangent := x
-
-@[ext]
-lemma Cotangent.ext {x y : P.Cotangent} (e : x.val = y.val) : x = y := e
-
-namespace Cotangent
-
-variable (x y : P.Cotangent) (w z : P.ker.Cotangent)
-
-@[simp] lemma val_add : (x + y).val = x.val + y.val := rfl
-@[simp] lemma val_zero : (0 : P.Cotangent).val = 0 := rfl
-@[simp] lemma of_add : of (w + z) = of w + of z := rfl
-@[simp] lemma of_zero : (of 0 : P.Cotangent) = 0 := rfl
-@[simp] lemma of_val : of x.val = x := rfl
-@[simp] lemma val_of : (of w).val = w := rfl
-@[simp] lemma val_sub : (x - y).val = x.val - y.val := rfl
-
-end Cotangent
-
-lemma Cotangent.smul_eq_zero_of_mem (p : P.Ring) (hp : p ∈ P.ker) (m : P.ker.Cotangent) :
-    p • m = 0 := by
-  obtain ⟨x, rfl⟩ := Ideal.toCotangent_surjective _ m
-  rw [← map_smul, Ideal.toCotangent_eq_zero, Submodule.coe_smul, smul_eq_mul, pow_two]
-  exact Ideal.mul_mem_mul hp x.2
-
-attribute [local simp] RingHom.mem_ker
-
-noncomputable
-instance Cotangent.module : Module S P.Cotangent where
-  smul := fun r s ↦ .of (P.σ r • s.val)
-  smul_zero := fun r ↦ ext (smul_zero (P.σ r))
-  smul_add := fun r x y ↦ ext (smul_add (P.σ r) x.val y.val)
-  add_smul := fun r s x ↦ by
-    have := smul_eq_zero_of_mem (P.σ (r + s) - (P.σ r + P.σ s) : P.Ring) (by simp ) x
-    simpa only [sub_smul, add_smul, sub_eq_zero]
-  zero_smul := fun x ↦ smul_eq_zero_of_mem (P.σ 0 : P.Ring) (by simp) x
-  one_smul := fun x ↦ by
-    have := smul_eq_zero_of_mem (P.σ 1 - 1 : P.Ring) (by simp) x
-    simpa [sub_eq_zero, sub_smul]
-  mul_smul := fun r s x ↦ by
-    have := smul_eq_zero_of_mem (P.σ (r * s) - (P.σ r * P.σ s) : P.Ring) (by simp) x
-    simpa only [sub_smul, mul_smul, sub_eq_zero] using this
-
-noncomputable
-instance Cotangent.module' {R₀} [CommRing R₀] [Algebra R₀ S] : Module R₀ P.Cotangent :=
-  Module.compHom P.Cotangent (algebraMap R₀ S)
-
-instance {R₁ R₂} [CommRing R₁] [CommRing R₂] [Algebra R₁ S] [Algebra R₂ S] [Algebra R₁ R₂]
-    [IsScalarTower R₁ R₂ S] :
-  IsScalarTower R₁ R₂ P.Cotangent := by
-  constructor
-  intros r s m
-  show algebraMap R₂ S (r • s) • m = (algebraMap _ S r) • (algebraMap _ S s) • m
-  rw [Algebra.smul_def, map_mul, mul_smul, ← IsScalarTower.algebraMap_apply]
-
-lemma Cotangent.val_smul''' {R₀} [CommRing R₀] [Algebra R₀ S] (r : R₀) (x : P.Cotangent) :
-    (r • x).val = P.σ (algebraMap R₀ S r) • x.val := rfl
-
-@[simp]
-lemma Cotangent.val_smul (r : S) (x : P.Cotangent) : (r • x).val = P.σ r • x.val := rfl
-=======
 variable {P P'} in
 /-- Reinterpret a hom between generators as a hom between extensions. -/
 @[simps]
@@ -477,7 +391,6 @@
   toRingHom := f.toAlgHom.toRingHom
   toRingHom_algebraMap x := by simp
   algebraMap_toRingHom x := by simp
->>>>>>> d0df76bd
 
 @[simp]
 lemma Hom.toExtensionHom_id : Hom.toExtensionHom (.id P) = .id _ := by ext; simp
@@ -490,61 +403,12 @@
     (f : P'.Hom P'') (g : P.Hom P') :
     toExtensionHom (f.comp g) = f.toExtensionHom.comp g.toExtensionHom := by ext; simp
 
-<<<<<<< HEAD
-variable {P'}
-variable [Algebra R R'] [Algebra R' R''] [Algebra R' S'']
-variable [Algebra S S'] [Algebra S' S''] [Algebra S S'']
-variable [Algebra R S'] [IsScalarTower R R' S'] [IsScalarTower R S S']
-
-/-- A hom between families of generators induce a map between cotangent spaces. -/
-noncomputable
-def Cotangent.map (f : Hom P P') : P.Cotangent →ₗ[S] P'.Cotangent where
-  toFun x := .of (Ideal.mapCotangent (R := R) _ _ f.toAlgHom
-    (fun x hx ↦ by simpa using RingHom.congr_arg (algebraMap S S') hx) x.val)
-  map_add' x y := ext (map_add _ x.val y.val)
-  map_smul' r x := by
-    ext
-    obtain ⟨x, rfl⟩ := Cotangent.mk_surjective x
-    obtain ⟨r, rfl⟩ := P.algebraMap_surjective r
-    simp only [algebraMap_smul, val_smul', val_mk, val_of, Ideal.mapCotangent_toCotangent,
-      RingHomCompTriple.comp_apply, ← (Ideal.toCotangent _).map_smul]
-    conv_rhs => rw [algebraMap_apply, ← algebraMap_smul S', ← f.algebraMap_toAlgHom,
-      ← algebraMap_apply, algebraMap_smul, val_smul', val_of, ← (Ideal.toCotangent _).map_smul]
-    congr 1
-    ext1
-    simp only [SetLike.val_smul, smul_eq_mul, map_mul]
-=======
 end Hom
 
 /-- The kernel of a presentation. -/
 noncomputable abbrev ker : Ideal P.Ring := P.toExtension.ker
->>>>>>> d0df76bd
 
 lemma ker_eq_ker_aeval_val : P.ker = RingHom.ker (aeval P.val) :=
   rfl
 
-<<<<<<< HEAD
-@[simp]
-lemma Cotangent.map_id :
-    Cotangent.map (.id P) = LinearMap.id := by
-  ext x
-  obtain ⟨x, rfl⟩ := Cotangent.mk_surjective x
-  simp only [map_mk, Hom.toAlgHom_id, AlgHom.coe_id, id_eq, Subtype.coe_eta, val_mk,
-    LinearMap.id_coe]
-
-variable [Algebra R R''] [IsScalarTower R R' R''] [IsScalarTower R' R'' S'']
-  [IsScalarTower R' S' S''] [IsScalarTower S S' S'']
-  [Algebra R S''] [IsScalarTower R R'' S''] [IsScalarTower R S S'']
-
-lemma Cotangent.map_comp (f : Hom P P') (g : Hom P' P'') :
-    Cotangent.map (g.comp f) = (map g).restrictScalars S ∘ₗ map f := by
-  ext x
-  obtain ⟨x, rfl⟩ := Cotangent.mk_surjective x
-  simp only [map_mk, val_mk, LinearMap.coe_comp, LinearMap.coe_restrictScalars,
-    Function.comp_apply, Hom.toAlgHom_comp_apply]
-
-end Cotangent
-
-=======
->>>>>>> d0df76bd
 end Algebra.Generators
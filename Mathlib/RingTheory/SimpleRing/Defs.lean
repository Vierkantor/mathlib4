/-
Copyright (c) 2024 Jujian Zhang. All rights reserved.
Released under Apache 2.0 license as described in the file LICENSE.
Authors: Jujian Zhang
-/

import Mathlib.RingTheory.TwoSidedIdeal.Lattice
import Mathlib.Order.Atoms

/-! # Simple rings

A ring `R` is **simple** if it has only two two-sided ideals, namely `⊥` and `⊤`.

## Main definitions

- `IsSimpleRing`: a predicate expressing that a ring is simple.

-/


/--
A ring `R` is **simple** if it has only two two-sided ideals, namely `⊥` and `⊤`.
-/
<<<<<<< HEAD
@[mk_iff] class IsSimpleRing (R : Type*) [NonUnitalNonAssocRing R] : Prop where
  simple : IsSimpleOrder (TwoSidedIdeal R)
=======
class IsSimpleRing (R : Type*) [NonUnitalNonAssocRing R] : Prop where
  simple : IsSimpleOrder (TwoSidedIdeal R)

attribute [instance] IsSimpleRing.simple
>>>>>>> b8e91f67
<|MERGE_RESOLUTION|>--- conflicted
+++ resolved
@@ -21,12 +21,7 @@
 /--
 A ring `R` is **simple** if it has only two two-sided ideals, namely `⊥` and `⊤`.
 -/
-<<<<<<< HEAD
 @[mk_iff] class IsSimpleRing (R : Type*) [NonUnitalNonAssocRing R] : Prop where
   simple : IsSimpleOrder (TwoSidedIdeal R)
-=======
-class IsSimpleRing (R : Type*) [NonUnitalNonAssocRing R] : Prop where
-  simple : IsSimpleOrder (TwoSidedIdeal R)
 
-attribute [instance] IsSimpleRing.simple
->>>>>>> b8e91f67
+attribute [instance] IsSimpleRing.simple
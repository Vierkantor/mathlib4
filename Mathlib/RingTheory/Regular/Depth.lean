/-
Copyright (c) 2025 Nailin Guan. All rights reserved.
Released under Apache 2.0 license as described in the file LICENSE.
Authors: Nailin Guan, Yi Song
-/
import Mathlib.Algebra.Module.FinitePresentation
import Mathlib.LinearAlgebra.Dual.Lemmas
import Mathlib.RingTheory.Ideal.AssociatedPrime.Finiteness
import Mathlib.RingTheory.Ideal.AssociatedPrime.Localization
import Mathlib.RingTheory.LocalRing.ResidueField.Ideal
import Mathlib.RingTheory.Regular.Category
import Mathlib.RingTheory.Support
import Mathlib.RingTheory.Spectrum.Prime.Topology
import Mathlib.Algebra.Category.Grp.Zero
import Mathlib.Tactic.ENatToNat
<<<<<<< HEAD
import Mathlib.RingTheory.KrullDimension.Module
import Mathlib.RingTheory.KrullDimension.Field
=======
>>>>>>> 11cec0b0
/-!

# Hom(N,M) is subsingleton iff there exists a smul regular element of M in ann(N)

Let `M` and `N` be `R`-modules. In this section we prove that `Hom(N,M)` is subsingleton iff
there exist `r : R`, such that `IsSMulRegular M r` and `r ∈ ann(N)`.
This is the case if `Depth[I](M) = 0`.

# Main Results

* `IsSMulRegular.subsingleton_linearMap_iff` : for `R` module `N M`, `Hom(N, M) = 0`
  iff there is a `M`-regular in `Module.annihilator R N`.

-/

open IsLocalRing LinearMap Module

namespace IsSMulRegular

variable {R M N : Type*} [CommRing R] [AddCommGroup M] [AddCommGroup N] [Module R M] [Module R N]

lemma linearMap_subsingleton_of_mem_annihilator {r : R} (reg : IsSMulRegular M r)
    (mem_ann : r ∈ Module.annihilator R N) : Subsingleton (N →ₗ[R] M) := by
  apply subsingleton_of_forall_eq 0 (fun f ↦ ext fun x ↦ ?_)
  have : r • (f x) = r • 0 := by
    rw [smul_zero, ← map_smul, Module.mem_annihilator.mp mem_ann x, map_zero]
  simpa using reg this

lemma subsingleton_linearMap_iff [IsNoetherianRing R] [Module.Finite R M] [Module.Finite R N] :
    Subsingleton (N →ₗ[R] M) ↔ ∃ r ∈ Module.annihilator R N, IsSMulRegular M r := by
  refine ⟨fun hom0 ↦ ?_, fun ⟨r, mem_ann, reg⟩ ↦
    linearMap_subsingleton_of_mem_annihilator reg mem_ann⟩
  by_cases htrivial : Subsingleton M
  · exact ⟨0, ⟨Submodule.zero_mem (Module.annihilator R N), IsSMulRegular.zero⟩⟩
  · let _ : Nontrivial M := not_subsingleton_iff_nontrivial.mp htrivial
    by_contra! h
    have hexist : ∃ p ∈ associatedPrimes R M, Module.annihilator R N ≤ p := by
      rcases associatedPrimes.nonempty R M with ⟨Ia, hIa⟩
      apply (Ideal.subset_union_prime_finite (associatedPrimes.finite R M) Ia Ia _).mp
      · rw [biUnion_associatedPrimes_eq_compl_regular R M]
        exact fun r hr ↦ h r hr
      · exact fun I hin _ _ ↦ IsAssociatedPrime.isPrime hin
    rcases hexist with ⟨p, pass, hp⟩
    let _ := pass.isPrime
    let p' : PrimeSpectrum R := ⟨p, pass.isPrime⟩
    have loc_ne_zero : p' ∈ Module.support R N := Module.mem_support_iff_of_finite.mpr hp
    rw [Module.mem_support_iff] at loc_ne_zero
    let Rₚ := Localization.AtPrime p
    let Nₚ := LocalizedModule p'.asIdeal.primeCompl N
    let Mₚ := LocalizedModule p'.asIdeal.primeCompl M
    let Nₚ' := Nₚ ⧸ (IsLocalRing.maximalIdeal (Localization.AtPrime p)) • (⊤ : Submodule Rₚ Nₚ)
    have ntr : Nontrivial Nₚ' :=
      Submodule.Quotient.nontrivial_of_lt_top _ (Ne.lt_top'
        (Submodule.top_ne_ideal_smul_of_le_jacobson_annihilator
        (IsLocalRing.maximalIdeal_le_jacobson (Module.annihilator Rₚ Nₚ))))
    let Mₚ' := Mₚ ⧸ (IsLocalRing.maximalIdeal (Localization.AtPrime p)) • (⊤ : Submodule Rₚ Mₚ)
    let _ : Module p.ResidueField Nₚ' :=
      Module.instQuotientIdealSubmoduleHSMulTop Nₚ (maximalIdeal (Localization.AtPrime p))
    have := AssociatePrimes.mem_iff.mp
      (associatedPrimes.mem_associatePrimes_localizedModule_atPrime_of_mem_associated_primes pass)
    rcases this.2 with ⟨x, hx⟩
    have : Nontrivial (Module.Dual p.ResidueField Nₚ') := by simpa using ntr
    rcases exists_ne (α := Module.Dual p.ResidueField Nₚ') 0 with ⟨g, hg⟩
    let to_res' : Nₚ' →ₗ[Rₚ] p.ResidueField := {
      __ := g
      map_smul' r x := by
        simp only [AddHom.toFun_eq_coe, coe_toAddHom, RingHom.id_apply]
        convert g.map_smul (Ideal.Quotient.mk _ r) x }
    let to_res : Nₚ →ₗ[Rₚ] p.ResidueField :=
      to_res'.comp ((maximalIdeal (Localization.AtPrime p)) • (⊤ : Submodule Rₚ Nₚ)).mkQ
    let i : p.ResidueField →ₗ[Rₚ] Mₚ :=
      Submodule.liftQ _ (LinearMap.toSpanSingleton Rₚ Mₚ x) (le_of_eq hx)
    have inj1 : Function.Injective i :=
      LinearMap.ker_eq_bot.mp (Submodule.ker_liftQ_eq_bot _ _ _ (le_of_eq hx.symm))
    let f := i.comp to_res
    have f_ne0 : f ≠ 0 := by
      intro eq0
      absurd hg
      apply LinearMap.ext
      intro np'
      induction' np' using Submodule.Quotient.induction_on with np
      show to_res np = 0
      apply inj1
      show f np = _
      simp [eq0]
    absurd hom0
    let _ := Module.finitePresentation_of_finite R N
    contrapose! f_ne0
    exact (Module.FinitePresentation.linearEquivMapExtendScalars
      p'.asIdeal.primeCompl).symm.map_eq_zero_iff.mp (Subsingleton.eq_zero _)

end IsSMulRegular

/-!

# The Rees theorem

In this section we proved the rees theorem for depth, which build the relation between
the vanishing order of `Ext` and maximal regular sequence.

# Main results

* `lemma222` : for `n : ℕ`, noetherian ring `R`, `I : Ideal R`,
  `M : ModuleCat R` finitely generated and nontrivial satisfying `IM < M`, we proved TFAE,
  · for any `N : ModuleCat R` finitely generated and nontrivial with support contained in the
    zerolucus of `I`, `∀ i < n, Ext N M i = 0`
  · `∀ i < n, Ext (A⧸I) M i = 0`
  · there exist a `N : ModuleCat R` finitely generated and nontrivial with support equal to the
    zerolucus of `I`, `∀ i < n, Ext N M i = 0`
  · there exist a `M`-regular sequence of length `n` with every element in `I`

-/

universe w v u

open IsLocalRing LinearMap
open RingTheory.Sequence Ideal CategoryTheory Abelian Limits

variable {R : Type u} [CommRing R] [Small.{v} R] [UnivLE.{v, w}]

local instance : CategoryTheory.HasExt.{w} (ModuleCat.{v} R) :=
  --CategoryTheory.HasExt.standard (ModuleCat.{v} R)
  CategoryTheory.hasExt_of_enoughProjectives.{w} (ModuleCat.{v} R)

open Pointwise ModuleCat IsSMulRegular

lemma lemma222_3_to_4 [IsNoetherianRing R] (I : Ideal R) (n : ℕ) :
    ∀ M : ModuleCat.{v} R, Nontrivial M → Module.Finite R M →
    I • (⊤ : Submodule R M) < ⊤ → (∃ N : ModuleCat.{v} R, Nontrivial N ∧ Module.Finite R N ∧
    Module.support R N = PrimeSpectrum.zeroLocus I ∧ ∀ i < n, Subsingleton (Ext N M i)) →
    ∃ rs : List R, rs.length = n ∧ (∀ r ∈ rs, r ∈ I) ∧ IsRegular M rs := by
  induction' n with n ih
  · intro M ntr M_fin smul_lt exist_N
    use []
    simp [isRegular_iff]
  · intro M ntrM M_fin smul_lt exist_N
    rcases exist_N with ⟨N, ntr, fin, h_supp, h_ext⟩
    have h_supp' := h_supp
    rw [Module.support_eq_zeroLocus, PrimeSpectrum.zeroLocus_eq_iff] at h_supp'
    have : Subsingleton (N →ₗ[R] M) :=
      let _ := h_ext 0 n.zero_lt_succ
      let _ : Subsingleton (N ⟶ M) := Ext.addEquiv₀.symm.subsingleton
      (ModuleCat.homAddEquiv (M := N) (N := M)).symm.subsingleton
    rcases subsingleton_linearMap_iff.mp this with ⟨x, mem_ann, hx⟩
    have := Ideal.le_radical mem_ann
    rw [h_supp', Ideal.mem_radical_iff] at this
    rcases this with ⟨k, hk⟩
    have hxk := IsSMulRegular.pow k hx
    let M' := QuotSMulTop (x ^ k) M
    have le_smul : x ^ k • (⊤ : Submodule R M) ≤ I • ⊤ := by
      rw [← Submodule.ideal_span_singleton_smul]
      exact (Submodule.smul_mono_left ((span_singleton_le_iff_mem I).mpr hk))
    have ntr' : Nontrivial M' := by
      apply Submodule.Quotient.nontrivial_of_lt_top
      exact gt_of_gt_of_ge smul_lt le_smul
    have smul_lt' : I • (⊤ : Submodule R M') < ⊤ := by
      rw [lt_top_iff_ne_top]
      by_contra eq
      absurd lt_top_iff_ne_top.mp smul_lt
      have := Submodule.smul_top_eq_comap_smul_top_of_surjective I
        (Submodule.mkQ ((x ^ k) • (⊤ : Submodule R M))) (Submodule.mkQ_surjective _)
      simpa [eq, le_smul] using this
    have exist_N' : (∃ N : ModuleCat R, Nontrivial ↑N ∧ Module.Finite R ↑N ∧
        Module.support R ↑N = PrimeSpectrum.zeroLocus ↑I ∧
          ∀ i < n, Subsingleton (Abelian.Ext N (ModuleCat.of R M') i)) := by
      use N
      simp only [ntr, fin, h_supp, true_and]
      intro i hi
      have zero1 : IsZero (AddCommGrp.of (Ext N M i)) :=
        @AddCommGrp.isZero_of_subsingleton _ (h_ext i (Nat.lt_add_right 1 hi))
      have zero2 : IsZero (AddCommGrp.of (Ext N M (i + 1))) :=
        @AddCommGrp.isZero_of_subsingleton _ (h_ext (i + 1) (Nat.add_lt_add_right hi 1))
      exact AddCommGrp.subsingleton_of_isZero <| ShortComplex.Exact.isZero_of_both_zeros
        ((Ext.covariant_sequence_exact₃' N hxk.smulShortComplex_shortExact) i (i + 1) rfl)
        (zero1.eq_zero_of_src _) (zero2.eq_zero_of_tgt _)
    rcases ih (ModuleCat.of R M') ntr'
      (Module.Finite.quotient R _) smul_lt' exist_N' with ⟨rs, len, mem, reg⟩
    use x ^ k :: rs
    simp only [List.length_cons, len, Nat.add_left_inj, List.mem_cons, forall_eq_or_imp, hk,
      true_and, isRegular_cons_iff]
    exact ⟨mem, hxk, reg⟩

lemma mono_of_mono (a : R) {k : ℕ} (kpos : k > 0) (i : ℕ) {M N : ModuleCat.{v} R}
    (f_mono : Mono (AddCommGrp.ofHom ((Ext.mk₀ (smulShortComplex M a).f).postcomp
    N (add_zero i)))) : Mono (AddCommGrp.ofHom ((Ext.mk₀ (smulShortComplex M (a ^ k)).f).postcomp
    N (add_zero i))) := by
  induction' k with k ih
  · simp at kpos
  · rw [pow_succ]
    by_cases eq0 : k = 0
    · rw [eq0, pow_zero, one_mul]
      exact f_mono
    · have eq_comp :
        (AddCommGrp.ofHom ((Ext.mk₀ (smulShortComplex M (a ^ k * a)).f).postcomp N (add_zero i))) =
        (AddCommGrp.ofHom ((Ext.mk₀ (smulShortComplex M (a ^ k)).f).postcomp N (add_zero i))) ≫
        (AddCommGrp.ofHom ((Ext.mk₀ (smulShortComplex M a).f).postcomp N (add_zero i))) := by
        have : (a ^ k * a) • (LinearMap.id (R := R) (M := M)) =
          (a • (LinearMap.id (M := M))).comp ((a ^ k) • (LinearMap.id (M := M))) := by
          rw [LinearMap.comp_smul, LinearMap.smul_comp, smul_smul, LinearMap.id_comp]
        simp only [smulShortComplex, this, ModuleCat.ofHom_comp, ModuleCat.of_coe,
          ← extFunctorObj_map, (extFunctorObj N i).map_comp]
      rw [eq_comp]
      exact CategoryTheory.mono_comp' (ih (Nat.zero_lt_of_ne_zero eq0)) f_mono

lemma lemma222_4_to_1 [IsNoetherianRing R] (I : Ideal R) (n : ℕ) (N : ModuleCat.{v} R)
    (Nntr : Nontrivial N) (Nfin : Module.Finite R N)
    (Nsupp : Module.support R N ⊆ PrimeSpectrum.zeroLocus I) :
    ∀ M : ModuleCat.{v} R, Nontrivial M → Module.Finite R M → I • (⊤ : Submodule R M) < ⊤ →
    (∃ rs : List R, rs.length = n ∧ (∀ r ∈ rs, r ∈ I) ∧ IsRegular M rs) →
    ∀ i < n, Subsingleton (Ext N M i) := by
  induction' n with n ih
  · simp
  · rintro M Mntr Mfin smul_lt ⟨rs, len, mem, reg⟩ i hi
    have le_rad := Nsupp
    rw [Module.support_eq_zeroLocus, PrimeSpectrum.zeroLocus_subset_zeroLocus_iff] at le_rad
    match rs with
    | [] =>
      absurd len
      simp
    | a :: rs' =>
      rcases le_rad (mem a List.mem_cons_self) with ⟨k, hk⟩
      have kpos : k > 0 := by
        by_contra h
        simp only [Nat.eq_zero_of_not_pos h, pow_zero, Module.mem_annihilator, one_smul] at hk
        absurd Nntr
        exact not_nontrivial_iff_subsingleton.mpr (subsingleton_of_forall_eq 0 hk)
      simp only [isRegular_cons_iff] at reg
      let M' := (QuotSMulTop a M)
      have le_smul : a • ⊤ ≤ I • (⊤ : Submodule R M) := by
        rw [← Submodule.ideal_span_singleton_smul]
        exact Submodule.smul_mono_left
          ((span_singleton_le_iff_mem I).mpr (mem a List.mem_cons_self))
      have Qntr : Nontrivial M' :=
        Submodule.Quotient.nontrivial_of_lt_top _ (gt_of_gt_of_ge smul_lt le_smul)
      have smul_lt' : I • (⊤ : Submodule R M') < ⊤ := by
        rw [lt_top_iff_ne_top]
        by_contra eq
        absurd lt_top_iff_ne_top.mp smul_lt
        have := Submodule.smul_top_eq_comap_smul_top_of_surjective I
          (Submodule.mkQ (a • (⊤ : Submodule R M))) (Submodule.mkQ_surjective _)
        simpa [eq, le_smul] using this
      have exist_reg' : ∃ rs : List R, rs.length = n ∧ (∀ r ∈ rs, r ∈ I) ∧
        IsRegular (ModuleCat.of R M') rs := by
        use rs'
        simp only [List.length_cons, Nat.add_left_inj] at len
        simp only [List.mem_cons, forall_eq_or_imp] at mem
        exact ⟨len, mem.2, reg.2⟩
      by_cases eq0 : i = 0
      · rw [eq0]
        have : Subsingleton (N →ₗ[R] M) := subsingleton_linearMap_iff.mpr
          ⟨a ^ k, hk, (IsSMulRegular.pow k reg.1)⟩
        have : Subsingleton (N ⟶ M) := ModuleCat.homEquiv.subsingleton
        exact Ext.addEquiv₀.subsingleton
      · have lt : i - 1 < n := by omega
        let g := (AddCommGrp.ofHom ((Ext.mk₀ (smulShortComplex M a).f).postcomp N (add_zero i)))
        have mono_g : Mono g := by
          apply ShortComplex.Exact.mono_g (CategoryTheory.Abelian.Ext.covariant_sequence_exact₁'
            N reg.1.smulShortComplex_shortExact (i - 1) i (by omega)) (IsZero.eq_zero_of_src _ _)
          exact @AddCommGrp.isZero_of_subsingleton _ (ih (ModuleCat.of R M') Qntr
            (Module.Finite.quotient R _) smul_lt' exist_reg' (i - 1) lt)
        let gk := (AddCommGrp.ofHom
          ((Ext.mk₀ (smulShortComplex M (a ^ k)).f).postcomp N (add_zero i)))
        have mono_gk : Mono gk := mono_of_mono a kpos i mono_g
        have zero_gk : gk = 0 := ext_hom_eq_zero_of_mem_ann hk i
        exact AddCommGrp.subsingleton_of_isZero (IsZero.of_mono_eq_zero _ zero_gk)

--lemma222 i.e. Rees theorem
lemma lemma222 [IsNoetherianRing R] (I : Ideal R) [Small.{v} (R ⧸ I)] (n : ℕ) (M : ModuleCat.{v} R)
    (Mntr : Nontrivial M) (Mfin : Module.Finite R M) (smul_lt : I • (⊤ : Submodule R M) < ⊤) :
  [∀ N : ModuleCat.{v} R, (Nontrivial N ∧ Module.Finite R N ∧
    Module.support R N ⊆ PrimeSpectrum.zeroLocus I) → ∀ i < n, Subsingleton (Ext N M i),
   ∀ i < n, Subsingleton (Ext (ModuleCat.of R (Shrink.{v} (R ⧸ I))) M i),
   ∃ N : ModuleCat R, Nontrivial N ∧ Module.Finite R N ∧
    Module.support R N = PrimeSpectrum.zeroLocus I ∧ ∀ i < n, Subsingleton (Ext N M i),
    ∃ rs : List R, rs.length = n ∧ (∀ r ∈ rs, r ∈ I) ∧ RingTheory.Sequence.IsRegular M rs
    ].TFAE := by
  have ntrQ : Nontrivial (R ⧸ I) := by
    apply Submodule.Quotient.nontrivial_of_lt_top _ (lt_top_iff_ne_top.mpr _)
    by_contra eq
    absurd smul_lt
    simp [eq]
  have suppQ : Module.support R (R ⧸ I) = PrimeSpectrum.zeroLocus I := by
    have : I = (I • (⊤ : Ideal R)) := by simp only [smul_eq_mul, mul_top]
    rw [this, Module.support_quotient]
    have : Module.annihilator R R = ⊥ := by
      rw [Module.annihilator_eq_bot]
      exact (faithfulSMul_iff_algebraMap_injective R R).mpr fun ⦃a₁ a₂⦄ a ↦ a
    simp [Module.support_eq_zeroLocus, this]
  tfae_have 1 → 2 := by
    intro h1 i hi
    apply h1 (ModuleCat.of R (Shrink.{v} (R ⧸ I))) _ i hi
    simp_rw [instNontrivialShrink, Module.Finite.equiv (Shrink.linearEquiv (R ⧸ I) R).symm]
    rw [true_and, true_and, (Shrink.linearEquiv _ R).support_eq, suppQ]
  tfae_have 2 → 3 := by
    intro h2
    use (ModuleCat.of R (Shrink.{v} (R ⧸ I)))
    simp only [instNontrivialShrink, Module.Finite.equiv (Shrink.linearEquiv (R ⧸ I) R).symm,
      true_and]
    refine ⟨?_, h2⟩
    rw [(Shrink.linearEquiv _ R).support_eq, suppQ]
  tfae_have 3 → 4 := lemma222_3_to_4 I n M Mntr Mfin smul_lt
  tfae_have 4 → 1 := by
    intro h4 N ⟨Nntr, Nfin, Nsupp⟩ i hi
    exact lemma222_4_to_1 I n N Nntr Nfin Nsupp M Mntr Mfin smul_lt h4 i hi
  tfae_finish


section depth

omit [UnivLE.{v, w}]

local instance (I : Ideal R) [Small.{v, u} R] : Small.{v, u} (R ⧸ I) :=
  have : Function.Surjective ((Ideal.Quotient.mk I).comp (Shrink.ringEquiv R).toRingHom) := by
    simpa using Ideal.Quotient.mk_surjective
  Small.mk' (RingHom.quotientKerEquivOfSurjective this).symm.toEquiv

noncomputable def moduleDepth (N M : ModuleCat.{v} R) : ℕ∞ :=
  sSup {n : ℕ∞ | ∀ i : ℕ, i < n → Subsingleton (Ext.{max u v} N M i)}

noncomputable def Ideal.depth (I : Ideal R) (M : ModuleCat.{v} R) : ℕ∞ :=
  moduleDepth (ModuleCat.of R (Shrink.{v} (R ⧸ I))) M

noncomputable def IsLocalRing.depth [IsLocalRing R] (M : ModuleCat.{v} R) : ℕ∞ :=
  (IsLocalRing.maximalIdeal R).depth M

open Classical in
lemma moduleDepth_eq_find (N M : ModuleCat.{v} R) (h : ∃ n, Nontrivial (Ext.{max u v} N M n)) :
    moduleDepth N M = Nat.find h := by
  apply le_antisymm
  · simp only [moduleDepth, sSup_le_iff, Set.mem_setOf_eq]
    intro n hn
    by_contra gt
    absurd Nat.find_spec h
    exact not_nontrivial_iff_subsingleton.mpr (hn (Nat.find h) (not_le.mp gt))
  · simp only [moduleDepth]
    apply le_sSup
    simp only [Set.mem_setOf_eq, Nat.cast_lt, Nat.lt_find_iff]
    intro i hi
    exact not_nontrivial_iff_subsingleton.mp (hi i (le_refl i))

lemma moduleDepth_eq_top_iff (N M : ModuleCat.{v} R) :
    moduleDepth N M = ⊤ ↔ ∀ i, Subsingleton (Ext.{max u v} N M i) := by
  refine ⟨fun h ↦ ?_, fun h ↦ ?_⟩
  · by_contra! exist
    rw [moduleDepth_eq_find N M
      ((exists_congr (fun i ↦ not_subsingleton_iff_nontrivial)).mp exist)] at h
    simp at h
  · simp [moduleDepth]
    exact csSup_eq_top_of_top_mem (fun i _ ↦ h i)

lemma moduleDepth_lt_top_iff (N M : ModuleCat.{v} R) :
    moduleDepth N M < ⊤ ↔ ∃ n, Nontrivial (Ext.{max u v} N M n) := by
  convert (moduleDepth_eq_top_iff N M).not
  · exact lt_top_iff_ne_top
  · push_neg
    exact exists_congr (fun i ↦ not_subsingleton_iff_nontrivial.symm)

lemma moduleDepth_eq_iff (N M : ModuleCat.{v} R) (n : ℕ) : moduleDepth N M = n ↔
    Nontrivial (Ext.{max u v} N M n) ∧ ∀ i < n, Subsingleton (Ext.{max u v} N M i) := by
  classical
  refine ⟨fun h ↦ ?_, fun ⟨ntr, h⟩ ↦ ?_⟩
  · have exist := (moduleDepth_lt_top_iff N M).mp (by simp [h])
    simp only [moduleDepth_eq_find _ _ exist, Nat.cast_inj] at h
    refine ⟨h ▸ Nat.find_spec exist, fun i hi ↦ ?_⟩
    exact not_nontrivial_iff_subsingleton.mp (Nat.find_min exist (lt_of_lt_of_eq hi h.symm))
  · have exist : ∃ n, Nontrivial (Ext.{max u v} N M n) := by use n
    simp only [moduleDepth_eq_find _ _ exist, Nat.cast_inj, Nat.find_eq_iff, ntr, true_and]
    intro i hi
    exact not_nontrivial_iff_subsingleton.mpr (h i hi)

lemma ext_subsingleton_of_lt_moduleDepth {N M : ModuleCat.{v} R} {i : ℕ}
    (lt : i < moduleDepth N M) : Subsingleton (Ext.{max u v} N M i) := by
  by_cases lttop : moduleDepth N M < ⊤
  · let _ : Nonempty {n : ℕ∞ | ∀ (i : ℕ), ↑i < n → Subsingleton (Ext.{max u v} N M i)} :=
      Nonempty.intro ⟨(0 : ℕ∞), by simp⟩
    exact ENat.sSup_mem_of_nonempty_of_lt_top lttop i lt
  · simp only [not_lt, top_le_iff, moduleDepth_eq_top_iff] at lttop
    exact lttop i

lemma moduleDepth_eq_sup_nat (N M : ModuleCat.{v} R) : moduleDepth N M =
    sSup {n : ℕ∞ | n < ⊤ ∧ ∀ i : ℕ, i < n → Subsingleton (Ext.{max u v} N M i)} := by
  simp only [moduleDepth]
  by_cases h : ⊤ ∈ {n : ℕ∞ | ∀ (i : ℕ), ↑i < n → Subsingleton (Ext.{max u v} N M i)}
  · rw [csSup_eq_top_of_top_mem h, eq_comm, ENat.eq_top_iff_forall_ge]
    intro m
    apply le_sSup
    simp only [Set.mem_setOf_eq, ENat.coe_lt_top, forall_const] at h
    simpa using fun i _ ↦ h i
  · congr
    ext n
    exact ⟨fun mem ↦ ⟨top_not_mem_iff.mp h n mem, mem⟩, fun mem ↦ mem.2⟩

lemma moduleDepth_eq_depth_of_supp_eq [IsNoetherianRing R] (I : Ideal R)
    (N M : ModuleCat.{v} R) [Module.Finite R M] [Nfin : Module.Finite R N]
    [Nontrivial M] [Nntr : Nontrivial N] (smul_lt : I • (⊤ : Submodule R M) < ⊤)
    (hsupp : Module.support R N = PrimeSpectrum.zeroLocus I) :
    moduleDepth N M = I.depth M := by
  have (n : ℕ) : (∀ i < n, Subsingleton (Ext.{max u v} N M i)) ↔
    (∀ i < n, Subsingleton (Ext.{max u v} (ModuleCat.of R (Shrink.{v} (R ⧸ I))) M i)) := by
    refine ⟨fun h ↦ ?_, fun h ↦ ?_⟩
    · have : ∃ N : ModuleCat.{v} R, Nontrivial N ∧ Module.Finite R N ∧
        Module.support R N = PrimeSpectrum.zeroLocus ↑I ∧
        ∀ i < n, Subsingleton (Ext.{max u v} N M i) := by
        use N
      exact ((lemma222 I n M (by assumption) (by assumption) smul_lt).out 1 2).mpr
        this
    · have rees :=
        ((lemma222 I n M (by assumption) (by assumption) smul_lt).out 0 1).mpr h
      apply rees N
      simp [Nfin, Nntr, hsupp]
  simp [Ideal.depth, moduleDepth_eq_sup_nat]
  congr
  ext n
  simp only [Set.mem_setOf_eq, and_congr_right_iff]
  intro lt_top
  convert this n.toNat
  <;> nth_rw 1 [← ENat.coe_toNat (LT.lt.ne_top lt_top), ENat.coe_lt_coe]

open Opposite in
lemma moduleDepth_eq_of_iso_fst (M : ModuleCat.{v} R) {N N' : ModuleCat.{v} R} (e : N ≅ N') :
    moduleDepth N M = moduleDepth N' M := by
  simp only [moduleDepth]
  congr
  ext n
  exact forall₂_congr fun i _ ↦
    (((extFunctor.{max u v} i).mapIso e.symm.op).app M).addCommGroupIsoToAddEquiv.subsingleton_congr

lemma moduleDepth_eq_of_iso_snd (N : ModuleCat.{v} R) {M M' : ModuleCat.{v} R} (e : M ≅ M') :
    moduleDepth N M = moduleDepth N M' := by
  simp only [moduleDepth]
  congr
  ext n
  exact forall₂_congr fun i _ ↦
    ((extFunctorObj N i).mapIso e).addCommGroupIsoToAddEquiv.subsingleton_congr

lemma Ideal.depth_eq_of_iso (I : Ideal R) {M M' : ModuleCat.{v} R} (e : M ≅ M') :
    I.depth M = I.depth M' :=
  moduleDepth_eq_of_iso_snd (ModuleCat.of R (Shrink.{v, u} (R ⧸ I))) e

lemma IsLocalRing.depth_eq_of_iso [IsLocalRing R] {M M' : ModuleCat.{v} R} (e : M ≅ M') :
    IsLocalRing.depth M = IsLocalRing.depth M' :=
  (maximalIdeal R).depth_eq_of_iso e

lemma moduleDepth_eq_zero_of_hom_nontrivial (N M : ModuleCat.{v} R) :
    moduleDepth N M = 0 ↔ Nontrivial (N →ₗ[R] M) := by
  refine ⟨fun h ↦ ?_, fun h ↦ ?_⟩
  · simp [moduleDepth] at h
    have : 1 ∉ {n : ℕ∞ | ∀ (i : ℕ), ↑i < n → Subsingleton (Ext.{max u v} N M i)} := by
      by_contra mem
      absurd le_sSup mem
      simp [h]
    simp only [Set.mem_setOf_eq, Nat.cast_lt_one, forall_eq,
      not_subsingleton_iff_nontrivial, Ext.addEquiv₀.nontrivial_congr] at this
    exact (ModuleCat.homLinearEquiv (S := R)).nontrivial_congr.mp this
  · apply nonpos_iff_eq_zero.mp (sSup_le (fun n mem ↦ ?_))
    by_contra pos
    absurd mem 0 (lt_of_not_le pos)
    simpa [not_subsingleton_iff_nontrivial, Ext.addEquiv₀.nontrivial_congr]
      using (ModuleCat.homLinearEquiv (S := R)).nontrivial_congr.mpr h


lemma moduleDepth_ge_min_of_shortExact_fst
    (S : ShortComplex (ModuleCat.{v} R)) (hS : S.ShortExact)
    (N : ModuleCat.{v} R) : moduleDepth S.X₂ N ≥ moduleDepth S.X₁ N ⊓ moduleDepth S.X₃ N := by
  apply le_sSup
  simp only [Set.mem_setOf_eq, lt_inf_iff, and_imp]
  intro i hi1 hi3
  have zero1 : IsZero (AddCommGrp.of (Ext S.X₁ N i)) :=
      @AddCommGrp.isZero_of_subsingleton _ (ext_subsingleton_of_lt_moduleDepth hi1)
  have zero3 : IsZero (AddCommGrp.of (Ext S.X₃ N i)) :=
      @AddCommGrp.isZero_of_subsingleton _ (ext_subsingleton_of_lt_moduleDepth hi3)
  exact AddCommGrp.subsingleton_of_isZero <| ShortComplex.Exact.isZero_of_both_zeros
    (Ext.contravariant_sequence_exact₂' hS N i)
    (zero3.eq_zero_of_src _) (zero1.eq_zero_of_tgt _)

lemma moduleDepth_ge_min_of_shortExact_snd
    (N : ModuleCat.{v} R) (S : ShortComplex (ModuleCat.{v} R))
    (hS : S.ShortExact) : moduleDepth N S.X₂ ≥ moduleDepth N S.X₁ ⊓ moduleDepth N S.X₃ := by
  apply le_sSup
  simp only [Set.mem_setOf_eq, lt_inf_iff, and_imp]
  intro i hi1 hi3
  have zero1 : IsZero (AddCommGrp.of (Ext N S.X₁ i)) :=
      @AddCommGrp.isZero_of_subsingleton _ (ext_subsingleton_of_lt_moduleDepth hi1)
  have zero3 : IsZero (AddCommGrp.of (Ext N S.X₃ i)) :=
      @AddCommGrp.isZero_of_subsingleton _ (ext_subsingleton_of_lt_moduleDepth hi3)
  exact AddCommGrp.subsingleton_of_isZero <| ShortComplex.Exact.isZero_of_both_zeros
    (Ext.covariant_sequence_exact₂' N hS i)
    (zero1.eq_zero_of_src _) (zero3.eq_zero_of_tgt _)

lemma moduleDepth_eq_sSup_length_regular [IsNoetherianRing R] (I : Ideal R)
    (N M : ModuleCat.{v} R) [Module.Finite R M] [Nfin : Module.Finite R N]
    [Nontrivial M] [Nntr : Nontrivial N] (smul_lt : I • (⊤ : Submodule R M) < ⊤)
    (hsupp : Module.support R N = PrimeSpectrum.zeroLocus I) :
    moduleDepth N M = sSup {(List.length rs : ℕ∞) | (rs : List R)
    (_ : RingTheory.Sequence.IsRegular M rs) (_ : ∀ r ∈ rs, r ∈ I) } := by
  rw [moduleDepth_eq_sup_nat]
  congr
  ext m
  simp only [Set.mem_setOf_eq, exists_prop, exists_and_left]
  refine ⟨fun ⟨lt_top, h⟩ ↦ ?_, fun ⟨rs, reg, mem, len⟩ ↦ ?_⟩
  · rcases ENat.ne_top_iff_exists.mp (ne_top_of_lt lt_top) with ⟨n, hn⟩
    simp only [← hn, Nat.cast_lt, Nat.cast_inj] at h ⊢
    have : ∃ N : ModuleCat.{v} R, Nontrivial N ∧ Module.Finite R N ∧
      Module.support R N = PrimeSpectrum.zeroLocus ↑I ∧
      ∀ i < n, Subsingleton (Ext.{max u v} N M i) := by
      use N
    rcases ((lemma222 I n M (by assumption) (by assumption) smul_lt).out 2 3).mp
      this with ⟨rs, len, mem, reg⟩
    use rs
  · simp only [← len, ENat.coe_lt_top, Nat.cast_lt, true_and]
    have rees := ((lemma222 I rs.length M (by assumption) (by assumption)
      smul_lt).out 3 0).mp (by use rs)
    apply rees N
    simp [Nntr, Nfin, hsupp]

lemma IsLocalRing.ideal_depth_eq_sSup_length_regular [IsLocalRing R] [IsNoetherianRing R]
    (I : Ideal R) (netop : I ≠ ⊤) (M : ModuleCat.{v} R) [Module.Finite R M]
    [Nontrivial M] : I.depth M = sSup {(List.length rs : ℕ∞) | (rs : List R)
    (_ : RingTheory.Sequence.IsRegular M rs) (_ : ∀ r ∈ rs, r ∈ I) } := by
  let _ := Module.Finite.equiv (Shrink.linearEquiv (R ⧸ I) R).symm
  let _ : Nontrivial (R ⧸ I) := Quotient.nontrivial netop
  have smul_lt : I • (⊤ : Submodule R M) < ⊤ := lt_of_le_of_lt
      (Submodule.smul_mono (le_maximalIdeal netop) (le_refl _))
      (Ne.lt_top' (Submodule.top_ne_ideal_smul_of_le_jacobson_annihilator
        (IsLocalRing.maximalIdeal_le_jacobson _)))
  apply moduleDepth_eq_sSup_length_regular I (ModuleCat.of R (Shrink.{v} (R ⧸ I))) M smul_lt
  rw [(Shrink.linearEquiv (R ⧸ I) R).support_eq, Module.support_eq_zeroLocus,
    Ideal.annihilator_quotient]

lemma IsLocalRing.depth_eq_sSup_length_regular [IsLocalRing R] [IsNoetherianRing R]
    (M : ModuleCat.{v} R) [Module.Finite R M] [Nontrivial M] :
    IsLocalRing.depth M = sSup {(List.length rs : ℕ∞) | (rs : List R)
    (_ : RingTheory.Sequence.IsRegular M rs) (_ : ∀ r ∈ rs, r ∈ maximalIdeal R) } :=
  IsLocalRing.ideal_depth_eq_sSup_length_regular (maximalIdeal R) IsPrime.ne_top' M

lemma IsLocalRing.ideal_depth_le_depth [IsLocalRing R] [IsNoetherianRing R]
    (I : Ideal R) (netop : I ≠ ⊤) (M : ModuleCat.{v} R) [Module.Finite R M] [Nontrivial M] :
    I.depth M ≤ IsLocalRing.depth M := by
  rw [ideal_depth_eq_sSup_length_regular I netop, depth_eq_sSup_length_regular]
  apply sSup_le (fun n hn ↦ le_sSup ?_)
  rcases hn with ⟨rs, reg, mem, len⟩
  have : ∀ r ∈ rs, r ∈ maximalIdeal R := fun r a ↦ (le_maximalIdeal netop) (mem r a)
  use rs

omit [Small.{v, u} R] in
lemma Submodule.comap_lt_top_of_lt_range {M N : Type* } [AddCommGroup M] [Module R M]
    [AddCommGroup N] [Module R N] (f : M →ₗ[R] N) (p : Submodule R N)
    (lt : p < LinearMap.range f) : Submodule.comap f p < ⊤ := by
  obtain ⟨x, ⟨y, hy⟩, nmem⟩ : ∃ x ∈ LinearMap.range f, x ∉ p := Set.exists_of_ssubset lt
  have : y ∉ Submodule.comap f p := by simpa [hy] using nmem
  exact lt_of_le_not_le (fun _ a ↦ trivial) fun a ↦ this (a trivial)

--universe invariant
lemma moduleDepth_eq_moduleDepth_shrink [IsNoetherianRing R] (I : Ideal R) [Small.{w, u} R]
    (N M : Type v) [AddCommGroup M] [Module R M] [Module.Finite R M] [Nontrivial M]
    [AddCommGroup N] [Module R N] [Nfin : Module.Finite R N] [Nntr : Nontrivial N]
    (smul_lt : I • (⊤ : Submodule R M) < ⊤)
    (hsupp : Module.support R N = PrimeSpectrum.zeroLocus I) [Small.{w} M] [Small.{w} N] :
    moduleDepth (ModuleCat.of R N) (ModuleCat.of R M) =
    moduleDepth (ModuleCat.of R (Shrink.{w} N)) (ModuleCat.of R (Shrink.{w} M)) := by
  rw [moduleDepth_eq_sSup_length_regular I (ModuleCat.of R N) (ModuleCat.of R M) smul_lt hsupp]
  let _ : Module.Finite R (Shrink.{w} M) :=
    Module.Finite.equiv (Shrink.linearEquiv.{v, w} M R).symm
  let _ : Module.Finite R (Shrink.{w} N) :=
    Module.Finite.equiv (Shrink.linearEquiv.{v, w} N R).symm
  have smul_lt' : I • (⊤ : Submodule R (Shrink.{w} M)) < ⊤ := by
    apply lt_of_le_of_lt (Submodule.smul_top_le_comap_smul_top I
      (Shrink.linearEquiv.{v, w} M R).toLinearMap) (Submodule.comap_lt_top_of_lt_range _ _ _)
    simpa using smul_lt
  have hsupp' : Module.support R (Shrink.{w} N) = PrimeSpectrum.zeroLocus I := by
    rw [LinearEquiv.support_eq (Shrink.linearEquiv.{v, w} N R), hsupp]
  rw [moduleDepth_eq_sSup_length_regular I
    (ModuleCat.of R (Shrink.{w} N)) (ModuleCat.of R (Shrink.{w} M)) smul_lt' hsupp']
  have : RingTheory.Sequence.IsRegular M =
    RingTheory.Sequence.IsRegular (R := R) (Shrink.{w, v} M) := by
    ext rs
    exact LinearEquiv.isRegular_congr (Shrink.linearEquiv.{v, w} M R).symm rs
  congr!

lemma ring_depth_invariant [IsNoetherianRing R] (I : Ideal R) (lt_top : I < ⊤) :
    I.depth (ModuleCat.of R (Shrink.{v} R)) = I.depth (ModuleCat.of R R) := by
  simp only [Ideal.depth]
  let _ : Nontrivial (R ⧸ I) := Submodule.Quotient.nontrivial_of_lt_top I lt_top
  let _ : Nontrivial R := (Submodule.nontrivial_iff R).mp (nontrivial_of_lt I ⊤ lt_top)
  let e : (of R (Shrink.{u, u} (R ⧸ I))) ≅ (of R (R ⧸ I)) :=
    (Shrink.linearEquiv.{u, u} (R ⧸ I) R).toModuleIso
  rw [moduleDepth_eq_of_iso_fst _ e, eq_comm]
  have smul_lt : I • (⊤ : Submodule R R) < ⊤ := by simpa using lt_top
  apply moduleDepth_eq_moduleDepth_shrink I (R ⧸ I) R smul_lt
  simp [Module.support_eq_zeroLocus, Ideal.annihilator_quotient]

lemma moduleDepth_quotSMulTop_succ_eq_moduleDepth (N M : ModuleCat.{v} R) (x : R)
    (reg : IsSMulRegular M x) (mem : x ∈ Module.annihilator R N) :
    moduleDepth N (ModuleCat.of R (QuotSMulTop x M)) + 1 = moduleDepth N M := by
  simp only [moduleDepth, add_comm]
  have iff (i : ℕ) : Subsingleton (Ext N (ModuleCat.of R (QuotSMulTop x M)) i) ↔
    (Subsingleton (Ext N M i) ∧ Subsingleton (Ext N M (i + 1))) := by
    refine ⟨fun h ↦ ?_, fun ⟨h1, h3⟩ ↦ ?_⟩
    · constructor
      · exact @Function.Injective.subsingleton _ _ _ ((AddCommGrp.mono_iff_injective _).mp
          (ShortComplex.Exact.mono_g
          (Ext.covariant_sequence_exact₂' N reg.smulShortComplex_shortExact i)
          (ext_hom_eq_zero_of_mem_ann mem i))) h
      · exact @Function.Surjective.subsingleton _ _ _ h ((AddCommGrp.epi_iff_surjective _).mp
          (ShortComplex.Exact.epi_f
          (Ext.covariant_sequence_exact₁' N reg.smulShortComplex_shortExact i (i + 1) rfl)
          (ext_hom_eq_zero_of_mem_ann mem (i + 1))))
    · exact AddCommGrp.subsingleton_of_isZero <| ShortComplex.Exact.isZero_of_both_zeros
        (Ext.covariant_sequence_exact₃' N reg.smulShortComplex_shortExact i (i + 1) rfl)
        ((@AddCommGrp.isZero_of_subsingleton _ h1).eq_zero_of_src _)
        ((@AddCommGrp.isZero_of_subsingleton _ h3).eq_zero_of_tgt _)
  apply le_antisymm
  · rw [ENat.add_sSup ⟨0, by simp⟩]
    apply iSup_le (fun n ↦ iSup_le (fun hn ↦ ?_))
    apply le_sSup
    intro i hi
    by_cases eq0 : i = 0
    · rw [eq0, Ext.addEquiv₀.subsingleton_congr, ModuleCat.homAddEquiv.subsingleton_congr]
      exact linearMap_subsingleton_of_mem_annihilator reg mem
    · have eq : i - 1 + 1 = i := Nat.sub_one_add_one eq0
      have : i - 1 < n := by
        enat_to_nat
        omega
      have := ((iff (i - 1)).mp (hn (i - 1) this)).2
      simpa only [eq] using this
  · apply sSup_le (fun n hn ↦ ?_)
    by_cases eq0 : n = 0
    · simp [eq0]
    · have : n - 1 + 1 = n := by
        enat_to_nat
        omega
      rw [add_comm, ← this]
      apply add_le_add_right
      apply le_sSup
      intro i hi
      have lt2 : i + 1 < n := by
        enat_to_nat
        omega
      have lt1 : i < n := lt_of_le_of_lt (self_le_add_right _ _) lt2
      exact (iff i).mpr ⟨hn i lt1, hn (i + 1) lt2⟩

<<<<<<< HEAD
=======
lemma Ideal.depth_quotSMulTop_succ_eq_moduleDepth (I : Ideal R) (M : ModuleCat.{v} R) (x : R)
    (reg : IsSMulRegular M x) (mem : x ∈ I) :
    I.depth (ModuleCat.of R (QuotSMulTop x M)) + 1 = I.depth M := by
  apply moduleDepth_quotSMulTop_succ_eq_moduleDepth _ M x reg
  simpa [LinearEquiv.annihilator_eq (Shrink.linearEquiv (R ⧸ I) R), Ideal.annihilator_quotient]

lemma IsLocalRing.depth_quotSMulTop_succ_eq_moduleDepth [IsLocalRing R] (M : ModuleCat.{v} R)
    (x : R) (reg : IsSMulRegular M x) (mem : x ∈ maximalIdeal R) :
    IsLocalRing.depth (ModuleCat.of R (QuotSMulTop x M)) + 1 = IsLocalRing.depth M :=
  (maximalIdeal R).depth_quotSMulTop_succ_eq_moduleDepth M x reg mem

>>>>>>> 11cec0b0
lemma moduleDepth_quotient_regular_sequence_add_length_eq_moduleDepth (N M : ModuleCat.{v} R)
    (rs : List R) (reg : IsWeaklyRegular M rs) (h : ∀ r ∈ rs, r ∈ Module.annihilator R N) :
    moduleDepth N (ModuleCat.of R (M ⧸ (Ideal.ofList rs) • (⊤ : Submodule R M))) + rs.length =
    moduleDepth N M := by
  generalize len : rs.length = n
  induction' n with n hn generalizing M rs
  · rw [List.length_eq_zero_iff.mp len, Ideal.ofList_nil, Submodule.bot_smul]
    simpa using moduleDepth_eq_of_iso_snd N (Submodule.quotEquivOfEqBot ⊥ rfl).toModuleIso
  · match rs with
    | [] => simp at len
    | x :: rs' =>
      simp only [List.length_cons, Nat.cast_add, Nat.cast_one]
      simp only [List.length_cons, Nat.add_right_cancel_iff] at len
      have : IsSMulRegular M x := ((isWeaklyRegular_cons_iff M _ _).mp reg).1
      rw [moduleDepth_eq_of_iso_snd N
        (Submodule.quotOfListConsSMulTopEquivQuotSMulTopInner M x rs').toModuleIso,
        ← moduleDepth_quotSMulTop_succ_eq_moduleDepth N M x this (h x List.mem_cons_self),
        ← hn (ModuleCat.of R (QuotSMulTop x M)) rs' ((isWeaklyRegular_cons_iff M _ _).mp reg).2
        (fun r hr ↦ h r (List.mem_cons_of_mem x hr)) len, add_assoc]

lemma ideal_depth_quotient_regular_sequence_add_length_eq_ideal_depth (I : Ideal R)
    (M : ModuleCat.{v} R) (rs : List R) (reg : IsWeaklyRegular M rs)
    (h : ∀ r ∈ rs, r ∈ I) :
    I.depth (ModuleCat.of R (M ⧸ (Ideal.ofList rs) • (⊤ : Submodule R M))) + rs.length =
    I.depth M := by
  apply moduleDepth_quotient_regular_sequence_add_length_eq_moduleDepth _ M rs reg
  convert h
  rw [LinearEquiv.annihilator_eq (Shrink.linearEquiv (R ⧸ I) R), Ideal.annihilator_quotient]

lemma depth_quotient_regular_sequence_add_length_eq_depth [IsLocalRing R]
    (M : ModuleCat.{v} R) (rs : List R)
    (reg : IsRegular M rs) :
    IsLocalRing.depth (ModuleCat.of R (M ⧸ (Ideal.ofList rs) • (⊤ : Submodule R M))) + rs.length =
    IsLocalRing.depth M := by
  apply ideal_depth_quotient_regular_sequence_add_length_eq_ideal_depth _ M rs reg.toIsWeaklyRegular
  intro r hr
  simp only [mem_maximalIdeal, mem_nonunits_iff]
  by_contra isu
  absurd reg.2
  simp [eq_top_of_isUnit_mem (ofList rs) (Ideal.subset_span hr) isu]

end depth<|MERGE_RESOLUTION|>--- conflicted
+++ resolved
@@ -13,11 +13,8 @@
 import Mathlib.RingTheory.Spectrum.Prime.Topology
 import Mathlib.Algebra.Category.Grp.Zero
 import Mathlib.Tactic.ENatToNat
-<<<<<<< HEAD
 import Mathlib.RingTheory.KrullDimension.Module
 import Mathlib.RingTheory.KrullDimension.Field
-=======
->>>>>>> 11cec0b0
 /-!
 
 # Hom(N,M) is subsingleton iff there exists a smul regular element of M in ann(N)
@@ -659,8 +656,6 @@
       have lt1 : i < n := lt_of_le_of_lt (self_le_add_right _ _) lt2
       exact (iff i).mpr ⟨hn i lt1, hn (i + 1) lt2⟩
 
-<<<<<<< HEAD
-=======
 lemma Ideal.depth_quotSMulTop_succ_eq_moduleDepth (I : Ideal R) (M : ModuleCat.{v} R) (x : R)
     (reg : IsSMulRegular M x) (mem : x ∈ I) :
     I.depth (ModuleCat.of R (QuotSMulTop x M)) + 1 = I.depth M := by
@@ -672,7 +667,6 @@
     IsLocalRing.depth (ModuleCat.of R (QuotSMulTop x M)) + 1 = IsLocalRing.depth M :=
   (maximalIdeal R).depth_quotSMulTop_succ_eq_moduleDepth M x reg mem
 
->>>>>>> 11cec0b0
 lemma moduleDepth_quotient_regular_sequence_add_length_eq_moduleDepth (N M : ModuleCat.{v} R)
     (rs : List R) (reg : IsWeaklyRegular M rs) (h : ∀ r ∈ rs, r ∈ Module.annihilator R N) :
     moduleDepth N (ModuleCat.of R (M ⧸ (Ideal.ofList rs) • (⊤ : Submodule R M))) + rs.length =

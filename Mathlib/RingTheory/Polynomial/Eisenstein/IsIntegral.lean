/-
Copyright (c) 2022 Riccardo Brasca. All rights reserved.
Released under Apache 2.0 license as described in the file LICENSE.
Authors: Riccardo Brasca
-/
import Mathlib.Data.Nat.Choose.Dvd
import Mathlib.RingTheory.IntegrallyClosed
import Mathlib.RingTheory.Norm
import Mathlib.RingTheory.Polynomial.Cyclotomic.Expand

#align_import ring_theory.polynomial.eisenstein.is_integral from "leanprover-community/mathlib"@"5bfbcca0a7ffdd21cf1682e59106d6c942434a32"

/-!
# Eisenstein polynomials
In this file we gather more miscellaneous results about Eisenstein polynomials

## Main results
* `mem_adjoin_of_smul_prime_pow_smul_of_minpoly_isEisensteinAt`: let `K` be the field of fraction
  of an integrally closed domain `R` and let `L` be a separable extension of `K`, generated by an
  integral power basis `B` such that the minimal polynomial of `B.gen` is Eisenstein at `p`. Given
  `z : L` integral over `R`, if `p ^ n • z ∈ adjoin R {B.gen}`, then `z ∈ adjoin R {B.gen}`.
  Together with `Algebra.discr_mul_isIntegral_mem_adjoin` this result often allows to compute the
  ring of integers of `L`.

-/


universe u v w z

variable {R : Type u}

open Ideal Algebra Finset

open scoped BigOperators Polynomial

section Cyclotomic

variable (p : ℕ)

local notation "𝓟" => Submodule.span ℤ {(p : ℤ)}

open Polynomial

theorem cyclotomic_comp_X_add_one_isEisensteinAt [hp : Fact p.Prime] :
    ((cyclotomic p ℤ).comp (X + 1)).IsEisensteinAt 𝓟 := by
  refine Monic.isEisensteinAt_of_mem_of_not_mem ?_
      (Ideal.IsPrime.ne_top <| (Ideal.span_singleton_prime (by exact_mod_cast hp.out.ne_zero)).2 <|
        Nat.prime_iff_prime_int.1 hp.out) (fun {i hi} => ?_) ?_
  · rw [show (X + 1 : ℤ[X]) = X + C 1 by simp]
    refine (cyclotomic.monic p ℤ).comp (monic_X_add_C 1) fun h => ?_
    rw [natDegree_X_add_C] at h
    exact zero_ne_one h.symm
  · rw [cyclotomic_prime, geom_sum_X_comp_X_add_one_eq_sum, ← lcoeff_apply, map_sum]
    conv =>
      congr
      congr
      next => skip
      ext
      rw [lcoeff_apply, ← C_eq_nat_cast, C_mul_X_pow_eq_monomial, coeff_monomial]
    rw [natDegree_comp, show (X + 1 : ℤ[X]) = X + C 1 by simp, natDegree_X_add_C, mul_one,
      natDegree_cyclotomic, Nat.totient_prime hp.out] at hi
    simp only [hi.trans_le (Nat.sub_le _ _), sum_ite_eq', mem_range, if_true,
      Ideal.submodule_span_eq, Ideal.mem_span_singleton, Int.coe_nat_dvd]
    exact hp.out.dvd_choose_self i.succ_ne_zero (lt_tsub_iff_right.1 hi)
  · rw [coeff_zero_eq_eval_zero, eval_comp, cyclotomic_prime, eval_add, eval_X, eval_one, zero_add,
      eval_geom_sum, one_geom_sum, Ideal.submodule_span_eq, Ideal.span_singleton_pow,
      Ideal.mem_span_singleton]
    intro h
    obtain ⟨k, hk⟩ := Int.coe_nat_dvd.1 h
    rw [mul_assoc, mul_comm 1, mul_one] at hk
    nth_rw 1 [← Nat.mul_one p] at hk
    rw [mul_right_inj' hp.out.ne_zero] at hk
    exact Nat.Prime.not_dvd_one hp.out (Dvd.intro k hk.symm)
set_option linter.uppercaseLean3 false in
#align cyclotomic_comp_X_add_one_is_eisenstein_at cyclotomic_comp_X_add_one_isEisensteinAt

theorem cyclotomic_prime_pow_comp_X_add_one_isEisensteinAt [hp : Fact p.Prime] (n : ℕ) :
    ((cyclotomic (p ^ (n + 1)) ℤ).comp (X + 1)).IsEisensteinAt 𝓟 := by
  refine Monic.isEisensteinAt_of_mem_of_not_mem ?_
      (Ideal.IsPrime.ne_top <| (Ideal.span_singleton_prime (by exact_mod_cast hp.out.ne_zero)).2 <|
        Nat.prime_iff_prime_int.1 hp.out) ?_ ?_
  · rw [show (X + 1 : ℤ[X]) = X + C 1 by simp]
    refine (cyclotomic.monic _ ℤ).comp (monic_X_add_C 1) fun h => ?_
    rw [natDegree_X_add_C] at h
    exact zero_ne_one h.symm
  · induction' n with n hn
    · intro i hi
      rw [Nat.zero_add, pow_one] at hi ⊢
      exact (cyclotomic_comp_X_add_one_isEisensteinAt p).mem hi
    · intro i hi
      rw [Ideal.submodule_span_eq, Ideal.mem_span_singleton, ← ZMod.int_cast_zmod_eq_zero_iff_dvd,
        show ↑(_  : ℤ) = Int.castRingHom (ZMod p) _ by rfl, ← coeff_map, map_comp, map_cyclotomic,
        Polynomial.map_add, map_X, Polynomial.map_one, pow_add, pow_one,
        cyclotomic_mul_prime_dvd_eq_pow, pow_comp, ← ZMod.expand_card, coeff_expand hp.out.pos]
      · simp only [ite_eq_right_iff]
        rintro ⟨k, hk⟩
        rw [natDegree_comp, show (X + 1 : ℤ[X]) = X + C 1 by simp, natDegree_X_add_C, mul_one,
          natDegree_cyclotomic, Nat.totient_prime_pow hp.out (Nat.succ_pos _), Nat.succ_sub_one]
          at hn hi
        rw [hk, pow_succ, mul_assoc] at hi
        rw [hk, mul_comm, Nat.mul_div_cancel _ hp.out.pos]
        replace hn := hn (lt_of_mul_lt_mul_left' hi)
        rw [Ideal.submodule_span_eq, Ideal.mem_span_singleton, ← ZMod.int_cast_zmod_eq_zero_iff_dvd,
           show ↑(_  : ℤ) = Int.castRingHom (ZMod p) _ by rfl, ← coeff_map] at hn
        simpa [map_comp] using hn
      · exact ⟨p ^ n, by rw [pow_succ]⟩
  · rw [coeff_zero_eq_eval_zero, eval_comp, cyclotomic_prime_pow_eq_geom_sum hp.out, eval_add,
      eval_X, eval_one, zero_add, eval_finset_sum]
    simp only [eval_pow, eval_X, one_pow, sum_const, card_range, Nat.smul_one_eq_coe,
      submodule_span_eq, Ideal.submodule_span_eq, Ideal.span_singleton_pow,
      Ideal.mem_span_singleton]
    intro h
    obtain ⟨k, hk⟩ := Int.coe_nat_dvd.1 h
    rw [mul_assoc, mul_comm 1, mul_one] at hk
    nth_rw 1 [← Nat.mul_one p] at hk
    rw [mul_right_inj' hp.out.ne_zero] at hk
    exact Nat.Prime.not_dvd_one hp.out (Dvd.intro k hk.symm)
set_option linter.uppercaseLean3 false in
#align cyclotomic_prime_pow_comp_X_add_one_is_eisenstein_at cyclotomic_prime_pow_comp_X_add_one_isEisensteinAt

end Cyclotomic

section IsIntegral

variable {K : Type v} {L : Type z} {p : R} [CommRing R] [Field K] [Field L]

variable [Algebra K L] [Algebra R L] [Algebra R K] [IsScalarTower R K L] [IsSeparable K L]

variable [IsDomain R] [IsFractionRing R K] [IsIntegrallyClosed R]

local notation "𝓟" => Submodule.span R {(p : R)}

open IsIntegrallyClosed PowerBasis Nat Polynomial IsScalarTower

/-- Let `K` be the field of fraction of an integrally closed domain `R` and let `L` be a separable
extension of `K`, generated by an integral power basis `B` such that the minimal polynomial of
`B.gen` is Eisenstein at `p`. Given `z : L` integral over `R`, if `Q : R[X]` is such that
`aeval B.gen Q = p • z`, then `p ∣ Q.coeff 0`. -/
theorem dvd_coeff_zero_of_aeval_eq_prime_smul_of_minpoly_isEisensteinAt {B : PowerBasis K L}
    (hp : Prime p) (hBint : IsIntegral R B.gen) {z : L} {Q : R[X]} (hQ : aeval B.gen Q = p • z)
    (hzint : IsIntegral R z) (hei : (minpoly R B.gen).IsEisensteinAt 𝓟) : p ∣ Q.coeff 0 := by
  -- First define some abbreviations.
  letI := B.finiteDimensional
  let P := minpoly R B.gen
  obtain ⟨n, hn⟩ := Nat.exists_eq_succ_of_ne_zero B.dim_pos.ne'
  have finrank_K_L : FiniteDimensional.finrank K L = B.dim := B.finrank
  have deg_K_P : (minpoly K B.gen).natDegree = B.dim := B.natDegree_minpoly
  have deg_R_P : P.natDegree = B.dim := by
    rw [← deg_K_P, minpoly.isIntegrallyClosed_eq_field_fractions' K hBint,
      (minpoly.monic hBint).natDegree_map (algebraMap R K)]
  choose! f hf using
    hei.isWeaklyEisensteinAt.exists_mem_adjoin_mul_eq_pow_natDegree_le (minpoly.aeval R B.gen)
      (minpoly.monic hBint)
  simp only [(minpoly.monic hBint).natDegree_map, deg_R_P] at hf

  -- The Eisenstein condition shows that `p` divides `Q.coeff 0`
  -- if `p^n.succ` divides the following multiple of `Q.coeff 0^n.succ`:
  suffices
      p ^ n.succ ∣ Q.coeff 0 ^ n.succ * ((-1) ^ (n.succ * n) * (minpoly R B.gen).coeff 0 ^ n) by
    have hndiv : ¬p ^ 2 ∣ (minpoly R B.gen).coeff 0 := fun h =>
      hei.not_mem ((span_singleton_pow p 2).symm ▸ Ideal.mem_span_singleton.2 h)
    refine @Prime.dvd_of_pow_dvd_pow_mul_pow_of_square_not_dvd R _ _ _ _ n hp (?_ : _ ∣ _) hndiv
    convert (IsUnit.dvd_mul_right ⟨(-1) ^ (n.succ * n), rfl⟩).mpr this using 1
    push_cast
    ring_nf
    rw [mul_comm _ 2, pow_mul, neg_one_sq, one_pow, mul_one]

  -- We claim the quotient of `Q^n * _` by `p^n` is the following `r`:
  have aux : ∀ i ∈ (range (Q.natDegree + 1)).erase 0, B.dim ≤ i + n := by
    intro i hi
    simp only [mem_range, mem_erase] at hi
    rw [hn]
    exact le_add_pred_of_pos _ hi.1
  have hintsum :
    IsIntegral R
      (z * B.gen ^ n - ∑ x : ℕ in (range (Q.natDegree + 1)).erase 0, Q.coeff x • f (x + n)) := by
<<<<<<< HEAD
    refine
      IsIntegral.sub (IsIntegral.mul hzint (IsIntegral.pow hBint _))
        (IsIntegral.sum _ fun i hi => IsIntegral.smul _ ?_)
=======
    refine (hzint.mul (hBint.pow _)).sub (.sum _ fun i hi => .smul _ ?_)
>>>>>>> 36fe2fcd
    exact adjoin_le_integralClosure hBint (hf _ (aux i hi)).1
  obtain ⟨r, hr⟩ := isIntegral_iff.1 (isIntegral_norm K hintsum)
  use r

  -- Do the computation in `K` so we can work in terms of `z` instead of `r`.
  apply IsFractionRing.injective R K
  simp only [_root_.map_mul, _root_.map_pow, _root_.map_neg, _root_.map_one]
  -- Both sides are actually norms:
  calc
    _ = norm K (Q.coeff 0 • B.gen ^ n) := ?_
    _ = norm K (p • (z * B.gen ^ n) -
          ∑ x : ℕ in (range (Q.natDegree + 1)).erase 0, p • Q.coeff x • f (x + n)) :=
        (congr_arg (norm K) (eq_sub_of_add_eq ?_))
    _ = _ := ?_
  · simp only [Algebra.smul_def, algebraMap_apply R K L, Algebra.norm_algebraMap, _root_.map_mul,
      _root_.map_pow, finrank_K_L, PowerBasis.norm_gen_eq_coeff_zero_minpoly,
      minpoly.isIntegrallyClosed_eq_field_fractions' K hBint, coeff_map, ← hn]
    ring
  swap
  · simp_rw [← smul_sum, ← smul_sub, Algebra.smul_def p, algebraMap_apply R K L, _root_.map_mul,
      Algebra.norm_algebraMap, finrank_K_L, hr, ← hn]
  calc
    _ = (Q.coeff 0 • ↑1 + ∑ x : ℕ in (range (Q.natDegree + 1)).erase 0, Q.coeff x • B.gen ^ x) *
          B.gen ^ n := ?_
    _ = (Q.coeff 0 • B.gen ^ 0 +
        ∑ x : ℕ in (range (Q.natDegree + 1)).erase 0, Q.coeff x • B.gen ^ x) * B.gen ^ n :=
      by rw [_root_.pow_zero]
    _ = aeval B.gen Q * B.gen ^ n := ?_
    _ = _ := by rw [hQ, Algebra.smul_mul_assoc]
  · have : ∀ i ∈ (range (Q.natDegree + 1)).erase 0,
        Q.coeff i • (B.gen ^ i * B.gen ^ n) = p • Q.coeff i • f (i + n) := by
      intro i hi
      rw [← pow_add, ← (hf _ (aux i hi)).2, ← Algebra.smul_def, smul_smul, mul_comm _ p, smul_smul]
    simp only [add_mul, smul_mul_assoc, one_mul, sum_mul, sum_congr rfl this]
  · rw [aeval_eq_sum_range,
      Finset.add_sum_erase (range (Q.natDegree + 1)) fun i => Q.coeff i • B.gen ^ i]
    simp
#align dvd_coeff_zero_of_aeval_eq_prime_smul_of_minpoly_is_eiseinstein_at dvd_coeff_zero_of_aeval_eq_prime_smul_of_minpoly_isEisensteinAt

theorem mem_adjoin_of_dvd_coeff_of_dvd_aeval {A B : Type*} [CommSemiring A] [CommRing B]
    [Algebra A B] [NoZeroSMulDivisors A B] {Q : A[X]} {p : A} {x z : B} (hp : p ≠ 0)
    (hQ : ∀ i ∈ range (Q.natDegree + 1), p ∣ Q.coeff i) (hz : aeval x Q = p • z) :
    z ∈ adjoin A ({x} : Set B) := by
  choose! f hf using hQ
  rw [aeval_eq_sum_range, sum_range] at hz
  conv_lhs at hz =>
    congr
    next => skip
    ext i
    rw [hf i (mem_range.2 (Fin.is_lt i)), ← smul_smul]
  rw [← smul_sum] at hz
  rw [← smul_right_injective _ hp hz]
  exact
    Subalgebra.sum_mem _ fun _ _ =>
      Subalgebra.smul_mem _ (Subalgebra.pow_mem _ (subset_adjoin (Set.mem_singleton _)) _) _
#align mem_adjoin_of_dvd_coeff_of_dvd_aeval mem_adjoin_of_dvd_coeff_of_dvd_aeval

/-- Let `K` be the field of fraction of an integrally closed domain `R` and let `L` be a separable
extension of `K`, generated by an integral power basis `B` such that the minimal polynomial of
`B.gen` is Eisenstein at `p`. Given `z : L` integral over `R`, if `p • z ∈ adjoin R {B.gen}`, then
`z ∈ adjoin R {B.gen}`. -/
theorem mem_adjoin_of_smul_prime_smul_of_minpoly_isEisensteinAt {B : PowerBasis K L}
    (hp : Prime p) (hBint : IsIntegral R B.gen) {z : L} (hzint : IsIntegral R z)
    (hz : p • z ∈ adjoin R ({B.gen} : Set L)) (hei : (minpoly R B.gen).IsEisensteinAt 𝓟) :
    z ∈ adjoin R ({B.gen} : Set L) := by
  -- First define some abbreviations.
  have hndiv : ¬p ^ 2 ∣ (minpoly R B.gen).coeff 0 := fun h =>
    hei.not_mem ((span_singleton_pow p 2).symm ▸ Ideal.mem_span_singleton.2 h)
  letI := finiteDimensional B
  set P := minpoly R B.gen with hP
  obtain ⟨n, hn⟩ := Nat.exists_eq_succ_of_ne_zero B.dim_pos.ne'
  haveI : NoZeroSMulDivisors R L := NoZeroSMulDivisors.trans R K L
  let _ := P.map (algebraMap R L)
  -- There is a polynomial `Q` such that `p • z = aeval B.gen Q`. We can assume that
  -- `Q.degree < P.degree` and `Q ≠ 0`.
  rw [adjoin_singleton_eq_range_aeval] at hz
  obtain ⟨Q₁, hQ⟩ := hz
  set Q := Q₁ %ₘ P with hQ₁
  replace hQ : aeval B.gen Q = p • z
  · rw [← modByMonic_add_div Q₁ (minpoly.monic hBint)] at hQ
    simpa using hQ
  by_cases hQzero : Q = 0
  · simp only [hQzero, Algebra.smul_def, zero_eq_mul, aeval_zero] at hQ
    cases' hQ with H H₁
    · have : Function.Injective (algebraMap R L) := by
        rw [algebraMap_eq R K L]
        exact (algebraMap K L).injective.comp (IsFractionRing.injective R K)
      exfalso
      exact hp.ne_zero ((injective_iff_map_eq_zero _).1 this _ H)
    · rw [H₁]
      exact Subalgebra.zero_mem _
  -- It is enough to prove that all coefficients of `Q` are divisible by `p`, by induction.
  -- The base case is `dvd_coeff_zero_of_aeval_eq_prime_smul_of_minpoly_isEisensteinAt`.
  refine mem_adjoin_of_dvd_coeff_of_dvd_aeval hp.ne_zero (fun i => ?_) hQ
  induction' i using Nat.case_strong_induction_on with j hind
  · intro _
    exact dvd_coeff_zero_of_aeval_eq_prime_smul_of_minpoly_isEisensteinAt hp hBint hQ hzint hei
  · intro hj
    convert hp.dvd_of_pow_dvd_pow_mul_pow_of_square_not_dvd _ hndiv
    exact n
    -- Two technical results we will need about `P.natDegree` and `Q.natDegree`.
    have H := degree_modByMonic_lt Q₁ (minpoly.monic hBint)
    rw [← hQ₁, ← hP] at H
    replace H := Nat.lt_iff_add_one_le.1
      (lt_of_lt_of_le
        (lt_of_le_of_lt (Nat.lt_iff_add_one_le.1 (Nat.lt_of_succ_lt_succ (mem_range.1 hj)))
          (lt_succ_self _)) (Nat.lt_iff_add_one_le.1 ((natDegree_lt_natDegree_iff hQzero).2 H)))
    rw [add_assoc] at H
    have Hj : Q.natDegree + 1 = j + 1 + (Q.natDegree - j) := by
      rw [← add_comm 1, ← add_comm 1, add_assoc, add_right_inj,
        ← Nat.add_sub_assoc (Nat.lt_of_succ_lt_succ (mem_range.1 hj)).le, add_comm,
        Nat.add_sub_cancel]
    -- By induction hypothesis we can find `g : ℕ → R` such that
    -- `k ∈ range (j + 1) → Q.coeff k • B.gen ^ k = (algebraMap R L) p * g k • B.gen ^ k`-
    choose! g hg using hind
    replace hg : ∀ k ∈ range (j + 1), Q.coeff k • B.gen ^ k = algebraMap R L p * g k • B.gen ^ k
    · intro k hk
      rw [hg k (mem_range_succ_iff.1 hk)
        (mem_range_succ_iff.2
          (le_trans (mem_range_succ_iff.1 hk) (succ_le_iff.1 (mem_range_succ_iff.1 hj)).le)),
        Algebra.smul_def, Algebra.smul_def, RingHom.map_mul, mul_assoc]
    -- Since `minpoly R B.gen` is Eiseinstein, we can find `f : ℕ → L` such that
    -- `(map (algebraMap R L) (minpoly R B.gen)).nat_degree ≤ i` implies `f i ∈ adjoin R {B.gen}`
    -- and `(algebraMap R L) p * f i = B.gen ^ i`. We will also need `hf₁`, a reformulation of this
    -- property.
    choose! f hf using
      IsWeaklyEisensteinAt.exists_mem_adjoin_mul_eq_pow_natDegree_le (minpoly.aeval R B.gen)
        (minpoly.monic hBint) hei.isWeaklyEisensteinAt
    have hf₁ : ∀ k ∈ (range (Q.natDegree - j)).erase 0,
        Q.coeff (j + 1 + k) • B.gen ^ (j + 1 + k) * B.gen ^ (P.natDegree - (j + 2)) =
        (algebraMap R L) p * Q.coeff (j + 1 + k) • f (k + P.natDegree - 1) := by
      intro k hk
      rw [smul_mul_assoc, ← pow_add, ← Nat.add_sub_assoc H, ← add_assoc j 1 1, add_comm (j + 1) 1,
        add_assoc (j + 1), add_comm _ (k + P.natDegree), Nat.add_sub_add_right,
        ← (hf (k + P.natDegree - 1) _).2, mul_smul_comm]
      rw [(minpoly.monic hBint).natDegree_map, add_comm, Nat.add_sub_assoc, le_add_iff_nonneg_right]
      · exact Nat.zero_le _
      · refine one_le_iff_ne_zero.2 fun h => ?_
        rw [h] at hk
        simp at hk

    -- The Eisenstein condition shows that `p` divides `Q.coeff j`
    -- if `p^n.succ` divides the following multiple of `Q.coeff (succ j)^n.succ`:
    suffices
        p ^ n.succ ∣ Q.coeff (succ j) ^ n.succ *
          (minpoly R B.gen).coeff 0 ^ (succ j + (P.natDegree - (j + 2))) by
      convert this
      rw [Nat.succ_eq_add_one, add_assoc, ← Nat.add_sub_assoc H, ← add_assoc, add_comm (j + 1),
        Nat.add_sub_add_left, ← Nat.add_sub_assoc, Nat.add_sub_add_left, hP, ←
        (minpoly.monic hBint).natDegree_map (algebraMap R K), ←
        minpoly.isIntegrallyClosed_eq_field_fractions' K hBint, natDegree_minpoly, hn, Nat.sub_one,
        Nat.pred_succ]
      linarith

    -- Using `hQ : aeval B.gen Q = p • z`, we write `p • z` as a sum of terms of degree less than
    -- `j+1`, that are multiples of `p` by induction, and terms of degree at least `j+1`.
    rw [aeval_eq_sum_range, Hj, range_add, sum_union (disjoint_range_addLeftEmbedding _ _),
      sum_congr rfl hg, add_comm] at hQ
    -- We multiply this equality by `B.gen ^ (P.natDegree-(j+2))`, so we can use `hf₁` on the terms
    -- we didn't know were multiples of `p`, and we take the norm on both sides.
    replace hQ := congr_arg (fun x => x * B.gen ^ (P.natDegree - (j + 2))) hQ
    simp_rw [sum_map, addLeftEmbedding_apply, add_mul, sum_mul, mul_assoc] at hQ
    rw [← insert_erase
      (mem_range.2 (tsub_pos_iff_lt.2 <| Nat.lt_of_succ_lt_succ <| mem_range.1 hj)),
      sum_insert (not_mem_erase 0 _), add_zero, sum_congr rfl hf₁, ← mul_sum, ← mul_sum, add_assoc,
      ← mul_add, smul_mul_assoc, ← pow_add, Algebra.smul_def] at hQ
    replace hQ := congr_arg (norm K) (eq_sub_of_add_eq hQ)

    -- We obtain an equality of elements of `K`, but everything is integral, so we can move to `R`
    -- and simplify `hQ`.
    have hintsum : IsIntegral R (z * B.gen ^ (P.natDegree - (j + 2)) -
        (∑ x : ℕ in (range (Q.natDegree - j)).erase 0,
          Q.coeff (j + 1 + x) • f (x + P.natDegree - 1) +
            ∑ x : ℕ in range (j + 1), g x • B.gen ^ x * B.gen ^ (P.natDegree - (j + 2)))) := by
<<<<<<< HEAD
      refine IsIntegral.sub (IsIntegral.mul hzint (IsIntegral.pow hBint _))
          (IsIntegral.add (IsIntegral.sum _ fun k hk => IsIntegral.smul _ ?_)
            (IsIntegral.sum _ fun k _ =>
              IsIntegral.mul (IsIntegral.smul _ (IsIntegral.pow hBint _)) (IsIntegral.pow hBint _)))
=======
      refine (hzint.mul (hBint.pow _)).sub
        (.add (.sum _ fun k hk => .smul _ ?_)
          (.sum _ fun k _ => .mul (.smul _ (.pow hBint _)) (hBint.pow _)))
>>>>>>> 36fe2fcd
      refine adjoin_le_integralClosure hBint (hf _ ?_).1
      rw [(minpoly.monic hBint).natDegree_map (algebraMap R L)]
      rw [add_comm, Nat.add_sub_assoc, le_add_iff_nonneg_right]
      · exact _root_.zero_le _
      · refine one_le_iff_ne_zero.2 fun h => ?_
        rw [h] at hk
        simp at hk
    obtain ⟨r, hr⟩ := isIntegral_iff.1 (isIntegral_norm K hintsum)
    rw [Algebra.smul_def, mul_assoc, ← mul_sub, _root_.map_mul, algebraMap_apply R K L, map_pow,
      Algebra.norm_algebraMap, _root_.map_mul, algebraMap_apply R K L, Algebra.norm_algebraMap,
      finrank B, ← hr, PowerBasis.norm_gen_eq_coeff_zero_minpoly,
      minpoly.isIntegrallyClosed_eq_field_fractions' K hBint, coeff_map,
      show (-1 : K) = algebraMap R K (-1) by simp, ← map_pow, ← map_pow, ← _root_.map_mul, ←
      map_pow, ← _root_.map_mul, ← map_pow, ← _root_.map_mul] at hQ
    -- We can now finish the proof.
    have hppdiv : p ^ B.dim ∣ p ^ B.dim * r := dvd_mul_of_dvd_left dvd_rfl _
    rwa [← IsFractionRing.injective R K hQ, mul_comm, ← Units.coe_neg_one, mul_pow, ←
      Units.val_pow_eq_pow_val, ← Units.val_pow_eq_pow_val, mul_assoc,
      IsUnit.dvd_mul_left _ _ _ ⟨_, rfl⟩, mul_comm, ← Nat.succ_eq_add_one, hn] at hppdiv
#align mem_adjoin_of_smul_prime_smul_of_minpoly_is_eiseinstein_at mem_adjoin_of_smul_prime_smul_of_minpoly_isEisensteinAt

/-- Let `K` be the field of fraction of an integrally closed domain `R` and let `L` be a separable
extension of `K`, generated by an integral power basis `B` such that the minimal polynomial of
`B.gen` is Eisenstein at `p`. Given `z : L` integral over `R`, if `p ^ n • z ∈ adjoin R {B.gen}`,
then `z ∈ adjoin R {B.gen}`. Together with `Algebra.discr_mul_isIntegral_mem_adjoin` this result
often allows to compute the ring of integers of `L`. -/
theorem mem_adjoin_of_smul_prime_pow_smul_of_minpoly_isEisensteinAt {B : PowerBasis K L}
    (hp : Prime p) (hBint : IsIntegral R B.gen) {n : ℕ} {z : L} (hzint : IsIntegral R z)
    (hz : p ^ n • z ∈ adjoin R ({B.gen} : Set L)) (hei : (minpoly R B.gen).IsEisensteinAt 𝓟) :
    z ∈ adjoin R ({B.gen} : Set L) := by
  induction' n with n hn
  · simpa using hz
  · rw [_root_.pow_succ, mul_smul] at hz
    exact
<<<<<<< HEAD
      hn
        (mem_adjoin_of_smul_prime_smul_of_minpoly_isEisensteinAt hp hBint
          (IsIntegral.smul _ hzint) hz hei)
=======
      hn (mem_adjoin_of_smul_prime_smul_of_minpoly_isEisensteinAt hp hBint (hzint.smul _) hz hei)
>>>>>>> 36fe2fcd
#align mem_adjoin_of_smul_prime_pow_smul_of_minpoly_is_eiseinstein_at mem_adjoin_of_smul_prime_pow_smul_of_minpoly_isEisensteinAt

end IsIntegral<|MERGE_RESOLUTION|>--- conflicted
+++ resolved
@@ -174,13 +174,7 @@
   have hintsum :
     IsIntegral R
       (z * B.gen ^ n - ∑ x : ℕ in (range (Q.natDegree + 1)).erase 0, Q.coeff x • f (x + n)) := by
-<<<<<<< HEAD
-    refine
-      IsIntegral.sub (IsIntegral.mul hzint (IsIntegral.pow hBint _))
-        (IsIntegral.sum _ fun i hi => IsIntegral.smul _ ?_)
-=======
     refine (hzint.mul (hBint.pow _)).sub (.sum _ fun i hi => .smul _ ?_)
->>>>>>> 36fe2fcd
     exact adjoin_le_integralClosure hBint (hf _ (aux i hi)).1
   obtain ⟨r, hr⟩ := isIntegral_iff.1 (isIntegral_norm K hintsum)
   use r
@@ -355,16 +349,9 @@
         (∑ x : ℕ in (range (Q.natDegree - j)).erase 0,
           Q.coeff (j + 1 + x) • f (x + P.natDegree - 1) +
             ∑ x : ℕ in range (j + 1), g x • B.gen ^ x * B.gen ^ (P.natDegree - (j + 2)))) := by
-<<<<<<< HEAD
-      refine IsIntegral.sub (IsIntegral.mul hzint (IsIntegral.pow hBint _))
-          (IsIntegral.add (IsIntegral.sum _ fun k hk => IsIntegral.smul _ ?_)
-            (IsIntegral.sum _ fun k _ =>
-              IsIntegral.mul (IsIntegral.smul _ (IsIntegral.pow hBint _)) (IsIntegral.pow hBint _)))
-=======
       refine (hzint.mul (hBint.pow _)).sub
         (.add (.sum _ fun k hk => .smul _ ?_)
           (.sum _ fun k _ => .mul (.smul _ (.pow hBint _)) (hBint.pow _)))
->>>>>>> 36fe2fcd
       refine adjoin_le_integralClosure hBint (hf _ ?_).1
       rw [(minpoly.monic hBint).natDegree_map (algebraMap R L)]
       rw [add_comm, Nat.add_sub_assoc, le_add_iff_nonneg_right]
@@ -399,13 +386,7 @@
   · simpa using hz
   · rw [_root_.pow_succ, mul_smul] at hz
     exact
-<<<<<<< HEAD
-      hn
-        (mem_adjoin_of_smul_prime_smul_of_minpoly_isEisensteinAt hp hBint
-          (IsIntegral.smul _ hzint) hz hei)
-=======
       hn (mem_adjoin_of_smul_prime_smul_of_minpoly_isEisensteinAt hp hBint (hzint.smul _) hz hei)
->>>>>>> 36fe2fcd
 #align mem_adjoin_of_smul_prime_pow_smul_of_minpoly_is_eiseinstein_at mem_adjoin_of_smul_prime_pow_smul_of_minpoly_isEisensteinAt
 
 end IsIntegral
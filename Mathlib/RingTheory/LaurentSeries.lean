/-
Copyright (c) 2021 Aaron Anderson. All rights reserved.
Released under Apache 2.0 license as described in the file LICENSE.
Authors: Aaron Anderson, María Inés de Frutos-Fernández, Filippo A. E. Nuccio
-/
import Mathlib.Data.Int.Interval
import Mathlib.FieldTheory.RatFunc.AsPolynomial
import Mathlib.RingTheory.Binomial
import Mathlib.RingTheory.HahnSeries.PowerSeries
import Mathlib.RingTheory.HahnSeries.Summable
import Mathlib.RingTheory.PowerSeries.Inverse
import Mathlib.RingTheory.PowerSeries.Trunc
import Mathlib.RingTheory.Localization.FractionRing
import Mathlib.Topology.UniformSpace.Cauchy
import Mathlib.Algebra.Group.Int.TypeTags


/-!
# Laurent Series

In this file we define `LaurentSeries R`, the formal Laurent series over `R`, here an *arbitrary*
type with a zero. They are denoted `R⸨X⸩`.

## Main Definitions

* Defines `LaurentSeries` as an abbreviation for `HahnSeries ℤ`.
* Defines `hasseDeriv` of a Laurent series with coefficients in a module over a ring.
* Provides a coercion from power series `R⟦X⟧` into `R⸨X⸩` given by `HahnSeries.ofPowerSeries`.
* Defines `LaurentSeries.powerSeriesPart`
* Defines the localization map `LaurentSeries.of_powerSeries_localization` which evaluates to
  `HahnSeries.ofPowerSeries`.
* Embedding of rational functions into Laurent series, provided as a coercion, utilizing
the underlying `RatFunc.coeAlgHom`.
* Study of the `X`-Adic valuation on the ring of Laurent series over a field
* In `LaurentSeries.uniformContinuous_coeff` we show that sending a Laurent series to its `d`th
coefficient is uniformly continuous, ensuring that it sends a Cauchy filter `ℱ` in `K⸨X⸩`
to a Cauchy filter in `K`: since this latter is given the discrete topology, this provides an
element `LaurentSeries.Cauchy.coeff ℱ d` in `K` that serves as `d`th coefficient of the Laurent
series to which the filter `ℱ` converges.

## Main Results

* Basic properties of Hasse derivatives
### About the `X`-Adic valuation:
* The (integral) valuation of a power series is the order of the first non-zero coefficient, see
`LaurentSeries.intValuation_le_iff_coeff_lt_eq_zero`.
* The valuation of a Laurent series is the order of the first non-zero coefficient, see
`LaurentSeries.valuation_le_iff_coeff_lt_eq_zero`.
* Every Laurent series of valuation less than `(1 : ℤₘ₀)` comes from a power series, see
`LaurentSeries.val_le_one_iff_eq_coe`.
* The uniform space of `LaurentSeries` over a field is complete, formalized in the instance
`instLaurentSeriesComplete`.
* The field of rational functions is dense in `LaurentSeries`: this is the declaration
`LaurentSeries.coe_range_dense` and relies principally upon `LaurentSeries.exists_ratFunc_val_lt`,
stating that for every Laurent series `f` and every `γ : ℤₘ₀` one can find a rational function `Q`
such that the `X`-adic valuation `v` satisfies `v (f - Q) < γ`.
* In `LaurentSeries.valuation_compare` we prove that the extension of the `X`-adic valuation from
`RatFunc K` up to its abstract completion coincides, modulo the isomorphism with `K⸨X⸩`, with the
`X`-adic valuation on `K⸨X⸩`.
* The two declarations `LaurentSeries.mem_integers_of_powerSeries` and
`LaurentSeries.exists_powerSeries_of_memIntegers` show that an element in the completion of
`RatFunc K` is in the unit ball if and only if it comes from a power series through the isomorphism
`LaurentSeriesRingEquiv`.
* `LaurentSeries.powerSeriesAlgEquiv` is the `K`-algebra isomorphism between `K⟦X⟧`
and the unit ball inside the `X`-adic completion of `RatFunc K`.

## Implementation details

* Since `LaurentSeries` is just an abbreviation of `HahnSeries ℤ R`, the definition of the
coefficients is given in terms of `HahnSeries.coeff` and this forces sometimes to go back-and-forth
from `X : R⸨X⸩` to `single 1 1 : HahnSeries ℤ R`.
* To prove the isomorphism between the `X`-adic completion of `RatFunc K` and `K⸨X⸩` we construct
two completions of `RatFunc K`: the first (`LaurentSeries.ratfuncAdicComplPkg`) is its abstract
uniform completion; the second (`LaurentSeries.LaurentSeriesPkg`) is simply `K⸨X⸩`, once we prove
that it is complete and contains `RatFunc K` as a dense subspace. The isomorphism is the comparison
equivalence, expressing the mathematical idea that the completion "is unique". It is
`LaurentSeries.comparePkg`.
* For applications to `K⟦X⟧` it is actually more handy to use the *inverse* of the above
equivalence: `LaurentSeries.LaurentSeriesAlgEquiv` is the *topological, algebra equivalence*
`K⸨X⸩ ≃ₐ[K] RatFuncAdicCompl K`.
* In order to compare `K⟦X⟧` with the valuation subring in the `X`-adic completion of
`RatFunc K` we consider its alias `LaurentSeries.powerSeries_as_subring` as a subring of `K⸨X⸩`,
that is itself clearly isomorphic (via the inverse of `LaurentSeries.powerSeriesEquivSubring`)
to `K⟦X⟧`.

-/
universe u

open scoped PowerSeries
open HahnSeries Polynomial

noncomputable section

/-- `LaurentSeries R` is the type of formal Laurent series with coefficients in `R`, denoted `R⸨X⸩`.

  It is implemented as a `HahnSeries` with value group `ℤ`.
-/
abbrev LaurentSeries (R : Type u) [Zero R] :=
  HahnSeries ℤ R

variable {R : Type*}

namespace LaurentSeries

section

/--
`R⸨X⸩` is notation for `LaurentSeries R`,
-/
scoped notation:9000 R "⸨X⸩" => LaurentSeries R

end

section HasseDeriv

/-- The Hasse derivative of Laurent series, as a linear map. -/
def hasseDeriv (R : Type*) {V : Type*} [AddCommGroup V] [Semiring R] [Module R V] (k : ℕ) :
    V⸨X⸩ →ₗ[R] V⸨X⸩ where
  toFun f := HahnSeries.ofSuppBddBelow (fun (n : ℤ) => (Ring.choose (n + k) k) • f.coeff (n + k))
    (forallLTEqZero_supp_BddBelow _ (f.order - k : ℤ)
    (fun _ h_lt ↦ by rw [coeff_eq_zero_of_lt_order <| lt_sub_iff_add_lt.mp h_lt, smul_zero]))
  map_add' f g := by
    ext
    simp only [ofSuppBddBelow, coeff_add', Pi.add_apply, smul_add]
  map_smul' r f := by
    ext
    simp only [ofSuppBddBelow, HahnSeries.coeff_smul, RingHom.id_apply, smul_comm r]

variable [Semiring R] {V : Type*} [AddCommGroup V] [Module R V]

@[simp]
theorem hasseDeriv_coeff (k : ℕ) (f : LaurentSeries V) (n : ℤ) :
    (hasseDeriv R k f).coeff n = Ring.choose (n + k) k • f.coeff (n + k) :=
  rfl

@[simp]
theorem hasseDeriv_zero : hasseDeriv R 0 = LinearMap.id (M := LaurentSeries V) := by
  ext f n
  simp

theorem hasseDeriv_single_add (k : ℕ) (n : ℤ) (x : V) :
    hasseDeriv R k (single (n + k) x) = single n ((Ring.choose (n + k) k) • x) := by
  ext m
  dsimp only [hasseDeriv_coeff]
  by_cases h : m = n
  · simp [h]
  · simp [h, show m + k ≠ n + k by omega]

@[simp]
theorem hasseDeriv_single (k : ℕ) (n : ℤ) (x : V) :
    hasseDeriv R k (single n x) = single (n - k) ((Ring.choose n k) • x) := by
  rw [← Int.sub_add_cancel n k, hasseDeriv_single_add, Int.sub_add_cancel n k]

theorem hasseDeriv_comp_coeff (k l : ℕ) (f : LaurentSeries V) (n : ℤ) :
    (hasseDeriv R k (hasseDeriv R l f)).coeff n =
      ((Nat.choose (k + l) k) • hasseDeriv R (k + l) f).coeff n := by
  rw [coeff_nsmul]
  simp only [hasseDeriv_coeff, Pi.smul_apply, Nat.cast_add]
  rw [smul_smul, mul_comm, ← Ring.choose_add_smul_choose (n + k), add_assoc, Nat.choose_symm_add,
    smul_assoc]

@[simp]
theorem hasseDeriv_comp (k l : ℕ) (f : LaurentSeries V) :
    hasseDeriv R k (hasseDeriv R l f) = (k + l).choose k • hasseDeriv R (k + l) f := by
  ext n
  simp [hasseDeriv_comp_coeff k l f n]

/-- The derivative of a Laurent series. -/
def derivative (R : Type*) {V : Type*} [AddCommGroup V] [Semiring R] [Module R V] :
    LaurentSeries V →ₗ[R] LaurentSeries V :=
  hasseDeriv R 1

@[simp]
theorem derivative_apply (f : LaurentSeries V) : derivative R f = hasseDeriv R 1 f := by
  exact rfl

theorem derivative_iterate (k : ℕ) (f : LaurentSeries V) :
    (derivative R)^[k] f = k.factorial • (hasseDeriv R k f) := by
  ext n
  induction k generalizing f with
  | zero => simp
  | succ k ih =>
    rw [Function.iterate_succ, Function.comp_apply, ih, derivative_apply, hasseDeriv_comp,
      Nat.choose_symm_add, Nat.choose_one_right, Nat.factorial, mul_nsmul]

@[simp]
theorem derivative_iterate_coeff (k : ℕ) (f : LaurentSeries V) (n : ℤ) :
    ((derivative R)^[k] f).coeff n = (descPochhammer ℤ k).smeval (n + k) • f.coeff (n + k) := by
  rw [derivative_iterate, coeff_nsmul, Pi.smul_apply, hasseDeriv_coeff,
    Ring.descPochhammer_eq_factorial_smul_choose, smul_assoc]

end HasseDeriv

section Semiring

variable [Semiring R]

instance : Coe R⟦X⟧ R⸨X⸩ :=
  ⟨HahnSeries.ofPowerSeries ℤ R⟩

@[simp]
theorem coeff_coe_powerSeries (x : R⟦X⟧) (n : ℕ) :
    HahnSeries.coeff (x : R⸨X⸩) n = PowerSeries.coeff R n x := by
  rw [ofPowerSeries_apply_coeff]

/-- This is a power series that can be multiplied by an integer power of `X` to give our
  Laurent series. If the Laurent series is nonzero, `powerSeriesPart` has a nonzero
  constant term. -/
def powerSeriesPart (x : R⸨X⸩) : R⟦X⟧ :=
  PowerSeries.mk fun n => x.coeff (x.order + n)

@[simp]
theorem powerSeriesPart_coeff (x : R⸨X⸩) (n : ℕ) :
    PowerSeries.coeff R n x.powerSeriesPart = x.coeff (x.order + n) :=
  PowerSeries.coeff_mk _ _

@[simp]
theorem powerSeriesPart_zero : powerSeriesPart (0 : R⸨X⸩) = 0 := by
  ext
  simp [(PowerSeries.coeff _ _).map_zero] -- Note: this doesn't get picked up any more

@[simp]
theorem powerSeriesPart_eq_zero (x : R⸨X⸩) : x.powerSeriesPart = 0 ↔ x = 0 := by
  constructor
  · contrapose!
    simp only [ne_eq]
    intro h
    rw [PowerSeries.ext_iff, not_forall]
    refine ⟨0, ?_⟩
    simp [coeff_order_ne_zero h]
  · rintro rfl
    simp

@[simp]
theorem single_order_mul_powerSeriesPart (x : R⸨X⸩) :
    (single x.order 1 : R⸨X⸩) * x.powerSeriesPart = x := by
  ext n
  rw [← sub_add_cancel n x.order, coeff_single_mul_add, sub_add_cancel, one_mul]
  by_cases h : x.order ≤ n
  · rw [Int.eq_natAbs_of_zero_le (sub_nonneg_of_le h), coeff_coe_powerSeries,
      powerSeriesPart_coeff, ← Int.eq_natAbs_of_zero_le (sub_nonneg_of_le h),
      add_sub_cancel]
  · rw [ofPowerSeries_apply, embDomain_notin_range]
    · contrapose! h
      exact order_le_of_coeff_ne_zero h.symm
    · contrapose! h
      simp only [Set.mem_range, RelEmbedding.coe_mk, Function.Embedding.coeFn_mk] at h
      obtain ⟨m, hm⟩ := h
      rw [← sub_nonneg, ← hm]
      simp only [Nat.cast_nonneg]

theorem ofPowerSeries_powerSeriesPart (x : R⸨X⸩) :
    ofPowerSeries ℤ R x.powerSeriesPart = single (-x.order) 1 * x := by
  refine Eq.trans ?_ (congr rfl x.single_order_mul_powerSeriesPart)
  rw [← mul_assoc, single_mul_single, neg_add_cancel, mul_one, ← C_apply, C_one, one_mul]

theorem X_order_mul_powerSeriesPart {n : ℕ} {f : R⸨X⸩} (hn : n = f.order) :
    (PowerSeries.X ^ n * f.powerSeriesPart : R⟦X⟧) = f := by
  simp only [map_mul, map_pow, ofPowerSeries_X, single_pow, nsmul_eq_mul, mul_one, one_pow, hn,
    single_order_mul_powerSeriesPart]

end Semiring

instance [CommSemiring R] : Algebra R⟦X⟧ R⸨X⸩ := (HahnSeries.ofPowerSeries ℤ R).toAlgebra

@[simp]
theorem coe_algebraMap [CommSemiring R] :
    ⇑(algebraMap R⟦X⟧ R⸨X⸩) = HahnSeries.ofPowerSeries ℤ R :=
  rfl

/-- The localization map from power series to Laurent series. -/
@[simps (config := { rhsMd := .all, simpRhs := true })]
instance of_powerSeries_localization [CommRing R] :
    IsLocalization (Submonoid.powers (PowerSeries.X : R⟦X⟧)) R⸨X⸩ where
  map_units' := by
    rintro ⟨_, n, rfl⟩
    refine ⟨⟨single (n : ℤ) 1, single (-n : ℤ) 1, ?_, ?_⟩, ?_⟩
    · simp
    · simp
    · dsimp; rw [ofPowerSeries_X_pow]
  surj' z := by
    by_cases h : 0 ≤ z.order
    · refine ⟨⟨PowerSeries.X ^ Int.natAbs z.order * powerSeriesPart z, 1⟩, ?_⟩
      simp only [RingHom.map_one, mul_one, RingHom.map_mul, coe_algebraMap, ofPowerSeries_X_pow,
        Submonoid.coe_one]
      rw [Int.natAbs_of_nonneg h, single_order_mul_powerSeriesPart]
    · refine ⟨⟨powerSeriesPart z, PowerSeries.X ^ Int.natAbs z.order, ⟨_, rfl⟩⟩, ?_⟩
      simp only [coe_algebraMap, ofPowerSeries_powerSeriesPart]
      rw [mul_comm _ z]
      refine congr rfl ?_
      rw [ofPowerSeries_X_pow, Int.ofNat_natAbs_of_nonpos]
      exact le_of_not_ge h
  exists_of_eq {x y} := by
    rw [coe_algebraMap, ofPowerSeries_injective.eq_iff]
    rintro rfl
    exact ⟨1, rfl⟩

instance {K : Type*} [Field K] : IsFractionRing K⟦X⟧ K⸨X⸩ :=
  IsLocalization.of_le (Submonoid.powers (PowerSeries.X : K⟦X⟧)) _
    (powers_le_nonZeroDivisors_of_noZeroDivisors PowerSeries.X_ne_zero) fun _ hf =>
    isUnit_of_mem_nonZeroDivisors <| map_mem_nonZeroDivisors _ HahnSeries.ofPowerSeries_injective hf

end LaurentSeries

namespace PowerSeries

open LaurentSeries

variable {R' : Type*} [Semiring R] [Ring R'] (f g : R⟦X⟧) (f' g' : R'⟦X⟧)

@[norm_cast]
theorem coe_zero : ((0 : R⟦X⟧) : R⸨X⸩) = 0 :=
  (ofPowerSeries ℤ R).map_zero

@[norm_cast]
theorem coe_one : ((1 : R⟦X⟧) : R⸨X⸩) = 1 :=
  (ofPowerSeries ℤ R).map_one

@[norm_cast]
theorem coe_add : ((f + g : R⟦X⟧) : R⸨X⸩) = f + g :=
  (ofPowerSeries ℤ R).map_add _ _

@[norm_cast]
theorem coe_sub : ((f' - g' : R'⟦X⟧) : R'⸨X⸩) = f' - g' :=
  (ofPowerSeries ℤ R').map_sub _ _

@[norm_cast]
theorem coe_neg : ((-f' : R'⟦X⟧) : R'⸨X⸩) = -f' :=
  (ofPowerSeries ℤ R').map_neg _

@[norm_cast]
theorem coe_mul : ((f * g : R⟦X⟧) : R⸨X⸩) = f * g :=
  (ofPowerSeries ℤ R).map_mul _ _

theorem coeff_coe (i : ℤ) :
    ((f : R⟦X⟧) : R⸨X⸩).coeff i =
      if i < 0 then 0 else PowerSeries.coeff R i.natAbs f := by
  cases i
  · rw [Int.ofNat_eq_coe, coeff_coe_powerSeries, if_neg (Int.natCast_nonneg _).not_lt,
      Int.natAbs_ofNat]
  · rw [ofPowerSeries_apply, embDomain_notin_image_support, if_pos (Int.negSucc_lt_zero _)]
    simp only [not_exists, RelEmbedding.coe_mk, Set.mem_image, not_and, Function.Embedding.coeFn_mk,
      Ne, toPowerSeries_symm_apply_coeff, mem_support, imp_true_iff,
      not_false_iff, reduceCtorEq]

theorem coe_C (r : R) : ((C R r : R⟦X⟧) : R⸨X⸩) = HahnSeries.C r :=
  ofPowerSeries_C _

theorem coe_X : ((X : R⟦X⟧) : R⸨X⸩) = single 1 1 :=
  ofPowerSeries_X

@[simp, norm_cast]
theorem coe_smul {S : Type*} [Semiring S] [Module R S] (r : R) (x : S⟦X⟧) :
    ((r • x : S⟦X⟧) : S⸨X⸩) = r • (ofPowerSeries ℤ S x) := by
  ext
  simp [coeff_coe, coeff_smul, smul_ite]

@[norm_cast]
theorem coe_pow (n : ℕ) : ((f ^ n : R⟦X⟧) : R⸨X⸩) = (ofPowerSeries ℤ R f) ^ n :=
  (ofPowerSeries ℤ R).map_pow _ _

end PowerSeries

namespace RatFunc

open scoped LaurentSeries

variable {F : Type u} [Field F] (p q : F[X]) (f g : RatFunc F)

/-- The coercion `RatFunc F → F⸨X⸩` as bundled alg hom. -/
def coeAlgHom (F : Type u) [Field F] : RatFunc F →ₐ[F[X]] F⸨X⸩ :=
  liftAlgHom (Algebra.ofId _ _) <|
    nonZeroDivisors_le_comap_nonZeroDivisors_of_injective _ <|
      Polynomial.algebraMap_hahnSeries_injective _

/-- The coercion `RatFunc F → F⸨X⸩` as a function.

This is the implementation of `coeToLaurentSeries`.
-/
@[coe]
def coeToLaurentSeries_fun {F : Type u} [Field F] : RatFunc F → F⸨X⸩ :=
  coeAlgHom F

instance coeToLaurentSeries : Coe (RatFunc F) F⸨X⸩ :=
  ⟨coeToLaurentSeries_fun⟩

theorem coe_def : (f : F⸨X⸩) = coeAlgHom F f :=
  rfl

attribute [-instance] RatFunc.instCoePolynomial in
-- avoids a diamond, see https://leanprover.zulipchat.com/#narrow/stream/287929-mathlib4/topic/compiling.20behaviour.20within.20one.20file
theorem coe_num_denom : (f : F⸨X⸩) = f.num / f.denom :=
  liftAlgHom_apply _ _ f

theorem coe_injective : Function.Injective ((↑) : RatFunc F → F⸨X⸩) :=
  liftAlgHom_injective _ (Polynomial.algebraMap_hahnSeries_injective _)

-- Porting note: removed the `norm_cast` tag:
-- `norm_cast: badly shaped lemma, rhs can't start with coe `↑(coeAlgHom F) f`
@[simp]
theorem coe_apply : coeAlgHom F f = f :=
  rfl

-- avoids a diamond, see https://leanprover.zulipchat.com/#narrow/stream/287929-mathlib4/topic/compiling.20behaviour.20within.20one.20file
theorem coe_coe (P : Polynomial F) : ((P : F⟦X⟧) : F⸨X⸩) = (P : RatFunc F) := by
  simp only [coePolynomial, coe_def, AlgHom.commutes, algebraMap_hahnSeries_apply]

@[simp, norm_cast]
theorem coe_zero : ((0 : RatFunc F) : F⸨X⸩) = 0 :=
  map_zero (coeAlgHom F)

theorem coe_ne_zero {f : Polynomial F} (hf : f ≠ 0) : (↑f : F⟦X⟧) ≠ 0 := by
  simp only [ne_eq, Polynomial.coe_eq_zero_iff, hf, not_false_eq_true]

@[simp, norm_cast]
theorem coe_one : ((1 : RatFunc F) : F⸨X⸩) = 1 :=
  map_one (coeAlgHom F)

@[simp, norm_cast]
theorem coe_add : ((f + g : RatFunc F) : F⸨X⸩) = f + g :=
  map_add (coeAlgHom F) _ _

@[simp, norm_cast]
theorem coe_sub : ((f - g : RatFunc F) : F⸨X⸩) = f - g :=
  map_sub (coeAlgHom F) _ _

@[simp, norm_cast]
theorem coe_neg : ((-f : RatFunc F) : F⸨X⸩) = -f :=
  map_neg (coeAlgHom F) _

@[simp, norm_cast]
theorem coe_mul : ((f * g : RatFunc F) : F⸨X⸩) = f * g :=
  map_mul (coeAlgHom F) _ _

@[simp, norm_cast]
theorem coe_pow (n : ℕ) : ((f ^ n : RatFunc F) : F⸨X⸩) = (f : F⸨X⸩) ^ n :=
  map_pow (coeAlgHom F) _ _

@[simp, norm_cast]
theorem coe_div : ((f / g : RatFunc F) : F⸨X⸩) = (f : F⸨X⸩) / (g : F⸨X⸩) :=
  map_div₀ (coeAlgHom F) _ _

@[simp, norm_cast]
theorem coe_C (r : F) : ((RatFunc.C r : RatFunc F) : F⸨X⸩) = HahnSeries.C r := by
  rw [coe_num_denom, num_C, denom_C, Polynomial.coe_C, -- Porting note: removed `coe_C`
    Polynomial.coe_one,
    PowerSeries.coe_one, div_one]
  simp only [algebraMap_eq_C, ofPowerSeries_C, C_apply]  -- Porting note: added

-- TODO: generalize over other modules
@[simp, norm_cast]
theorem coe_smul (r : F) : ((r • f : RatFunc F) : F⸨X⸩) = r • (f : F⸨X⸩) := by
  rw [RatFunc.smul_eq_C_mul, ← C_mul_eq_smul, coe_mul, coe_C]

-- Porting note: removed `norm_cast` because "badly shaped lemma, rhs can't start with coe"
-- even though `single 1 1` is a bundled function application, not a "real" coercion
@[simp]
theorem coe_X : ((X : RatFunc F) : F⸨X⸩) = single 1 1 := by
  rw [coe_num_denom, num_X, denom_X, Polynomial.coe_X, -- Porting note: removed `coe_C`
     Polynomial.coe_one,
     PowerSeries.coe_one, div_one]
  simp only [ofPowerSeries_X]  -- Porting note: added

theorem single_one_eq_pow {R : Type _} [Ring R] (n : ℕ) :
    single (n : ℤ) (1 : R) = single (1 : ℤ) 1 ^ n := by
  induction' n with n h_ind
  · simp
  · rw [← Int.ofNat_add_one_out, pow_succ', ← h_ind, HahnSeries.single_mul_single, one_mul,
      add_comm]

theorem single_inv (d : ℤ) {α : F} (hα : α ≠ 0) :
    single (-d) (α⁻¹ : F) = (single (d : ℤ) (α : F))⁻¹ := by
  apply eq_inv_of_mul_eq_one_right
  simp [hα]

theorem single_zpow (n : ℤ) :
    single (n : ℤ) (1 : F) = single (1 : ℤ) 1 ^ n := by
  induction' n with n_pos n_neg
  · apply single_one_eq_pow
  · rw [Int.negSucc_coe, Int.ofNat_add, Nat.cast_one, ← inv_one,
      single_inv (n_neg + 1 : ℤ) one_ne_zero, zpow_neg, ← Nat.cast_one, ← Int.ofNat_add,
      Nat.cast_one, inv_inj, zpow_natCast, single_one_eq_pow, inv_one]

instance : Algebra (RatFunc F) F⸨X⸩ := RingHom.toAlgebra (coeAlgHom F).toRingHom

theorem algebraMap_apply_div :
    algebraMap (RatFunc F) F⸨X⸩ (algebraMap _ _ p / algebraMap _ _ q) =
      algebraMap F[X] F⸨X⸩ p / algebraMap _ _ q := by
  -- Porting note: had to supply implicit arguments to `convert`
  convert coe_div (algebraMap F[X] (RatFunc F) p) (algebraMap F[X] (RatFunc F) q) <;>
    rw [← mk_one, coe_def, coeAlgHom, mk_eq_div, liftAlgHom_apply_div, map_one, div_one,
      Algebra.ofId_apply]

instance : IsScalarTower F[X] (RatFunc F) F⸨X⸩ :=
  ⟨fun x y z => by
    ext
    simp⟩

end RatFunc
section AdicValuation

open scoped Multiplicative

variable (K : Type*) [Field K]
namespace PowerSeries

/-- The prime ideal `(X)` of `K⟦X⟧`, when `K` is a field, as a term of the `HeightOneSpectrum`. -/
def idealX : IsDedekindDomain.HeightOneSpectrum K⟦X⟧ where
  asIdeal := Ideal.span {X}
  isPrime := PowerSeries.span_X_isPrime
  ne_bot  := by rw [ne_eq, Ideal.span_singleton_eq_bot]; exact X_ne_zero

open RatFunc IsDedekindDomain.HeightOneSpectrum

variable {K}

/- The `X`-adic valuation of a polynomial equals the `X`-adic valuation of its coercion to `K⟦X⟧`-/
theorem intValuation_eq_of_coe (P : K[X]) :
    (Polynomial.idealX K).intValuation P = (idealX K).intValuation (P : K⟦X⟧) := by
  by_cases hP : P = 0
  · rw [hP, Valuation.map_zero, Polynomial.coe_zero, Valuation.map_zero]
  simp only [intValuation_apply]
  rw [intValuationDef_if_neg _ hP, intValuationDef_if_neg _ <| coe_ne_zero hP]
  simp only [idealX_span, ofAdd_neg, inv_inj, WithZero.coe_inj, EmbeddingLike.apply_eq_iff_eq,
    Nat.cast_inj]
  have span_ne_zero :
    (Ideal.span {P} : Ideal K[X]) ≠ 0 ∧ (Ideal.span {Polynomial.X} : Ideal K[X]) ≠ 0 := by
    simp only [Ideal.zero_eq_bot, ne_eq, Ideal.span_singleton_eq_bot, hP, Polynomial.X_ne_zero,
      not_false_iff, and_self_iff]
  have span_ne_zero' :
    (Ideal.span {↑P} : Ideal K⟦X⟧) ≠ 0 ∧ ((idealX K).asIdeal : Ideal K⟦X⟧) ≠ 0 := by
    simp only [Ideal.zero_eq_bot, ne_eq, Ideal.span_singleton_eq_bot, coe_eq_zero_iff, hP,
      not_false_eq_true, true_and, (idealX K).3]
  classical
  rw [count_associates_factors_eq  (span_ne_zero).1
    (Ideal.span_singleton_prime Polynomial.X_ne_zero|>.mpr prime_X) (span_ne_zero).2,
    count_associates_factors_eq]
  on_goal 1 => convert (normalized_count_X_eq_of_coe hP).symm
  exacts [count_span_normalizedFactors_eq_of_normUnit hP Polynomial.normUnit_X prime_X,
    count_span_normalizedFactors_eq_of_normUnit (coe_ne_zero hP) normUnit_X X_prime,
    span_ne_zero'.1, (idealX K).isPrime, span_ne_zero'.2]

/-- The integral valuation of the power series `X : K⟦X⟧` equals `(ofAdd -1) : ℤₘ₀`-/
@[simp]
theorem intValuation_X : (idealX K).intValuationDef X = ↑(Multiplicative.ofAdd (-1 : ℤ)) := by
  rw [← Polynomial.coe_X, ← intValuation_apply, ← intValuation_eq_of_coe]
  apply intValuation_singleton _ Polynomial.X_ne_zero (by rfl)

end PowerSeries

namespace RatFunc

open IsDedekindDomain.HeightOneSpectrum PowerSeries
open scoped LaurentSeries

theorem valuation_eq_LaurentSeries_valuation (P : RatFunc K) :
    (Polynomial.idealX K).valuation P = (PowerSeries.idealX K).valuation (P : K⸨X⸩) := by
  refine RatFunc.induction_on' P ?_
  intro f g h
  rw [Polynomial.valuation_of_mk K f h, RatFunc.mk_eq_mk' f h, Eq.comm]
  convert @valuation_of_mk' K⟦X⟧ _ _ K⸨X⸩ _ _ _ (PowerSeries.idealX K) f
        ⟨g, mem_nonZeroDivisors_iff_ne_zero.2 <| coe_ne_zero h⟩
  · simp only [IsFractionRing.mk'_eq_div, coe_div, LaurentSeries.coe_algebraMap, coe_coe]
    rfl
  exacts [intValuation_eq_of_coe _, intValuation_eq_of_coe _]

end RatFunc

namespace LaurentSeries


open IsDedekindDomain.HeightOneSpectrum PowerSeries RatFunc

instance : Valued K⸨X⸩ ℤₘ₀ := Valued.mk' (PowerSeries.idealX K).valuation

theorem valuation_X_pow (s : ℕ) :
    Valued.v (((X : K⟦X⟧) : K⸨X⸩) ^ s) = Multiplicative.ofAdd (-(s : ℤ)) := by
  erw [map_pow, ← one_mul (s : ℤ), ← neg_mul (1 : ℤ) s, Int.ofAdd_mul,
    WithZero.coe_zpow, ofAdd_neg, WithZero.coe_inv, zpow_natCast, valuation_of_algebraMap,
    intValuation_toFun, intValuation_X, ofAdd_neg, WithZero.coe_inv, inv_pow]

theorem valuation_single_zpow (s : ℤ) :
    Valued.v (HahnSeries.single s (1 : K) : K⸨X⸩) =
      Multiplicative.ofAdd (-(s : ℤ)) := by
  have : Valued.v (1 : K⸨X⸩) = (1 : ℤₘ₀) := Valued.v.map_one
  rw [← single_zero_one, ← add_neg_cancel s, ← mul_one 1, ← single_mul_single, map_mul,
    mul_eq_one_iff_eq_inv₀] at this
  · rw [this]
    induction' s with s s
    · rw [Int.ofNat_eq_coe, ← HahnSeries.ofPowerSeries_X_pow] at this
      rw [Int.ofNat_eq_coe, ← this, PowerSeries.coe_pow, valuation_X_pow]
    · simp only [Int.negSucc_coe, neg_neg, ← HahnSeries.ofPowerSeries_X_pow, PowerSeries.coe_pow,
        valuation_X_pow, ofAdd_neg, WithZero.coe_inv, inv_inv]
  · simp only [Valuation.ne_zero_iff, ne_eq, one_ne_zero, not_false_iff, HahnSeries.single_ne_zero]

/- The coefficients of a power series vanish in degree strictly less than its valuation. -/
theorem coeff_zero_of_lt_intValuation {n d : ℕ} {f : K⟦X⟧}
    (H : Valued.v (f : K⸨X⸩) ≤ Multiplicative.ofAdd (-d : ℤ)) :
    n < d → coeff K n f = 0 := by
  intro hnd
  apply (PowerSeries.X_pow_dvd_iff).mp _ n hnd
  erw [← span_singleton_dvd_span_singleton_iff_dvd, ← Ideal.span_singleton_pow,
    ← (intValuation_le_pow_iff_dvd (PowerSeries.idealX K) f d), ← intValuation_apply,
    ← valuation_of_algebraMap (R := K⟦X⟧) (K := K⸨X⸩)]
  exact H

/- The valuation of a power series is the order of the first non-zero coefficient. -/
theorem intValuation_le_iff_coeff_lt_eq_zero {d : ℕ} (f : K⟦X⟧) :
    Valued.v (f : K⸨X⸩) ≤ Multiplicative.ofAdd (-d : ℤ) ↔
      ∀ n : ℕ, n < d → coeff K n f = 0 := by
  have : PowerSeries.X ^ d ∣ f ↔ ∀ n : ℕ, n < d → (PowerSeries.coeff K n) f = 0 :=
    ⟨PowerSeries.X_pow_dvd_iff.mp, PowerSeries.X_pow_dvd_iff.mpr⟩
  erw [← this, valuation_of_algebraMap (PowerSeries.idealX K) f, ←
    span_singleton_dvd_span_singleton_iff_dvd, ← Ideal.span_singleton_pow]
  apply intValuation_le_pow_iff_dvd

/- The coefficients of a Laurent series vanish in degree strictly less than its valuation. -/
theorem coeff_zero_of_lt_valuation {n D : ℤ} {f : K⸨X⸩}
    (H : Valued.v f ≤ Multiplicative.ofAdd (-D)) : n < D → f.coeff n = 0 := by
  intro hnd
  by_cases h_n_ord : n < f.order
  · exact coeff_eq_zero_of_lt_order h_n_ord
  rw [not_lt] at h_n_ord
  set F := powerSeriesPart f with hF
  by_cases ord_nonpos : f.order ≤ 0
  · obtain ⟨s, hs⟩ := Int.exists_eq_neg_ofNat ord_nonpos
    obtain ⟨m, hm⟩ := Int.eq_ofNat_of_zero_le (neg_le_iff_add_nonneg.mp (hs ▸ h_n_ord))
    obtain ⟨d, hd⟩ := Int.eq_ofNat_of_zero_le (a := D + s) (by omega)
    rw [eq_add_neg_of_add_eq hm, add_comm, ← hs, ← powerSeriesPart_coeff]
    apply (intValuation_le_iff_coeff_lt_eq_zero K F).mp _ m (by linarith)
    rwa [hF, ofPowerSeries_powerSeriesPart f, hs, neg_neg, ← hd, neg_add_rev, ofAdd_add, map_mul,
      ← ofPowerSeries_X_pow s, PowerSeries.coe_pow,  WithZero.coe_mul, valuation_X_pow K s,
      mul_le_mul_left (by simp only [ne_eq, WithZero.coe_ne_zero, not_false_iff, zero_lt_iff])]
  · rw [not_le] at ord_nonpos
    obtain ⟨s, hs⟩ := Int.exists_eq_neg_ofNat (Int.neg_nonpos_of_nonneg (le_of_lt ord_nonpos))
    obtain ⟨m, hm⟩ := Int.eq_ofNat_of_zero_le (a := n - s) (by omega)
    obtain ⟨d, hd⟩ := Int.eq_ofNat_of_zero_le (a := D - s) (by omega)
    rw [(sub_eq_iff_eq_add).mp hm, add_comm, ← neg_neg (s : ℤ), ← hs, neg_neg,
      ← powerSeriesPart_coeff]
    apply (intValuation_le_iff_coeff_lt_eq_zero K F).mp _ m (by linarith)
    rwa [hF, ofPowerSeries_powerSeriesPart f, map_mul, ← hd, hs, neg_sub, sub_eq_add_neg,
      ofAdd_add, valuation_single_zpow, neg_neg, WithZero.coe_mul,
      mul_le_mul_left (by simp only [ne_eq, WithZero.coe_ne_zero, not_false_iff, zero_lt_iff])]

/- The valuation of a Laurent series is the order of the first non-zero coefficient. -/
theorem valuation_le_iff_coeff_lt_eq_zero {D : ℤ} {f : K⸨X⸩} :
    Valued.v f ≤ ↑(Multiplicative.ofAdd (-D : ℤ)) ↔ ∀ n : ℤ, n < D → f.coeff n = 0 := by
  refine ⟨fun hnD n hn => coeff_zero_of_lt_valuation K hnD hn, fun h_val_f => ?_⟩
  let F := powerSeriesPart f
  by_cases ord_nonpos : f.order ≤ 0
  · obtain ⟨s, hs⟩ := Int.exists_eq_neg_ofNat ord_nonpos
    rw [← f.single_order_mul_powerSeriesPart, hs, map_mul, valuation_single_zpow, neg_neg, mul_comm,
      ← le_mul_inv_iff₀, ofAdd_neg, WithZero.coe_inv, ← mul_inv, ← WithZero.coe_mul, ← ofAdd_add,
      ← WithZero.coe_inv, ← ofAdd_neg]
    · by_cases hDs : D + s ≤ 0
      · apply le_trans ((PowerSeries.idealX K).valuation_le_one F)
        rwa [← WithZero.coe_one, ← ofAdd_zero, WithZero.coe_le_coe, Multiplicative.ofAdd_le,
          Left.nonneg_neg_iff]
      · obtain ⟨d, hd⟩ := Int.eq_ofNat_of_zero_le (le_of_lt <| not_le.mp hDs)
        rw [hd]
        apply (intValuation_le_iff_coeff_lt_eq_zero K F).mpr
        intro n hn
        rw [powerSeriesPart_coeff f n, hs]
        apply h_val_f
        omega
    · simp only [ne_eq, WithZero.coe_ne_zero, not_false_iff, zero_lt_iff]
  · obtain ⟨s, hs⟩ := Int.exists_eq_neg_ofNat
      <| neg_nonpos_of_nonneg <| le_of_lt <| not_le.mp ord_nonpos
    rw [neg_inj] at hs
    rw [← f.single_order_mul_powerSeriesPart, hs, map_mul, valuation_single_zpow, mul_comm,
      ← le_mul_inv_iff₀, ofAdd_neg, WithZero.coe_inv, ← mul_inv, ← WithZero.coe_mul, ← ofAdd_add,
      ← WithZero.coe_inv, ← ofAdd_neg, neg_add, neg_neg]
    · by_cases hDs : D - s ≤ 0
      · apply le_trans ((PowerSeries.idealX K).valuation_le_one F)
        rw [← WithZero.coe_one, ← ofAdd_zero, WithZero.coe_le_coe, Multiplicative.ofAdd_le]
        omega
      · obtain ⟨d, hd⟩ := Int.eq_ofNat_of_zero_le (le_of_lt <| not_le.mp hDs)
        rw [← neg_neg (-D + ↑s), ← sub_eq_neg_add, neg_sub, hd]
        apply (intValuation_le_iff_coeff_lt_eq_zero K F).mpr
        intro n hn
        rw [powerSeriesPart_coeff f n, hs]
        apply h_val_f (s + n)
        omega
    · simp only [ne_eq, WithZero.coe_ne_zero, not_false_iff, zero_lt_iff]

/- Two Laurent series whose difference has small valuation have the same coefficients for
small enough indices. -/
theorem eq_coeff_of_valuation_sub_lt {d n : ℤ} {f g : K⸨X⸩}
    (H : Valued.v (g - f) ≤ ↑(Multiplicative.ofAdd (-d))) : n < d → g.coeff n = f.coeff n := by
  by_cases triv : g = f
  · exact fun _ => by rw [triv]
  · intro hn
    apply eq_of_sub_eq_zero
<<<<<<< HEAD
    rw [← Pi.sub_apply, ← HahnSeries.sub_coeff]
=======
    rw [← HahnSeries.coeff_sub]
>>>>>>> b76b14cf
    apply coeff_zero_of_lt_valuation K H hn

/- Every Laurent series of valuation less than `(1 : ℤₘ₀)` comes from a power series. -/
theorem val_le_one_iff_eq_coe (f : K⸨X⸩) : Valued.v f ≤ (1 : ℤₘ₀) ↔
    ∃ F : K⟦X⟧, F = f := by
  rw [← WithZero.coe_one, ← ofAdd_zero, ← neg_zero, valuation_le_iff_coeff_lt_eq_zero]
  refine ⟨fun h => ⟨PowerSeries.mk fun n => f.coeff n, ?_⟩, ?_⟩
  on_goal 1 => ext (_ | n)
  · simp only [Int.ofNat_eq_coe, coeff_coe_powerSeries, coeff_mk]
  on_goal 1 => simp only [h (Int.negSucc n) (Int.negSucc_lt_zero n)]
  on_goal 2 => rintro ⟨F, rfl⟩ _ _
  all_goals
    apply HahnSeries.embDomain_notin_range
    simp only [Nat.coe_castAddMonoidHom, RelEmbedding.coe_mk, Function.Embedding.coeFn_mk,
      Set.mem_range, not_exists, Int.negSucc_lt_zero, reduceCtorEq]
    intro
  · simp only [not_false_eq_true]
  · omega

end LaurentSeries

end AdicValuation

namespace LaurentSeries

variable {K : Type*} [Field K]

section Complete

open Filter Multiplicative

/- Sending a Laurent series to its `d`-th coefficient is uniformly continuous (independently of the
 uniformity with which `K` is endowed). -/
theorem uniformContinuous_coeff {uK : UniformSpace K} (d : ℤ) :
    UniformContinuous fun f : K⸨X⸩ ↦ f.coeff d := by
  refine uniformContinuous_iff_eventually.mpr fun S hS ↦ eventually_iff_exists_mem.mpr ?_
  let γ : ℤₘ₀ˣ := Units.mk0 (↑(Multiplicative.ofAdd (-(d + 1)))) WithZero.coe_ne_zero
  use {P | Valued.v (P.snd - P.fst) < ↑γ}
  refine ⟨(Valued.hasBasis_uniformity K⸨X⸩ ℤₘ₀).mem_of_mem (by tauto), fun P hP ↦ ?_⟩
  rw [eq_coeff_of_valuation_sub_lt K (le_of_lt hP) (lt_add_one _)]
  exact mem_uniformity_of_eq hS rfl

/-- Since extracting coefficients is uniformly continuous, every Cauchy filter in
`K⸨X⸩` gives rise to a Cauchy filter in `K` for every `d : ℤ`, and such Cauchy filter
in `K` converges to a principal filter -/
def Cauchy.coeff {ℱ : Filter K⸨X⸩} (hℱ : Cauchy ℱ) : ℤ → K :=
  let _ : UniformSpace K := ⊥
  fun d ↦ UniformSpace.DiscreteUnif.cauchyConst rfl <| hℱ.map (uniformContinuous_coeff d)

theorem Cauchy.coeff_tendsto {ℱ : Filter K⸨X⸩} (hℱ : Cauchy ℱ) (D : ℤ) :
    Tendsto (fun f : K⸨X⸩ ↦ f.coeff D) ℱ (𝓟 {coeff hℱ D}) :=
  let _ : UniformSpace K := ⊥
  le_of_eq <| UniformSpace.DiscreteUnif.eq_const_of_cauchy (by rfl)
    (hℱ.map (uniformContinuous_coeff D)) ▸ (principal_singleton _).symm

/- For every Cauchy filter of Laurent series, there is a `N` such that the `n`-th coefficient
vanishes for all `n ≤ N` and almost all series in the filter. This is an auxiliary lemma used
to construct the limit of the Cauchy filter as a Laurent series, ensuring that the support of the
limit is `PWO`.
The result is true also for more general Hahn Series indexed over a partially ordered group `Γ`
beyond the special case `Γ = ℤ`, that corresponds to Laurent Series: nevertheless the proof below
does not generalise, as it relies on the study of the `X`-adic valuation attached to the height-one
prime `X`, and this is peculiar to the one-variable setting. In the future we should prove this
result in full generality and deduce the case `Γ = ℤ` from that one.-/
lemma Cauchy.exists_lb_eventual_support {ℱ : Filter K⸨X⸩} (hℱ : Cauchy ℱ) :
    ∃ N, ∀ᶠ f : K⸨X⸩ in ℱ, ∀ n < N, f.coeff n = (0 : K) := by
  let entourage : Set (K⸨X⸩ × K⸨X⸩) :=
    {P : K⸨X⸩ × K⸨X⸩ |
      Valued.v (P.snd - P.fst) < ((Multiplicative.ofAdd 0 : Multiplicative ℤ) : ℤₘ₀)}
  let ζ := Units.mk0 (G₀ := ℤₘ₀) _ (WithZero.coe_ne_zero (a := (Multiplicative.ofAdd 0)))
  obtain ⟨S, ⟨hS, ⟨T, ⟨hT, H⟩⟩⟩⟩ := mem_prod_iff.mp <| Filter.le_def.mp hℱ.2 entourage
    <| (Valued.hasBasis_uniformity K⸨X⸩ ℤₘ₀).mem_of_mem (i := ζ) (by tauto)
  obtain ⟨f, hf⟩ := forall_mem_nonempty_iff_neBot.mpr hℱ.1 (S ∩ T) (inter_mem_iff.mpr ⟨hS, hT⟩)
  obtain ⟨N, hN⟩ :  ∃ N : ℤ, ∀ g : K⸨X⸩,
    Valued.v (g - f) ≤ ↑(Multiplicative.ofAdd (0 : ℤ)) → ∀ n < N, g.coeff n = 0 := by
    by_cases hf : f = 0
    · refine ⟨0, fun x hg ↦ ?_⟩
      rw [hf, sub_zero] at hg
      exact (valuation_le_iff_coeff_lt_eq_zero K).mp hg
    · refine ⟨min (f.2.isWF.min (HahnSeries.support_nonempty_iff.mpr hf)) 0 - 1, fun _ hg n hn ↦ ?_⟩
      rw [eq_coeff_of_valuation_sub_lt K hg (d := 0)]
      · exact Function.nmem_support.mp fun h ↦
        f.2.isWF.not_lt_min (HahnSeries.support_nonempty_iff.mpr hf) h
        <| lt_trans hn <| Int.sub_one_lt_iff.mpr <| min_le_left _ _
      exact lt_of_lt_of_le hn <| le_of_lt (Int.sub_one_lt_of_le <| min_le_right _ _)
  use N
  apply mem_of_superset (inter_mem hS hT)
  intro g hg
  have h_prod : (f, g) ∈ entourage := Set.prod_mono (Set.inter_subset_left (t := T))
    (Set.inter_subset_right (s := S)) |>.trans H <| Set.mem_prod.mpr ⟨hf, hg⟩
  exact hN g (le_of_lt h_prod)

/- The support of `Cauchy.coeff` has a lower bound. -/
theorem Cauchy.exists_lb_support {ℱ : Filter K⸨X⸩} (hℱ : Cauchy ℱ) :
    ∃ N, ∀ n, n < N → coeff hℱ n = 0 := by
  let _ : UniformSpace K := ⊥
  obtain ⟨N, hN⟩ := exists_lb_eventual_support hℱ
  refine ⟨N, fun n hn ↦ Ultrafilter.eq_of_le_pure (hℱ.map (uniformContinuous_coeff n)).1
      ((principal_singleton _).symm ▸ coeff_tendsto _ _) ?_⟩
  simp only [pure_zero, nonpos_iff]
  apply Filter.mem_of_superset hN (fun _ ha ↦ ha _ hn)

/- The support of `Cauchy.coeff` is bounded below -/
theorem Cauchy.coeff_support_bddBelow {ℱ : Filter K⸨X⸩} (hℱ : Cauchy ℱ) :
    BddBelow (coeff hℱ).support := by
  refine ⟨(exists_lb_support hℱ).choose, fun d hd ↦ ?_⟩
  by_contra hNd
  exact hd ((exists_lb_support hℱ).choose_spec d (not_le.mp hNd))

/-- To any Cauchy filter ℱ of `K⸨X⸩`, we can attach a laurent series that is the limit
of the filter. Its `d`-th coefficient is defined as the limit of `Cauchy.coeff hℱ d`, which is
again Cauchy but valued in the discrete space `K`. That sufficiently negative coefficients vanish
follows from `Cauchy.coeff_support_bddBelow` -/
def Cauchy.limit {ℱ : Filter K⸨X⸩} (hℱ : Cauchy ℱ) : K⸨X⸩ :=
  HahnSeries.mk (coeff hℱ) <| Set.IsWF.isPWO (coeff_support_bddBelow _).wellFoundedOn_lt

/- The following lemma shows that for every `d` smaller than the minimum between the integers
produced in `Cauchy.exists_lb_eventual_support` and `Cauchy.exists_lb_support`, for almost all
series in `ℱ` the `d`th coefficient coincides with the `d`th coefficient of `Cauchy.coeff hℱ`. -/
theorem Cauchy.exists_lb_coeff_ne {ℱ : Filter K⸨X⸩} (hℱ : Cauchy ℱ) :
    ∃ N, ∀ᶠ f : K⸨X⸩ in ℱ, ∀ d < N, coeff hℱ d = f.coeff d := by
  obtain ⟨⟨N₁, hN₁⟩, ⟨N₂, hN₂⟩⟩ := exists_lb_eventual_support hℱ, exists_lb_support hℱ
  refine ⟨min N₁ N₂, ℱ.3 hN₁ fun _ hf d hd ↦ ?_⟩
  rw [hf d (lt_of_lt_of_le hd (min_le_left _ _)), hN₂ d (lt_of_lt_of_le hd (min_le_right _ _))]

/- Given a Cauchy filter `ℱ` in the Laurent Series and a bound `D`, for almost all series in the
filter the coefficients below `D` coincide with `Caucy.coeff hℱ`-/
theorem Cauchy.coeff_eventually_equal {ℱ : Filter K⸨X⸩} (hℱ : Cauchy ℱ) {D : ℤ} :
    ∀ᶠ f : K⸨X⸩ in ℱ, ∀ d, d < D → coeff hℱ d = f.coeff d := by
  -- `φ` sends `d` to the set of Laurent Series having `d`th coefficient equal to `ℱ.coeff`.
  let φ : ℤ → Set K⸨X⸩ := fun d ↦ {f | coeff hℱ d = f.coeff d}
  have intersec₁ :
    (⋂ n ∈ Set.Iio D, φ n) ⊆ {x : K⸨X⸩ | ∀ d : ℤ, d < D → coeff hℱ d = x.coeff d} := by
    intro _ hf
    simpa only [Set.mem_iInter] using hf
  -- The goal is now to show that the intersection of all `φ d` (for `d < D`) is in `ℱ`.
  let ℓ := (exists_lb_coeff_ne hℱ).choose
  let N := max ℓ D
  have intersec₂ : ⋂ n ∈ Set.Iio D, φ n ⊇ (⋂ n ∈ Set.Iio ℓ, φ n) ∩ (⋂ n ∈ Set.Icc ℓ N, φ n) := by
    simp only [Set.mem_Iio, Set.mem_Icc, Set.subset_iInter_iff]
    intro i hi x hx
    simp only [Set.mem_inter_iff, Set.mem_iInter, and_imp] at hx
    by_cases H : i < ℓ
    exacts [hx.1 _ H, hx.2 _ (le_of_not_lt H) <| le_of_lt <| lt_max_of_lt_right hi]
  suffices (⋂ n ∈ Set.Iio ℓ, φ n) ∩ (⋂ n ∈ Set.Icc ℓ N, φ n) ∈ ℱ by
    exact ℱ.sets_of_superset this <| intersec₂.trans intersec₁
  /- To show that the intersection we have in sight is in `ℱ`, we use that it contains a double
  intersection (an infinite and a finite one): by general properties of filters, we are reduced
  to show that both terms are in `ℱ`, which is easy in light of their definition. -/
  · simp only [Set.mem_Iio, Set.mem_Ico, inter_mem_iff]
    constructor
    · have := (exists_lb_coeff_ne hℱ).choose_spec
      rw [Filter.eventually_iff] at this
      convert this
      ext
      simp only [Set.mem_iInter, Set.mem_setOf_eq]; rfl
    · rw [biInter_mem (Set.finite_Icc ℓ N)]
      intro _ _
      apply coeff_tendsto hℱ
      simp only [principal_singleton, mem_pure]; rfl

open scoped Topology

/- The main result showing that the Cauchy filter tends to the `Cauchy.limit`-/
theorem Cauchy.eventually_mem_nhds {ℱ : Filter K⸨X⸩} (hℱ : Cauchy ℱ)
    {U : Set K⸨X⸩} (hU : U ∈ 𝓝 (Cauchy.limit hℱ)) : ∀ᶠ f in ℱ, f ∈ U := by
  obtain ⟨γ, hU₁⟩ := Valued.mem_nhds.mp hU
  suffices ∀ᶠ f in ℱ, f ∈ {y : K⸨X⸩ | Valued.v (y - limit hℱ) < ↑γ} by
    apply this.mono fun _ hf ↦ hU₁ hf
  set D := -((WithZero.unzero γ.ne_zero).toAdd - 1) with hD₀
  have hD : ((Multiplicative.ofAdd (-D) : Multiplicative ℤ) : ℤₘ₀) < γ := by
    rw [← WithZero.coe_unzero γ.ne_zero, WithZero.coe_lt_coe, hD₀, neg_neg, ofAdd_sub,
      ofAdd_toAdd, div_lt_comm, div_self', ← ofAdd_zero, Multiplicative.ofAdd_lt]
    exact zero_lt_one
  apply coeff_eventually_equal (D := D) hℱ |>.mono
  intro _ hf
  apply lt_of_le_of_lt (valuation_le_iff_coeff_lt_eq_zero K |>.mpr _) hD
  intro n hn
<<<<<<< HEAD
  rw [HahnSeries.sub_coeff, Pi.sub_apply, sub_eq_zero, hf n hn |>.symm]; rfl
=======
  rw [HahnSeries.coeff_sub, sub_eq_zero, hf n hn |>.symm]; rfl
>>>>>>> b76b14cf

/- Laurent Series with coefficients in a field are complete w.r.t. the `X`-adic valuation -/
instance instLaurentSeriesComplete : CompleteSpace K⸨X⸩ :=
  ⟨fun hℱ ↦ ⟨Cauchy.limit hℱ, fun _ hS ↦ Cauchy.eventually_mem_nhds hℱ hS⟩⟩

end Complete

section Dense

open scoped Multiplicative

open HahnSeries LaurentSeries PowerSeries IsDedekindDomain.HeightOneSpectrum WithZero

theorem exists_Polynomial_intValuation_lt (F : K⟦X⟧) (η : ℤₘ₀ˣ) :
    ∃ P : K[X], (PowerSeries.idealX K).intValuation (F - P) < η := by
  by_cases h_neg : 1 < η
  · use 0
    simpa using (intValuation_le_one (PowerSeries.idealX K) F).trans_lt h_neg
  · rw [not_lt, ← Units.val_le_val, Units.val_one, ← WithZero.coe_one, ← coe_unzero η.ne_zero,
      coe_le_coe, ← Multiplicative.toAdd_le, toAdd_one] at h_neg
    obtain ⟨d, hd⟩ := Int.exists_eq_neg_ofNat h_neg
    use F.trunc (d + 1)
    have : Valued.v ((ofPowerSeries ℤ K) (F - (trunc (d + 1) F))) ≤
      (Multiplicative.ofAdd (-(d + 1 : ℤ))) := by
      apply (intValuation_le_iff_coeff_lt_eq_zero K _).mpr
      simpa only [map_sub, sub_eq_zero, Polynomial.coeff_coe, coeff_trunc] using
        fun _ h ↦ (if_pos h).symm
    rw [ neg_add, ofAdd_add, ← hd, ofAdd_toAdd, WithZero.coe_mul, coe_unzero,
      ← coe_algebraMap] at this
    rw [← valuation_of_algebraMap (K := K⸨X⸩) (PowerSeries.idealX K) (F - F.trunc (d + 1))]
    apply lt_of_le_of_lt this
    rw [← mul_one (η : ℤₘ₀), mul_assoc, one_mul]
    gcongr
    · exact zero_lt_iff.2 η.ne_zero
    rw [← WithZero.coe_one, coe_lt_coe, ofAdd_neg, Right.inv_lt_one_iff, ← ofAdd_zero,
      Multiplicative.ofAdd_lt]
    exact Int.zero_lt_one

/-- For every Laurent series `f` and every `γ : ℤₘ₀` one can find a rational function `Q` such
that the `X`-adic valuation `v` satisfies `v (f - Q) < γ`. -/
theorem exists_ratFunc_val_lt (f : K⸨X⸩) (γ : ℤₘ₀ˣ) :
    ∃ Q : RatFunc K, Valued.v (f - Q) < γ := by
  set F := f.powerSeriesPart with hF
  by_cases ord_nonpos : f.order < 0
  · set η : ℤₘ₀ˣ := Units.mk0 (Multiplicative.ofAdd f.order : Multiplicative ℤ) coe_ne_zero
      with hη
    obtain ⟨P, hP⟩ := exists_Polynomial_intValuation_lt F (η * γ)
    use RatFunc.X ^ f.order * (P : RatFunc K)
    have F_mul := f.ofPowerSeries_powerSeriesPart
    obtain ⟨s, hs⟩ := Int.exists_eq_neg_ofNat (le_of_lt ord_nonpos)
    rw [← hF, hs, neg_neg, ← ofPowerSeries_X_pow s, ← inv_mul_eq_iff_eq_mul₀] at F_mul
    · rw [hs, ← F_mul, PowerSeries.coe_pow, PowerSeries.coe_X, RatFunc.coe_mul, zpow_neg,
        zpow_natCast, inv_eq_one_div (RatFunc.X ^ s), RatFunc.coe_div, RatFunc.coe_pow,
        RatFunc.coe_X, RatFunc.coe_one, ← inv_eq_one_div, ← mul_sub, map_mul, map_inv₀,
        ← PowerSeries.coe_X, valuation_X_pow, ← hs, ← RatFunc.coe_coe, ← PowerSeries.coe_sub,
        ← coe_algebraMap, adicValued_apply, valuation_of_algebraMap,
        ← Units.val_mk0 (a := ((Multiplicative.ofAdd f.order : Multiplicative ℤ) : ℤₘ₀)), ← hη]
      apply inv_mul_lt_of_lt_mul₀
      rwa [← Units.val_mul]
    · simp only [PowerSeries.coe_pow, pow_ne_zero, PowerSeries.coe_X, ne_eq,
        single_eq_zero_iff, one_ne_zero, not_false_iff]
  · obtain ⟨s, hs⟩ := Int.exists_eq_neg_ofNat (Int.neg_nonpos_of_nonneg (not_lt.mp ord_nonpos))
    obtain ⟨P, hP⟩ := exists_Polynomial_intValuation_lt (PowerSeries.X ^ s * F) γ
    use P
    rw [← X_order_mul_powerSeriesPart (neg_inj.1 hs).symm, ← RatFunc.coe_coe,
      ← PowerSeries.coe_sub, ← coe_algebraMap, adicValued_apply, valuation_of_algebraMap]
    exact hP

theorem coe_range_dense : DenseRange ((↑) : RatFunc K → K⸨X⸩) := by
  rw [denseRange_iff_closure_range]
  ext f
  simp only [UniformSpace.mem_closure_iff_symm_ball, Set.mem_univ, iff_true, Set.Nonempty,
    Set.mem_inter_iff, Set.mem_range, Set.mem_setOf_eq, exists_exists_eq_and]
  intro V hV h_symm
  rw [uniformity_eq_comap_neg_add_nhds_zero_swapped] at hV
  obtain ⟨T, hT₀, hT₁⟩ := hV
  obtain ⟨γ, hγ⟩ := Valued.mem_nhds_zero.mp hT₀
  obtain ⟨P, _⟩ := exists_ratFunc_val_lt f γ
  use P
  apply hT₁
  apply hγ
  simpa only [add_comm, ← sub_eq_add_neg, gt_iff_lt, Set.mem_setOf_eq]

end Dense

section Comparison

open RatFunc AbstractCompletion IsDedekindDomain.HeightOneSpectrum

theorem inducing_coe : IsUniformInducing ((↑) : RatFunc K → K⸨X⸩) := by
  rw [isUniformInducing_iff, Filter.comap]
  ext S
  simp only [exists_prop, Filter.mem_mk, Set.mem_setOf_eq, uniformity_eq_comap_nhds_zero,
    Filter.mem_comap]
  constructor
  · rintro ⟨T, ⟨⟨R, ⟨hR, pre_R⟩⟩, pre_T⟩⟩
    obtain ⟨d, hd⟩ := Valued.mem_nhds.mp hR
    use {P : RatFunc K | Valued.v P < ↑d}
    simp only [Valued.mem_nhds, sub_zero]
    refine ⟨⟨d, by rfl⟩, subset_trans (fun _ _ ↦ pre_R ?_) pre_T⟩
    apply hd
    simp only [sub_zero, Set.mem_setOf_eq]
    erw [← RatFunc.coe_sub, ← valuation_eq_LaurentSeries_valuation]
    assumption
  · rintro ⟨_, ⟨hT, pre_T⟩⟩
    obtain ⟨d, hd⟩ := Valued.mem_nhds.mp hT
    let X := {f : K⸨X⸩ | Valued.v f < ↑d}
    refine ⟨(fun x : K⸨X⸩ × K⸨X⸩ ↦ x.snd - x.fst) ⁻¹' X, ⟨X, ?_⟩, ?_⟩
    · refine ⟨?_, Set.Subset.refl _⟩
      · simp only [Valued.mem_nhds, sub_zero]
        use d
    · refine subset_trans (fun _ _ ↦ ?_) pre_T
      apply hd
      erw [Set.mem_setOf_eq, sub_zero, valuation_eq_LaurentSeries_valuation,
        RatFunc.coe_sub]
      assumption

theorem continuous_coe : Continuous ((↑) : RatFunc K → K⸨X⸩) :=
  (isUniformInducing_iff'.1 (inducing_coe)).1.continuous

/-- The `X`-adic completion as an abstract completion of `RatFunc K`-/
abbrev ratfuncAdicComplPkg : AbstractCompletion (RatFunc K) :=
  UniformSpace.Completion.cPkg

variable (K)
/-- Having established that the `K⸨X⸩` is complete and contains `RatFunc K` as a dense
subspace, it gives rise to an abstract completion of `RatFunc K`.-/
noncomputable def LaurentSeriesPkg : AbstractCompletion (RatFunc K) where
  space := K⸨X⸩
  coe := (↑)
  uniformStruct := inferInstance
  complete := inferInstance
  separation := inferInstance
  isUniformInducing := inducing_coe
  dense := coe_range_dense

instance : TopologicalSpace (LaurentSeriesPkg K).space :=
  (LaurentSeriesPkg K).uniformStruct.toTopologicalSpace

@[simp]
theorem LaurentSeries_coe (x : RatFunc K) : (LaurentSeriesPkg K).coe x = (x : K⸨X⸩) :=
  rfl

/-- Reintrerpret the extension of `coe : RatFunc K → K⸨X⸩` as ring homomorphism -/
abbrev extensionAsRingHom :=
  UniformSpace.Completion.extensionHom (coeAlgHom K).toRingHom

/-- An abbreviation for the `X`-adic completion of `RatFunc K` -/
abbrev RatFuncAdicCompl := adicCompletion (RatFunc K) (idealX K)

/- The two instances below make `comparePkg` and `comparePkg_eq_extension` slightly faster-/
instance : UniformSpace (RatFuncAdicCompl K) := inferInstance
instance : UniformSpace K⸨X⸩ := inferInstance

/-- The uniform space isomorphism between two abstract completions of `ratfunc K` -/
abbrev comparePkg : RatFuncAdicCompl K ≃ᵤ K⸨X⸩ :=
  compareEquiv ratfuncAdicComplPkg (LaurentSeriesPkg K)

lemma comparePkg_eq_extension (x : UniformSpace.Completion (RatFunc K)) :
    (comparePkg K).toFun x = (extensionAsRingHom K (continuous_coe)).toFun x := rfl

/-- The uniform space equivalence between two abstract completions of `ratfunc K` as a ring
equivalence: this will be the *inverse* of the fundamental one.-/
abbrev ratfuncAdicComplRingEquiv : RatFuncAdicCompl K ≃+* K⸨X⸩ :=
  {comparePkg K with
    map_mul' := by
      intro x y
      rw [comparePkg_eq_extension, (extensionAsRingHom K (continuous_coe)).map_mul']
      rfl
    map_add' := by
      intro x y
      rw [comparePkg_eq_extension, (extensionAsRingHom K (continuous_coe)).map_add']
      rfl }

/-- The uniform space equivalence between two abstract completions of `ratfunc K` as a ring
equivalence: it goes from `K⸨X⸩` to `RatFuncAdicCompl K` -/
abbrev LaurentSeriesRingEquiv : K⸨X⸩ ≃+* RatFuncAdicCompl K :=
  (ratfuncAdicComplRingEquiv K).symm

@[simp]
lemma LaurentSeriesRingEquiv_def (f : K⟦X⟧) :
    (LaurentSeriesRingEquiv K) f = (LaurentSeriesPkg K).compare ratfuncAdicComplPkg (f : K⸨X⸩) :=
  rfl

@[simp]
theorem ratfuncAdicComplRingEquiv_apply (x : RatFuncAdicCompl K) :
    ratfuncAdicComplRingEquiv K x = ratfuncAdicComplPkg.compare (LaurentSeriesPkg K) x := rfl

theorem coe_X_compare :
    (ratfuncAdicComplRingEquiv K) ((RatFunc.X : RatFunc K) : RatFuncAdicCompl K) =
      ((PowerSeries.X : K⟦X⟧) : K⸨X⸩) := by
  rw [PowerSeries.coe_X, ← RatFunc.coe_X, ← LaurentSeries_coe, ← compare_coe]
  rfl

theorem algebraMap_apply (a : K) : algebraMap K K⸨X⸩ a = HahnSeries.C a := by
  simp [RingHom.algebraMap_toAlgebra]

instance : Algebra K (RatFuncAdicCompl K) :=
  RingHom.toAlgebra ((LaurentSeriesRingEquiv K).toRingHom.comp HahnSeries.C)

/-- The algebra equivalence between `K⸨X⸩` and the `X`-adic completion of `RatFunc X` -/
def LaurentSeriesAlgEquiv : K⸨X⸩ ≃ₐ[K] RatFuncAdicCompl K :=
  AlgEquiv.ofRingEquiv (f := LaurentSeriesRingEquiv K)
    (fun a ↦ by simp [RingHom.algebraMap_toAlgebra])

open Filter WithZero

open scoped WithZeroTopology Topology Multiplicative

theorem valuation_LaurentSeries_equal_extension :
    (LaurentSeriesPkg K).isDenseInducing.extend Valued.v = (Valued.v : K⸨X⸩ → ℤₘ₀) := by
  apply IsDenseInducing.extend_unique
  · intro x
    erw [valuation_eq_LaurentSeries_valuation K x]
    rfl
  · exact Valued.continuous_valuation (K := K⸨X⸩)

theorem tendsto_valuation (a : (idealX K).adicCompletion (RatFunc K)) :
    Tendsto (Valued.v : RatFunc K → ℤₘ₀) (comap (↑) (𝓝 a)) (𝓝 (Valued.v a : ℤₘ₀)) := by
  set ψ := (Valued.v : RatFunc K → ℤₘ₀) with hψ
  have := Valued.is_topological_valuation (R := (idealX K).adicCompletion (RatFunc K))
  by_cases ha : a = 0
  · rw [tendsto_def]
    intro S hS
    rw [ha, map_zero, WithZeroTopology.hasBasis_nhds_zero.1 S] at hS
    obtain ⟨γ, γ_ne_zero, γ_le⟩ := hS
    use {t | Valued.v t < γ}
    constructor
    · rw [ha, this]
      use Units.mk0 γ γ_ne_zero
      rw [Units.val_mk0]
    · refine Set.Subset.trans (fun a _ ↦ ?_) (Set.preimage_mono γ_le)
      rwa [Set.mem_preimage, Set.mem_Iio, hψ, ← Valued.valuedCompletion_apply a]
  · rw [WithZeroTopology.tendsto_of_ne_zero ((Valuation.ne_zero_iff Valued.v).mpr ha), hψ,
      Filter.eventually_comap, Filter.Eventually, Valued.mem_nhds]
    set γ := Valued.v a / (↑(Multiplicative.ofAdd (1 : ℤ)) : ℤₘ₀) with h_aγ
    have γ_ne_zero : γ ≠ 0 := by
      rw [ne_eq, _root_.div_eq_zero_iff, Valuation.zero_iff]
      simpa only [coe_ne_zero, or_false]
    use Units.mk0 γ γ_ne_zero
    intro y val_y b diff_b_y
    replace val_y : Valued.v y = Valued.v a := by
      refine Valuation.map_eq_of_sub_lt _ (val_y.trans ?_)
      rw [Units.val_mk0, h_aγ, ← coe_unzero ((Valuation.ne_zero_iff Valued.v).mpr ha), ←
        WithZero.coe_div, coe_lt_coe, div_lt_self_iff, ← ofAdd_zero,
        Multiplicative.ofAdd_lt]
      exact Int.zero_lt_one
    rw [← Valued.extension_extends, ← val_y, ← diff_b_y]
    congr

/- The extension of the `X`-adic valuation from `RatFunc K` up to its abstract completion coincides,
modulo the isomorphism with `K⸨X⸩`, with the `X`-adic valuation on `K⸨X⸩`. -/
theorem valuation_compare (f : K⸨X⸩) :
    (Valued.v : (RatFuncAdicCompl K) → ℤₘ₀)
        (AbstractCompletion.compare (LaurentSeriesPkg K) ratfuncAdicComplPkg f) =
      Valued.v f := by
  rw [← valuation_LaurentSeries_equal_extension, ← compare_comp_eq_compare
    (pkg := ratfuncAdicComplPkg) (cont_f := Valued.continuous_valuation)]
  · rfl
  exact (tendsto_valuation K)

section PowerSeries

/-- In order to compare `K⟦X⟧` with the valuation subring in the `X`-adic completion of
`RatFunc K` we consider its alias as a subring of `K⸨X⸩`. -/
abbrev powerSeries_as_subring : Subring K⸨X⸩ :=
--  RingHom.range (HahnSeries.ofPowerSeries ℤ K)
  Subring.map (HahnSeries.ofPowerSeries ℤ K) ⊤

/-- The ring `K⟦X⟧` is isomorphic to the subring `powerSeries_as_subring K` -/
abbrev powerSeriesEquivSubring : K⟦X⟧ ≃+* powerSeries_as_subring K :=
  ((Subring.topEquiv).symm).trans (Subring.equivMapOfInjective ⊤ (ofPowerSeries ℤ K)
    ofPowerSeries_injective)

lemma powerSeriesEquivSubring_apply (f : K⟦X⟧) :
    powerSeriesEquivSubring K f =
      ⟨HahnSeries.ofPowerSeries ℤ K f, Subring.mem_map.mpr ⟨f, trivial, rfl⟩⟩ :=
  rfl

lemma powerSeriesEquivSubring_coe_apply (f : K⟦X⟧) :
    (powerSeriesEquivSubring K f : K⸨X⸩) = ofPowerSeries ℤ K f :=
  rfl

/- Through the isomorphism `LaurentSeriesRingEquiv`, power series land in the unit ball inside the
completion of `RatFunc K`. -/
theorem mem_integers_of_powerSeries (F : K⟦X⟧) :
    (LaurentSeriesRingEquiv K) F ∈ (idealX K).adicCompletionIntegers (RatFunc K) := by
  simp only [Subring.mem_map, exists_prop, ValuationSubring.mem_toSubring,
    mem_adicCompletionIntegers, LaurentSeriesRingEquiv_def,
    valuation_compare, val_le_one_iff_eq_coe]
  exact ⟨F, rfl⟩

/- Conversely, all elements in the unit ball inside the completion of `RatFunc K` come from a power
series through the isomorphism `LaurentSeriesRingEquiv`. -/
theorem exists_powerSeries_of_memIntegers {x : RatFuncAdicCompl K}
    (hx : x ∈ (idealX K).adicCompletionIntegers (RatFunc K)) :
    ∃ F : K⟦X⟧, (LaurentSeriesRingEquiv K) F = x := by
  set f := (ratfuncAdicComplRingEquiv K) x with hf
  have H_x : (LaurentSeriesPkg K).compare ratfuncAdicComplPkg ((ratfuncAdicComplRingEquiv K) x) =
      x := congr_fun (inverse_compare (LaurentSeriesPkg K) ratfuncAdicComplPkg) x
  rw [mem_adicCompletionIntegers, ← H_x] at hx
  obtain ⟨F, hF⟩ := (val_le_one_iff_eq_coe K f).mp (valuation_compare _ f ▸ hx)
  exact ⟨F, by rw [hF, hf, RingEquiv.symm_apply_apply]⟩

theorem powerSeries_ext_subring :
    Subring.map (LaurentSeriesRingEquiv K).toRingHom (powerSeries_as_subring K) =
      ((idealX K).adicCompletionIntegers (RatFunc K)).toSubring := by
  ext x
  refine ⟨fun ⟨f, ⟨F, _, coe_F⟩, hF⟩ ↦ ?_, fun H ↦ ?_⟩
  · simp only [ValuationSubring.mem_toSubring, ← hF, ← coe_F]
    apply mem_integers_of_powerSeries
  · obtain ⟨F, hF⟩ := exists_powerSeries_of_memIntegers K H
    simp only [Equiv.toFun_as_coe, UniformEquiv.coe_toEquiv, exists_exists_eq_and,
      UniformEquiv.coe_symm_toEquiv, Subring.mem_map, Equiv.invFun_as_coe]
    exact ⟨F, ⟨F, trivial, rfl⟩, hF⟩

/-- The ring isomorphism between `K⟦X⟧` and the unit ball inside the `X`-adic completion of
`RatFunc K`. -/
abbrev powerSeriesRingEquiv : K⟦X⟧ ≃+* (idealX K).adicCompletionIntegers (RatFunc K) :=
  ((powerSeriesEquivSubring K).trans (LaurentSeriesRingEquiv K).subringMap).trans
    <| RingEquiv.subringCongr (powerSeries_ext_subring K)

lemma powerSeriesRingEquiv_coe_apply (f : K⟦X⟧) :
    powerSeriesRingEquiv K f = LaurentSeriesRingEquiv K (f : K⸨X⸩) :=
  rfl

lemma LaurentSeriesRingEquiv_mem_valuationSubring (f : K⟦X⟧) :
    LaurentSeriesRingEquiv K f ∈ Valued.v.valuationSubring := by
  simp only [Valuation.mem_valuationSubring_iff]
  rw [LaurentSeriesRingEquiv_def, valuation_compare, val_le_one_iff_eq_coe]
  use f

lemma algebraMap_C_mem_adicCompletionIntegers (x : K) :
    ((LaurentSeriesRingEquiv K).toRingHom.comp HahnSeries.C) x ∈
      adicCompletionIntegers (RatFunc K) (idealX K) := by
  have : HahnSeries.C x = ofPowerSeries ℤ K (PowerSeries.C K x) := by
    simp [C_apply, ofPowerSeries_C]
  simp only [RingHom.comp_apply, RingEquiv.toRingHom_eq_coe, RingHom.coe_coe, this]
  apply LaurentSeriesRingEquiv_mem_valuationSubring

instance : Algebra K ((idealX K).adicCompletionIntegers (RatFunc K)) :=
  RingHom.toAlgebra <|
    ((LaurentSeriesRingEquiv K).toRingHom.comp HahnSeries.C).codRestrict _
      (algebraMap_C_mem_adicCompletionIntegers K)

instance : IsScalarTower K ((idealX K).adicCompletionIntegers (RatFunc K))
    ((idealX K).adicCompletion (RatFunc K)) :=
  IsScalarTower.of_algebraMap_eq (fun _ ↦ by rfl)

/-- The algebra isomorphism between `K⟦X⟧` and the unit ball inside the `X`-adic completion of
`RatFunc K`. -/
def powerSeriesAlgEquiv : K⟦X⟧ ≃ₐ[K] (idealX K).adicCompletionIntegers (RatFunc K) := by
  apply AlgEquiv.ofRingEquiv (f := powerSeriesRingEquiv K)
  intro a
  rw [PowerSeries.algebraMap_eq, RingHom.algebraMap_toAlgebra, ← Subtype.coe_inj,
    powerSeriesRingEquiv_coe_apply,
    RingHom.codRestrict_apply _ _ (algebraMap_C_mem_adicCompletionIntegers K)]
  simp

end PowerSeries

end Comparison

end LaurentSeries<|MERGE_RESOLUTION|>--- conflicted
+++ resolved
@@ -691,11 +691,7 @@
   · exact fun _ => by rw [triv]
   · intro hn
     apply eq_of_sub_eq_zero
-<<<<<<< HEAD
     rw [← Pi.sub_apply, ← HahnSeries.sub_coeff]
-=======
-    rw [← HahnSeries.coeff_sub]
->>>>>>> b76b14cf
     apply coeff_zero_of_lt_valuation K H hn
 
 /- Every Laurent series of valuation less than `(1 : ℤₘ₀)` comes from a power series. -/
@@ -874,11 +870,7 @@
   intro _ hf
   apply lt_of_le_of_lt (valuation_le_iff_coeff_lt_eq_zero K |>.mpr _) hD
   intro n hn
-<<<<<<< HEAD
   rw [HahnSeries.sub_coeff, Pi.sub_apply, sub_eq_zero, hf n hn |>.symm]; rfl
-=======
-  rw [HahnSeries.coeff_sub, sub_eq_zero, hf n hn |>.symm]; rfl
->>>>>>> b76b14cf
 
 /- Laurent Series with coefficients in a field are complete w.r.t. the `X`-adic valuation -/
 instance instLaurentSeriesComplete : CompleteSpace K⸨X⸩ :=

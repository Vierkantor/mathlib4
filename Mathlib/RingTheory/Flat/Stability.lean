/-
Copyright (c) 2024 Christian Merten. All rights reserved.
Released under Apache 2.0 license as described in the file LICENSE.
Authors: Christian Merten
-/
import Mathlib.RingTheory.Flat.Basic
import Mathlib.RingTheory.IsTensorProduct
import Mathlib.LinearAlgebra.TensorProduct.Tower
import Mathlib.RingTheory.Localization.BaseChange
import Mathlib.Algebra.Module.LocalizedModule.Basic

/-!
# Flatness is stable under composition and base change

We show that flatness is stable under composition and base change.

## Main theorems

* `Module.Flat.comp`: if `S` is a flat `R`-algebra and `M` is a flat `S`-module,
                      then `M` is a flat `R`-module
* `Module.Flat.baseChange`: if `M` is a flat `R`-module and `S` is any `R`-algebra,
                            then `S ⊗[R] M` is `S`-flat.
* `Module.Flat.of_isLocalizedModule`: if `M` is a flat `R`-module and `S` is a submonoid of `R`
                                          then the localization of `M` at `S` is flat as a module
                                          for the localization of `R` at `S`.
-/

universe u v w t

open Function (Injective Surjective)

open LinearMap (lsmul rTensor lTensor)

open TensorProduct

namespace Module.Flat

section Composition

/-! ### Composition

Let `R` be a ring, `S` a flat `R`-algebra and `M` a flat `S`-module. To show that `M` is flat
as an `R`-module, we show that the inclusion of an `R`-ideal `I` into `R` tensored on the left with
`M` is injective. For this consider the composition of natural maps

`M ⊗[R] I ≃ M ⊗[S] (S ⊗[R] I) ≃ M ⊗[S] J → M ⊗[S] S ≃ M ≃ M ⊗[R] R`

where `J` is the image of `S ⊗[R] I` under the (by flatness of `S`) injective map
`S ⊗[R] I → S`. One checks that this composition is precisely `I → R` tensored on the left
with `M` and it is injective as a composition of injective maps (note that
`M ⊗[S] J → M ⊗[S] S` is injective because `M` is `S`-flat).
-/

variable (R : Type u) (S : Type v) (M : Type w)
  [CommRing R] [CommRing S] [Algebra R S]
  [AddCommGroup M] [Module R M] [Module S M] [IsScalarTower R S M]

private noncomputable abbrev auxRightMul (I : Ideal R) : M ⊗[R] I →ₗ[S] M := by
  letI i : M ⊗[R] I →ₗ[S] M ⊗[R] R := AlgebraTensorModule.map LinearMap.id I.subtype
  letI e' : M ⊗[R] R →ₗ[S] M := AlgebraTensorModule.rid R S M
  exact AlgebraTensorModule.rid R S M ∘ₗ i

private noncomputable abbrev J (I : Ideal R) : Ideal S := LinearMap.range (auxRightMul R S S I)

private noncomputable abbrev auxIso [Flat R S] {I : Ideal R} :
    S ⊗[R] I ≃ₗ[S] J R S I := by
  apply LinearEquiv.ofInjective (auxRightMul R S S I)
  simp only [LinearMap.coe_comp, LinearEquiv.coe_coe, EquivLike.comp_injective]
  exact (Flat.iff_lTensor_injective' R S).mp inferInstance I

private noncomputable abbrev auxLTensor [Flat R S] (I : Ideal R) :
    M ⊗[R] I →ₗ[S] M := by
  letI e1 : M ⊗[R] I ≃ₗ[S] M ⊗[S] (S ⊗[R] I) :=
    (AlgebraTensorModule.cancelBaseChange R S S M I).symm
  letI e2 : M ⊗[S] (S ⊗[R] I) ≃ₗ[S] M ⊗[S] (J R S I) :=
    TensorProduct.congr (LinearEquiv.refl S M) (auxIso R S)
  letI e3 : M ⊗[S] (J R S I) →ₗ[S] M ⊗[S] S := lTensor M (J R S I).subtype
  letI e4 : M ⊗[S] S →ₗ[S] M := TensorProduct.rid S M
  exact e4 ∘ₗ e3 ∘ₗ (e1 ≪≫ₗ e2)

private lemma auxLTensor_eq [Flat R S] {I : Ideal R} :
    (auxLTensor R S M I : M ⊗[R] I →ₗ[R] M) =
    TensorProduct.rid R M ∘ₗ lTensor M I.subtype := by
  apply TensorProduct.ext'
  intro m x
  erw [TensorProduct.rid_tmul]
  simp

/-- If `S` is a flat `R`-algebra, then any flat `S`-Module is also `R`-flat. -/
theorem trans [Flat R S] [Flat S M] : Flat R M := by
  rw [Flat.iff_lTensor_injective']
  intro I
  rw [← EquivLike.comp_injective _ (TensorProduct.rid R M)]
  haveI h : TensorProduct.rid R M ∘ lTensor M I.subtype =
    TensorProduct.rid R M ∘ₗ lTensor M I.subtype := rfl
  simp only [h, ← auxLTensor_eq R S M, LinearMap.coe_restrictScalars, LinearMap.coe_comp,
    LinearEquiv.coe_coe, EquivLike.comp_injective, EquivLike.injective_comp]
  exact (Flat.iff_lTensor_injective' S M).mp inferInstance _

@[deprecated (since := "2024-11-03")] alias comp := trans

end Composition

section BaseChange

/-! ### Base change

Let `R` be a ring, `M` a flat `R`-module and `S` an `R`-algebra. To show that
`S ⊗[R] M` is `S`-flat, we consider for an ideal `I` in `S` the composition of natural maps

`I ⊗[S] (S ⊗[R] M) ≃ I ⊗[R] M → S ⊗[R] M ≃ S ⊗[S] (S ⊗[R] M)`.

One checks that this composition is precisely the inclusion `I → S` tensored on the right
with `S ⊗[R] M` and that the former is injective (note that `I ⊗[R] M → S ⊗[R] M` is
injective, since `M` is `R`-flat).

-/

variable (R : Type u) (S : Type v) (M : Type w)
  [CommRing R] [CommRing S] [Algebra R S]
  [AddCommGroup M] [Module R M]

private noncomputable abbrev auxRTensorBaseChange (I : Ideal S) :
    I ⊗[S] (S ⊗[R] M) →ₗ[S] S ⊗[S] (S ⊗[R] M) :=
  letI e1 : I ⊗[S] (S ⊗[R] M) ≃ₗ[S] I ⊗[R] M :=
    AlgebraTensorModule.cancelBaseChange R S S I M
  letI e2 : S ⊗[S] (S ⊗[R] M) ≃ₗ[S] S ⊗[R] M :=
    AlgebraTensorModule.cancelBaseChange R S S S M
  letI f : I ⊗[R] M →ₗ[S] S ⊗[R] M := AlgebraTensorModule.map I.subtype LinearMap.id
  e2.symm.toLinearMap ∘ₗ f ∘ₗ e1.toLinearMap

private lemma auxRTensorBaseChange_eq (I : Ideal S) :
    auxRTensorBaseChange R S M I = rTensor (S ⊗[R] M) I.subtype := by
  ext
  simp

/-- If `M` is a flat `R`-module and `S` is any `R`-algebra, `S ⊗[R] M` is `S`-flat. -/
instance baseChange [Flat R M] : Flat S (S ⊗[R] M) := by
  rw [Flat.iff_rTensor_injective']
  intro I
  simp only [← auxRTensorBaseChange_eq, auxRTensorBaseChange, LinearMap.coe_comp,
    LinearEquiv.coe_coe, EmbeddingLike.comp_injective, EquivLike.injective_comp]
  exact rTensor_preserves_injective_linearMap (I.subtype : I →ₗ[R] S) Subtype.val_injective

/-- A base change of a flat module is flat. -/
theorem isBaseChange [Flat R M] (N : Type t) [AddCommGroup N] [Module R N] [Module S N]
    [IsScalarTower R S N] {f : M →ₗ[R] N} (h : IsBaseChange S f) :
    Flat S N :=
  of_linearEquiv S (S ⊗[R] M) N (IsBaseChange.equiv h).symm

end BaseChange

section Localization

variable {R : Type u} {M Mp : Type*} (Rp : Type v)
  [CommRing R] [AddCommGroup M] [Module R M] [CommRing Rp] [Algebra R Rp]
  [AddCommGroup Mp] [Module R Mp] [Module Rp Mp] [IsScalarTower R Rp Mp]

<<<<<<< HEAD
instance localizedModule [Module.Flat R M] (S : Submonoid R) : Module.Flat (Localization S)
    (LocalizedModule S M) := by
  apply Module.Flat.isBaseChange (R := R) (S := Localization S)
=======
instance localizedModule [Flat R M] (S : Submonoid R) :
    Flat (Localization S) (LocalizedModule S M) := by
  apply Flat.isBaseChange (R := R) (S := Localization S)
>>>>>>> d0df76bd
    (f := LocalizedModule.mkLinearMap S M)
  rw [← isLocalizedModule_iff_isBaseChange S]
  exact localizedModuleIsLocalizedModule S

theorem of_isLocalizedModule [Flat R M] (S : Submonoid R) [IsLocalization S Rp]
    (f : M →ₗ[R] Mp) [h : IsLocalizedModule S f] : Flat Rp Mp := by
  fapply Flat.isBaseChange (R := R) (M := M) (S := Rp) (N := Mp)
  exact (isLocalizedModule_iff_isBaseChange S Rp f).mp h

end Localization

end Module.Flat<|MERGE_RESOLUTION|>--- conflicted
+++ resolved
@@ -156,15 +156,9 @@
   [CommRing R] [AddCommGroup M] [Module R M] [CommRing Rp] [Algebra R Rp]
   [AddCommGroup Mp] [Module R Mp] [Module Rp Mp] [IsScalarTower R Rp Mp]
 
-<<<<<<< HEAD
-instance localizedModule [Module.Flat R M] (S : Submonoid R) : Module.Flat (Localization S)
-    (LocalizedModule S M) := by
-  apply Module.Flat.isBaseChange (R := R) (S := Localization S)
-=======
 instance localizedModule [Flat R M] (S : Submonoid R) :
     Flat (Localization S) (LocalizedModule S M) := by
   apply Flat.isBaseChange (R := R) (S := Localization S)
->>>>>>> d0df76bd
     (f := LocalizedModule.mkLinearMap S M)
   rw [← isLocalizedModule_iff_isBaseChange S]
   exact localizedModuleIsLocalizedModule S

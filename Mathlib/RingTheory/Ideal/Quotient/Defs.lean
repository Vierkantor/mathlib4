/-
Copyright (c) 2018 Kenny Lau. All rights reserved.
Released under Apache 2.0 license as described in the file LICENSE.
Authors: Kenny Lau, Chris Hughes, Mario Carneiro, Anne Baanen
-/
import Mathlib.LinearAlgebra.Quotient.Defs
import Mathlib.RingTheory.Congruence.Defs
import Mathlib.RingTheory.Ideal.Defs

/-!
# Ideal quotients

This file defines ideal quotients as a special case of submodule quotients and proves some basic
results about these quotients.

See `Algebra.RingQuot` for quotients of non-commutative rings.

## Main definitions

 - `Ideal.instHasQuotient`: the quotient of a commutative ring `R` by an ideal `I : Ideal R`
 - `Ideal.Quotient.commRing`: the ring structure of the ideal quotient
 - `Ideal.Quotient.mk`: map an element of `R` to the quotient `R ⧸ I`
 - `Ideal.Quotient.lift`: turn a map `R → S` into a map `R ⧸ I → S`
 - `Ideal.quotEquivOfEq`: quotienting by equal ideals gives isomorphic rings
-/


universe u v w

namespace Ideal

open Set

variable {R : Type u} [Ring R] (I J : Ideal R) {a b : R}
variable {S : Type v}

/-- The quotient `R/I` of a ring `R` by an ideal `I`,
defined to equal the quotient of `I` as an `R`-submodule of `R`. -/
instance instHasQuotient : HasQuotient R (Ideal R) := Submodule.hasQuotient

/-- Shortcut instance for commutative rings. -/
instance {R} [CommRing R] : HasQuotient R (Ideal R) := inferInstance

namespace Quotient

variable {I} {x y : R}

instance one (I : Ideal R) : One (R ⧸ I) :=
  ⟨Submodule.Quotient.mk 1⟩

/-- On `Ideal`s, `Submodule.quotientRel` is a ring congruence. -/
protected def ringCon (I : Ideal R) [I.IsTwoSided] : RingCon R :=
  { QuotientAddGroup.con I.toAddSubgroup with
    mul' := fun {a₁ b₁ a₂ b₂} h₁ h₂ => by
      rw [Submodule.quotientRel_def] at h₁ h₂ ⊢
<<<<<<< HEAD
      convert I.add_mem (I.mul_mem_left a₁ h₂) (mul_mem_right b₂ _ h₁) using 1
      rw [mul_sub, sub_mul, sub_add_sub_cancel] }
=======
      exact mul_sub_mul_mem I h₁ h₂ }
>>>>>>> b1178f18

instance ring (I : Ideal R) [I.IsTwoSided] : Ring (R ⧸ I) where
  __ : AddCommGroup (R ⧸ I) := inferInstance
  __ : Ring (Quotient.ringCon I).Quotient := inferInstance

instance commRing {R} [CommRing R] (I : Ideal R) : CommRing (R ⧸ I) where
  mul_comm := by rintro ⟨a⟩ ⟨b⟩; exact congr_arg _ (mul_comm a b)

instance {R} [CommRing R] (I : Ideal R) : Ring (R ⧸ I) := inferInstance
instance commSemiring {R} [CommRing R] (I : Ideal R) : CommSemiring (R ⧸ I) := inferInstance
instance semiring {R} [CommRing R] (I : Ideal R) : Semiring (R ⧸ I) := inferInstance

variable [I.IsTwoSided]

-- Sanity test to make sure no diamonds have emerged in `commRing`
example : (ring I).toAddCommGroup = Submodule.Quotient.addCommGroup I := rfl

variable (I) in
/-- The ring homomorphism from a ring `R` to a quotient ring `R/I`. -/
def mk : R →+* R ⧸ I where
  toFun a := Submodule.Quotient.mk a
  map_zero' := rfl
  map_one' := rfl
  map_mul' _ _ := rfl
  map_add' _ _ := rfl

instance : Coe R (R ⧸ I) :=
  ⟨Ideal.Quotient.mk I⟩

/-- Two `RingHom`s from the quotient by an ideal are equal if their
compositions with `Ideal.Quotient.mk'` are equal.

See note [partially-applied ext lemmas]. -/
@[ext 1100]
theorem ringHom_ext [NonAssocSemiring S] ⦃f g : R ⧸ I →+* S⦄ (h : f.comp (mk I) = g.comp (mk I)) :
    f = g :=
  RingHom.ext fun x => Quotient.inductionOn' x <| (RingHom.congr_fun h :)

instance : Nonempty (R ⧸ I) :=
  ⟨mk I 37⟩

protected theorem eq : mk I x = mk I y ↔ x - y ∈ I :=
  Submodule.Quotient.eq I

@[simp]
theorem mk_eq_mk (x : R) : (Submodule.Quotient.mk x : R ⧸ I) = mk I x := rfl

theorem eq_zero_iff_mem : mk I a = 0 ↔ a ∈ I :=
  Submodule.Quotient.mk_eq_zero _

theorem mk_eq_mk_iff_sub_mem (x y : R) : mk I x = mk I y ↔ x - y ∈ I := by
  rw [← eq_zero_iff_mem, map_sub, sub_eq_zero]

theorem mk_surjective : Function.Surjective (mk I) := fun y =>
  Quotient.inductionOn' y fun x => Exists.intro x rfl

instance : RingHomSurjective (mk I) :=
  ⟨mk_surjective⟩

/-- If `I` is an ideal of a commutative ring `R`, if `q : R → R/I` is the quotient map, and if
`s ⊆ R` is a subset, then `q⁻¹(q(s)) = ⋃ᵢ(i + s)`, the union running over all `i ∈ I`. -/
theorem quotient_ring_saturate (s : Set R) :
    mk I ⁻¹' (mk I '' s) = ⋃ x : I, (fun y => x.1 + y) '' s := by
  ext x
  simp only [mem_preimage, mem_image, mem_iUnion, Ideal.Quotient.eq]
  exact
    ⟨fun ⟨a, a_in, h⟩ => ⟨⟨_, I.neg_mem h⟩, a, a_in, by simp⟩, fun ⟨⟨i, hi⟩, a, ha, Eq⟩ =>
      ⟨a, ha, by rw [← Eq, sub_add_eq_sub_sub_swap, sub_self, zero_sub]; exact I.neg_mem hi⟩⟩

variable [Semiring S] (I)

/-- Given a ring homomorphism `f : R →+* S` sending all elements of an ideal to zero,
lift it to the quotient by this ideal. -/
def lift (f : R →+* S) (H : ∀ a : R, a ∈ I → f a = 0) : R ⧸ I →+* S :=
  { QuotientAddGroup.lift I.toAddSubgroup f.toAddMonoidHom H with
    map_one' := f.map_one
    map_mul' := fun a₁ a₂ => Quotient.inductionOn₂' a₁ a₂ f.map_mul }

@[simp]
theorem lift_mk (f : R →+* S) (H : ∀ a : R, a ∈ I → f a = 0) :
    lift I f H (mk I a) = f a :=
  rfl

theorem lift_surjective_of_surjective {f : R →+* S} (H : ∀ a : R, a ∈ I → f a = 0)
    (hf : Function.Surjective f) : Function.Surjective (Ideal.Quotient.lift I f H) := by
  intro y
  obtain ⟨x, rfl⟩ := hf y
  use Ideal.Quotient.mk I x
  simp only [Ideal.Quotient.lift_mk]

variable (S T : Ideal R) [S.IsTwoSided] [T.IsTwoSided]

/-- The ring homomorphism from the quotient by a smaller ideal to the quotient by a larger ideal.

This is the `Ideal.Quotient` version of `Quot.Factor` -/
def factor (H : S ≤ T) : R ⧸ S →+* R ⧸ T :=
  Ideal.Quotient.lift S (mk T) fun _ hx => eq_zero_iff_mem.2 (H hx)

@[simp]
theorem factor_mk (H : S ≤ T) (x : R) : factor S T H (mk S x) = mk T x :=
  rfl

@[simp]
theorem factor_comp_mk (H : S ≤ T) : (factor S T H).comp (mk S) = mk T := by
  ext x
  rw [RingHom.comp_apply, factor_mk]

end Quotient

variable {I J} [I.IsTwoSided] [J.IsTwoSided]

/-- Quotienting by equal ideals gives equivalent rings.

See also `Submodule.quotEquivOfEq` and `Ideal.quotientEquivAlgOfEq`.
-/
def quotEquivOfEq (h : I = J) : R ⧸ I ≃+* R ⧸ J :=
  { Submodule.quotEquivOfEq I J h with
    map_mul' := by
      rintro ⟨x⟩ ⟨y⟩
      rfl }

@[simp]
theorem quotEquivOfEq_mk (h : I = J) (x : R) :
    quotEquivOfEq h (Ideal.Quotient.mk I x) = Ideal.Quotient.mk J x :=
  rfl

@[simp]
theorem quotEquivOfEq_symm (h : I = J) :
    (Ideal.quotEquivOfEq h).symm = Ideal.quotEquivOfEq h.symm := by ext; rfl

end Ideal<|MERGE_RESOLUTION|>--- conflicted
+++ resolved
@@ -49,16 +49,11 @@
   ⟨Submodule.Quotient.mk 1⟩
 
 /-- On `Ideal`s, `Submodule.quotientRel` is a ring congruence. -/
-protected def ringCon (I : Ideal R) [I.IsTwoSided] : RingCon R :=
-  { QuotientAddGroup.con I.toAddSubgroup with
-    mul' := fun {a₁ b₁ a₂ b₂} h₁ h₂ => by
-      rw [Submodule.quotientRel_def] at h₁ h₂ ⊢
-<<<<<<< HEAD
-      convert I.add_mem (I.mul_mem_left a₁ h₂) (mul_mem_right b₂ _ h₁) using 1
-      rw [mul_sub, sub_mul, sub_add_sub_cancel] }
-=======
-      exact mul_sub_mul_mem I h₁ h₂ }
->>>>>>> b1178f18
+protected def ringCon (I : Ideal R) [I.IsTwoSided] : RingCon R where
+  __ := QuotientAddGroup.con I.toAddSubgroup with
+  mul' {a₁ b₁ a₂ b₂} h₁ h₂ := by
+    rw [Submodule.quotientRel_def] at h₁ h₂ ⊢
+    exact mul_sub_mul_mem I h₁ h₂
 
 instance ring (I : Ideal R) [I.IsTwoSided] : Ring (R ⧸ I) where
   __ : AddCommGroup (R ⧸ I) := inferInstance

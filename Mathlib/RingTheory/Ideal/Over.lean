/-
Copyright (c) 2020 Anne Baanen. All rights reserved.
Released under Apache 2.0 license as described in the file LICENSE.
Authors: Anne Baanen
-/
import Mathlib.RingTheory.Ideal.Pointwise
import Mathlib.RingTheory.Localization.AtPrime
import Mathlib.RingTheory.Localization.Integral

/-!
# Ideals over/under ideals

This file concerns ideals lying over other ideals.
Let `f : R →+* S` be a ring homomorphism (typically a ring extension), `I` an ideal of `R` and
`J` an ideal of `S`. We say `J` lies over `I` (and `I` under `J`) if `I` is the `f`-preimage of `J`.
This is expressed here by writing `I = J.comap f`.

## Implementation notes

The proofs of the `comap_ne_bot` and `comap_lt_comap` families use an approach
specific for their situation: we construct an element in `I.comap f` from the
coefficients of a minimal polynomial.
Once mathlib has more material on the localization at a prime ideal, the results
can be proven using more general going-up/going-down theory.
-/


variable {R : Type*} [CommRing R]

namespace Ideal

open Polynomial Submodule

open scoped Pointwise

section CommRing

variable {S : Type*} [CommRing S] {f : R →+* S} {I J : Ideal S}

theorem coeff_zero_mem_comap_of_root_mem_of_eval_mem {r : S} (hr : r ∈ I) {p : R[X]}
    (hp : p.eval₂ f r ∈ I) : p.coeff 0 ∈ I.comap f := by
  rw [← p.divX_mul_X_add, eval₂_add, eval₂_C, eval₂_mul, eval₂_X] at hp
  refine mem_comap.mpr ((I.add_mem_iff_right ?_).mp hp)
  exact I.mul_mem_left _ hr

theorem coeff_zero_mem_comap_of_root_mem {r : S} (hr : r ∈ I) {p : R[X]} (hp : p.eval₂ f r = 0) :
    p.coeff 0 ∈ I.comap f :=
  coeff_zero_mem_comap_of_root_mem_of_eval_mem hr (hp.symm ▸ I.zero_mem)

theorem exists_coeff_ne_zero_mem_comap_of_non_zero_divisor_root_mem {r : S}
    (r_non_zero_divisor : ∀ {x}, x * r = 0 → x = 0) (hr : r ∈ I) {p : R[X]} :
    p ≠ 0 → p.eval₂ f r = 0 → ∃ i, p.coeff i ≠ 0 ∧ p.coeff i ∈ I.comap f := by
  refine p.recOnHorner ?_ ?_ ?_
  · intro h
    contradiction
  · intro p a coeff_eq_zero a_ne_zero _ _ hp
    refine ⟨0, ?_, coeff_zero_mem_comap_of_root_mem hr hp⟩
    simp [coeff_eq_zero, a_ne_zero]
  · intro p p_nonzero ih _ hp
    rw [eval₂_mul, eval₂_X] at hp
    obtain ⟨i, hi, mem⟩ := ih p_nonzero (r_non_zero_divisor hp)
    refine ⟨i + 1, ?_, ?_⟩
    · simp [hi, mem]
    · simpa [hi] using mem

/-- Let `P` be an ideal in `R[x]`.  The map
`R[x]/P → (R / (P ∩ R))[x] / (P / (P ∩ R))`
is injective.
-/
theorem injective_quotient_le_comap_map (P : Ideal R[X]) :
    Function.Injective <|
      Ideal.quotientMap
        (Ideal.map (Polynomial.mapRingHom (Quotient.mk (P.comap (C : R →+* R[X])))) P)
        (Polynomial.mapRingHom (Ideal.Quotient.mk (P.comap (C : R →+* R[X]))))
        le_comap_map := by
  refine quotientMap_injective' (le_of_eq ?_)
  rw [comap_map_of_surjective (mapRingHom (Ideal.Quotient.mk (P.comap (C : R →+* R[X]))))
      (map_surjective (Ideal.Quotient.mk (P.comap (C : R →+* R[X]))) Ideal.Quotient.mk_surjective)]
  refine le_antisymm (sup_le le_rfl ?_) (le_sup_of_le_left le_rfl)
  refine fun p hp =>
    polynomial_mem_ideal_of_coeff_mem_ideal P p fun n => Ideal.Quotient.eq_zero_iff_mem.mp ?_
  simpa only [coeff_map, coe_mapRingHom] using ext_iff.mp (Ideal.mem_bot.mp (mem_comap.mp hp)) n

/-- The identity in this lemma asserts that the "obvious" square
```
    R    → (R / (P ∩ R))
    ↓          ↓
R[x] / P → (R / (P ∩ R))[x] / (P / (P ∩ R))
```
commutes.  It is used, for instance, in the proof of `quotient_mk_comp_C_is_integral_of_jacobson`,
in the file `RingTheory.Jacobson`.
-/
theorem quotient_mk_maps_eq (P : Ideal R[X]) :
    ((Quotient.mk (map (mapRingHom (Quotient.mk (P.comap (C : R →+* R[X])))) P)).comp C).comp
        (Quotient.mk (P.comap (C : R →+* R[X]))) =
      (Ideal.quotientMap (map (mapRingHom (Quotient.mk (P.comap (C : R →+* R[X])))) P)
            (mapRingHom (Quotient.mk (P.comap (C : R →+* R[X])))) le_comap_map).comp
        ((Quotient.mk P).comp C) := by
  refine RingHom.ext fun x => ?_
  repeat' rw [RingHom.coe_comp, Function.comp_apply]
  rw [quotientMap_mk, coe_mapRingHom, map_C]

/-- This technical lemma asserts the existence of a polynomial `p` in an ideal `P ⊂ R[x]`
that is non-zero in the quotient `R / (P ∩ R) [x]`.  The assumptions are equivalent to
`P ≠ 0` and `P ∩ R = (0)`.
-/
theorem exists_nonzero_mem_of_ne_bot {P : Ideal R[X]} (Pb : P ≠ ⊥) (hP : ∀ x : R, C x ∈ P → x = 0) :
    ∃ p : R[X], p ∈ P ∧ Polynomial.map (Quotient.mk (P.comap (C : R →+* R[X]))) p ≠ 0 := by
  obtain ⟨m, hm⟩ := Submodule.nonzero_mem_of_bot_lt (bot_lt_iff_ne_bot.mpr Pb)
  refine ⟨m, Submodule.coe_mem m, fun pp0 => hm (Submodule.coe_eq_zero.mp ?_)⟩
  refine
    (injective_iff_map_eq_zero (Polynomial.mapRingHom (Ideal.Quotient.mk
      (P.comap (C : R →+* R[X]))))).mp
      ?_ _ pp0
  refine map_injective _ ((Ideal.Quotient.mk (P.comap C)).injective_iff_ker_eq_bot.mpr ?_)
  rw [mk_ker]
  exact (Submodule.eq_bot_iff _).mpr fun x hx => hP x (mem_comap.mp hx)

variable {p : Ideal R} {P : Ideal S}

/-- If there is an injective map `R/p → S/P` such that following diagram commutes:
```
R   → S
↓     ↓
R/p → S/P
```
then `P` lies over `p`.
-/
theorem comap_eq_of_scalar_tower_quotient [Algebra R S] [Algebra (R ⧸ p) (S ⧸ P)]
    [IsScalarTower R (R ⧸ p) (S ⧸ P)] (h : Function.Injective (algebraMap (R ⧸ p) (S ⧸ P))) :
    comap (algebraMap R S) P = p := by
  ext x
  rw [mem_comap, ← Quotient.eq_zero_iff_mem, ← Quotient.eq_zero_iff_mem, Quotient.mk_algebraMap,
    IsScalarTower.algebraMap_apply R (R ⧸ p) (S ⧸ P), Quotient.algebraMap_eq]
  constructor
  · intro hx
    exact (injective_iff_map_eq_zero (algebraMap (R ⧸ p) (S ⧸ P))).mp h _ hx
  · intro hx
    rw [hx, RingHom.map_zero]

/-- If `P` lies over `p`, then `R / p` has a canonical map to `S / P`. -/
def Quotient.algebraQuotientOfLEComap (h : p ≤ comap f P) : Algebra (R ⧸ p) (S ⧸ P) :=
  RingHom.toAlgebra <| quotientMap _ f h

/-- `R / p` has a canonical map to `S / pS`. -/
instance Quotient.algebraQuotientMapQuotient : Algebra (R ⧸ p) (S ⧸ map f p) :=
  Ideal.Quotient.algebraQuotientOfLEComap le_comap_map

@[simp]
theorem Quotient.algebraMap_quotient_map_quotient (x : R) :
    algebraMap (R ⧸ p) (S ⧸ map f p) (Ideal.Quotient.mk p x) =
    Ideal.Quotient.mk (map f p) (f x) :=
  rfl

@[simp]
theorem Quotient.mk_smul_mk_quotient_map_quotient (x : R) (y : S) :
    Quotient.mk p x • Quotient.mk (map f p) y = Quotient.mk (map f p) (f x * y) :=
  rfl

instance Quotient.tower_quotient_map_quotient [Algebra R S] :
    IsScalarTower R (R ⧸ p) (S ⧸ map (algebraMap R S) p) :=
  IsScalarTower.of_algebraMap_eq fun x => by
    rw [Quotient.algebraMap_eq, Quotient.algebraMap_quotient_map_quotient,
      Quotient.mk_algebraMap]

instance QuotientMapQuotient.isNoetherian [Algebra R S] [IsNoetherian R S] (I : Ideal R) :
    IsNoetherian (R ⧸ I) (S ⧸ Ideal.map (algebraMap R S) I) :=
  isNoetherian_of_tower R <|
    isNoetherian_of_surjective S (Ideal.Quotient.mkₐ R _).toLinearMap <|
      LinearMap.range_eq_top.mpr Ideal.Quotient.mk_surjective

end CommRing

section IsDomain

variable {S : Type*} [CommRing S] {f : R →+* S} {I J : Ideal S}

theorem exists_coeff_ne_zero_mem_comap_of_root_mem [IsDomain S] {r : S} (r_ne_zero : r ≠ 0)
    (hr : r ∈ I) {p : R[X]} :
    p ≠ 0 → p.eval₂ f r = 0 → ∃ i, p.coeff i ≠ 0 ∧ p.coeff i ∈ I.comap f :=
  exists_coeff_ne_zero_mem_comap_of_non_zero_divisor_root_mem
    (fun {_} h => Or.resolve_right (mul_eq_zero.mp h) r_ne_zero) hr

theorem exists_coeff_mem_comap_sdiff_comap_of_root_mem_sdiff [IsPrime I] (hIJ : I ≤ J) {r : S}
    (hr : r ∈ (J : Set S) \ I) {p : R[X]} (p_ne_zero : p.map (Quotient.mk (I.comap f)) ≠ 0)
    (hpI : p.eval₂ f r ∈ I) : ∃ i, p.coeff i ∈ (J.comap f : Set R) \ I.comap f := by
  obtain ⟨hrJ, hrI⟩ := hr
  have rbar_ne_zero : Ideal.Quotient.mk I r ≠ 0 := mt (Quotient.mk_eq_zero I).mp hrI
  have rbar_mem_J : Ideal.Quotient.mk I r ∈ J.map (Ideal.Quotient.mk I) := mem_map_of_mem _ hrJ
  have quotient_f : ∀ x ∈ I.comap f, (Ideal.Quotient.mk I).comp f x = 0 := by
    simp [Quotient.eq_zero_iff_mem]
  have rbar_root :
    (p.map (Ideal.Quotient.mk (I.comap f))).eval₂ (Quotient.lift (I.comap f) _ quotient_f)
        (Ideal.Quotient.mk I r) =
      0 := by
    convert Quotient.eq_zero_iff_mem.mpr hpI
    exact _root_.trans (eval₂_map _ _ _) (hom_eval₂ p f (Ideal.Quotient.mk I) r).symm
  obtain ⟨i, ne_zero, mem⟩ :=
    exists_coeff_ne_zero_mem_comap_of_root_mem rbar_ne_zero rbar_mem_J p_ne_zero rbar_root
  rw [coeff_map] at ne_zero mem
  refine ⟨i, (mem_quotient_iff_mem hIJ).mp ?_, mt ?_ ne_zero⟩
  · simpa using mem
  simp [Quotient.eq_zero_iff_mem]

theorem comap_lt_comap_of_root_mem_sdiff [I.IsPrime] (hIJ : I ≤ J) {r : S}
    (hr : r ∈ (J : Set S) \ I) {p : R[X]} (p_ne_zero : p.map (Quotient.mk (I.comap f)) ≠ 0)
    (hp : p.eval₂ f r ∈ I) : I.comap f < J.comap f :=
  let ⟨i, hJ, hI⟩ := exists_coeff_mem_comap_sdiff_comap_of_root_mem_sdiff hIJ hr p_ne_zero hp
  SetLike.lt_iff_le_and_exists.mpr ⟨comap_mono hIJ, p.coeff i, hJ, hI⟩

theorem mem_of_one_mem (h : (1 : S) ∈ I) (x) : x ∈ I :=
  (I.eq_top_iff_one.mpr h).symm ▸ mem_top

theorem comap_lt_comap_of_integral_mem_sdiff [Algebra R S] [hI : I.IsPrime] (hIJ : I ≤ J) {x : S}
    (mem : x ∈ (J : Set S) \ I) (integral : IsIntegral R x) :
    I.comap (algebraMap R S) < J.comap (algebraMap R S) := by
  obtain ⟨p, p_monic, hpx⟩ := integral
  refine comap_lt_comap_of_root_mem_sdiff hIJ mem (map_monic_ne_zero p_monic) ?_
  convert I.zero_mem

theorem comap_ne_bot_of_root_mem [IsDomain S] {r : S} (r_ne_zero : r ≠ 0) (hr : r ∈ I) {p : R[X]}
    (p_ne_zero : p ≠ 0) (hp : p.eval₂ f r = 0) : I.comap f ≠ ⊥ := fun h =>
  let ⟨_, hi, mem⟩ := exists_coeff_ne_zero_mem_comap_of_root_mem r_ne_zero hr p_ne_zero hp
  absurd (mem_bot.mp (eq_bot_iff.mp h mem)) hi

theorem isMaximal_of_isIntegral_of_isMaximal_comap [Algebra R S] [Algebra.IsIntegral R S]
    (I : Ideal S) [I.IsPrime] (hI : IsMaximal (I.comap (algebraMap R S))) : IsMaximal I :=
  ⟨⟨mt comap_eq_top_iff.mpr hI.1.1, fun _ I_lt_J =>
      let ⟨I_le_J, x, hxJ, hxI⟩ := SetLike.lt_iff_le_and_exists.mp I_lt_J
      comap_eq_top_iff.1 <|
        hI.1.2 _ (comap_lt_comap_of_integral_mem_sdiff I_le_J ⟨hxJ, hxI⟩
          (Algebra.IsIntegral.isIntegral x))⟩⟩

theorem isMaximal_of_isIntegral_of_isMaximal_comap' (f : R →+* S) (hf : f.IsIntegral) (I : Ideal S)
    [I.IsPrime] (hI : IsMaximal (I.comap f)) : IsMaximal I :=
  let _ : Algebra R S := f.toAlgebra
  have : Algebra.IsIntegral R S := ⟨hf⟩
  isMaximal_of_isIntegral_of_isMaximal_comap (R := R) (S := S) I hI

variable [Algebra R S]

theorem comap_ne_bot_of_algebraic_mem [IsDomain S] {x : S} (x_ne_zero : x ≠ 0) (x_mem : x ∈ I)
    (hx : IsAlgebraic R x) : I.comap (algebraMap R S) ≠ ⊥ :=
  let ⟨_, p_ne_zero, hp⟩ := hx
  comap_ne_bot_of_root_mem x_ne_zero x_mem p_ne_zero hp

theorem comap_ne_bot_of_integral_mem [Nontrivial R] [IsDomain S] {x : S} (x_ne_zero : x ≠ 0)
    (x_mem : x ∈ I) (hx : IsIntegral R x) : I.comap (algebraMap R S) ≠ ⊥ :=
  comap_ne_bot_of_algebraic_mem x_ne_zero x_mem hx.isAlgebraic

theorem eq_bot_of_comap_eq_bot [Nontrivial R] [IsDomain S] [Algebra.IsIntegral R S]
    (hI : I.comap (algebraMap R S) = ⊥) : I = ⊥ := by
  refine eq_bot_iff.2 fun x hx => ?_
  by_cases hx0 : x = 0
  · exact hx0.symm ▸ Ideal.zero_mem ⊥
  · exact absurd hI (comap_ne_bot_of_integral_mem hx0 hx (Algebra.IsIntegral.isIntegral x))

theorem isMaximal_comap_of_isIntegral_of_isMaximal [Algebra.IsIntegral R S] (I : Ideal S)
    [hI : I.IsMaximal] : IsMaximal (I.comap (algebraMap R S)) := by
  refine Ideal.Quotient.maximal_of_isField _ ?_
  haveI : IsPrime (I.comap (algebraMap R S)) := comap_isPrime _ _
  exact isField_of_isIntegral_of_isField
    algebraMap_quotient_injective (by rwa [← Quotient.maximal_ideal_iff_isField_quotient])

theorem isMaximal_comap_of_isIntegral_of_isMaximal' {R S : Type*} [CommRing R] [CommRing S]
    (f : R →+* S) (hf : f.IsIntegral) (I : Ideal S) [I.IsMaximal] : IsMaximal (I.comap f) :=
  let _ : Algebra R S := f.toAlgebra
  have : Algebra.IsIntegral R S := ⟨hf⟩
  isMaximal_comap_of_isIntegral_of_isMaximal (R := R) (S := S) I

section IsIntegralClosure

variable (S) {A : Type*} [CommRing A]
variable [Algebra R A] [Algebra A S] [IsScalarTower R A S] [IsIntegralClosure A R S]
include S

theorem IsIntegralClosure.comap_lt_comap {I J : Ideal A} [I.IsPrime] (I_lt_J : I < J) :
    I.comap (algebraMap R A) < J.comap (algebraMap R A) :=
  let ⟨I_le_J, x, hxJ, hxI⟩ := SetLike.lt_iff_le_and_exists.mp I_lt_J
  comap_lt_comap_of_integral_mem_sdiff I_le_J ⟨hxJ, hxI⟩ (IsIntegralClosure.isIntegral R S x)

theorem IsIntegralClosure.isMaximal_of_isMaximal_comap (I : Ideal A) [I.IsPrime]
    (hI : IsMaximal (I.comap (algebraMap R A))) : IsMaximal I :=
  have : Algebra.IsIntegral R A := IsIntegralClosure.isIntegral_algebra R S
  isMaximal_of_isIntegral_of_isMaximal_comap I hI

variable [IsDomain A]

theorem IsIntegralClosure.comap_ne_bot [Nontrivial R] {I : Ideal A} (I_ne_bot : I ≠ ⊥) :
    I.comap (algebraMap R A) ≠ ⊥ :=
  let ⟨x, x_mem, x_ne_zero⟩ := I.ne_bot_iff.mp I_ne_bot
  comap_ne_bot_of_integral_mem x_ne_zero x_mem (IsIntegralClosure.isIntegral R S x)

theorem IsIntegralClosure.eq_bot_of_comap_eq_bot [Nontrivial R] {I : Ideal A} :
    I.comap (algebraMap R A) = ⊥ → I = ⊥ := by
  -- Porting note: `imp_of_not_imp_not` seems not existing
  contrapose; exact (IsIntegralClosure.comap_ne_bot S)

end IsIntegralClosure

theorem IntegralClosure.comap_lt_comap {I J : Ideal (integralClosure R S)} [I.IsPrime]
    (I_lt_J : I < J) :
    I.comap (algebraMap R (integralClosure R S)) < J.comap (algebraMap R (integralClosure R S)) :=
  IsIntegralClosure.comap_lt_comap S I_lt_J

theorem IntegralClosure.isMaximal_of_isMaximal_comap (I : Ideal (integralClosure R S)) [I.IsPrime]
    (hI : IsMaximal (I.comap (algebraMap R (integralClosure R S)))) : IsMaximal I :=
  IsIntegralClosure.isMaximal_of_isMaximal_comap S I hI

section

variable [IsDomain S]

theorem IntegralClosure.comap_ne_bot [Nontrivial R] {I : Ideal (integralClosure R S)}
    (I_ne_bot : I ≠ ⊥) : I.comap (algebraMap R (integralClosure R S)) ≠ ⊥ :=
  IsIntegralClosure.comap_ne_bot S I_ne_bot

theorem IntegralClosure.eq_bot_of_comap_eq_bot [Nontrivial R] {I : Ideal (integralClosure R S)} :
    I.comap (algebraMap R (integralClosure R S)) = ⊥ → I = ⊥ :=
  IsIntegralClosure.eq_bot_of_comap_eq_bot S

/-- `comap (algebraMap R S)` is a surjection from the prime spec of `R` to prime spec of `S`.
`hP : (algebraMap R S).ker ≤ P` is a slight generalization of the extension being injective -/
theorem exists_ideal_over_prime_of_isIntegral_of_isDomain [Algebra.IsIntegral R S] (P : Ideal R)
    [IsPrime P] (hP : RingHom.ker (algebraMap R S) ≤ P) :
    ∃ Q : Ideal S, IsPrime Q ∧ Q.comap (algebraMap R S) = P := by
  have hP0 : (0 : S) ∉ Algebra.algebraMapSubmonoid S P.primeCompl := by
    rintro ⟨x, ⟨hx, x0⟩⟩
    exact absurd (hP x0) hx
  let Rₚ := Localization P.primeCompl
  let Sₚ := Localization (Algebra.algebraMapSubmonoid S P.primeCompl)
  letI : IsDomain (Localization (Algebra.algebraMapSubmonoid S P.primeCompl)) :=
    IsLocalization.isDomain_localization (le_nonZeroDivisors_of_noZeroDivisors hP0)
  obtain ⟨Qₚ : Ideal Sₚ, Qₚ_maximal⟩ := exists_maximal Sₚ
  let _ : Algebra Rₚ Sₚ := localizationAlgebra P.primeCompl S
  have : Algebra.IsIntegral Rₚ Sₚ := ⟨isIntegral_localization⟩
  have Qₚ_max : IsMaximal (comap _ Qₚ) :=
    isMaximal_comap_of_isIntegral_of_isMaximal (R := Rₚ) (S := Sₚ) Qₚ
  refine ⟨comap (algebraMap S Sₚ) Qₚ, ⟨comap_isPrime _ Qₚ, ?_⟩⟩
  convert Localization.AtPrime.comap_maximalIdeal (I := P)
<<<<<<< HEAD
  rw [comap_comap, ← LocalRing.eq_maximalIdeal Qₚ_max,
=======
  rw [comap_comap, ← IsLocalRing.eq_maximalIdeal Qₚ_max,
>>>>>>> d0df76bd
    ← IsLocalization.map_comp (P := S) (Q := Sₚ) (g := algebraMap R S)
    (M := P.primeCompl) (T := Algebra.algebraMapSubmonoid S P.primeCompl) (S := Rₚ)
    (fun p hp => Algebra.mem_algebraMapSubmonoid_of_mem ⟨p, hp⟩) ]
  rfl

end

/-- More general going-up theorem than `exists_ideal_over_prime_of_isIntegral_of_isDomain`.
TODO: Version of going-up theorem with arbitrary length chains (by induction on this)?
  Not sure how best to write an ascending chain in Lean -/
theorem exists_ideal_over_prime_of_isIntegral_of_isPrime
    [Algebra.IsIntegral R S] (P : Ideal R) [IsPrime P]
    (I : Ideal S) [IsPrime I] (hIP : I.comap (algebraMap R S) ≤ P) :
    ∃ Q ≥ I, IsPrime Q ∧ Q.comap (algebraMap R S) = P := by
  obtain ⟨Q' : Ideal (S ⧸ I), ⟨Q'_prime, hQ'⟩⟩ :=
    @exists_ideal_over_prime_of_isIntegral_of_isDomain (R ⧸ I.comap (algebraMap R S)) _ (S ⧸ I) _
      Ideal.quotientAlgebra _ _
      (map (Ideal.Quotient.mk (I.comap (algebraMap R S))) P)
      (map_isPrime_of_surjective Quotient.mk_surjective (by simp [hIP]))
      (le_trans (le_of_eq ((RingHom.injective_iff_ker_eq_bot _).1 algebraMap_quotient_injective))
        bot_le)
  refine ⟨Q'.comap _, le_trans (le_of_eq mk_ker.symm) (ker_le_comap _), ⟨comap_isPrime _ Q', ?_⟩⟩
  rw [comap_comap]
  refine _root_.trans ?_ (_root_.trans (congr_arg (comap (Ideal.Quotient.mk
    (comap (algebraMap R S) I))) hQ') ?_)
  · rw [comap_comap]
    exact congr_arg (comap · Q') (RingHom.ext fun r => rfl)
  · refine _root_.trans (comap_map_of_surjective _ Quotient.mk_surjective _) (sup_eq_left.2 ?_)
    simpa [← RingHom.ker_eq_comap_bot] using hIP

lemma exists_ideal_comap_le_prime (P : Ideal R) [P.IsPrime]
    (I : Ideal S) (hI : I.comap (algebraMap R S) ≤ P) :
    ∃ Q ≥ I, Q.IsPrime ∧ Q.comap (algebraMap R S) ≤ P := by
  let Sₚ := Localization (Algebra.algebraMapSubmonoid S P.primeCompl)
  let Iₚ := I.map (algebraMap S Sₚ)
  have hI' : Disjoint (Algebra.algebraMapSubmonoid S P.primeCompl : Set S) I := by
    rw [Set.disjoint_iff]
    rintro _ ⟨⟨x, hx : x ∉ P, rfl⟩, hx'⟩
    exact (hx (hI hx')).elim
  have : Iₚ ≠ ⊤ := by
    rw [Ne, Ideal.eq_top_iff_one, IsLocalization.mem_map_algebraMap_iff
      (Algebra.algebraMapSubmonoid S P.primeCompl) Sₚ, not_exists]
    simp only [one_mul, IsLocalization.eq_iff_exists (Algebra.algebraMapSubmonoid S P.primeCompl),
      not_exists]
    exact fun x c ↦ hI'.ne_of_mem (mul_mem c.2 x.2.2) (I.mul_mem_left c x.1.2)
  obtain ⟨M, hM, hM'⟩ := Ideal.exists_le_maximal _ this
  refine ⟨_, Ideal.map_le_iff_le_comap.mp hM', hM.isPrime.comap _, ?_⟩
  intro x hx
  by_contra hx'
  exact Set.disjoint_left.mp ((IsLocalization.isPrime_iff_isPrime_disjoint
    (Algebra.algebraMapSubmonoid S P.primeCompl) Sₚ M).mp hM.isPrime).2 ⟨_, hx', rfl⟩ hx

theorem exists_ideal_over_prime_of_isIntegral [Algebra.IsIntegral R S] (P : Ideal R) [IsPrime P]
    (I : Ideal S) (hIP : I.comap (algebraMap R S) ≤ P) :
    ∃ Q ≥ I, IsPrime Q ∧ Q.comap (algebraMap R S) = P := by
  have ⟨P', hP, hP', hP''⟩ := exists_ideal_comap_le_prime P I hIP
  obtain ⟨Q, hQ, hQ', hQ''⟩ := exists_ideal_over_prime_of_isIntegral_of_isPrime P P' hP''
  exact ⟨Q, hP.trans hQ, hQ', hQ''⟩

/-- `comap (algebraMap R S)` is a surjection from the max spec of `S` to max spec of `R`.
`hP : (algebraMap R S).ker ≤ P` is a slight generalization of the extension being injective -/
theorem exists_ideal_over_maximal_of_isIntegral [Algebra.IsIntegral R S]
    (P : Ideal R) [P_max : IsMaximal P] (hP : RingHom.ker (algebraMap R S) ≤ P) :
    ∃ Q : Ideal S, IsMaximal Q ∧ Q.comap (algebraMap R S) = P := by
  obtain ⟨Q, -, Q_prime, hQ⟩ := exists_ideal_over_prime_of_isIntegral P ⊥ hP
  exact ⟨Q, isMaximal_of_isIntegral_of_isMaximal_comap _ (hQ.symm ▸ P_max), hQ⟩

lemma map_eq_top_iff_of_ker_le {R S} [CommRing R] [CommRing S]
    (f : R →+* S) {I : Ideal R} (hf₁ : RingHom.ker f ≤ I) (hf₂ : f.IsIntegral) :
    I.map f = ⊤ ↔ I = ⊤ := by
  constructor; swap
  · rintro rfl; exact Ideal.map_top _
  contrapose
  intro h
  obtain ⟨m, _, hm⟩ := Ideal.exists_le_maximal I h
  let _ := f.toAlgebra
  have : Algebra.IsIntegral _ _ := ⟨hf₂⟩
  obtain ⟨m', _, rfl⟩ := exists_ideal_over_maximal_of_isIntegral m (hf₁.trans hm)
  rw [← map_le_iff_le_comap] at hm
  exact (hm.trans_lt (lt_top_iff_ne_top.mpr (IsMaximal.ne_top ‹_›))).ne

lemma map_eq_top_iff {R S} [CommRing R] [CommRing S]
    (f : R →+* S) {I : Ideal R} (hf₁ : Function.Injective f) (hf₂ : f.IsIntegral) :
    I.map f = ⊤ ↔ I = ⊤ :=
  map_eq_top_iff_of_ker_le f (by simp [f.injective_iff_ker_eq_bot.mp hf₁]) hf₂

end IsDomain

section ideal_liesOver

section Semiring

variable (A : Type*) [CommSemiring A] {B C : Type*} [Semiring B] [Semiring C] [Algebra A B]
  [Algebra A C] (P : Ideal B) {Q : Ideal C} (p : Ideal A)

/-- The ideal obtained by pulling back the ideal `P` from `B` to `A`. -/
abbrev under : Ideal A := Ideal.comap (algebraMap A B) P

theorem under_def : P.under A = Ideal.comap (algebraMap A B) P := rfl

instance IsPrime.under [hP : P.IsPrime] : (P.under A).IsPrime :=
  hP.comap (algebraMap A B)

@[simp]
lemma under_smul {G : Type*} [Group G] [MulSemiringAction G B] [SMulCommClass G A B] (g : G) :
    (g • P : Ideal B).under A = P.under A := by
  ext a
  rw [mem_comap, mem_comap, mem_pointwise_smul_iff_inv_smul_mem, smul_algebraMap]

variable {A}

/-- `P` lies over `p` if `p` is the preimage of `P` of the `algebraMap`. -/
class LiesOver : Prop where
  over : p = P.under A

instance over_under : P.LiesOver (P.under A) where over := rfl

theorem over_def [P.LiesOver p] : p = P.under A := LiesOver.over

theorem mem_of_liesOver [P.LiesOver p] (x : A) : x ∈ p ↔ algebraMap A B x ∈ P := by
  rw [P.over_def p]
  rfl

theorem eq_top_iff_of_liesOver [P.LiesOver p] : P = ⊤ ↔ p = ⊤ := by
  rw [P.over_def p]
  exact comap_eq_top_iff.symm

variable {P}

theorem LiesOver.of_eq_comap [Q.LiesOver p] {F : Type*} [FunLike F B C]
    [AlgHomClass F A B C] (f : F) (h : P = Q.comap f) : P.LiesOver p where
  over := by
    rw [h]
    exact (over_def Q p).trans <|
      congrFun (congrFun (congrArg comap ((f : B →ₐ[A] C).comp_algebraMap.symm)) _) Q

theorem LiesOver.of_eq_map_equiv [P.LiesOver p] {E : Type*} [EquivLike E B C]
    [AlgEquivClass E A B C] (σ : E) (h : Q = P.map σ) : Q.LiesOver p := by
  rw [← show _ = P.map σ from comap_symm (σ : B ≃+* C)] at h
  exact of_eq_comap p (σ : B ≃ₐ[A] C).symm h

variable (P) (Q)

instance comap_liesOver [Q.LiesOver p] {F : Type*} [FunLike F B C] [AlgHomClass F A B C]
    (f : F) : (Q.comap f).LiesOver p :=
  LiesOver.of_eq_comap p f rfl

instance map_equiv_liesOver [P.LiesOver p] {E : Type*} [EquivLike E B C] [AlgEquivClass E A B C]
    (σ : E) : (P.map σ).LiesOver p :=
  LiesOver.of_eq_map_equiv p σ rfl

end Semiring

section CommSemiring

variable {A : Type*} [CommSemiring A] {B : Type*} [CommSemiring B] {C : Type*} [Semiring C]
  [Algebra A B] [Algebra B C] [Algebra A C] [IsScalarTower A B C]
  (𝔓 : Ideal C) (P : Ideal B) (p : Ideal A)

@[simp]
theorem under_under : (𝔓.under B).under A  = 𝔓.under A := by
  simp_rw [comap_comap, ← IsScalarTower.algebraMap_eq]

theorem LiesOver.trans [𝔓.LiesOver P] [P.LiesOver p] : 𝔓.LiesOver p where
  over := by rw [P.over_def p, 𝔓.over_def P, under_under]

theorem LiesOver.tower_bot [hp : 𝔓.LiesOver p] [hP : 𝔓.LiesOver P] : P.LiesOver p where
  over := by rw [𝔓.over_def p, 𝔓.over_def P, under_under]

variable (B)

instance under_liesOver_of_liesOver [𝔓.LiesOver p] : (𝔓.under B).LiesOver p :=
  LiesOver.tower_bot 𝔓 (𝔓.under B) p

end CommSemiring

section CommRing

namespace Quotient

variable (R : Type*) [CommSemiring R] {A B C : Type*} [CommRing A] [CommRing B] [CommRing C]
  [Algebra A B] [Algebra A C] [Algebra R A] [Algebra R B] [IsScalarTower R A B]
  (P : Ideal B) {Q : Ideal C} (p : Ideal A) [Q.LiesOver p] [P.LiesOver p]
  (G : Type*) [Group G] [MulSemiringAction G B] [SMulCommClass G A B]

/-- If `P` lies over `p`, then canonically `B ⧸ P` is a `A ⧸ p`-algebra. -/
instance algebraOfLiesOver : Algebra (A ⧸ p) (B ⧸ P) :=
  algebraQuotientOfLEComap (le_of_eq (P.over_def p))

instance isScalarTower_of_liesOver : IsScalarTower R (A ⧸ p) (B ⧸ P) :=
  IsScalarTower.of_algebraMap_eq' <|
    congrArg (algebraMap B (B ⧸ P)).comp (IsScalarTower.algebraMap_eq R A B)

/-- `B ⧸ P` is a finite `A ⧸ p`-module if `B` is a finite `A`-module. -/
instance module_finite_of_liesOver [Module.Finite A B] : Module.Finite (A ⧸ p) (B ⧸ P) :=
  Module.Finite.of_restrictScalars_finite A (A ⧸ p) (B ⧸ P)

example [Module.Finite A B] : Module.Finite (A ⧸ P.under A) (B ⧸ P) := inferInstance

/-- `B ⧸ P` is a finitely generated `A ⧸ p`-algebra if `B` is a finitely generated `A`-algebra. -/
instance algebra_finiteType_of_liesOver [Algebra.FiniteType A B] :
    Algebra.FiniteType (A ⧸ p) (B ⧸ P) :=
  Algebra.FiniteType.of_restrictScalars_finiteType A (A ⧸ p) (B ⧸ P)

/-- `B ⧸ P` is a Noetherian `A ⧸ p`-module if `B` is a Noetherian `A`-module. -/
instance isNoetherian_of_liesOver [IsNoetherian A B] : IsNoetherian (A ⧸ p) (B ⧸ P) :=
  isNoetherian_of_tower A inferInstance

theorem algebraMap_injective_of_liesOver : Function.Injective (algebraMap (A ⧸ p) (B ⧸ P)) := by
  rintro ⟨a⟩ ⟨b⟩ hab
  apply Quotient.eq.mpr ((mem_of_liesOver P p (a - b)).mpr _)
  rw [RingHom.map_sub]
  exact Quotient.eq.mp hab

instance [P.IsPrime] : NoZeroSMulDivisors (A ⧸ p) (B ⧸ P) :=
  NoZeroSMulDivisors.of_algebraMap_injective (algebraMap_injective_of_liesOver P p)

variable {p} in
theorem nontrivial_of_liesOver_of_ne_top (hp : p ≠ ⊤) : Nontrivial (B ⧸ P) :=
  Quotient.nontrivial ((eq_top_iff_of_liesOver P p).mp.mt hp)

theorem nontrivial_of_liesOver_of_isPrime [hp : p.IsPrime] : Nontrivial (B ⧸ P) :=
  nontrivial_of_liesOver_of_ne_top P hp.ne_top

section algEquiv

variable {P} {E : Type*} [EquivLike E B C] [AlgEquivClass E A B C] (σ : E)

/-- An `A ⧸ p`-algebra isomorphism between `B ⧸ P` and `C ⧸ Q` induced by an `A`-algebra
  isomorphism between `B` and `C`, where `Q = σ P`. -/
def algEquivOfEqMap (h : Q = P.map σ) : (B ⧸ P) ≃ₐ[A ⧸ p] (C ⧸ Q) where
  __ := quotientEquiv P Q σ h
  commutes' := by
    rintro ⟨x⟩
    exact congrArg (Ideal.Quotient.mk Q) (AlgHomClass.commutes σ x)

@[simp]
theorem algEquivOfEqMap_apply (h : Q = P.map σ) (x : B) : algEquivOfEqMap p σ h x = σ x :=
  rfl

/-- An `A ⧸ p`-algebra isomorphism between `B ⧸ P` and `C ⧸ Q` induced by an `A`-algebra
  isomorphism between `B` and `C`, where `P = σ⁻¹ Q`. -/
def algEquivOfEqComap (h : P = Q.comap σ) : (B ⧸ P) ≃ₐ[A ⧸ p] (C ⧸ Q) :=
  algEquivOfEqMap p σ ((congrArg (map σ) h).trans (Q.map_comap_eq_self_of_equiv σ)).symm

@[simp]
theorem algEquivOfEqComap_apply (h : P = Q.comap σ) (x : B) : algEquivOfEqComap p σ h x = σ x :=
  rfl

end algEquiv

/-- If `P` lies over `p`, then the stabilizer of `P` acts on the extension `(B ⧸ P) / (A ⧸ p)`. -/
def stabilizerHom : MulAction.stabilizer G P →* ((B ⧸ P) ≃ₐ[A ⧸ p] (B ⧸ P)) where
  toFun g := algEquivOfEqMap p (MulSemiringAction.toAlgEquiv A B g) g.2.symm
  map_one' := by
    ext ⟨x⟩
    exact congrArg (Ideal.Quotient.mk P) (one_smul G x)
  map_mul' g h := by
    ext ⟨x⟩
    exact congrArg (Ideal.Quotient.mk P) (mul_smul g h x)

@[simp] theorem stabilizerHom_apply (g : MulAction.stabilizer G P) (b : B) :
    stabilizerHom P p G g b = ↑(g • b) :=
  rfl

end Quotient

end CommRing

section IsIntegral

variable {A : Type*} [CommRing A] {B : Type*} [CommRing B] [Algebra A B] [Algebra.IsIntegral A B]
  (P : Ideal B) (p : Ideal A) [P.LiesOver p]

variable (A) in
/-- If `B` is an integral `A`-algebra, `P` is a maximal ideal of `B`, then the pull back of
  `P` is also a maximal ideal of `A`. -/
instance IsMaximal.under [P.IsMaximal] : (P.under A).IsMaximal :=
  isMaximal_comap_of_isIntegral_of_isMaximal P

theorem IsMaximal.of_liesOver_isMaximal [hpm : p.IsMaximal] [P.IsPrime] : P.IsMaximal := by
  rw [P.over_def p] at hpm
  exact isMaximal_of_isIntegral_of_isMaximal_comap P hpm

theorem IsMaximal.of_isMaximal_liesOver [P.IsMaximal] : p.IsMaximal := by
  rw [P.over_def p]
  exact isMaximal_comap_of_isIntegral_of_isMaximal P

/-- `B ⧸ P` is an integral `A ⧸ p`-algebra if `B` is a integral `A`-algebra. -/
instance Quotient.algebra_isIntegral_of_liesOver : Algebra.IsIntegral (A ⧸ p) (B ⧸ P) :=
  Algebra.IsIntegral.tower_top A

end IsIntegral

end ideal_liesOver

end Ideal<|MERGE_RESOLUTION|>--- conflicted
+++ resolved
@@ -338,11 +338,7 @@
     isMaximal_comap_of_isIntegral_of_isMaximal (R := Rₚ) (S := Sₚ) Qₚ
   refine ⟨comap (algebraMap S Sₚ) Qₚ, ⟨comap_isPrime _ Qₚ, ?_⟩⟩
   convert Localization.AtPrime.comap_maximalIdeal (I := P)
-<<<<<<< HEAD
-  rw [comap_comap, ← LocalRing.eq_maximalIdeal Qₚ_max,
-=======
   rw [comap_comap, ← IsLocalRing.eq_maximalIdeal Qₚ_max,
->>>>>>> d0df76bd
     ← IsLocalization.map_comp (P := S) (Q := Sₚ) (g := algebraMap R S)
     (M := P.primeCompl) (T := Algebra.algebraMapSubmonoid S P.primeCompl) (S := Rₚ)
     (fun p hp => Algebra.mem_algebraMapSubmonoid_of_mem ⟨p, hp⟩) ]

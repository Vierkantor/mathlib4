/-
Copyright (c) 2024 Christian Merten. All rights reserved.
Released under Apache 2.0 license as described in the file LICENSE.
Authors: Jung Tao Cheng, Christian Merten, Andrew Yang
-/
import Mathlib.LinearAlgebra.TensorProduct.RightExactness
import Mathlib.RingTheory.FinitePresentation
import Mathlib.RingTheory.Generators
import Mathlib.RingTheory.MvPolynomial.Localization
import Mathlib.RingTheory.TensorProduct.MvPolynomial

/-!

# Presentations of algebras

A presentation of an `R`-algebra `S` is a distinguished family of generators and relations.

## Main definition

- `Algebra.Presentation`: A presentation of an `R`-algebra `S` is a family of
  generators with
  1. `rels`: The type of relations.
  2. `relation : relations → MvPolynomial vars R`: The assignment of
     each relation to a polynomial in the generators.
- `Algebra.Presentation.IsFinite`: A presentation is called finite, if both variables and relations
  are finite.
- `Algebra.Presentation.dimension`: The dimension of a presentation is the number of generators
  minus the number of relations.

We also give constructors for localization, base change and composition.

## TODO

- Define `Hom`s of presentations.

## Notes

This contribution was created as part of the AIM workshop "Formalizing algebraic geometry"
in June 2024.

-/

universe t w u v

open TensorProduct MvPolynomial

variable (R : Type u) (S : Type v) [CommRing R] [CommRing S] [Algebra R S]

/--
A presentation of an `R`-algebra `S` is a family of
generators with
1. `rels`: The type of relations.
2. `relation : relations → MvPolynomial vars R`: The assignment of
each relation to a polynomial in the generators.
-/
@[nolint checkUnivs]
structure Algebra.Presentation extends Algebra.Generators.{w} R S where
  /-- The type of relations. -/
  rels : Type t
  /-- The assignment of each relation to a polynomial in the generators. -/
  relation : rels → toGenerators.Ring
  /-- The relations span the kernel of the canonical map. -/
  span_range_relation_eq_ker :
    Ideal.span (Set.range relation) = toGenerators.ker

namespace Algebra.Presentation

variable {R S}
variable (P : Presentation.{t, w} R S)

@[simp]
lemma aeval_val_relation (i) : aeval P.val (P.relation i) = 0 := by
  rw [← RingHom.mem_ker, ← P.ker_eq_ker_aeval_val, ← P.span_range_relation_eq_ker]
  exact Ideal.subset_span ⟨i, rfl⟩

lemma relation_mem_ker (i : P.rels) : P.relation i ∈ P.ker := by
  rw [← P.span_range_relation_eq_ker]
  apply Ideal.subset_span
  use i

/-- The polynomial algebra wrt a family of generators modulo a family of relations. -/
protected abbrev Quotient : Type (max w u) := P.Ring ⧸ P.ker

/-- `P.Quotient` is `P.Ring`-isomorphic to `S` and in particular `R`-isomorphic to `S`. -/
def quotientEquiv : P.Quotient ≃ₐ[P.Ring] S :=
  Ideal.quotientKerAlgEquivOfRightInverse (f := Algebra.ofId P.Ring S) (g := P.σ) <| fun x ↦ by
    rw [Algebra.ofId_apply, P.algebraMap_apply, P.aeval_val_σ]

@[simp]
lemma quotientEquiv_mk (p : P.Ring) : P.quotientEquiv p = algebraMap P.Ring S p :=
  rfl

@[simp]
lemma quotientEquiv_symm (x : S) : P.quotientEquiv.symm x = P.σ x :=
  rfl

/--
Dimension of a presentation defined as the cardinality of the generators
minus the cardinality of the relations.

Note: this definition is completely non-sensical for non-finite presentations and
even then for this to make sense, you should assume that the presentation
is a complete intersection.
-/
noncomputable def dimension : ℕ :=
  Nat.card P.vars - Nat.card P.rels

/-- A presentation is finite if there are only finitely-many
relations and finitely-many relations. -/
class IsFinite (P : Presentation.{t, w} R S) : Prop where
  finite_vars : Finite P.vars
  finite_rels : Finite P.rels

attribute [instance] IsFinite.finite_vars IsFinite.finite_rels

lemma ideal_fg_of_isFinite [P.IsFinite] : P.ker.FG := by
  use (Set.finite_range P.relation).toFinset
  simp [span_range_relation_eq_ker]

/-- If a presentation is finite, the corresponding quotient is
of finite presentation. -/
instance [P.IsFinite] : FinitePresentation R P.Quotient :=
  FinitePresentation.quotient P.ideal_fg_of_isFinite

lemma finitePresentation_of_isFinite [P.IsFinite] :
    FinitePresentation R S :=
  FinitePresentation.equiv (P.quotientEquiv.restrictScalars R)

variable (R S) in
/-- An arbitrary choice of a finite presentation of a finitely presented algebra. -/
noncomputable
def ofFinitePresentation [FinitePresentation R S] : Presentation.{0, 0} R S :=
  letI H := FinitePresentation.out (R := R) (A := S)
  letI n : ℕ := H.choose
  letI f : MvPolynomial (Fin n) R →ₐ[R] S := H.choose_spec.choose
  haveI hf : Function.Surjective f := H.choose_spec.choose_spec.1
  haveI hf' : (RingHom.ker f).FG := H.choose_spec.choose_spec.2
  letI H' := Submodule.fg_iff_exists_fin_generating_family.mp hf'
  let m : ℕ := H'.choose
  let v : Fin m → MvPolynomial (Fin n) R := H'.choose_spec.choose
  let hv : Ideal.span (Set.range v) = RingHom.ker f := H'.choose_spec.choose_spec
  { __ := Generators.ofSurjective (fun x ↦ f (.X x)) (by convert hf; ext; simp)
    rels := Fin m
    relation := v
    span_range_relation_eq_ker := hv.trans (by congr; ext; simp) }

instance [FinitePresentation R S] : (ofFinitePresentation R S).IsFinite where
  finite_vars := Finite.of_fintype (Fin _)
  finite_rels := Finite.of_fintype (Fin _)

section Construction

/-- If `algebraMap R S` is bijective, the empty generators are a presentation with no relations. -/
@[simps!]
noncomputable def ofBijectiveAlgebraMap (h : Function.Bijective (algebraMap R S)) :
    Presentation.{t, w} R S where
  __ := Generators.ofSurjectiveAlgebraMap h.surjective
  rels := PEmpty
  relation := PEmpty.elim
  span_range_relation_eq_ker := by
    simp only [Set.range_eq_empty, Ideal.span_empty]
    symm
    rw [← RingHom.injective_iff_ker_eq_bot]
    show Function.Injective (aeval PEmpty.elim)
    rw [aeval_injective_iff_of_isEmpty]
    exact h.injective

/-- See library note [type fields of generators and presentations]. -/
unif_hint ofBijectiveAlgebraMap_rels_eq (h : Function.Bijective (algebraMap R S)) where
  ⊢ (ofBijectiveAlgebraMap.{t, w} h).rels ≟ PEmpty

/-- See library note [type fields of generators and presentations]. -/
unif_hint ofBijectiveAlgebraMap_toGenerators (h : Function.Bijective (algebraMap R S)) where
  ⊢ (ofBijectiveAlgebraMap.{t, w} h).vars ≟ PEmpty

instance ofBijectiveAlgebraMap_isFinite (h : Function.Bijective (algebraMap R S)) :
    (ofBijectiveAlgebraMap.{t, w} h).IsFinite where
  finite_vars := inferInstanceAs (Finite PEmpty.{w + 1})
  finite_rels := inferInstanceAs (Finite PEmpty.{t + 1})

lemma ofBijectiveAlgebraMap_dimension (h : Function.Bijective (algebraMap R S)) :
    (ofBijectiveAlgebraMap h).dimension = 0 := by
  simp [dimension]

variable (R) in
/-- The canonical `R`-presentation of `R` with no generators and no relations. -/
noncomputable abbrev id : Presentation.{t, w} R R := ofBijectiveAlgebraMap Function.bijective_id

instance : (id R).IsFinite := ofBijectiveAlgebraMap_isFinite (R := R) Function.bijective_id

lemma id_dimension : (Presentation.id R).dimension = 0 :=
  ofBijectiveAlgebraMap_dimension (R := R) Function.bijective_id

section Localization

variable (r : R) [IsLocalization.Away r S]

open IsLocalization.Away

lemma _root_.Algebra.Generators.ker_localizationAway :
    (Generators.localizationAway (S := S) r).ker = Ideal.span { C r * X () - 1 } := by
  have : aeval (S₁ := S) (Generators.localizationAway r).val =
      (mvPolynomialQuotientEquiv S r).toAlgHom.comp
        (Ideal.Quotient.mkₐ R (Ideal.span {C r * X () - 1})) := by
    ext x
    simp only [Generators.localizationAway_vars, aeval_X, Generators.localizationAway_val,
      AlgEquiv.toAlgHom_eq_coe, AlgHom.coe_comp, AlgHom.coe_coe, Ideal.Quotient.mkₐ_eq_mk,
      Function.comp_apply]
    rw [IsLocalization.Away.mvPolynomialQuotientEquiv_apply, aeval_X]
  rw [Generators.ker_eq_ker_aeval_val, this]
  erw [← RingHom.comap_ker]
  simp only [Generators.localizationAway_vars, AlgEquiv.toAlgHom_eq_coe, AlgHom.toRingHom_eq_coe,
    AlgEquiv.toAlgHom_toRingHom]
  show Ideal.comap _ (RingHom.ker (mvPolynomialQuotientEquiv S r)) = Ideal.span {C r * X () - 1}
  simp [RingHom.ker_equiv, ← RingHom.ker_eq_comap_bot]

variable (S) in
/-- If `S` is the localization of `R` away from `r`, we can construct a natural
presentation of `S` as `R`-algebra with a single generator `X` and the relation `r * X - 1 = 0`. -/
@[simps relation, simps -isSimp rels]
noncomputable def localizationAway : Presentation R S where
  __ := Generators.localizationAway r
  rels := Unit
  relation _ := C r * X () - 1
  span_range_relation_eq_ker := by
    simp only [Generators.localizationAway_vars, Set.range_const]
    exact (Generators.ker_localizationAway r).symm

/-- See library note [type fields of generators and presentations]. -/
unif_hint localizationAway_rels_eq where
  ⊢ (localizationAway S r).rels ≟ Unit

/-- See library note [type fields of generators and presentations]. -/
unif_hint localizationAway_vars_eq where
  ⊢ (localizationAway S r).vars ≟ Unit

instance localizationAway_isFinite : (localizationAway S r).IsFinite where
  finite_vars := inferInstanceAs <| Finite Unit
  finite_rels := inferInstanceAs <| Finite Unit

instance : Fintype (localizationAway S r).rels :=
  inferInstanceAs (Fintype Unit)

@[simp]
lemma localizationAway_dimension_zero : (localizationAway S r).dimension = 0 := by
  simp [Presentation.dimension, localizationAway, Generators.localizationAway_vars]

end Localization

section BaseChange

variable (T) [CommRing T] [Algebra R T] (P : Presentation R S)

private lemma span_range_relation_eq_ker_baseChange :
    Ideal.span (Set.range fun i ↦ (MvPolynomial.map (algebraMap R T)) (P.relation i)) =
      RingHom.ker (aeval (R := T) (S₁ := T ⊗[R] S) P.baseChange.val) := by
  apply le_antisymm
  · rw [Ideal.span_le]
    intro x ⟨y, hy⟩
    have Z := aeval_val_relation P y
    apply_fun TensorProduct.includeRight (R := R) (A := T) at Z
    rw [map_zero] at Z
    simp only [SetLike.mem_coe, RingHom.mem_ker, ← Z, ← hy, algebraMap_apply,
      TensorProduct.includeRight_apply, aeval_map_algebraMap]
    show _ = TensorProduct.includeRight _
    erw [map_aeval, TensorProduct.includeRight.comp_algebraMap]
    rfl
  · intro x hx
    rw [RingHom.mem_ker] at hx
    have H := Algebra.TensorProduct.lTensor_ker (A := T) (IsScalarTower.toAlgHom R P.Ring S)
      P.algebraMap_surjective
    let e := MvPolynomial.algebraTensorAlgEquiv (R := R) (σ := P.vars) (A := T)
    have H' : e.symm x ∈ RingHom.ker (TensorProduct.map (AlgHom.id R T)
        (IsScalarTower.toAlgHom R P.Ring S)) := by
      rw [RingHom.mem_ker, ← hx]
      clear hx
      induction x using MvPolynomial.induction_on with
      | C a =>
        simp only [Generators.algebraMap_apply, algHom_C, TensorProduct.algebraMap_apply,
          id.map_eq_id, RingHom.id_apply, e]
        rw [← MvPolynomial.algebraMap_eq, AlgEquiv.commutes]
        simp only [TensorProduct.algebraMap_apply, id.map_eq_id, RingHom.id_apply,
          TensorProduct.map_tmul, AlgHom.coe_id, id_eq, map_one, algebraMap_eq]
<<<<<<< HEAD
      | h_add p q hp hq => simp only [map_add, hp, hq]
      | h_X p i hp => simp [hp, e]
=======
        erw [aeval_C]
        simp
      | add p q hp hq => simp only [map_add, hp, hq]
      | mul_X p i hp =>
        simp only [map_mul, algebraTensorAlgEquiv_symm_X, hp, TensorProduct.map_tmul, map_one,
          IsScalarTower.coe_toAlgHom', Generators.algebraMap_apply, aeval_X, e]
        congr
        erw [aeval_X]
        rw [Generators.baseChange_val]
>>>>>>> 98c6231f
    rw [H] at H'
    replace H' : e.symm x ∈ Ideal.map TensorProduct.includeRight P.ker := H'
    erw [← P.span_range_relation_eq_ker, ← Ideal.mem_comap, Ideal.comap_symm,
      Ideal.map_map, Ideal.map_span, ← Set.range_comp] at H'
    convert H'
    simp only [AlgHom.toRingHom_eq_coe, RingHom.coe_comp, RingHom.coe_coe, Function.comp_apply,
      TensorProduct.includeRight_apply, TensorProduct.lift_tmul, map_one, mapAlgHom_apply, one_mul]
    rfl

/-- If `P` is a presentation of `S` over `R` and `T` is an `R`-algebra, we
obtain a natural presentation of `T ⊗[R] S` over `T`. -/
<<<<<<< HEAD
@[simps relation rels]
=======
@[simps relation, simps -isSimp rels]
>>>>>>> 98c6231f
noncomputable
def baseChange : Presentation T (T ⊗[R] S) where
  __ := Generators.baseChange P.toGenerators
  rels := P.rels
  relation i := MvPolynomial.map (algebraMap R T) (P.relation i)
  span_range_relation_eq_ker := P.span_range_relation_eq_ker_baseChange T

/-- See library note [type fields of generators and presentations]. -/
unif_hint baseChange_rels_eq where
  ⊢ (P.baseChange T).rels ≟ P.rels

/-- See library note [type fields of generators and presentations]. -/
unif_hint baseChange_vars_eq where
  ⊢ (P.baseChange T).vars ≟ P.vars

instance baseChange_isFinite [P.IsFinite] : (P.baseChange T).IsFinite where
  finite_vars := inferInstanceAs <| Finite (P.vars)
  finite_rels := inferInstanceAs <| Finite (P.rels)

end BaseChange

section Composition

/-!
### Composition of presentations

Let `S` be an `R`-algebra with presentation `P` and `T` be an `S`-algebra with
presentation `Q`. In this section we construct a presentation of `T` as an `R`-algebra.

For the underlying generators see `Algebra.Generators.comp`. The family of relations is
indexed by `Q.rels ⊕ P.rels`.

We have two canonical maps:
`MvPolynomial P.vars R →ₐ[R] MvPolynomial (Q.vars ⊕ P.vars) R` induced by `Sum.inr`
and `aux : MvPolynomial (Q.vars ⊕ P.vars) R →ₐ[R] MvPolynomial Q.vars S` induced by
the evaluation `MvPolynomial P.vars R →ₐ[R] S` (see below).

Now `i : P.rels` is mapped to the image of `P.relation i` under the first map and
`j : Q.rels` is mapped to a pre-image under `aux` of `Q.relation j` (see `comp_relation_aux`
for the construction of the pre-image and `comp_relation_aux_map` for a proof that it is indeed
a pre-image).

The evaluation map factors as:
`MvPolynomial (Q.vars ⊕ P.vars) R →ₐ[R] MvPolynomial Q.vars S →ₐ[R] T`, where
the first map is `aux`. The goal is to compute that the kernel of this composition
is spanned by the relations indexed by `Q.rels ⊕ P.rels` (`span_range_relation_eq_ker_comp`).
One easily sees that this kernel is the pre-image under `aux` of the kernel of the evaluation
of `Q`, where the latter is by assumption spanned by the relations `Q.relation j`.

Since `aux` is surjective (`aux_surjective`), the pre-image is the sum of the ideal spanned
by the constructed pre-images of the `Q.relation j` and the kernel of `aux`. It hence
remains to show that the kernel of `aux` is spanned by the image of the `P.relation i`
under the canonical map `MvPolynomial P.vars R →ₐ[R] MvPolynomial (Q.vars ⊕ P.vars) R`. By
assumption this span is the kernel of the evaluation map of `P`. For this, we use the isomorphism
`MvPolynomial (Q.vars ⊕ P.vars) R ≃ₐ[R] MvPolynomial Q.vars (MvPolynomial P.vars R)` and
`MvPolynomial.ker_map`.

-/

variable {T} [CommRing T] [Algebra S T]
variable (Q : Presentation S T) (P : Presentation R S)

/-- The evaluation map `MvPolynomial (Q.vars ⊕ P.vars) →ₐ[R] T` factors via this map. For more
details, see the module docstring at the beginning of the section. -/
private noncomputable def aux : MvPolynomial (Q.vars ⊕ P.vars) R →ₐ[R] MvPolynomial Q.vars S :=
  aeval (Sum.elim X (MvPolynomial.C ∘ P.val))

/-- A choice of pre-image of `Q.relation r` under `aux`. -/
private noncomputable def comp_relation_aux (r : Q.rels) : MvPolynomial (Q.vars ⊕ P.vars) R :=
  Finsupp.sum (Q.relation r)
    (fun x j ↦ (MvPolynomial.rename Sum.inr <| P.σ j) * monomial (x.mapDomain Sum.inl) 1)

@[simp]
private lemma aux_X (i : Q.vars ⊕ P.vars) : (Q.aux P) (X i) = Sum.elim X (C ∘ P.val) i :=
  aeval_X (Sum.elim X (C ∘ P.val)) i

/-- The pre-images constructed in `comp_relation_aux` are indeed pre-images under `aux`. -/
private lemma comp_relation_aux_map (r : Q.rels) :
    (Q.aux P) (Q.comp_relation_aux P r) = Q.relation r := by
  simp only [aux, comp_relation_aux, Generators.comp_vars, Sum.elim_inl, map_finsupp_sum]
  simp only [_root_.map_mul, aeval_rename, aeval_monomial, Sum.elim_comp_inr]
  conv_rhs => rw [← Finsupp.sum_single (Q.relation r)]
  congr
  ext u s m
  simp only [MvPolynomial.single_eq_monomial, aeval, AlgHom.coe_mk, coe_eval₂Hom]
  rw [monomial_eq, IsScalarTower.algebraMap_eq R S, algebraMap_eq, ← eval₂_comp_left, ← aeval_def]
  simp [Finsupp.prod_mapDomain_index_inj (Sum.inl_injective)]

private lemma aux_surjective : Function.Surjective (Q.aux P) := fun p ↦ by
  induction' p using MvPolynomial.induction_on with a p q hp hq p i h
  · use rename Sum.inr <| P.σ a
    simp only [aux, aeval_rename, Sum.elim_comp_inr]
    have (p : MvPolynomial P.vars R) :
        aeval (C ∘ P.val) p = (C (aeval P.val p) : MvPolynomial Q.vars S) := by
      induction' p using MvPolynomial.induction_on with a p q hp hq p i h
      · simp
      · simp [hp, hq]
      · simp [h]
    simp [this]
  · obtain ⟨a, rfl⟩ := hp
    obtain ⟨b, rfl⟩ := hq
    exact ⟨a + b, map_add _ _ _⟩
  · obtain ⟨a, rfl⟩ := h
    exact ⟨(a * X (Sum.inl i)), by simp⟩

private lemma aux_image_relation :
    Q.aux P '' (Set.range (Algebra.Presentation.comp_relation_aux Q P)) = Set.range Q.relation := by
  ext x
  constructor
  · rintro ⟨y, ⟨a, rfl⟩, rfl⟩
    exact ⟨a, (Q.comp_relation_aux_map P a).symm⟩
  · rintro ⟨y, rfl⟩
    use Q.comp_relation_aux P y
    simp only [Set.mem_range, exists_apply_eq_apply, true_and, comp_relation_aux_map]

private lemma aux_eq_comp : Q.aux P =
    (MvPolynomial.mapAlgHom (aeval P.val)).comp (sumAlgEquiv R Q.vars P.vars).toAlgHom := by
  ext i : 1
  cases i <;> simp

private lemma aux_ker :
    RingHom.ker (Q.aux P) = Ideal.map (rename Sum.inr) (RingHom.ker (aeval P.val)) := by
  rw [aux_eq_comp, ← AlgHom.comap_ker, MvPolynomial.ker_mapAlgHom]
  show Ideal.comap _ (Ideal.map (IsScalarTower.toAlgHom R (MvPolynomial P.vars R) _) _) = _
  rw [← sumAlgEquiv_comp_rename_inr, ← Ideal.map_mapₐ, Ideal.comap_map_of_bijective]
  simpa using AlgEquiv.bijective (sumAlgEquiv R Q.vars P.vars)

variable [Algebra R T] [IsScalarTower R S T]

private lemma aeval_comp_val_eq :
    (aeval (Q.comp P.toGenerators).val) =
      (aevalTower (IsScalarTower.toAlgHom R S T) Q.val).comp (Q.aux P) := by
  ext i
  simp only [AlgHom.coe_comp, Function.comp_apply]
  rw [Q.aux_X P i]
  cases i <;> simp

private lemma span_range_relation_eq_ker_comp : Ideal.span
    (Set.range (Sum.elim (Algebra.Presentation.comp_relation_aux Q P)
      fun rp ↦ (rename Sum.inr) (P.relation rp))) = (Q.comp P.toGenerators).ker := by
  rw [Generators.ker_eq_ker_aeval_val, Q.aeval_comp_val_eq, ← AlgHom.comap_ker]
  show _ = Ideal.comap _ (RingHom.ker (aeval Q.val))
  rw [← Q.ker_eq_ker_aeval_val, ← Q.span_range_relation_eq_ker, ← Q.aux_image_relation P,
    ← Ideal.map_span, Ideal.comap_map_of_surjective' _ (Q.aux_surjective P)]
  rw [Set.Sum.elim_range, Ideal.span_union, Q.aux_ker, ← P.ker_eq_ker_aeval_val,
    ← P.span_range_relation_eq_ker, Ideal.map_span]
  congr
  ext
  simp

/-- Given presentations of `T` over `S` and of `S` over `R`,
we may construct a presentation of `T` over `R`. -/
@[simps rels, simps -isSimp relation]
noncomputable def comp : Presentation R T where
  __ := Q.toGenerators.comp P.toGenerators
  rels := Q.rels ⊕ P.rels
  relation := Sum.elim (Q.comp_relation_aux P)
    (fun rp ↦ MvPolynomial.rename Sum.inr <| P.relation rp)
  span_range_relation_eq_ker := Q.span_range_relation_eq_ker_comp P

/-- See library note [type fields of generators and presentations]. -/
unif_hint comp_rels_eq where
  ⊢ (Q.comp P).rels ≟ Q.rels ⊕ P.rels

/-- See library note [type fields of generators and presentations]. -/
unif_hint comp_vars_eq where
  ⊢ (Q.comp P).vars ≟ Q.vars ⊕ P.vars

@[simp]
lemma comp_val :
    (Q.comp P).val = (Q.toGenerators.comp P.toGenerators).val :=
  rfl

@[simp]
lemma comp_relation_inr (r : P.rels) :
    (Q.comp P).relation (Sum.inr r) = rename Sum.inr (P.relation r) :=
  rfl

lemma comp_aeval_relation_inl (r : Q.rels) :
    aeval (Sum.elim X (MvPolynomial.C ∘ P.val)) ((Q.comp P).relation (Sum.inl r)) =
      Q.relation r := by
  show (Q.aux P) _ = _
  simp [comp_relation, comp_relation_aux_map]

instance comp_isFinite [P.IsFinite] [Q.IsFinite] : (Q.comp P).IsFinite where
  finite_vars := inferInstanceAs <| Finite (Q.vars ⊕ P.vars)
  finite_rels := inferInstanceAs <| Finite (Q.rels ⊕ P.rels)

end Composition

end Construction

end Presentation

end Algebra<|MERGE_RESOLUTION|>--- conflicted
+++ resolved
@@ -281,10 +281,6 @@
         rw [← MvPolynomial.algebraMap_eq, AlgEquiv.commutes]
         simp only [TensorProduct.algebraMap_apply, id.map_eq_id, RingHom.id_apply,
           TensorProduct.map_tmul, AlgHom.coe_id, id_eq, map_one, algebraMap_eq]
-<<<<<<< HEAD
-      | h_add p q hp hq => simp only [map_add, hp, hq]
-      | h_X p i hp => simp [hp, e]
-=======
         erw [aeval_C]
         simp
       | add p q hp hq => simp only [map_add, hp, hq]
@@ -294,7 +290,6 @@
         congr
         erw [aeval_X]
         rw [Generators.baseChange_val]
->>>>>>> 98c6231f
     rw [H] at H'
     replace H' : e.symm x ∈ Ideal.map TensorProduct.includeRight P.ker := H'
     erw [← P.span_range_relation_eq_ker, ← Ideal.mem_comap, Ideal.comap_symm,
@@ -306,11 +301,7 @@
 
 /-- If `P` is a presentation of `S` over `R` and `T` is an `R`-algebra, we
 obtain a natural presentation of `T ⊗[R] S` over `T`. -/
-<<<<<<< HEAD
-@[simps relation rels]
-=======
 @[simps relation, simps -isSimp rels]
->>>>>>> 98c6231f
 noncomputable
 def baseChange : Presentation T (T ⊗[R] S) where
   __ := Generators.baseChange P.toGenerators

--- conflicted
+++ resolved
@@ -356,15 +356,7 @@
 
 /-- For any `I : Ideal A`, not necessarily homogeneous, `I.homogeneousCore' 𝒜`
 is the largest homogeneous ideal of `A` contained in `I`. -/
-<<<<<<< HEAD
 def Ideal.homogeneousCore : HomogeneousIdeal 𝒜 := Submodule.homogeneousCore 𝒜 𝒜 I
-=======
-def Ideal.homogeneousCore : HomogeneousIdeal 𝒜 :=
-  ⟨Ideal.homogeneousCore' 𝒜 I,
-    Ideal.homogeneous_span _ _ fun _ h => by
-      have := Subtype.image_preimage_coe (setOf (Homogeneous 𝒜)) (I : Set A)
-      exact (cast congr(_ ∈ $this) h).1⟩
->>>>>>> c8bd1526
 #align ideal.homogeneous_core Ideal.homogeneousCore
 
 theorem Submodule.homogeneousCore_mono : Monotone (Submodule.homogeneousCore 𝒜 ℳ) :=
@@ -747,19 +739,11 @@
   HomogeneousSubmodule.toSubmodule_iInf s
 #align homogeneous_ideal.to_ideal_infi HomogeneousIdeal.toIdeal_iInf
 
-<<<<<<< HEAD
-=======
--- @[simp] -- Porting note (#10618): simp can prove this
->>>>>>> c8bd1526
 theorem toIdeal_iSup₂ {κ : Sort*} {κ' : κ → Sort*} (s : ∀ i, κ' i → HomogeneousIdeal 𝒜) :
     (⨆ (i) (j), s i j).toIdeal = ⨆ (i) (j), (s i j).toIdeal :=
   HomogeneousSubmodule.toSubmodule_iSup₂ (𝒜 := 𝒜) s
 #align homogeneous_ideal.to_ideal_supr₂ HomogeneousIdeal.toIdeal_iSup₂
 
-<<<<<<< HEAD
-=======
--- @[simp] -- Porting note (#10618): simp can prove this
->>>>>>> c8bd1526
 theorem toIdeal_iInf₂ {κ : Sort*} {κ' : κ → Sort*} (s : ∀ i, κ' i → HomogeneousIdeal 𝒜) :
     (⨅ (i) (j), s i j).toIdeal = ⨅ (i) (j), (s i j).toIdeal :=
   HomogeneousSubmodule.toSubmodule_iInf₂ s
@@ -936,14 +920,10 @@
     Monotone (Submodule.homogeneousHull 𝒜 ℳ) := fun I J I_le_J => by
   apply Submodule.span_mono
   rintro r ⟨hr1, ⟨x, hx⟩, rfl⟩
-<<<<<<< HEAD
-  refine' ⟨hr1, ⟨⟨x, I_le_J hx⟩, rfl⟩⟩
+  exact ⟨hr1, ⟨⟨x, I_le_J hx⟩, rfl⟩⟩
 
 theorem Ideal.homogeneousHull_mono : Monotone (Ideal.homogeneousHull 𝒜) :=
   Submodule.homogeneousHull_mono 𝒜 𝒜
-=======
-  exact ⟨hr1, ⟨⟨x, I_le_J hx⟩, rfl⟩⟩
->>>>>>> c8bd1526
 #align ideal.homogeneous_hull_mono Ideal.homogeneousHull_mono
 
 variable {p I 𝒜 ℳ}

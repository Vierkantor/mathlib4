/-
Copyright (c) 2023 Scott Carnahan. All rights reserved.
Released under Apache 2.0 license as described in the file LICENSE.
Authors: Scott Carnahan
-/

import Mathlib.Data.Polynomial.Smeval
import Mathlib.RingTheory.Polynomial.Pochhammer


/-!
# Binomial rings

In this file we introduce the binomial property as a mixin, and define the `multichoose`
and `choose` functions generalizing binomial coefficients.

According to our main reference [elliott2006binomial] (which lists many equivalent conditions), a
binomial ring is a torsion-free commutative ring `R` such that for any `x ∈ R` and any `k ∈ ℕ`, the
product `x(x-1)⋯(x-k+1)` is divisible by `k!`. The torsion-free condition lets us divide by `k!`
unambiguously, so we get uniquely defined binomial coefficients.

The defining condition doesn't require commutativity or associativity, and we get a theory with
essentially the same power by replacing subtraction with addition.  Thus, we consider any
non-associative semiring `R` with notion of natural number exponents, in which scalar multiplication
by positive integers is injective, and demand that the evaluation of the ascending Pochhammer
polynomial `X(X+1)⋯(X+(k-1))` at any element `r` is divisible by `k!`.  The quotient is called
`multichoose r k`, following the convention given for natural numbers.

## References

* [J. Elliott, *Binomial rings, integer-valued polynomials, and λ-rings*][elliott2006binomial]

## TODO

<<<<<<< HEAD
Further results in Elliot's paper:
* A CommRing is binomial if and only if it admits a λ-ring structure with trivial Adams operations.
* The free commutative binomial ring on a set `X` is the ring of integer-valued polynomials in the
variables `X`.  (also, noncommutative version?)
* Given a commutative binomial ring `A` and an `A`-algebra `B` that is complete with respect to an
ideal `I`, formal exponentiation induces an `A`-module structure on the multiplicative subgroup
`1 + I`.
=======
* Replace `Nat.multichoose` with `Ring.multichoose`.
* Generalize from `Semiring` to `AddCommMonoid` with `Pow R ℕ` using `smeval`.
>>>>>>> e4bee60a

-/

section Multichoose

open Function Polynomial

section Multichoose

/-- A binomial ring is a ring for which ascending Pochhammer evaluations are uniquely divisible by
suitable factorials.  We define this notion for as a mixin for non-associative semirings, but retain
the ring name.  We introduce `Ring.multichoose` as the uniquely defined quotient. -/
class BinomialRing (R : Type*) [AddCommMonoid R] [Pow R ℕ] where
  /-- Scalar multiplication by positive integers is injective -/
  nsmul_right_injective (n : ℕ) (h : n ≠ 0) : Injective (n • · : R → R)
  /-- A multichoose function, giving the quotient of Pochhammer evaluations by factorials. -/
  multichoose : R → ℕ → R
<<<<<<< HEAD
  /-- The `n`th ascending Pochhammer polynomial evaluated at any element is divisible by `n!`. -/
  factorial_nsmul_multichoose : ∀ (r : R) (n : ℕ),
    n.factorial • multichoose r n = Polynomial.smeval (ascPochhammer ℕ n) r
=======
  /-- `ascPochhammer R n` evaluated at any `r` is divisible by n! (witnessed by multichoose) -/
  factorial_nsmul_multichoose (r : R) (n : ℕ) :
    n.factorial • multichoose r n = Polynomial.eval r (ascPochhammer R n)
>>>>>>> e4bee60a

namespace Ring

variable {R : Type*} [AddCommMonoid R] [Pow R ℕ] [BinomialRing R]

theorem nsmul_right_injective (n : ℕ) (h : n ≠ 0) :
    Injective (n • · : R → R) := BinomialRing.nsmul_right_injective n h

/-- The multichoose function is the quotient of ascending Pochhammer evaluation by the corresponding
factorial. When applied to natural numbers, `multichoose k n` describes choosing a multiset of `n`
items from a group of `k`, i.e., choosing with replacement. -/
def multichoose (r : R) (n : ℕ) : R := BinomialRing.multichoose r n

@[simp]
theorem multichoose_eq_multichoose (r : R) (n : ℕ) :
    BinomialRing.multichoose r n = multichoose r n := rfl

theorem factorial_nsmul_multichoose_eq_ascPochhammer (r : R) (n : ℕ) :
<<<<<<< HEAD
    n.factorial • multichoose r n = smeval (ascPochhammer ℕ n) r :=
=======
    n.factorial • multichoose r n = Polynomial.eval r (ascPochhammer R n) :=
>>>>>>> e4bee60a
  BinomialRing.factorial_nsmul_multichoose r n

theorem multichoose_zero_right' (r : R) : multichoose r 0 = r ^ 0 := by
  refine nsmul_right_injective (Nat.factorial 0) (Nat.factorial_ne_zero 0) ?_
  simp only
  rw [factorial_nsmul_multichoose_eq_ascPochhammer, ascPochhammer_zero, smeval_one, Nat.factorial]

@[simp]
theorem multichoose_zero_right [MulOneClass R] [NatPowAssoc R]
    (r : R) : multichoose r 0 = 1 := by
  rw [multichoose_zero_right', npow_zero]

@[simp]
theorem multichoose_one_right' (r : R) : multichoose r 1 = r ^ 1 := by
  refine nsmul_right_injective (Nat.factorial 1) (Nat.factorial_ne_zero 1) ?_
  simp only
  rw [factorial_nsmul_multichoose_eq_ascPochhammer, ascPochhammer_one, smeval_X, Nat.factorial_one,
    one_smul]

theorem multichoose_one_right [MulOneClass R] [NatPowAssoc R] (r : R) : multichoose r 1 = r := by
  rw [multichoose_one_right', npow_one]

variable {R : Type*} [NonAssocSemiring R] [Pow R ℕ] [NatPowAssoc R] [BinomialRing R]

@[simp]
theorem multichoose_zero_succ (k : ℕ) : multichoose (0 : R) (k + 1) = 0 := by
  refine nsmul_right_injective (Nat.factorial (k + 1)) (Nat.factorial_ne_zero (k + 1)) ?_
  simp only
  rw [factorial_nsmul_multichoose_eq_ascPochhammer, smul_zero, ascPochhammer_succ_left,
    smeval_X_mul, zero_mul]


theorem ascPochhammer_succ_succ (r : R) (k : ℕ) :
    smeval (ascPochhammer ℕ (k + 1)) (r + 1) = Nat.factorial (k + 1) • multichoose (r + 1) k +
    smeval (ascPochhammer ℕ (k + 1)) r := by
  nth_rw 1 [ascPochhammer_succ_right, ascPochhammer_succ_left, mul_comm (ascPochhammer ℕ k)]
  simp only [smeval_mul, smeval_comp ℕ r, smeval_add, smeval_X]
  rw [Nat.factorial, mul_smul, factorial_nsmul_multichoose_eq_ascPochhammer]
  simp only [smeval_one, npow_one, npow_zero, one_smul]
  rw [← C_eq_nat_cast, smeval_C, npow_zero, add_assoc, add_mul, add_comm 1, @nsmul_one, add_mul]
  rw [← @nsmul_eq_mul, @add_rotate', @succ_nsmul', add_assoc]
  simp_all only [Nat.cast_id, nsmul_eq_mul, one_mul]

theorem multichoose_succ_succ (r : R) (k : ℕ) :
    multichoose (r + 1) (k + 1) = multichoose r (k + 1) + multichoose (r + 1) k := by
  refine nsmul_right_injective (Nat.factorial (k + 1)) (Nat.factorial_ne_zero (k + 1)) ?_
  simp only [factorial_nsmul_multichoose_eq_ascPochhammer, smul_add]
  rw [add_comm (smeval (ascPochhammer ℕ (k+1)) r)]
  exact @ascPochhammer_succ_succ R _ _ _ _ r k

@[simp]
theorem multichoose_one (k : ℕ) : multichoose (1 : R) k = 1 := by
  induction k with
  | zero => exact multichoose_zero_right 1
  | succ n ih =>
    rw [show (1 : R) = 0 + 1 by exact (@zero_add R _ 1).symm, multichoose_succ_succ,
      multichoose_zero_succ, zero_add, zero_add, ih]

@[simp]
theorem multichoose_two (k : ℕ) : multichoose (2 : R) k = k + 1 := by
  induction k with
  | zero =>
    rw [multichoose_zero_right, Nat.cast_zero, zero_add]
  | succ n ih =>
    rw [one_add_one_eq_two.symm, multichoose_succ_succ, multichoose_one, one_add_one_eq_two, ih,
      Nat.cast_succ, add_comm]

end Ring

end Multichoose

section Nat_Int

open Polynomial

instance Nat.instBinomialRing : BinomialRing ℕ where
  nsmul_right_injective n hn r s hrs := Nat.eq_of_mul_eq_mul_left (Nat.pos_of_ne_zero hn) hrs
  multichoose n k := Nat.choose (n + k - 1) k
  factorial_nsmul_multichoose r n := by
<<<<<<< HEAD
    rw [smul_eq_mul, ← Nat.descFactorial_eq_factorial_mul_choose,
      smeval_eq_eval (ascPochhammer ℕ n) r, ascPochhammer_nat_eq_descFactorial]

theorem multichoose_eq (n k : ℕ) : Ring.multichoose n k = (n + k - 1).choose k := rfl

theorem ascPochhammer_smeval_eq_eval {R : Type*} [Semiring R] (r : R) (k : ℕ) :
    smeval (ascPochhammer ℕ k) r = Polynomial.eval r (ascPochhammer R k) := by
  induction k with
  | zero =>
    rw [ascPochhammer_zero, ascPochhammer_zero, eval_one, smeval_one, nsmul_eq_mul, npow_zero,
      mul_one, Nat.cast_one]
  | succ n ih =>
    rw [ascPochhammer_succ_right, ascPochhammer_succ_right, smeval_mul ℕ r, ih,
      mul_add (ascPochhammer R n), smeval_add, smeval_X r, pow_one, ← C_eq_nat_cast, smeval_C,
      pow_zero, nsmul_one, Nat.cast_id, eval_add, eval_mul_X, ← Nat.cast_comm, eval_nat_cast_mul,
      mul_add, Nat.cast_comm]
=======
    rw [Nat.multichoose_eq, smul_eq_mul, ← Nat.descFactorial_eq_factorial_mul_choose,
      ascPochhammer_nat_eq_descFactorial]
>>>>>>> e4bee60a

/-- The multichoose function for integers. -/
def Int.multichoose (n : ℤ) (k : ℕ) : ℤ :=
  match n with
  | ofNat n => (Nat.choose (n + k - 1) k : ℤ)
  | negSucc n => (-1) ^ k * Nat.choose n.succ k

instance Int.instBinomialRing : BinomialRing ℤ where
  nsmul_right_injective n hn r s hrs := Int.eq_of_mul_eq_mul_left (Int.ofNat_ne_zero.mpr hn) hrs
  multichoose := Int.multichoose
  factorial_nsmul_multichoose r k := by
    rw [Int.multichoose, nsmul_eq_mul]
    cases r with
    | ofNat n =>
      simp only [multichoose, nsmul_eq_mul, Int.ofNat_eq_coe, Int.ofNat_mul_out]
      rw [← Nat.descFactorial_eq_factorial_mul_choose, Polynomial.smeval_at_nat_cast,
      smeval_eq_eval (ascPochhammer ℕ k) n, ascPochhammer_nat_eq_descFactorial]
    | negSucc n =>
      simp only [Int.multichoose, nsmul_eq_mul]
      rw [mul_comm, mul_assoc, ← Nat.cast_mul, mul_comm _ (k.factorial),
<<<<<<< HEAD
        ← Nat.descFactorial_eq_factorial_mul_choose, ← descPochhammer_int_eq_descFactorial,
        ascPochhammer_smeval_eq_eval, ← Int.neg_ofNat_succ,
        ascPochhammer_eval_neg_eq_descPochhammer]

end Nat_Int

section neg

namespace Ring

open Polynomial

variable {R : Type*} [NonAssocRing R] [Pow R ℕ] [BinomialRing R]

theorem ascPochhammer_smeval_neg : ∀(n : ℕ),
    smeval (ascPochhammer ℕ n) (-n : ℤ) = (-1)^n * n.factorial
  | 0 => by
    rw [Nat.cast_zero, neg_zero, ascPochhammer_zero, Nat.factorial_zero, smeval_one, pow_zero,
      one_smul, pow_zero, Nat.cast_one, one_mul]
  | n + 1 => by
    rw [ascPochhammer_succ_left, smeval_X_mul, smeval_comp, smeval_add, smeval_X, smeval_one,
      pow_zero, pow_one, one_smul, Nat.cast_add, Nat.cast_one, neg_add_rev, neg_add_cancel_comm,
      ascPochhammer_smeval_neg n, ← mul_assoc, mul_comm _ ((-1) ^ n),
      show (-1 + -↑n = (-1 : ℤ) * (n + 1)) by linarith, ← mul_assoc, pow_add, pow_one,
      Nat.factorial, Nat.cast_mul, ← mul_assoc, Nat.cast_succ]

theorem ascPochhammer_succ_smeval_neg (n : ℕ) :
    smeval (ascPochhammer ℕ (n + 1)) (-n : ℤ) = 0 := by
  rw [ascPochhammer_succ_right, smeval_mul, smeval_add, smeval_X, ← C_eq_nat_cast, smeval_C,
    pow_zero, pow_one, Nat.cast_id, nsmul_eq_mul, mul_one, add_left_neg, mul_zero]

theorem ascPochhammer_smeval_neg_add (n : ℕ) : ∀(k : ℕ),
    smeval (ascPochhammer ℕ (n + k + 1)) (-n : ℤ) = 0
  | 0 => by
    rw [add_zero, ascPochhammer_succ_smeval_neg]
  | k + 1 => by
    rw [ascPochhammer_succ_right, smeval_mul, ← add_assoc, ascPochhammer_smeval_neg_add n k,
      zero_mul]

theorem ascPochhammer_smeval_neg_lt (n k : ℕ) (h : n < k) :
    smeval (ascPochhammer ℕ k) (-n : ℤ) = 0 := by
  have hk : k = n + (k - n - 1) + 1 := by
    rw [add_rotate, Nat.sub_sub, Nat.add_right_comm, Nat.add_assoc, Nat.sub_add_cancel h]
  rw [hk, ascPochhammer_smeval_neg_add]

theorem ascPochhammer_smeval_nat_cast [NatPowAssoc R] (n k : ℕ) :
    smeval (ascPochhammer ℕ k) (n : R) = smeval (ascPochhammer ℕ k) n := by
  rw [smeval_at_nat_cast (ascPochhammer ℕ k) n]

theorem multichoose_neg (n : ℕ) : multichoose (-n : ℤ) n = (-1)^n := by
    refine @nsmul_right_injective ℤ _ _ _ (Nat.factorial n) (Nat.factorial_ne_zero n)
      (multichoose (-n : ℤ) n) ((-1)^n) ?_
    simp only
    rw [factorial_nsmul_multichoose_eq_ascPochhammer, ascPochhammer_smeval_neg, nsmul_eq_mul,
      Nat.cast_comm]

theorem multichoose_succ_neg (n : ℕ) : multichoose (-n : ℤ) (n + 1) = 0 := by
  refine @nsmul_right_injective ℤ _ _ _ (Nat.factorial (n + 1)) (Nat.factorial_ne_zero (n + 1))
    (multichoose (-n : ℤ) (n + 1)) 0 ?_
  simp only
  rw [factorial_nsmul_multichoose_eq_ascPochhammer, ascPochhammer_succ_smeval_neg, smul_zero]

theorem multichoose_neg_add (n k : ℕ) : multichoose (-n : ℤ) (n + k + 1) = 0 := by
  refine nsmul_right_injective (Nat.factorial (n + k + 1)) (Nat.factorial_ne_zero (n + k + 1)) ?_
  simp only
  rw [factorial_nsmul_multichoose_eq_ascPochhammer, ascPochhammer_smeval_neg_add, smul_zero]

theorem multichoose_neg_lt (n k : ℕ) (h : n < k) : multichoose (-n : ℤ) k = 0 := by
  refine nsmul_right_injective (Nat.factorial k) (Nat.factorial_ne_zero k) ?_
  simp only
  rw [factorial_nsmul_multichoose_eq_ascPochhammer, ascPochhammer_smeval_neg_lt n k h, smul_zero]

theorem multichoose_succ_neg_cast [NatPowAssoc R] (n : ℕ) :
    multichoose (-n : R) (n + 1) = 0 := by
  refine nsmul_right_injective (Nat.factorial (n + 1)) (Nat.factorial_ne_zero (n + 1)) ?_
  simp only
  rw [factorial_nsmul_multichoose_eq_ascPochhammer, smul_zero, smeval_at_neg_nat,
    ascPochhammer_succ_smeval_neg, Int.cast_zero]

theorem ascPochhammer_smeval_nat_int [NatPowAssoc R] (r : R) : ∀(n : ℕ),
    smeval (ascPochhammer ℤ n) r = smeval (ascPochhammer ℕ n) r
  | 0 => by
    simp only [ascPochhammer_zero, smeval_one]
  | n + 1 => by
    simp only [ascPochhammer_succ_right, smeval_mul]
    rw [ascPochhammer_smeval_nat_int r n]
    simp only [smeval_add, smeval_X, ← C_eq_nat_cast, smeval_C, coe_nat_zsmul, nsmul_eq_mul,
    Nat.cast_id]

end Ring

end neg

section Choose

namespace Ring

open Polynomial

variable {R : Type*} [NonAssocRing R] [Pow R ℕ] [BinomialRing R]

/-- The binomial coefficient `choose r n` generalizes the natural number choose function,
  interpreted in terms of choosing without replacement. -/
def choose {R: Type _} [NonAssocRing R] [Pow R ℕ] [BinomialRing R] (r : R) (n : ℕ): R :=
  multichoose (r-n+1) n

theorem descPochhammer_eq_factorial_smul_choose [NatPowAssoc R] (r : R) (n : ℕ) :
    smeval (descPochhammer ℤ n) r = n.factorial • choose r n := by
  rw [choose, factorial_nsmul_multichoose_eq_ascPochhammer, descPochhammer_eq_ascPochhammer,
    smeval_comp ℤ r, add_comm_sub, smeval_add, smeval_X, npow_one]
  have h : smeval (1 - n : Polynomial ℤ) r = 1 - n := by
    rw [← C_eq_nat_cast, ← C_1, ← C_sub, smeval_C]
    simp only [npow_zero, zsmul_eq_mul, Int.cast_sub, Int.cast_one, Int.cast_ofNat, zsmul_one]
  rw [h, ascPochhammer_smeval_nat_int, add_comm_sub]

theorem choose_zero_right' (r : R) : choose r 0 = (r + 1) ^ 0 := by
  unfold choose
  refine nsmul_right_injective (Nat.factorial 0) (Nat.factorial_ne_zero 0) ?_
  simp only
  rw [factorial_nsmul_multichoose_eq_ascPochhammer, Nat.factorial_zero, ascPochhammer_zero,
    smeval_one, one_smul, one_smul, Nat.cast_zero, sub_zero]

theorem choose_zero_right [NatPowAssoc R] (r : R) : choose r 0 = 1 := by
  rw [choose_zero_right', npow_zero]

theorem choose_zero_succ (S : Type*) [NonAssocRing S] [Pow S ℕ] [NatPowAssoc S] [BinomialRing S]
    (n : ℕ) : choose (0 : S) (Nat.succ n) = 0 := by
  unfold choose
  rw [Nat.cast_succ, zero_sub, neg_add, neg_add_cancel_right, ← Nat.add_one,
    multichoose_succ_neg_cast]

theorem choose_zero_pos (S : Type*) [NonAssocRing S] [Pow S ℕ] [NatPowAssoc S] [BinomialRing S]
    (k : ℕ) (h_pos: 0 < k) : choose (0 : S) k = 0 := by
  rw [← Nat.succ_pred_eq_of_pos h_pos, choose_zero_succ]

theorem choose_zero_ite (S : Type*) [NonAssocRing S] [Pow S ℕ] [NatPowAssoc S] [BinomialRing S]
    (k : ℕ) : choose (0 : S) k = if k = 0 then 1 else 0 := by
  rw [eq_ite_iff]
  by_cases hk: k = 0
  constructor
  rw [hk, choose_zero_right, ← Prod.mk.inj_iff]
  right
  constructor
  exact hk
  rw [← @Nat.le_zero, Nat.not_le] at hk
  rw [choose_zero_pos S k hk]

theorem choose_one_right' (r : R) : choose r 1 = r ^ 1 := by
  rw [choose, Nat.cast_one, sub_add_cancel, multichoose_one_right']

theorem choose_one_right [NatPowAssoc R] (r : R) : choose r 1 = r := by
  rw [choose_one_right', npow_one]

theorem descPochhammer_succ_succ_smeval {S : Type*} [NonAssocRing S] [Pow S ℕ] [NatPowAssoc S]
    (r : S) (k : ℕ) : smeval (descPochhammer ℤ (Nat.succ k)) (r + 1) =
    (k + 1) • smeval (descPochhammer ℤ k) r + smeval (descPochhammer ℤ (Nat.succ k)) r := by
  nth_rw 1 [descPochhammer_succ_left]
  rw [descPochhammer_succ_right, mul_comm (descPochhammer ℤ k)]
  simp only [smeval_comp ℤ (r + 1), smeval_sub, smeval_add, smeval_mul, smeval_X, smeval_one,
  npow_one, npow_zero, one_smul, add_sub_cancel, sub_mul, add_mul, add_smul, one_mul]
  rw [← C_eq_nat_cast, smeval_C, npow_zero, add_comm (k • smeval (descPochhammer ℤ k) r) _,
    add_assoc, add_comm (k • smeval (descPochhammer ℤ k) r) _, ← add_assoc,  ← add_sub_assoc,
    nsmul_eq_mul, zsmul_one, Int.cast_ofNat, sub_add_cancel, add_comm]

theorem choose_succ_succ [NatPowAssoc R] (r:R) (k : ℕ) :
    choose (r+1) (Nat.succ k) = choose r k + choose r (Nat.succ k) := by
  refine nsmul_right_injective (Nat.factorial (k + 1)) (Nat.factorial_ne_zero (k + 1)) ?_
  simp only [smul_add, ← descPochhammer_eq_factorial_smul_choose]
  rw [Nat.factorial_succ, mul_smul,
    ← descPochhammer_eq_factorial_smul_choose r, descPochhammer_succ_succ_smeval r k]

theorem choose_eq_Nat_choose [NatPowAssoc R] (n k : ℕ) : choose (n : R) k = Nat.choose n k := by
  induction n generalizing k with
  | zero => cases k with
    | zero => rw [choose_zero_right, Nat.choose_zero_right, Nat.cast_one]
    | succ k => rw [Nat.cast_zero, choose_zero_succ, Nat.choose_zero_succ, Nat.cast_zero]
  | succ n ih => cases k with
    | zero => rw [choose_zero_right, Nat.choose_zero_right, Nat.cast_one]
    | succ k => rw [Nat.cast_succ, choose_succ_succ, ih, ih, Nat.choose_succ_succ, Nat.cast_add]

theorem choose_mul [NatPowAssoc R] (r : R) (n k : ℕ) (hkn : k ≤ n) :
    (Nat.choose n k) • choose r n = choose r k * choose (r - k) (n - k) := by
  refine nsmul_right_injective (Nat.factorial n) (Nat.factorial_ne_zero n) ?_
  simp only
  rw [nsmul_left_comm, ← descPochhammer_eq_factorial_smul_choose,
    ← Nat.choose_mul_factorial_mul_factorial hkn, ← smul_mul_smul,
    ← descPochhammer_eq_factorial_smul_choose, mul_nsmul',
    ← descPochhammer_eq_factorial_smul_choose, smul_mul_assoc]
  nth_rw 2 [← Nat.sub_add_cancel hkn]
  rw [add_comm, ← descPochhammer_mul, smeval_mul, smeval_comp, smeval_sub, smeval_X,
    ← C_eq_nat_cast, smeval_C, npow_one, npow_zero, zsmul_one, Int.cast_ofNat, nsmul_eq_mul]

theorem choose_mul' [NatPowAssoc R] (r : R) (n k : ℕ) :
    (Nat.choose (n + k) k) • choose (r + k) (n + k) = choose (r + k) k * choose r n := by
  rw [choose_mul (r + k) (n + k) k (Nat.le_add_left k n), Nat.add_sub_cancel, add_sub_cancel]

end Ring

=======
        ← Nat.descFactorial_eq_factorial_mul_choose, ← descPochhammer_eval_eq_descFactorial,
        ← Int.neg_ofNat_succ, ascPochhammer_eval_neg_eq_descPochhammer]

end Multichoose

section Choose

namespace Ring

variable {R : Type*} [Ring R] [BinomialRing R]

/-- The binomial coefficient `choose r n` generalizes the natural number `choose` function,
  interpreted in terms of choosing without replacement. -/
def choose (r : R) (n : ℕ): R := multichoose (r - n + 1) n

theorem descPochhammer_eq_factorial_smul_choose (r : R) (n : ℕ) :
    Polynomial.eval r (descPochhammer R n) = n.factorial • choose r n := by
  rw [choose, factorial_nsmul_multichoose_eq_ascPochhammer, descPochhammer_eval_eq_ascPochhammer]

theorem choose_nat_cast (n k : ℕ) : choose (n : R) k = Nat.choose n k := by
  refine nsmul_right_injective (Nat.factorial k) (Nat.factorial_ne_zero k) ?_
  simp only
  rw [← descPochhammer_eq_factorial_smul_choose, nsmul_eq_mul, ← Nat.cast_mul,
  ← Nat.descFactorial_eq_factorial_mul_choose, ← descPochhammer_eval_eq_descFactorial]

end Ring

>>>>>>> e4bee60a
end Choose<|MERGE_RESOLUTION|>--- conflicted
+++ resolved
@@ -32,7 +32,6 @@
 
 ## TODO
 
-<<<<<<< HEAD
 Further results in Elliot's paper:
 * A CommRing is binomial if and only if it admits a λ-ring structure with trivial Adams operations.
 * The free commutative binomial ring on a set `X` is the ring of integer-valued polynomials in the
@@ -40,10 +39,6 @@
 * Given a commutative binomial ring `A` and an `A`-algebra `B` that is complete with respect to an
 ideal `I`, formal exponentiation induces an `A`-module structure on the multiplicative subgroup
 `1 + I`.
-=======
-* Replace `Nat.multichoose` with `Ring.multichoose`.
-* Generalize from `Semiring` to `AddCommMonoid` with `Pow R ℕ` using `smeval`.
->>>>>>> e4bee60a
 
 -/
 
@@ -61,15 +56,9 @@
   nsmul_right_injective (n : ℕ) (h : n ≠ 0) : Injective (n • · : R → R)
   /-- A multichoose function, giving the quotient of Pochhammer evaluations by factorials. -/
   multichoose : R → ℕ → R
-<<<<<<< HEAD
   /-- The `n`th ascending Pochhammer polynomial evaluated at any element is divisible by `n!`. -/
   factorial_nsmul_multichoose : ∀ (r : R) (n : ℕ),
     n.factorial • multichoose r n = Polynomial.smeval (ascPochhammer ℕ n) r
-=======
-  /-- `ascPochhammer R n` evaluated at any `r` is divisible by n! (witnessed by multichoose) -/
-  factorial_nsmul_multichoose (r : R) (n : ℕ) :
-    n.factorial • multichoose r n = Polynomial.eval r (ascPochhammer R n)
->>>>>>> e4bee60a
 
 namespace Ring
 
@@ -88,11 +77,7 @@
     BinomialRing.multichoose r n = multichoose r n := rfl
 
 theorem factorial_nsmul_multichoose_eq_ascPochhammer (r : R) (n : ℕ) :
-<<<<<<< HEAD
     n.factorial • multichoose r n = smeval (ascPochhammer ℕ n) r :=
-=======
-    n.factorial • multichoose r n = Polynomial.eval r (ascPochhammer R n) :=
->>>>>>> e4bee60a
   BinomialRing.factorial_nsmul_multichoose r n
 
 theorem multichoose_zero_right' (r : R) : multichoose r 0 = r ^ 0 := by
@@ -172,7 +157,6 @@
   nsmul_right_injective n hn r s hrs := Nat.eq_of_mul_eq_mul_left (Nat.pos_of_ne_zero hn) hrs
   multichoose n k := Nat.choose (n + k - 1) k
   factorial_nsmul_multichoose r n := by
-<<<<<<< HEAD
     rw [smul_eq_mul, ← Nat.descFactorial_eq_factorial_mul_choose,
       smeval_eq_eval (ascPochhammer ℕ n) r, ascPochhammer_nat_eq_descFactorial]
 
@@ -189,10 +173,6 @@
       mul_add (ascPochhammer R n), smeval_add, smeval_X r, pow_one, ← C_eq_nat_cast, smeval_C,
       pow_zero, nsmul_one, Nat.cast_id, eval_add, eval_mul_X, ← Nat.cast_comm, eval_nat_cast_mul,
       mul_add, Nat.cast_comm]
-=======
-    rw [Nat.multichoose_eq, smul_eq_mul, ← Nat.descFactorial_eq_factorial_mul_choose,
-      ascPochhammer_nat_eq_descFactorial]
->>>>>>> e4bee60a
 
 /-- The multichoose function for integers. -/
 def Int.multichoose (n : ℤ) (k : ℕ) : ℤ :=
@@ -213,7 +193,6 @@
     | negSucc n =>
       simp only [Int.multichoose, nsmul_eq_mul]
       rw [mul_comm, mul_assoc, ← Nat.cast_mul, mul_comm _ (k.factorial),
-<<<<<<< HEAD
         ← Nat.descFactorial_eq_factorial_mul_choose, ← descPochhammer_int_eq_descFactorial,
         ascPochhammer_smeval_eq_eval, ← Int.neg_ofNat_succ,
         ascPochhammer_eval_neg_eq_descPochhammer]
@@ -412,33 +391,4 @@
 
 end Ring
 
-=======
-        ← Nat.descFactorial_eq_factorial_mul_choose, ← descPochhammer_eval_eq_descFactorial,
-        ← Int.neg_ofNat_succ, ascPochhammer_eval_neg_eq_descPochhammer]
-
-end Multichoose
-
-section Choose
-
-namespace Ring
-
-variable {R : Type*} [Ring R] [BinomialRing R]
-
-/-- The binomial coefficient `choose r n` generalizes the natural number `choose` function,
-  interpreted in terms of choosing without replacement. -/
-def choose (r : R) (n : ℕ): R := multichoose (r - n + 1) n
-
-theorem descPochhammer_eq_factorial_smul_choose (r : R) (n : ℕ) :
-    Polynomial.eval r (descPochhammer R n) = n.factorial • choose r n := by
-  rw [choose, factorial_nsmul_multichoose_eq_ascPochhammer, descPochhammer_eval_eq_ascPochhammer]
-
-theorem choose_nat_cast (n k : ℕ) : choose (n : R) k = Nat.choose n k := by
-  refine nsmul_right_injective (Nat.factorial k) (Nat.factorial_ne_zero k) ?_
-  simp only
-  rw [← descPochhammer_eq_factorial_smul_choose, nsmul_eq_mul, ← Nat.cast_mul,
-  ← Nat.descFactorial_eq_factorial_mul_choose, ← descPochhammer_eval_eq_descFactorial]
-
-end Ring
-
->>>>>>> e4bee60a
 end Choose
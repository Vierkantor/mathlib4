/-
Copyright (c) 2017 Johannes Hölzl. All rights reserved.
Released under Apache 2.0 license as described in the file LICENSE.
Authors: Johannes Hölzl, Mario Carneiro, Patrick Massot
-/
import Mathlib.Order.Filter.SmallSets
import Mathlib.Tactic.Monotonicity.Basic
import Mathlib.Topology.Compactness.Compact
import Mathlib.Topology.NhdsSet
import Mathlib.Algebra.Group.Defs

/-!
# Uniform spaces

Uniform spaces are a generalization of metric spaces and topological groups. Many concepts directly
generalize to uniform spaces, e.g.

* uniform continuity (in this file)
* completeness (in `Cauchy.lean`)
* extension of uniform continuous functions to complete spaces (in `IsUniformEmbedding.lean`)
* totally bounded sets (in `Cauchy.lean`)
* totally bounded complete sets are compact (in `Cauchy.lean`)

A uniform structure on a type `X` is a filter `𝓤 X` on `X × X` satisfying some conditions
which makes it reasonable to say that `∀ᶠ (p : X × X) in 𝓤 X, ...` means
"for all p.1 and p.2 in X close enough, ...". Elements of this filter are called entourages
of `X`. The two main examples are:

* If `X` is a metric space, `V ∈ 𝓤 X ↔ ∃ ε > 0, { p | dist p.1 p.2 < ε } ⊆ V`
* If `G` is an additive topological group, `V ∈ 𝓤 G ↔ ∃ U ∈ 𝓝 (0 : G), {p | p.2 - p.1 ∈ U} ⊆ V`

Those examples are generalizations in two different directions of the elementary example where
`X = ℝ` and `V ∈ 𝓤 ℝ ↔ ∃ ε > 0, { p | |p.2 - p.1| < ε } ⊆ V` which features both the topological
group structure on `ℝ` and its metric space structure.

Each uniform structure on `X` induces a topology on `X` characterized by

> `nhds_eq_comap_uniformity : ∀ {x : X}, 𝓝 x = comap (Prod.mk x) (𝓤 X)`

where `Prod.mk x : X → X × X := (fun y ↦ (x, y))` is the partial evaluation of the product
constructor.

The dictionary with metric spaces includes:
* an upper bound for `dist x y` translates into `(x, y) ∈ V` for some `V ∈ 𝓤 X`
* a ball `ball x r` roughly corresponds to `UniformSpace.ball x V := {y | (x, y) ∈ V}`
  for some `V ∈ 𝓤 X`, but the later is more general (it includes in
  particular both open and closed balls for suitable `V`).
  In particular we have:
  `isOpen_iff_ball_subset {s : Set X} : IsOpen s ↔ ∀ x ∈ s, ∃ V ∈ 𝓤 X, ball x V ⊆ s`

The triangle inequality is abstracted to a statement involving the composition of relations in `X`.
First note that the triangle inequality in a metric space is equivalent to
`∀ (x y z : X) (r r' : ℝ), dist x y ≤ r → dist y z ≤ r' → dist x z ≤ r + r'`.
Then, for any `V` and `W` with type `Set (X × X)`, the composition `V ○ W : Set (X × X)` is
defined as `{ p : X × X | ∃ z, (p.1, z) ∈ V ∧ (z, p.2) ∈ W }`.
In the metric space case, if `V = { p | dist p.1 p.2 ≤ r }` and `W = { p | dist p.1 p.2 ≤ r' }`
then the triangle inequality, as reformulated above, says `V ○ W` is contained in
`{p | dist p.1 p.2 ≤ r + r'}` which is the entourage associated to the radius `r + r'`.
In general we have `mem_ball_comp (h : y ∈ ball x V) (h' : z ∈ ball y W) : z ∈ ball x (V ○ W)`.
Note that this discussion does not depend on any axiom imposed on the uniformity filter,
it is simply captured by the definition of composition.

The uniform space axioms ask the filter `𝓤 X` to satisfy the following:
* every `V ∈ 𝓤 X` contains the diagonal `idRel = { p | p.1 = p.2 }`. This abstracts the fact
  that `dist x x ≤ r` for every non-negative radius `r` in the metric space case and also that
  `x - x` belongs to every neighborhood of zero in the topological group case.
* `V ∈ 𝓤 X → Prod.swap '' V ∈ 𝓤 X`. This is tightly related the fact that `dist x y = dist y x`
  in a metric space, and to continuity of negation in the topological group case.
* `∀ V ∈ 𝓤 X, ∃ W ∈ 𝓤 X, W ○ W ⊆ V`. In the metric space case, it corresponds
  to cutting the radius of a ball in half and applying the triangle inequality.
  In the topological group case, it comes from continuity of addition at `(0, 0)`.

These three axioms are stated more abstractly in the definition below, in terms of
operations on filters, without directly manipulating entourages.

## Main definitions

* `UniformSpace X` is a uniform space structure on a type `X`
* `UniformContinuous f` is a predicate saying a function `f : α → β` between uniform spaces
  is uniformly continuous : `∀ r ∈ 𝓤 β, ∀ᶠ (x : α × α) in 𝓤 α, (f x.1, f x.2) ∈ r`

In this file we also define a complete lattice structure on the type `UniformSpace X`
of uniform structures on `X`, as well as the pullback (`UniformSpace.comap`) of uniform structures
coming from the pullback of filters.
Like distance functions, uniform structures cannot be pushed forward in general.

## Notations

Localized in `Uniformity`, we have the notation `𝓤 X` for the uniformity on a uniform space `X`,
and `○` for composition of relations, seen as terms with type `Set (X × X)`.

## Implementation notes

There is already a theory of relations in `Data/Rel.lean` where the main definition is
`def Rel (α β : Type*) := α → β → Prop`.
The relations used in the current file involve only one type, but this is not the reason why
we don't reuse `Data/Rel.lean`. We use `Set (α × α)`
instead of `Rel α α` because we really need sets to use the filter library, and elements
of filters on `α × α` have type `Set (α × α)`.

The structure `UniformSpace X` bundles a uniform structure on `X`, a topology on `X` and
an assumption saying those are compatible. This may not seem mathematically reasonable at first,
but is in fact an instance of the forgetful inheritance pattern. See Note [forgetful inheritance]
below.

## References

The formalization uses the books:

* [N. Bourbaki, *General Topology*][bourbaki1966]
* [I. M. James, *Topologies and Uniformities*][james1999]

But it makes a more systematic use of the filter library.
-/

open Set Filter Topology

universe u v ua ub uc ud

/-!
### Relations, seen as `Set (α × α)`
-/


variable {α : Type ua} {β : Type ub} {γ : Type uc} {δ : Type ud} {ι : Sort*}

/-- The identity relation, or the graph of the identity function -/
def idRel {α : Type*} :=
  { p : α × α | p.1 = p.2 }

@[simp]
theorem mem_idRel {a b : α} : (a, b) ∈ @idRel α ↔ a = b :=
  Iff.rfl

@[simp]
theorem idRel_subset {s : Set (α × α)} : idRel ⊆ s ↔ ∀ a, (a, a) ∈ s := by
  simp [subset_def]

theorem eq_singleton_left_of_prod_subset_idRel {X : Type _} {S T : Set X} (hS : S.Nonempty)
    (hT : T.Nonempty) (h_diag : S ×ˢ T ⊆ idRel) : ∃ x, S = {x} := by
  rcases hS, hT with ⟨⟨s, hs⟩, ⟨t, ht⟩⟩
  refine ⟨s, eq_singleton_iff_nonempty_unique_mem.mpr ⟨⟨s, hs⟩, fun x hx ↦ ?_⟩⟩
  rw [prod_subset_iff] at h_diag
  replace hs := h_diag s hs t ht
  replace hx := h_diag x hx t ht
  simp only [idRel, mem_setOf_eq] at hx hs
  rwa [← hs] at hx

theorem eq_singleton_right_prod_subset_idRel {X : Type _} {S T : Set X} (hS : S.Nonempty)
    (hT : T.Nonempty) (h_diag : S ×ˢ T ⊆ idRel) : ∃ x, T = {x} := by
  rw [Set.prod_subset_iff] at h_diag
  replace h_diag := fun x hx y hy => (h_diag y hy x hx).symm
  exact eq_singleton_left_of_prod_subset_idRel hT hS (prod_subset_iff.mpr h_diag)

theorem eq_singleton_prod_subset_idRel {X : Type _} {S T : Set X} (hS : S.Nonempty)
    (hT : T.Nonempty) (h_diag : S ×ˢ T ⊆ idRel) : ∃ x, S = {x} ∧ T = {x} := by
  obtain ⟨⟨x, hx⟩, ⟨y, hy⟩⟩ := eq_singleton_left_of_prod_subset_idRel hS hT h_diag,
    eq_singleton_right_prod_subset_idRel hS hT h_diag
  refine ⟨x, ⟨hx, ?_⟩⟩
  rw [hy, Set.singleton_eq_singleton_iff]
  exact (Set.prod_subset_iff.mp h_diag x (by simp only [hx, Set.mem_singleton]) y
    (by simp only [hy, Set.mem_singleton])).symm

/-- The composition of relations -/
def compRel (r₁ r₂ : Set (α × α)) :=
  { p : α × α | ∃ z : α, (p.1, z) ∈ r₁ ∧ (z, p.2) ∈ r₂ }

@[inherit_doc]
scoped[Uniformity] infixl:62 " ○ " => compRel
open Uniformity

@[simp]
theorem mem_compRel {α : Type u} {r₁ r₂ : Set (α × α)} {x y : α} :
    (x, y) ∈ r₁ ○ r₂ ↔ ∃ z, (x, z) ∈ r₁ ∧ (z, y) ∈ r₂ :=
  Iff.rfl

@[simp]
theorem swap_idRel : Prod.swap '' idRel = @idRel α :=
  Set.ext fun ⟨a, b⟩ => by simpa [image_swap_eq_preimage_swap] using eq_comm

theorem Monotone.compRel [Preorder β] {f g : β → Set (α × α)} (hf : Monotone f) (hg : Monotone g) :
    Monotone fun x => f x ○ g x := fun _ _ h _ ⟨z, h₁, h₂⟩ => ⟨z, hf h h₁, hg h h₂⟩

@[mono, gcongr]
theorem compRel_mono {f g h k : Set (α × α)} (h₁ : f ⊆ h) (h₂ : g ⊆ k) : f ○ g ⊆ h ○ k :=
  fun _ ⟨z, h, h'⟩ => ⟨z, h₁ h, h₂ h'⟩

theorem prod_mk_mem_compRel {a b c : α} {s t : Set (α × α)} (h₁ : (a, c) ∈ s) (h₂ : (c, b) ∈ t) :
    (a, b) ∈ s ○ t :=
  ⟨c, h₁, h₂⟩

@[simp]
theorem id_compRel {r : Set (α × α)} : idRel ○ r = r :=
  Set.ext fun ⟨a, b⟩ => by simp

theorem compRel_assoc {r s t : Set (α × α)} : r ○ s ○ t = r ○ (s ○ t) := by
  ext ⟨a, b⟩; simp only [mem_compRel]; tauto

theorem left_subset_compRel {s t : Set (α × α)} (h : idRel ⊆ t) : s ⊆ s ○ t := fun ⟨_x, y⟩ xy_in =>
  ⟨y, xy_in, h <| rfl⟩

theorem right_subset_compRel {s t : Set (α × α)} (h : idRel ⊆ s) : t ⊆ s ○ t := fun ⟨x, _y⟩ xy_in =>
  ⟨x, h <| rfl, xy_in⟩

theorem subset_comp_self {s : Set (α × α)} (h : idRel ⊆ s) : s ⊆ s ○ s :=
  left_subset_compRel h

theorem subset_iterate_compRel {s t : Set (α × α)} (h : idRel ⊆ s) (n : ℕ) :
    t ⊆ (s ○ ·)^[n] t := by
  induction' n with n ihn generalizing t
  exacts [Subset.rfl, (right_subset_compRel h).trans ihn]

/-- The relation is invariant under swapping factors. -/
def SymmetricRel (V : Set (α × α)) : Prop :=
  Prod.swap ⁻¹' V = V

/-- The maximal symmetric relation contained in a given relation. -/
def symmetrizeRel (V : Set (α × α)) : Set (α × α) :=
  V ∩ Prod.swap ⁻¹' V

theorem symmetric_symmetrizeRel (V : Set (α × α)) : SymmetricRel (symmetrizeRel V) := by
  simp [SymmetricRel, symmetrizeRel, preimage_inter, inter_comm, ← preimage_comp]

theorem symmetrizeRel_subset_self (V : Set (α × α)) : symmetrizeRel V ⊆ V :=
  sep_subset _ _

@[mono]
theorem symmetrize_mono {V W : Set (α × α)} (h : V ⊆ W) : symmetrizeRel V ⊆ symmetrizeRel W :=
  inter_subset_inter h <| preimage_mono h

theorem SymmetricRel.mk_mem_comm {V : Set (α × α)} (hV : SymmetricRel V) {x y : α} :
    (x, y) ∈ V ↔ (y, x) ∈ V :=
  Set.ext_iff.1 hV (y, x)

theorem SymmetricRel.eq {U : Set (α × α)} (hU : SymmetricRel U) : Prod.swap ⁻¹' U = U :=
  hU

theorem SymmetricRel.inter {U V : Set (α × α)} (hU : SymmetricRel U) (hV : SymmetricRel V) :
    SymmetricRel (U ∩ V) := by rw [SymmetricRel, preimage_inter, hU.eq, hV.eq]

/-- This core description of a uniform space is outside of the type class hierarchy. It is useful
  for constructions of uniform spaces, when the topology is derived from the uniform space. -/
structure UniformSpace.Core (α : Type u) where
  /-- The uniformity filter. Once `UniformSpace` is defined, `𝓤 α` (`_root_.uniformity`) becomes the
  normal form. -/
  uniformity : Filter (α × α)
  /-- Every set in the uniformity filter includes the diagonal. -/
  refl : 𝓟 idRel ≤ uniformity
  /-- If `s ∈ uniformity`, then `Prod.swap ⁻¹' s ∈ uniformity`. -/
  symm : Tendsto Prod.swap uniformity uniformity
  /-- For every set `u ∈ uniformity`, there exists `v ∈ uniformity` such that `v ○ v ⊆ u`. -/
  comp : (uniformity.lift' fun s => s ○ s) ≤ uniformity

protected theorem UniformSpace.Core.comp_mem_uniformity_sets {c : Core α} {s : Set (α × α)}
    (hs : s ∈ c.uniformity) : ∃ t ∈ c.uniformity, t ○ t ⊆ s :=
  (mem_lift'_sets <| monotone_id.compRel monotone_id).mp <| c.comp hs

/-- An alternative constructor for `UniformSpace.Core`. This version unfolds various
`Filter`-related definitions. -/
def UniformSpace.Core.mk' {α : Type u} (U : Filter (α × α)) (refl : ∀ r ∈ U, ∀ (x), (x, x) ∈ r)
    (symm : ∀ r ∈ U, Prod.swap ⁻¹' r ∈ U) (comp : ∀ r ∈ U, ∃ t ∈ U, t ○ t ⊆ r) :
    UniformSpace.Core α :=
  ⟨U, fun _r ru => idRel_subset.2 (refl _ ru), symm, fun _r ru =>
    let ⟨_s, hs, hsr⟩ := comp _ ru
    mem_of_superset (mem_lift' hs) hsr⟩

/-- Defining a `UniformSpace.Core` from a filter basis satisfying some uniformity-like axioms. -/
def UniformSpace.Core.mkOfBasis {α : Type u} (B : FilterBasis (α × α))
    (refl : ∀ r ∈ B, ∀ (x), (x, x) ∈ r) (symm : ∀ r ∈ B, ∃ t ∈ B, t ⊆ Prod.swap ⁻¹' r)
    (comp : ∀ r ∈ B, ∃ t ∈ B, t ○ t ⊆ r) : UniformSpace.Core α where
  uniformity := B.filter
  refl := B.hasBasis.ge_iff.mpr fun _r ru => idRel_subset.2 <| refl _ ru
  symm := (B.hasBasis.tendsto_iff B.hasBasis).mpr symm
  comp := (HasBasis.le_basis_iff (B.hasBasis.lift' (monotone_id.compRel monotone_id))
    B.hasBasis).2 comp

/-- A uniform space generates a topological space -/
def UniformSpace.Core.toTopologicalSpace {α : Type u} (u : UniformSpace.Core α) :
    TopologicalSpace α :=
  .mkOfNhds fun x ↦ .comap (Prod.mk x) u.uniformity

theorem UniformSpace.Core.ext :
    ∀ {u₁ u₂ : UniformSpace.Core α}, u₁.uniformity = u₂.uniformity → u₁ = u₂
  | ⟨_, _, _, _⟩, ⟨_, _, _, _⟩, rfl => rfl

theorem UniformSpace.Core.nhds_toTopologicalSpace {α : Type u} (u : Core α) (x : α) :
    @nhds α u.toTopologicalSpace x = comap (Prod.mk x) u.uniformity := by
  apply TopologicalSpace.nhds_mkOfNhds_of_hasBasis (fun _ ↦ (basis_sets _).comap _)
  · exact fun a U hU ↦ u.refl hU rfl
  · intro a U hU
    rcases u.comp_mem_uniformity_sets hU with ⟨V, hV, hVU⟩
    filter_upwards [preimage_mem_comap hV] with b hb
    filter_upwards [preimage_mem_comap hV] with c hc
    exact hVU ⟨b, hb, hc⟩

-- the topological structure is embedded in the uniform structure
-- to avoid instance diamond issues. See Note [forgetful inheritance].
/-- A uniform space is a generalization of the "uniform" topological aspects of a
  metric space. It consists of a filter on `α × α` called the "uniformity", which
  satisfies properties analogous to the reflexivity, symmetry, and triangle properties
  of a metric.

  A metric space has a natural uniformity, and a uniform space has a natural topology.
  A topological group also has a natural uniformity, even when it is not metrizable. -/
class UniformSpace (α : Type u) extends TopologicalSpace α where
  /-- The uniformity filter. -/
  protected uniformity : Filter (α × α)
  /-- If `s ∈ uniformity`, then `Prod.swap ⁻¹' s ∈ uniformity`. -/
  protected symm : Tendsto Prod.swap uniformity uniformity
  /-- For every set `u ∈ uniformity`, there exists `v ∈ uniformity` such that `v ○ v ⊆ u`. -/
  protected comp : (uniformity.lift' fun s => s ○ s) ≤ uniformity
  /-- The uniformity agrees with the topology: the neighborhoods filter of each point `x`
  is equal to `Filter.comap (Prod.mk x) (𝓤 α)`. -/
  protected nhds_eq_comap_uniformity (x : α) : 𝓝 x = comap (Prod.mk x) uniformity

/-- The uniformity is a filter on α × α (inferred from an ambient uniform space
  structure on α). -/
def uniformity (α : Type u) [UniformSpace α] : Filter (α × α) :=
  @UniformSpace.uniformity α _

/-- Notation for the uniformity filter with respect to a non-standard `UniformSpace` instance. -/
scoped[Uniformity] notation "𝓤[" u "]" => @uniformity _ u

@[inherit_doc] -- Porting note (#11215): TODO: should we drop the `uniformity` def?
scoped[Uniformity] notation "𝓤" => uniformity

/-- Construct a `UniformSpace` from a `u : UniformSpace.Core` and a `TopologicalSpace` structure
that is equal to `u.toTopologicalSpace`. -/
abbrev UniformSpace.ofCoreEq {α : Type u} (u : UniformSpace.Core α) (t : TopologicalSpace α)
    (h : t = u.toTopologicalSpace) : UniformSpace α where
  __ := u
  toTopologicalSpace := t
  nhds_eq_comap_uniformity x := by rw [h, u.nhds_toTopologicalSpace]

/-- Construct a `UniformSpace` from a `UniformSpace.Core`. -/
abbrev UniformSpace.ofCore {α : Type u} (u : UniformSpace.Core α) : UniformSpace α :=
  .ofCoreEq u _ rfl

/-- Construct a `UniformSpace.Core` from a `UniformSpace`. -/
abbrev UniformSpace.toCore (u : UniformSpace α) : UniformSpace.Core α where
  __ := u
  refl := by
    rintro U hU ⟨x, y⟩ (rfl : x = y)
    have : Prod.mk x ⁻¹' U ∈ 𝓝 x := by
      rw [UniformSpace.nhds_eq_comap_uniformity]
      exact preimage_mem_comap hU
    convert mem_of_mem_nhds this

theorem UniformSpace.toCore_toTopologicalSpace (u : UniformSpace α) :
    u.toCore.toTopologicalSpace = u.toTopologicalSpace :=
  TopologicalSpace.ext_nhds fun a ↦ by
    rw [u.nhds_eq_comap_uniformity, u.toCore.nhds_toTopologicalSpace]

/-- Build a `UniformSpace` from a `UniformSpace.Core` and a compatible topology.
Use `UniformSpace.mk` instead to avoid proving
the unnecessary assumption `UniformSpace.Core.refl`.

The main constructor used to use a different compatibility assumption.
This definition was created as a step towards porting to a new definition.
Now the main definition is ported,
so this constructor will be removed in a few months. -/
@[deprecated UniformSpace.mk (since := "2024-03-20")]
def UniformSpace.ofNhdsEqComap (u : UniformSpace.Core α) (_t : TopologicalSpace α)
    (h : ∀ x, 𝓝 x = u.uniformity.comap (Prod.mk x)) : UniformSpace α where
  __ := u
  nhds_eq_comap_uniformity := h

@[ext (iff := false)]
protected theorem UniformSpace.ext {u₁ u₂ : UniformSpace α} (h : 𝓤[u₁] = 𝓤[u₂]) : u₁ = u₂ := by
  have : u₁.toTopologicalSpace = u₂.toTopologicalSpace := TopologicalSpace.ext_nhds fun x ↦ by
    rw [u₁.nhds_eq_comap_uniformity, u₂.nhds_eq_comap_uniformity]
    exact congr_arg (comap _) h
  cases u₁; cases u₂; congr

protected theorem UniformSpace.ext_iff {u₁ u₂ : UniformSpace α} :
    u₁ = u₂ ↔ ∀ s, s ∈ 𝓤[u₁] ↔ s ∈ 𝓤[u₂] :=
  ⟨fun h _ => h ▸ Iff.rfl, fun h => by ext; exact h _⟩

theorem UniformSpace.ofCoreEq_toCore (u : UniformSpace α) (t : TopologicalSpace α)
    (h : t = u.toCore.toTopologicalSpace) : .ofCoreEq u.toCore t h = u :=
  UniformSpace.ext rfl

/-- Replace topology in a `UniformSpace` instance with a propositionally (but possibly not
definitionally) equal one. -/
abbrev UniformSpace.replaceTopology {α : Type*} [i : TopologicalSpace α] (u : UniformSpace α)
    (h : i = u.toTopologicalSpace) : UniformSpace α where
  __ := u
  toTopologicalSpace := i
  nhds_eq_comap_uniformity x := by rw [h, u.nhds_eq_comap_uniformity]

theorem UniformSpace.replaceTopology_eq {α : Type*} [i : TopologicalSpace α] (u : UniformSpace α)
    (h : i = u.toTopologicalSpace) : u.replaceTopology h = u :=
  UniformSpace.ext rfl

<<<<<<< HEAD
-- Porting note: rfc: use `UniformSpace.Core.mkOfBasis`? This will change defeq here and there
/-- Define a `UniformSpace` using a "distance" function. The function can be, e.g., the
distance in a (usual or extended) metric space or an absolute value on a ring. -/
def UniformSpace.ofFun {α : Type u} {β : Type v} [OrderedAddCommMonoid β]
    (d : α → α → β) (refl : ∀ x, d x x = 0) (symm : ∀ x y, d x y = d y x)
    (triangle : ∀ x y z, d x z ≤ d x y + d y z)
    (half : ∀ ε > (0 : β), ∃ δ > (0 : β), ∀ x < δ, ∀ y < δ, x + y < ε) :
    UniformSpace α :=
  .ofCore
    { uniformity := ⨅ r > 0, 𝓟 { x | d x.1 x.2 < r }
      refl := le_iInf₂ fun r hr => principal_mono.2 <| idRel_subset.2 fun x => by simpa [refl]
      symm := tendsto_iInf_iInf fun r => tendsto_iInf_iInf fun _ => tendsto_principal_principal.2
        fun x hx => by rwa [mem_setOf, symm]
      comp := le_iInf₂ fun r hr => let ⟨δ, h0, hδr⟩ := half r hr; le_principal_iff.2 <|
        mem_of_superset
          (mem_lift' <| mem_iInf_of_mem δ <| mem_iInf_of_mem h0 <| mem_principal_self _)
          fun (_, _) ⟨_, h₁, h₂⟩ => (triangle _ _ _).trans_lt (hδr _ h₁ _ h₂) }

theorem UniformSpace.hasBasis_ofFun {α : Type u} {β : Type v} [LinearOrderedAddCommMonoid β]
    (h₀ : ∃ x : β, 0 < x) (d : α → α → β) (refl : ∀ x, d x x = 0) (symm : ∀ x y, d x y = d y x)
    (triangle : ∀ x y z, d x z ≤ d x y + d y z)
    (half : ∀ ε > (0 : β), ∃ δ > (0 : β), ∀ x < δ, ∀ y < δ, x + y < ε) :
    𝓤[.ofFun d refl symm triangle half].HasBasis ((0 : β) < ·) (fun ε => { x | d x.1 x.2 < ε }) :=
  hasBasis_biInf_principal'
    (fun ε₁ h₁ ε₂ h₂ => ⟨min ε₁ ε₂, lt_min h₁ h₂, fun _x hx => lt_of_lt_of_le hx (min_le_left _ _),
      fun _x hx => lt_of_lt_of_le hx (min_le_right _ _)⟩) h₀

=======
>>>>>>> e553fb08
section UniformSpace

variable [UniformSpace α]

theorem nhds_eq_comap_uniformity {x : α} : 𝓝 x = (𝓤 α).comap (Prod.mk x) :=
  UniformSpace.nhds_eq_comap_uniformity x

theorem isOpen_uniformity {s : Set α} :
    IsOpen s ↔ ∀ x ∈ s, { p : α × α | p.1 = x → p.2 ∈ s } ∈ 𝓤 α := by
  simp only [isOpen_iff_mem_nhds, nhds_eq_comap_uniformity, mem_comap_prod_mk]

theorem refl_le_uniformity : 𝓟 idRel ≤ 𝓤 α :=
  (@UniformSpace.toCore α _).refl

instance uniformity.neBot [Nonempty α] : NeBot (𝓤 α) :=
  diagonal_nonempty.principal_neBot.mono refl_le_uniformity

theorem refl_mem_uniformity {x : α} {s : Set (α × α)} (h : s ∈ 𝓤 α) : (x, x) ∈ s :=
  refl_le_uniformity h rfl

theorem mem_uniformity_of_eq {x y : α} {s : Set (α × α)} (h : s ∈ 𝓤 α) (hx : x = y) : (x, y) ∈ s :=
  refl_le_uniformity h hx

theorem symm_le_uniformity : map (@Prod.swap α α) (𝓤 _) ≤ 𝓤 _ :=
  UniformSpace.symm

theorem comp_le_uniformity : ((𝓤 α).lift' fun s : Set (α × α) => s ○ s) ≤ 𝓤 α :=
  UniformSpace.comp

theorem lift'_comp_uniformity : ((𝓤 α).lift' fun s : Set (α × α) => s ○ s) = 𝓤 α :=
  comp_le_uniformity.antisymm <| le_lift'.2 fun _s hs ↦ mem_of_superset hs <|
    subset_comp_self <| idRel_subset.2 fun _ ↦ refl_mem_uniformity hs

theorem tendsto_swap_uniformity : Tendsto (@Prod.swap α α) (𝓤 α) (𝓤 α) :=
  symm_le_uniformity

theorem comp_mem_uniformity_sets {s : Set (α × α)} (hs : s ∈ 𝓤 α) : ∃ t ∈ 𝓤 α, t ○ t ⊆ s :=
  (mem_lift'_sets <| monotone_id.compRel monotone_id).mp <| comp_le_uniformity hs

/-- If `s ∈ 𝓤 α`, then for any natural `n`, for a subset `t` of a sufficiently small set in `𝓤 α`,
we have `t ○ t ○ ... ○ t ⊆ s` (`n` compositions). -/
theorem eventually_uniformity_iterate_comp_subset {s : Set (α × α)} (hs : s ∈ 𝓤 α) (n : ℕ) :
    ∀ᶠ t in (𝓤 α).smallSets, (t ○ ·)^[n] t ⊆ s := by
  suffices ∀ᶠ t in (𝓤 α).smallSets, t ⊆ s ∧ (t ○ ·)^[n] t ⊆ s from (eventually_and.1 this).2
  induction' n with n ihn generalizing s
  · simpa
  rcases comp_mem_uniformity_sets hs with ⟨t, htU, hts⟩
  refine (ihn htU).mono fun U hU => ?_
  rw [Function.iterate_succ_apply']
  exact
    ⟨hU.1.trans <| (subset_comp_self <| refl_le_uniformity htU).trans hts,
      (compRel_mono hU.1 hU.2).trans hts⟩

/-- If `s ∈ 𝓤 α`, then for a subset `t` of a sufficiently small set in `𝓤 α`,
we have `t ○ t ⊆ s`. -/
theorem eventually_uniformity_comp_subset {s : Set (α × α)} (hs : s ∈ 𝓤 α) :
    ∀ᶠ t in (𝓤 α).smallSets, t ○ t ⊆ s :=
  eventually_uniformity_iterate_comp_subset hs 1

/-- Relation `fun f g ↦ Tendsto (fun x ↦ (f x, g x)) l (𝓤 α)` is transitive. -/
theorem Filter.Tendsto.uniformity_trans {l : Filter β} {f₁ f₂ f₃ : β → α}
    (h₁₂ : Tendsto (fun x => (f₁ x, f₂ x)) l (𝓤 α))
    (h₂₃ : Tendsto (fun x => (f₂ x, f₃ x)) l (𝓤 α)) : Tendsto (fun x => (f₁ x, f₃ x)) l (𝓤 α) := by
  refine le_trans (le_lift'.2 fun s hs => mem_map.2 ?_) comp_le_uniformity
  filter_upwards [mem_map.1 (h₁₂ hs), mem_map.1 (h₂₃ hs)] with x hx₁₂ hx₂₃ using ⟨_, hx₁₂, hx₂₃⟩

/-- Relation `fun f g ↦ Tendsto (fun x ↦ (f x, g x)) l (𝓤 α)` is symmetric. -/
theorem Filter.Tendsto.uniformity_symm {l : Filter β} {f : β → α × α} (h : Tendsto f l (𝓤 α)) :
    Tendsto (fun x => ((f x).2, (f x).1)) l (𝓤 α) :=
  tendsto_swap_uniformity.comp h

/-- Relation `fun f g ↦ Tendsto (fun x ↦ (f x, g x)) l (𝓤 α)` is reflexive. -/
theorem tendsto_diag_uniformity (f : β → α) (l : Filter β) :
    Tendsto (fun x => (f x, f x)) l (𝓤 α) := fun _s hs =>
  mem_map.2 <| univ_mem' fun _ => refl_mem_uniformity hs

theorem tendsto_const_uniformity {a : α} {f : Filter β} : Tendsto (fun _ => (a, a)) f (𝓤 α) :=
  tendsto_diag_uniformity (fun _ => a) f

theorem symm_of_uniformity {s : Set (α × α)} (hs : s ∈ 𝓤 α) :
    ∃ t ∈ 𝓤 α, (∀ a b, (a, b) ∈ t → (b, a) ∈ t) ∧ t ⊆ s :=
  have : preimage Prod.swap s ∈ 𝓤 α := symm_le_uniformity hs
  ⟨s ∩ preimage Prod.swap s, inter_mem hs this, fun _ _ ⟨h₁, h₂⟩ => ⟨h₂, h₁⟩, inter_subset_left⟩

theorem comp_symm_of_uniformity {s : Set (α × α)} (hs : s ∈ 𝓤 α) :
    ∃ t ∈ 𝓤 α, (∀ {a b}, (a, b) ∈ t → (b, a) ∈ t) ∧ t ○ t ⊆ s :=
  let ⟨_t, ht₁, ht₂⟩ := comp_mem_uniformity_sets hs
  let ⟨t', ht', ht'₁, ht'₂⟩ := symm_of_uniformity ht₁
  ⟨t', ht', ht'₁ _ _, Subset.trans (monotone_id.compRel monotone_id ht'₂) ht₂⟩

theorem uniformity_le_symm : 𝓤 α ≤ @Prod.swap α α <$> 𝓤 α := by
  rw [map_swap_eq_comap_swap]; exact tendsto_swap_uniformity.le_comap

theorem uniformity_eq_symm : 𝓤 α = @Prod.swap α α <$> 𝓤 α :=
  le_antisymm uniformity_le_symm symm_le_uniformity

@[simp]
theorem comap_swap_uniformity : comap (@Prod.swap α α) (𝓤 α) = 𝓤 α :=
  (congr_arg _ uniformity_eq_symm).trans <| comap_map Prod.swap_injective

theorem symmetrize_mem_uniformity {V : Set (α × α)} (h : V ∈ 𝓤 α) : symmetrizeRel V ∈ 𝓤 α := by
  apply (𝓤 α).inter_sets h
  rw [← image_swap_eq_preimage_swap, uniformity_eq_symm]
  exact image_mem_map h

/-- Symmetric entourages form a basis of `𝓤 α` -/
theorem UniformSpace.hasBasis_symmetric :
    (𝓤 α).HasBasis (fun s : Set (α × α) => s ∈ 𝓤 α ∧ SymmetricRel s) id :=
  hasBasis_self.2 fun t t_in =>
    ⟨symmetrizeRel t, symmetrize_mem_uniformity t_in, symmetric_symmetrizeRel t,
      symmetrizeRel_subset_self t⟩

theorem uniformity_lift_le_swap {g : Set (α × α) → Filter β} {f : Filter β} (hg : Monotone g)
    (h : ((𝓤 α).lift fun s => g (preimage Prod.swap s)) ≤ f) : (𝓤 α).lift g ≤ f :=
  calc
    (𝓤 α).lift g ≤ (Filter.map (@Prod.swap α α) <| 𝓤 α).lift g :=
      lift_mono uniformity_le_symm le_rfl
    _ ≤ _ := by rw [map_lift_eq2 hg, image_swap_eq_preimage_swap]; exact h

theorem uniformity_lift_le_comp {f : Set (α × α) → Filter β} (h : Monotone f) :
    ((𝓤 α).lift fun s => f (s ○ s)) ≤ (𝓤 α).lift f :=
  calc
    ((𝓤 α).lift fun s => f (s ○ s)) = ((𝓤 α).lift' fun s : Set (α × α) => s ○ s).lift f := by
      rw [lift_lift'_assoc]
      · exact monotone_id.compRel monotone_id
      · exact h
    _ ≤ (𝓤 α).lift f := lift_mono comp_le_uniformity le_rfl

theorem comp3_mem_uniformity {s : Set (α × α)} (hs : s ∈ 𝓤 α) : ∃ t ∈ 𝓤 α, t ○ (t ○ t) ⊆ s :=
  let ⟨_t', ht', ht's⟩ := comp_mem_uniformity_sets hs
  let ⟨t, ht, htt'⟩ := comp_mem_uniformity_sets ht'
  ⟨t, ht, (compRel_mono ((subset_comp_self (refl_le_uniformity ht)).trans htt') htt').trans ht's⟩

/-- See also `comp3_mem_uniformity`. -/
theorem comp_le_uniformity3 : ((𝓤 α).lift' fun s : Set (α × α) => s ○ (s ○ s)) ≤ 𝓤 α := fun _ h =>
  let ⟨_t, htU, ht⟩ := comp3_mem_uniformity h
  mem_of_superset (mem_lift' htU) ht

/-- See also `comp_open_symm_mem_uniformity_sets`. -/
theorem comp_symm_mem_uniformity_sets {s : Set (α × α)} (hs : s ∈ 𝓤 α) :
    ∃ t ∈ 𝓤 α, SymmetricRel t ∧ t ○ t ⊆ s := by
  obtain ⟨w, w_in, w_sub⟩ : ∃ w ∈ 𝓤 α, w ○ w ⊆ s := comp_mem_uniformity_sets hs
  use symmetrizeRel w, symmetrize_mem_uniformity w_in, symmetric_symmetrizeRel w
  have : symmetrizeRel w ⊆ w := symmetrizeRel_subset_self w
  calc symmetrizeRel w ○ symmetrizeRel w
    _ ⊆ w ○ w := by gcongr
    _ ⊆ s     := w_sub

theorem subset_comp_self_of_mem_uniformity {s : Set (α × α)} (h : s ∈ 𝓤 α) : s ⊆ s ○ s :=
  subset_comp_self (refl_le_uniformity h)

theorem comp_comp_symm_mem_uniformity_sets {s : Set (α × α)} (hs : s ∈ 𝓤 α) :
    ∃ t ∈ 𝓤 α, SymmetricRel t ∧ t ○ t ○ t ⊆ s := by
  rcases comp_symm_mem_uniformity_sets hs with ⟨w, w_in, _, w_sub⟩
  rcases comp_symm_mem_uniformity_sets w_in with ⟨t, t_in, t_symm, t_sub⟩
  use t, t_in, t_symm
  have : t ⊆ t ○ t := subset_comp_self_of_mem_uniformity t_in
  -- Porting note: Needed the following `have`s to make `mono` work
  have ht := Subset.refl t
  have hw := Subset.refl w
  calc
    t ○ t ○ t ⊆ w ○ t := by mono
    _ ⊆ w ○ (t ○ t) := by mono
    _ ⊆ w ○ w := by mono
    _ ⊆ s := w_sub

/-!
### Balls in uniform spaces
-/

namespace UniformSpace

/-- The ball around `(x : β)` with respect to `(V : Set (β × β))`. Intended to be
used for `V ∈ 𝓤 β`, but this is not needed for the definition. Recovers the
notions of metric space ball when `V = {p | dist p.1 p.2 < r }`. -/
def ball (x : β) (V : Set (β × β)) : Set β := Prod.mk x ⁻¹' V

open UniformSpace (ball)

lemma mem_ball_self (x : α) {V : Set (α × α)} : V ∈ 𝓤 α → x ∈ ball x V := refl_mem_uniformity

/-- The triangle inequality for `UniformSpace.ball` -/
theorem mem_ball_comp {V W : Set (β × β)} {x y z} (h : y ∈ ball x V) (h' : z ∈ ball y W) :
    z ∈ ball x (V ○ W) :=
  prod_mk_mem_compRel h h'

theorem ball_subset_of_comp_subset {V W : Set (β × β)} {x y} (h : x ∈ ball y W) (h' : W ○ W ⊆ V) :
    ball x W ⊆ ball y V := fun _z z_in => h' (mem_ball_comp h z_in)

theorem ball_mono {V W : Set (β × β)} (h : V ⊆ W) (x : β) : ball x V ⊆ ball x W :=
  preimage_mono h

theorem ball_inter (x : β) (V W : Set (β × β)) : ball x (V ∩ W) = ball x V ∩ ball x W :=
  preimage_inter

theorem ball_inter_left (x : β) (V W : Set (β × β)) : ball x (V ∩ W) ⊆ ball x V :=
  ball_mono inter_subset_left x

theorem ball_inter_right (x : β) (V W : Set (β × β)) : ball x (V ∩ W) ⊆ ball x W :=
  ball_mono inter_subset_right x

theorem mem_ball_symmetry {V : Set (β × β)} (hV : SymmetricRel V) {x y} :
    x ∈ ball y V ↔ y ∈ ball x V :=
  show (x, y) ∈ Prod.swap ⁻¹' V ↔ (x, y) ∈ V by
    unfold SymmetricRel at hV
    rw [hV]

theorem ball_eq_of_symmetry {V : Set (β × β)} (hV : SymmetricRel V) {x} :
    ball x V = { y | (y, x) ∈ V } := by
  ext y
  rw [mem_ball_symmetry hV]
  exact Iff.rfl

theorem mem_comp_of_mem_ball {V W : Set (β × β)} {x y z : β} (hV : SymmetricRel V)
    (hx : x ∈ ball z V) (hy : y ∈ ball z W) : (x, y) ∈ V ○ W := by
  rw [mem_ball_symmetry hV] at hx
  exact ⟨z, hx, hy⟩

lemma isOpen_ball (x : α) {V : Set (α × α)} (hV : IsOpen V) : IsOpen (ball x V) :=
  hV.preimage <| continuous_const.prod_mk continuous_id

lemma isClosed_ball (x : α) {V : Set (α × α)} (hV : IsClosed V) : IsClosed (ball x V) :=
  hV.preimage <| continuous_const.prod_mk continuous_id

theorem mem_comp_comp {V W M : Set (β × β)} (hW' : SymmetricRel W) {p : β × β} :
    p ∈ V ○ M ○ W ↔ (ball p.1 V ×ˢ ball p.2 W ∩ M).Nonempty := by
  cases' p with x y
  constructor
  · rintro ⟨z, ⟨w, hpw, hwz⟩, hzy⟩
    exact ⟨(w, z), ⟨hpw, by rwa [mem_ball_symmetry hW']⟩, hwz⟩
  · rintro ⟨⟨w, z⟩, ⟨w_in, z_in⟩, hwz⟩
    rw [mem_ball_symmetry hW'] at z_in
    exact ⟨z, ⟨w, w_in, hwz⟩, z_in⟩

end UniformSpace

/-!
### Neighborhoods in uniform spaces
-/

open UniformSpace

theorem mem_nhds_uniformity_iff_right {x : α} {s : Set α} :
    s ∈ 𝓝 x ↔ { p : α × α | p.1 = x → p.2 ∈ s } ∈ 𝓤 α := by
  simp only [nhds_eq_comap_uniformity, mem_comap_prod_mk]

theorem mem_nhds_uniformity_iff_left {x : α} {s : Set α} :
    s ∈ 𝓝 x ↔ { p : α × α | p.2 = x → p.1 ∈ s } ∈ 𝓤 α := by
  rw [uniformity_eq_symm, mem_nhds_uniformity_iff_right]
  simp only [map_def, mem_map, preimage_setOf_eq, Prod.snd_swap, Prod.fst_swap]

theorem nhdsWithin_eq_comap_uniformity_of_mem {x : α} {T : Set α} (hx : x ∈ T) (S : Set α) :
    𝓝[S] x = (𝓤 α ⊓ 𝓟 (T ×ˢ S)).comap (Prod.mk x) := by
  simp [nhdsWithin, nhds_eq_comap_uniformity, hx]

theorem nhdsWithin_eq_comap_uniformity {x : α} (S : Set α) :
    𝓝[S] x = (𝓤 α ⊓ 𝓟 (univ ×ˢ S)).comap (Prod.mk x) :=
  nhdsWithin_eq_comap_uniformity_of_mem (mem_univ _) S

/-- See also `isOpen_iff_open_ball_subset`. -/
theorem isOpen_iff_ball_subset {s : Set α} : IsOpen s ↔ ∀ x ∈ s, ∃ V ∈ 𝓤 α, ball x V ⊆ s := by
  simp_rw [isOpen_iff_mem_nhds, nhds_eq_comap_uniformity, mem_comap, ball]

theorem nhds_basis_uniformity' {p : ι → Prop} {s : ι → Set (α × α)} (h : (𝓤 α).HasBasis p s)
    {x : α} : (𝓝 x).HasBasis p fun i => ball x (s i) := by
  rw [nhds_eq_comap_uniformity]
  exact h.comap (Prod.mk x)

theorem nhds_basis_uniformity {p : ι → Prop} {s : ι → Set (α × α)} (h : (𝓤 α).HasBasis p s)
    {x : α} : (𝓝 x).HasBasis p fun i => { y | (y, x) ∈ s i } := by
  replace h := h.comap Prod.swap
  rw [comap_swap_uniformity] at h
  exact nhds_basis_uniformity' h

theorem nhds_eq_comap_uniformity' {x : α} : 𝓝 x = (𝓤 α).comap fun y => (y, x) :=
  (nhds_basis_uniformity (𝓤 α).basis_sets).eq_of_same_basis <| (𝓤 α).basis_sets.comap _

theorem UniformSpace.mem_nhds_iff {x : α} {s : Set α} : s ∈ 𝓝 x ↔ ∃ V ∈ 𝓤 α, ball x V ⊆ s := by
  rw [nhds_eq_comap_uniformity, mem_comap]
  simp_rw [ball]

theorem UniformSpace.ball_mem_nhds (x : α) ⦃V : Set (α × α)⦄ (V_in : V ∈ 𝓤 α) : ball x V ∈ 𝓝 x := by
  rw [UniformSpace.mem_nhds_iff]
  exact ⟨V, V_in, Subset.rfl⟩

theorem UniformSpace.ball_mem_nhdsWithin {x : α} {S : Set α} ⦃V : Set (α × α)⦄ (x_in : x ∈ S)
    (V_in : V ∈ 𝓤 α ⊓ 𝓟 (S ×ˢ S)) : ball x V ∈ 𝓝[S] x := by
  rw [nhdsWithin_eq_comap_uniformity_of_mem x_in, mem_comap]
  exact ⟨V, V_in, Subset.rfl⟩

theorem UniformSpace.mem_nhds_iff_symm {x : α} {s : Set α} :
    s ∈ 𝓝 x ↔ ∃ V ∈ 𝓤 α, SymmetricRel V ∧ ball x V ⊆ s := by
  rw [UniformSpace.mem_nhds_iff]
  constructor
  · rintro ⟨V, V_in, V_sub⟩
    use symmetrizeRel V, symmetrize_mem_uniformity V_in, symmetric_symmetrizeRel V
    exact Subset.trans (ball_mono (symmetrizeRel_subset_self V) x) V_sub
  · rintro ⟨V, V_in, _, V_sub⟩
    exact ⟨V, V_in, V_sub⟩

theorem UniformSpace.hasBasis_nhds (x : α) :
    HasBasis (𝓝 x) (fun s : Set (α × α) => s ∈ 𝓤 α ∧ SymmetricRel s) fun s => ball x s :=
  ⟨fun t => by simp [UniformSpace.mem_nhds_iff_symm, and_assoc]⟩

open UniformSpace

theorem UniformSpace.mem_closure_iff_symm_ball {s : Set α} {x} :
    x ∈ closure s ↔ ∀ {V}, V ∈ 𝓤 α → SymmetricRel V → (s ∩ ball x V).Nonempty := by
  simp [mem_closure_iff_nhds_basis (hasBasis_nhds x), Set.Nonempty]

theorem UniformSpace.mem_closure_iff_ball {s : Set α} {x} :
    x ∈ closure s ↔ ∀ {V}, V ∈ 𝓤 α → (ball x V ∩ s).Nonempty := by
  simp [mem_closure_iff_nhds_basis' (nhds_basis_uniformity' (𝓤 α).basis_sets)]

theorem UniformSpace.hasBasis_nhds_prod (x y : α) :
    HasBasis (𝓝 (x, y)) (fun s => s ∈ 𝓤 α ∧ SymmetricRel s) fun s => ball x s ×ˢ ball y s := by
  rw [nhds_prod_eq]
  apply (hasBasis_nhds x).prod_same_index (hasBasis_nhds y)
  rintro U V ⟨U_in, U_symm⟩ ⟨V_in, V_symm⟩
  exact
    ⟨U ∩ V, ⟨(𝓤 α).inter_sets U_in V_in, U_symm.inter V_symm⟩, ball_inter_left x U V,
      ball_inter_right y U V⟩

theorem nhds_eq_uniformity {x : α} : 𝓝 x = (𝓤 α).lift' (ball x) :=
  (nhds_basis_uniformity' (𝓤 α).basis_sets).eq_biInf

theorem nhds_eq_uniformity' {x : α} : 𝓝 x = (𝓤 α).lift' fun s => { y | (y, x) ∈ s } :=
  (nhds_basis_uniformity (𝓤 α).basis_sets).eq_biInf

theorem mem_nhds_left (x : α) {s : Set (α × α)} (h : s ∈ 𝓤 α) : { y : α | (x, y) ∈ s } ∈ 𝓝 x :=
  ball_mem_nhds x h

theorem mem_nhds_right (y : α) {s : Set (α × α)} (h : s ∈ 𝓤 α) : { x : α | (x, y) ∈ s } ∈ 𝓝 y :=
  mem_nhds_left _ (symm_le_uniformity h)

theorem exists_mem_nhds_ball_subset_of_mem_nhds {a : α} {U : Set α} (h : U ∈ 𝓝 a) :
    ∃ V ∈ 𝓝 a, ∃ t ∈ 𝓤 α, ∀ a' ∈ V, UniformSpace.ball a' t ⊆ U :=
  let ⟨t, ht, htU⟩ := comp_mem_uniformity_sets (mem_nhds_uniformity_iff_right.1 h)
  ⟨_, mem_nhds_left a ht, t, ht, fun a₁ h₁ a₂ h₂ => @htU (a, a₂) ⟨a₁, h₁, h₂⟩ rfl⟩

theorem tendsto_right_nhds_uniformity {a : α} : Tendsto (fun a' => (a', a)) (𝓝 a) (𝓤 α) := fun _ =>
  mem_nhds_right a

theorem tendsto_left_nhds_uniformity {a : α} : Tendsto (fun a' => (a, a')) (𝓝 a) (𝓤 α) := fun _ =>
  mem_nhds_left a

theorem lift_nhds_left {x : α} {g : Set α → Filter β} (hg : Monotone g) :
    (𝓝 x).lift g = (𝓤 α).lift fun s : Set (α × α) => g (ball x s) := by
  rw [nhds_eq_comap_uniformity, comap_lift_eq2 hg]
  simp_rw [ball, Function.comp_def]

theorem lift_nhds_right {x : α} {g : Set α → Filter β} (hg : Monotone g) :
    (𝓝 x).lift g = (𝓤 α).lift fun s : Set (α × α) => g { y | (y, x) ∈ s } := by
  rw [nhds_eq_comap_uniformity', comap_lift_eq2 hg]
  simp_rw [Function.comp_def, preimage]

theorem nhds_nhds_eq_uniformity_uniformity_prod {a b : α} :
    𝓝 a ×ˢ 𝓝 b = (𝓤 α).lift fun s : Set (α × α) =>
      (𝓤 α).lift' fun t => { y : α | (y, a) ∈ s } ×ˢ { y : α | (b, y) ∈ t } := by
  rw [nhds_eq_uniformity', nhds_eq_uniformity, prod_lift'_lift']
  exacts [rfl, monotone_preimage, monotone_preimage]

theorem nhds_eq_uniformity_prod {a b : α} :
    𝓝 (a, b) =
      (𝓤 α).lift' fun s : Set (α × α) => { y : α | (y, a) ∈ s } ×ˢ { y : α | (b, y) ∈ s } := by
  rw [nhds_prod_eq, nhds_nhds_eq_uniformity_uniformity_prod, lift_lift'_same_eq_lift']
  · exact fun s => monotone_const.set_prod monotone_preimage
  · refine fun t => Monotone.set_prod ?_ monotone_const
    exact monotone_preimage (f := fun y => (y, a))

theorem nhdset_of_mem_uniformity {d : Set (α × α)} (s : Set (α × α)) (hd : d ∈ 𝓤 α) :
    ∃ t : Set (α × α), IsOpen t ∧ s ⊆ t ∧
      t ⊆ { p | ∃ x y, (p.1, x) ∈ d ∧ (x, y) ∈ s ∧ (y, p.2) ∈ d } := by
  let cl_d := { p : α × α | ∃ x y, (p.1, x) ∈ d ∧ (x, y) ∈ s ∧ (y, p.2) ∈ d }
  have : ∀ p ∈ s, ∃ t, t ⊆ cl_d ∧ IsOpen t ∧ p ∈ t := fun ⟨x, y⟩ hp =>
    mem_nhds_iff.mp <|
      show cl_d ∈ 𝓝 (x, y) by
        rw [nhds_eq_uniformity_prod, mem_lift'_sets]
        · exact ⟨d, hd, fun ⟨a, b⟩ ⟨ha, hb⟩ => ⟨x, y, ha, hp, hb⟩⟩
        · exact fun _ _ h _ h' => ⟨h h'.1, h h'.2⟩
  choose t ht using this
  exact ⟨(⋃ p : α × α, ⋃ h : p ∈ s, t p h : Set (α × α)),
    isOpen_iUnion fun p : α × α => isOpen_iUnion fun hp => (ht p hp).right.left,
    fun ⟨a, b⟩ hp => by
      simp only [mem_iUnion, Prod.exists]; exact ⟨a, b, hp, (ht (a, b) hp).right.right⟩,
    iUnion_subset fun p => iUnion_subset fun hp => (ht p hp).left⟩

/-- Entourages are neighborhoods of the diagonal. -/
theorem nhds_le_uniformity (x : α) : 𝓝 (x, x) ≤ 𝓤 α := by
  intro V V_in
  rcases comp_symm_mem_uniformity_sets V_in with ⟨w, w_in, w_symm, w_sub⟩
  have : ball x w ×ˢ ball x w ∈ 𝓝 (x, x) := by
    rw [nhds_prod_eq]
    exact prod_mem_prod (ball_mem_nhds x w_in) (ball_mem_nhds x w_in)
  apply mem_of_superset this
  rintro ⟨u, v⟩ ⟨u_in, v_in⟩
  exact w_sub (mem_comp_of_mem_ball w_symm u_in v_in)

/-- Entourages are neighborhoods of the diagonal. -/
theorem iSup_nhds_le_uniformity : ⨆ x : α, 𝓝 (x, x) ≤ 𝓤 α :=
  iSup_le nhds_le_uniformity

/-- Entourages are neighborhoods of the diagonal. -/
theorem nhdsSet_diagonal_le_uniformity : 𝓝ˢ (diagonal α) ≤ 𝓤 α :=
  (nhdsSet_diagonal α).trans_le iSup_nhds_le_uniformity

/-!
### Closure and interior in uniform spaces
-/

theorem closure_eq_uniformity (s : Set <| α × α) :
    closure s = ⋂ V ∈ { V | V ∈ 𝓤 α ∧ SymmetricRel V }, V ○ s ○ V := by
  ext ⟨x, y⟩
  simp (config := { contextual := true }) only
    [mem_closure_iff_nhds_basis (UniformSpace.hasBasis_nhds_prod x y), mem_iInter, mem_setOf_eq,
      and_imp, mem_comp_comp, exists_prop, ← mem_inter_iff, inter_comm, Set.Nonempty]

theorem uniformity_hasBasis_closed :
    HasBasis (𝓤 α) (fun V : Set (α × α) => V ∈ 𝓤 α ∧ IsClosed V) id := by
  refine Filter.hasBasis_self.2 fun t h => ?_
  rcases comp_comp_symm_mem_uniformity_sets h with ⟨w, w_in, w_symm, r⟩
  refine ⟨closure w, mem_of_superset w_in subset_closure, isClosed_closure, ?_⟩
  refine Subset.trans ?_ r
  rw [closure_eq_uniformity]
  apply iInter_subset_of_subset
  apply iInter_subset
  exact ⟨w_in, w_symm⟩

theorem uniformity_eq_uniformity_closure : 𝓤 α = (𝓤 α).lift' closure :=
  Eq.symm <| uniformity_hasBasis_closed.lift'_closure_eq_self fun _ => And.right

theorem Filter.HasBasis.uniformity_closure {p : ι → Prop} {U : ι → Set (α × α)}
    (h : (𝓤 α).HasBasis p U) : (𝓤 α).HasBasis p fun i => closure (U i) :=
  (@uniformity_eq_uniformity_closure α _).symm ▸ h.lift'_closure

/-- Closed entourages form a basis of the uniformity filter. -/
theorem uniformity_hasBasis_closure : HasBasis (𝓤 α) (fun V : Set (α × α) => V ∈ 𝓤 α) closure :=
  (𝓤 α).basis_sets.uniformity_closure

theorem closure_eq_inter_uniformity {t : Set (α × α)} : closure t = ⋂ d ∈ 𝓤 α, d ○ (t ○ d) :=
  calc
    closure t = ⋂ (V) (_ : V ∈ 𝓤 α ∧ SymmetricRel V), V ○ t ○ V := closure_eq_uniformity t
    _ = ⋂ V ∈ 𝓤 α, V ○ t ○ V :=
      Eq.symm <|
        UniformSpace.hasBasis_symmetric.biInter_mem fun _ _ hV =>
          compRel_mono (compRel_mono hV Subset.rfl) hV
    _ = ⋂ V ∈ 𝓤 α, V ○ (t ○ V) := by simp only [compRel_assoc]

theorem uniformity_eq_uniformity_interior : 𝓤 α = (𝓤 α).lift' interior :=
  le_antisymm
    (le_iInf₂ fun d hd => by
      let ⟨s, hs, hs_comp⟩ := comp3_mem_uniformity hd
      let ⟨t, ht, hst, ht_comp⟩ := nhdset_of_mem_uniformity s hs
      have : s ⊆ interior d :=
        calc
          s ⊆ t := hst
          _ ⊆ interior d :=
            ht.subset_interior_iff.mpr fun x (hx : x ∈ t) =>
              let ⟨x, y, h₁, h₂, h₃⟩ := ht_comp hx
              hs_comp ⟨x, h₁, y, h₂, h₃⟩
      have : interior d ∈ 𝓤 α := by filter_upwards [hs] using this
      simp [this])
    fun _ hs => ((𝓤 α).lift' interior).sets_of_superset (mem_lift' hs) interior_subset

theorem interior_mem_uniformity {s : Set (α × α)} (hs : s ∈ 𝓤 α) : interior s ∈ 𝓤 α := by
  rw [uniformity_eq_uniformity_interior]; exact mem_lift' hs

theorem mem_uniformity_isClosed {s : Set (α × α)} (h : s ∈ 𝓤 α) : ∃ t ∈ 𝓤 α, IsClosed t ∧ t ⊆ s :=
  let ⟨t, ⟨ht_mem, htc⟩, hts⟩ := uniformity_hasBasis_closed.mem_iff.1 h
  ⟨t, ht_mem, htc, hts⟩

theorem isOpen_iff_open_ball_subset {s : Set α} :
    IsOpen s ↔ ∀ x ∈ s, ∃ V ∈ 𝓤 α, IsOpen V ∧ ball x V ⊆ s := by
  rw [isOpen_iff_ball_subset]
  constructor <;> intro h x hx
  · obtain ⟨V, hV, hV'⟩ := h x hx
    exact
      ⟨interior V, interior_mem_uniformity hV, isOpen_interior,
        (ball_mono interior_subset x).trans hV'⟩
  · obtain ⟨V, hV, -, hV'⟩ := h x hx
    exact ⟨V, hV, hV'⟩

/-- The uniform neighborhoods of all points of a dense set cover the whole space. -/
theorem Dense.biUnion_uniformity_ball {s : Set α} {U : Set (α × α)} (hs : Dense s) (hU : U ∈ 𝓤 α) :
    ⋃ x ∈ s, ball x U = univ := by
  refine iUnion₂_eq_univ_iff.2 fun y => ?_
  rcases hs.inter_nhds_nonempty (mem_nhds_right y hU) with ⟨x, hxs, hxy : (x, y) ∈ U⟩
  exact ⟨x, hxs, hxy⟩

/-- The uniform neighborhoods of all points of a dense indexed collection cover the whole space. -/
lemma DenseRange.iUnion_uniformity_ball {ι : Type*} {xs : ι → α}
    (xs_dense : DenseRange xs) {U : Set (α × α)} (hU : U ∈ uniformity α) :
    ⋃ i, UniformSpace.ball (xs i) U = univ := by
  rw [← biUnion_range (f := xs) (g := fun x ↦ UniformSpace.ball x U)]
  exact Dense.biUnion_uniformity_ball xs_dense hU

/-!
### Uniformity bases
-/

/-- Open elements of `𝓤 α` form a basis of `𝓤 α`. -/
theorem uniformity_hasBasis_open : HasBasis (𝓤 α) (fun V : Set (α × α) => V ∈ 𝓤 α ∧ IsOpen V) id :=
  hasBasis_self.2 fun s hs =>
    ⟨interior s, interior_mem_uniformity hs, isOpen_interior, interior_subset⟩

theorem Filter.HasBasis.mem_uniformity_iff {p : β → Prop} {s : β → Set (α × α)}
    (h : (𝓤 α).HasBasis p s) {t : Set (α × α)} :
    t ∈ 𝓤 α ↔ ∃ i, p i ∧ ∀ a b, (a, b) ∈ s i → (a, b) ∈ t :=
  h.mem_iff.trans <| by simp only [Prod.forall, subset_def]

/-- Open elements `s : Set (α × α)` of `𝓤 α` such that `(x, y) ∈ s ↔ (y, x) ∈ s` form a basis
of `𝓤 α`. -/
theorem uniformity_hasBasis_open_symmetric :
    HasBasis (𝓤 α) (fun V : Set (α × α) => V ∈ 𝓤 α ∧ IsOpen V ∧ SymmetricRel V) id := by
  simp only [← and_assoc]
  refine uniformity_hasBasis_open.restrict fun s hs => ⟨symmetrizeRel s, ?_⟩
  exact
    ⟨⟨symmetrize_mem_uniformity hs.1, IsOpen.inter hs.2 (hs.2.preimage continuous_swap)⟩,
      symmetric_symmetrizeRel s, symmetrizeRel_subset_self s⟩

theorem comp_open_symm_mem_uniformity_sets {s : Set (α × α)} (hs : s ∈ 𝓤 α) :
    ∃ t ∈ 𝓤 α, IsOpen t ∧ SymmetricRel t ∧ t ○ t ⊆ s := by
  obtain ⟨t, ht₁, ht₂⟩ := comp_mem_uniformity_sets hs
  obtain ⟨u, ⟨hu₁, hu₂, hu₃⟩, hu₄ : u ⊆ t⟩ := uniformity_hasBasis_open_symmetric.mem_iff.mp ht₁
  exact ⟨u, hu₁, hu₂, hu₃, (compRel_mono hu₄ hu₄).trans ht₂⟩

section

variable (α)

theorem UniformSpace.has_seq_basis [IsCountablyGenerated <| 𝓤 α] :
    ∃ V : ℕ → Set (α × α), HasAntitoneBasis (𝓤 α) V ∧ ∀ n, SymmetricRel (V n) :=
  let ⟨U, hsym, hbasis⟩ := (@UniformSpace.hasBasis_symmetric α _).exists_antitone_subbasis
  ⟨U, hbasis, fun n => (hsym n).2⟩

end

theorem Filter.HasBasis.biInter_biUnion_ball {p : ι → Prop} {U : ι → Set (α × α)}
    (h : HasBasis (𝓤 α) p U) (s : Set α) :
    (⋂ (i) (_ : p i), ⋃ x ∈ s, ball x (U i)) = closure s := by
  ext x
  simp [mem_closure_iff_nhds_basis (nhds_basis_uniformity h), ball]

/-! ### Uniform continuity -/


/-- A function `f : α → β` is *uniformly continuous* if `(f x, f y)` tends to the diagonal
as `(x, y)` tends to the diagonal. In other words, if `x` is sufficiently close to `y`, then
`f x` is close to `f y` no matter where `x` and `y` are located in `α`. -/
def UniformContinuous [UniformSpace β] (f : α → β) :=
  Tendsto (fun x : α × α => (f x.1, f x.2)) (𝓤 α) (𝓤 β)

/-- Notation for uniform continuity with respect to non-standard `UniformSpace` instances. -/
scoped[Uniformity] notation "UniformContinuous[" u₁ ", " u₂ "]" => @UniformContinuous _ _ u₁ u₂

/-- A function `f : α → β` is *uniformly continuous* on `s : Set α` if `(f x, f y)` tends to
the diagonal as `(x, y)` tends to the diagonal while remaining in `s ×ˢ s`.
In other words, if `x` is sufficiently close to `y`, then `f x` is close to
`f y` no matter where `x` and `y` are located in `s`. -/
def UniformContinuousOn [UniformSpace β] (f : α → β) (s : Set α) : Prop :=
  Tendsto (fun x : α × α => (f x.1, f x.2)) (𝓤 α ⊓ 𝓟 (s ×ˢ s)) (𝓤 β)

theorem uniformContinuous_def [UniformSpace β] {f : α → β} :
    UniformContinuous f ↔ ∀ r ∈ 𝓤 β, { x : α × α | (f x.1, f x.2) ∈ r } ∈ 𝓤 α :=
  Iff.rfl

theorem uniformContinuous_iff_eventually [UniformSpace β] {f : α → β} :
    UniformContinuous f ↔ ∀ r ∈ 𝓤 β, ∀ᶠ x : α × α in 𝓤 α, (f x.1, f x.2) ∈ r :=
  Iff.rfl

theorem uniformContinuousOn_univ [UniformSpace β] {f : α → β} :
    UniformContinuousOn f univ ↔ UniformContinuous f := by
  rw [UniformContinuousOn, UniformContinuous, univ_prod_univ, principal_univ, inf_top_eq]

theorem uniformContinuous_of_const [UniformSpace β] {c : α → β} (h : ∀ a b, c a = c b) :
    UniformContinuous c :=
  have : (fun x : α × α => (c x.fst, c x.snd)) ⁻¹' idRel = univ :=
    eq_univ_iff_forall.2 fun ⟨a, b⟩ => h a b
  le_trans (map_le_iff_le_comap.2 <| by simp [comap_principal, this, univ_mem]) refl_le_uniformity

theorem uniformContinuous_id : UniformContinuous (@id α) := tendsto_id

theorem uniformContinuous_const [UniformSpace β] {b : β} : UniformContinuous fun _ : α => b :=
  uniformContinuous_of_const fun _ _ => rfl

nonrec theorem UniformContinuous.comp [UniformSpace β] [UniformSpace γ] {g : β → γ} {f : α → β}
    (hg : UniformContinuous g) (hf : UniformContinuous f) : UniformContinuous (g ∘ f) :=
  hg.comp hf

/--If a function `T` is uniformly continuous in a uniform space `β`,
then its `n`-th iterate `T^[n]` is also uniformly continuous.-/
theorem UniformContinuous.iterate [UniformSpace β] (T : β → β) (n : ℕ) (h : UniformContinuous T) :
    UniformContinuous T^[n] := by
  induction n with
  | zero => exact uniformContinuous_id
  | succ n hn => exact Function.iterate_succ _ _ ▸ UniformContinuous.comp hn h

theorem Filter.HasBasis.uniformContinuous_iff {ι'} [UniformSpace β] {p : ι → Prop}
    {s : ι → Set (α × α)} (ha : (𝓤 α).HasBasis p s) {q : ι' → Prop} {t : ι' → Set (β × β)}
    (hb : (𝓤 β).HasBasis q t) {f : α → β} :
    UniformContinuous f ↔ ∀ i, q i → ∃ j, p j ∧ ∀ x y, (x, y) ∈ s j → (f x, f y) ∈ t i :=
  (ha.tendsto_iff hb).trans <| by simp only [Prod.forall]

theorem Filter.HasBasis.uniformContinuousOn_iff {ι'} [UniformSpace β] {p : ι → Prop}
    {s : ι → Set (α × α)} (ha : (𝓤 α).HasBasis p s) {q : ι' → Prop} {t : ι' → Set (β × β)}
    (hb : (𝓤 β).HasBasis q t) {f : α → β} {S : Set α} :
    UniformContinuousOn f S ↔
      ∀ i, q i → ∃ j, p j ∧ ∀ x, x ∈ S → ∀ y, y ∈ S → (x, y) ∈ s j → (f x, f y) ∈ t i :=
  ((ha.inf_principal (S ×ˢ S)).tendsto_iff hb).trans <| by
    simp_rw [Prod.forall, Set.inter_comm (s _), forall_mem_comm, mem_inter_iff, mem_prod, and_imp]

end UniformSpace

open uniformity

section Constructions

instance : PartialOrder (UniformSpace α) :=
  PartialOrder.lift (fun u => 𝓤[u]) fun _ _ => UniformSpace.ext

protected theorem UniformSpace.le_def {u₁ u₂ : UniformSpace α} : u₁ ≤ u₂ ↔ 𝓤[u₁] ≤ 𝓤[u₂] := Iff.rfl

instance : InfSet (UniformSpace α) :=
  ⟨fun s =>
    UniformSpace.ofCore
      { uniformity := ⨅ u ∈ s, 𝓤[u]
        refl := le_iInf fun u => le_iInf fun _ => u.toCore.refl
        symm := le_iInf₂ fun u hu =>
          le_trans (map_mono <| iInf_le_of_le _ <| iInf_le _ hu) u.symm
        comp := le_iInf₂ fun u hu =>
          le_trans (lift'_mono (iInf_le_of_le _ <| iInf_le _ hu) <| le_rfl) u.comp }⟩

protected theorem UniformSpace.sInf_le {tt : Set (UniformSpace α)} {t : UniformSpace α}
    (h : t ∈ tt) : sInf tt ≤ t :=
  show ⨅ u ∈ tt, 𝓤[u] ≤ 𝓤[t] from iInf₂_le t h

protected theorem UniformSpace.le_sInf {tt : Set (UniformSpace α)} {t : UniformSpace α}
    (h : ∀ t' ∈ tt, t ≤ t') : t ≤ sInf tt :=
  show 𝓤[t] ≤ ⨅ u ∈ tt, 𝓤[u] from le_iInf₂ h

instance : Top (UniformSpace α) :=
  ⟨@UniformSpace.mk α ⊤ ⊤ le_top le_top fun x ↦ by simp only [nhds_top, comap_top]⟩

instance : Bot (UniformSpace α) :=
  ⟨{  toTopologicalSpace := ⊥
      uniformity := 𝓟 idRel
      symm := by simp [Tendsto]
      comp := lift'_le (mem_principal_self _) <| principal_mono.2 id_compRel.subset
      nhds_eq_comap_uniformity := fun s => by
        let _ : TopologicalSpace α := ⊥; have := discreteTopology_bot α
        simp [idRel] }⟩

instance : Inf (UniformSpace α) :=
  ⟨fun u₁ u₂ =>
    { uniformity := 𝓤[u₁] ⊓ 𝓤[u₂]
      symm := u₁.symm.inf u₂.symm
      comp := (lift'_inf_le _ _ _).trans <| inf_le_inf u₁.comp u₂.comp
      toTopologicalSpace := u₁.toTopologicalSpace ⊓ u₂.toTopologicalSpace
      nhds_eq_comap_uniformity := fun _ ↦ by
        rw [@nhds_inf _ u₁.toTopologicalSpace _, @nhds_eq_comap_uniformity _ u₁,
          @nhds_eq_comap_uniformity _ u₂, comap_inf] }⟩

instance : CompleteLattice (UniformSpace α) :=
  { inferInstanceAs (PartialOrder (UniformSpace α)) with
    sup := fun a b => sInf { x | a ≤ x ∧ b ≤ x }
    le_sup_left := fun _ _ => UniformSpace.le_sInf fun _ ⟨h, _⟩ => h
    le_sup_right := fun _ _ => UniformSpace.le_sInf fun _ ⟨_, h⟩ => h
    sup_le := fun _ _ _ h₁ h₂ => UniformSpace.sInf_le ⟨h₁, h₂⟩
    inf := (· ⊓ ·)
    le_inf := fun a _ _ h₁ h₂ => show a.uniformity ≤ _ from le_inf h₁ h₂
    inf_le_left := fun a _ => show _ ≤ a.uniformity from inf_le_left
    inf_le_right := fun _ b => show _ ≤ b.uniformity from inf_le_right
    top := ⊤
    le_top := fun a => show a.uniformity ≤ ⊤ from le_top
    bot := ⊥
    bot_le := fun u => u.toCore.refl
    sSup := fun tt => sInf { t | ∀ t' ∈ tt, t' ≤ t }
    le_sSup := fun _ _ h => UniformSpace.le_sInf fun _ h' => h' _ h
    sSup_le := fun _ _ h => UniformSpace.sInf_le h
    sInf := sInf
    le_sInf := fun _ _ hs => UniformSpace.le_sInf hs
    sInf_le := fun _ _ ha => UniformSpace.sInf_le ha }

theorem iInf_uniformity {ι : Sort*} {u : ι → UniformSpace α} : 𝓤[iInf u] = ⨅ i, 𝓤[u i] :=
  iInf_range

theorem inf_uniformity {u v : UniformSpace α} : 𝓤[u ⊓ v] = 𝓤[u] ⊓ 𝓤[v] := rfl

lemma bot_uniformity : 𝓤[(⊥ : UniformSpace α)] = 𝓟 idRel := rfl

lemma top_uniformity : 𝓤[(⊤ : UniformSpace α)] = ⊤ := rfl

instance inhabitedUniformSpace : Inhabited (UniformSpace α) :=
  ⟨⊥⟩

instance inhabitedUniformSpaceCore : Inhabited (UniformSpace.Core α) :=
  ⟨@UniformSpace.toCore _ default⟩

instance [Subsingleton α] : Unique (UniformSpace α) where
  uniq u := bot_unique <| le_principal_iff.2 <| by
    rw [idRel, ← diagonal, diagonal_eq_univ]; exact univ_mem

/-- Given `f : α → β` and a uniformity `u` on `β`, the inverse image of `u` under `f`
  is the inverse image in the filter sense of the induced function `α × α → β × β`.
  See note [reducible non-instances]. -/
abbrev UniformSpace.comap (f : α → β) (u : UniformSpace β) : UniformSpace α where
  uniformity := 𝓤[u].comap fun p : α × α => (f p.1, f p.2)
  symm := by
    simp only [tendsto_comap_iff, Prod.swap, (· ∘ ·)]
    exact tendsto_swap_uniformity.comp tendsto_comap
  comp := le_trans
    (by
      rw [comap_lift'_eq, comap_lift'_eq2]
      · exact lift'_mono' fun s _ ⟨a₁, a₂⟩ ⟨x, h₁, h₂⟩ => ⟨f x, h₁, h₂⟩
      · exact monotone_id.compRel monotone_id)
    (comap_mono u.comp)
  toTopologicalSpace := u.toTopologicalSpace.induced f
  nhds_eq_comap_uniformity x := by
    simp only [nhds_induced, nhds_eq_comap_uniformity, comap_comap, Function.comp_def]

theorem uniformity_comap {_ : UniformSpace β} (f : α → β) :
    𝓤[UniformSpace.comap f ‹_›] = comap (Prod.map f f) (𝓤 β) :=
  rfl

lemma ball_preimage {f : α → β} {U : Set (β × β)} {x : α} :
    UniformSpace.ball x (Prod.map f f ⁻¹' U) = f ⁻¹' UniformSpace.ball (f x) U := by
  ext : 1
  simp only [UniformSpace.ball, mem_preimage, Prod.map_apply]

@[simp]
theorem uniformSpace_comap_id {α : Type*} : UniformSpace.comap (id : α → α) = id := by
  ext : 2
  rw [uniformity_comap, Prod.map_id, comap_id]

theorem UniformSpace.comap_comap {α β γ} {uγ : UniformSpace γ} {f : α → β} {g : β → γ} :
    UniformSpace.comap (g ∘ f) uγ = UniformSpace.comap f (UniformSpace.comap g uγ) := by
  ext1
  simp only [uniformity_comap, Filter.comap_comap, Prod.map_comp_map]

theorem UniformSpace.comap_inf {α γ} {u₁ u₂ : UniformSpace γ} {f : α → γ} :
    (u₁ ⊓ u₂).comap f = u₁.comap f ⊓ u₂.comap f :=
  UniformSpace.ext Filter.comap_inf

theorem UniformSpace.comap_iInf {ι α γ} {u : ι → UniformSpace γ} {f : α → γ} :
    (⨅ i, u i).comap f = ⨅ i, (u i).comap f := by
  ext : 1
  simp [uniformity_comap, iInf_uniformity]

theorem UniformSpace.comap_mono {α γ} {f : α → γ} :
    Monotone fun u : UniformSpace γ => u.comap f := fun _ _ hu =>
  Filter.comap_mono hu

theorem uniformContinuous_iff {α β} {uα : UniformSpace α} {uβ : UniformSpace β} {f : α → β} :
    UniformContinuous f ↔ uα ≤ uβ.comap f :=
  Filter.map_le_iff_le_comap

theorem le_iff_uniformContinuous_id {u v : UniformSpace α} :
    u ≤ v ↔ @UniformContinuous _ _ u v id := by
  rw [uniformContinuous_iff, uniformSpace_comap_id, id]

theorem uniformContinuous_comap {f : α → β} [u : UniformSpace β] :
    @UniformContinuous α β (UniformSpace.comap f u) u f :=
  tendsto_comap

theorem uniformContinuous_comap' {f : γ → β} {g : α → γ} [v : UniformSpace β] [u : UniformSpace α]
    (h : UniformContinuous (f ∘ g)) : @UniformContinuous α γ u (UniformSpace.comap f v) g :=
  tendsto_comap_iff.2 h

namespace UniformSpace

theorem to_nhds_mono {u₁ u₂ : UniformSpace α} (h : u₁ ≤ u₂) (a : α) :
    @nhds _ (@UniformSpace.toTopologicalSpace _ u₁) a ≤
      @nhds _ (@UniformSpace.toTopologicalSpace _ u₂) a := by
  rw [@nhds_eq_uniformity α u₁ a, @nhds_eq_uniformity α u₂ a]; exact lift'_mono h le_rfl

theorem toTopologicalSpace_mono {u₁ u₂ : UniformSpace α} (h : u₁ ≤ u₂) :
    @UniformSpace.toTopologicalSpace _ u₁ ≤ @UniformSpace.toTopologicalSpace _ u₂ :=
  le_of_nhds_le_nhds <| to_nhds_mono h

theorem toTopologicalSpace_comap {f : α → β} {u : UniformSpace β} :
    @UniformSpace.toTopologicalSpace _ (UniformSpace.comap f u) =
      TopologicalSpace.induced f (@UniformSpace.toTopologicalSpace β u) :=
  rfl

lemma uniformSpace_eq_bot {u : UniformSpace α} : u = ⊥ ↔ idRel ∈ 𝓤[u] :=
  le_bot_iff.symm.trans le_principal_iff

protected lemma _root_.Filter.HasBasis.uniformSpace_eq_bot {ι p} {s : ι → Set (α × α)}
    {u : UniformSpace α} (h : 𝓤[u].HasBasis p s) :
    u = ⊥ ↔ ∃ i, p i ∧ Pairwise fun x y : α ↦ (x, y) ∉ s i := by
  simp [uniformSpace_eq_bot, h.mem_iff, subset_def, Pairwise, not_imp_not]

theorem toTopologicalSpace_bot : @UniformSpace.toTopologicalSpace α ⊥ = ⊥ := rfl

theorem toTopologicalSpace_top : @UniformSpace.toTopologicalSpace α ⊤ = ⊤ := rfl

theorem toTopologicalSpace_iInf {ι : Sort*} {u : ι → UniformSpace α} :
    (iInf u).toTopologicalSpace = ⨅ i, (u i).toTopologicalSpace :=
  TopologicalSpace.ext_nhds fun a ↦ by simp only [@nhds_eq_comap_uniformity _ (iInf u), nhds_iInf,
    iInf_uniformity, @nhds_eq_comap_uniformity _ (u _), Filter.comap_iInf]

theorem toTopologicalSpace_sInf {s : Set (UniformSpace α)} :
    (sInf s).toTopologicalSpace = ⨅ i ∈ s, @UniformSpace.toTopologicalSpace α i := by
  rw [sInf_eq_iInf]
  simp only [← toTopologicalSpace_iInf]

theorem toTopologicalSpace_inf {u v : UniformSpace α} :
    (u ⊓ v).toTopologicalSpace = u.toTopologicalSpace ⊓ v.toTopologicalSpace :=
  rfl

end UniformSpace

theorem UniformContinuous.continuous [UniformSpace α] [UniformSpace β] {f : α → β}
    (hf : UniformContinuous f) : Continuous f :=
  continuous_iff_le_induced.mpr <| UniformSpace.toTopologicalSpace_mono <|
    uniformContinuous_iff.1 hf

/-- Uniform space structure on `ULift α`. -/
instance ULift.uniformSpace [UniformSpace α] : UniformSpace (ULift α) :=
  UniformSpace.comap ULift.down ‹_›

section UniformContinuousInfi

-- Porting note: renamed for dot notation; add an `iff` lemma?
theorem UniformContinuous.inf_rng {f : α → β} {u₁ : UniformSpace α} {u₂ u₃ : UniformSpace β}
    (h₁ : UniformContinuous[u₁, u₂] f) (h₂ : UniformContinuous[u₁, u₃] f) :
    UniformContinuous[u₁, u₂ ⊓ u₃] f :=
  tendsto_inf.mpr ⟨h₁, h₂⟩

-- Porting note: renamed for dot notation
theorem UniformContinuous.inf_dom_left {f : α → β} {u₁ u₂ : UniformSpace α} {u₃ : UniformSpace β}
    (hf : UniformContinuous[u₁, u₃] f) : UniformContinuous[u₁ ⊓ u₂, u₃] f :=
  tendsto_inf_left hf

-- Porting note: renamed for dot notation
theorem UniformContinuous.inf_dom_right {f : α → β} {u₁ u₂ : UniformSpace α} {u₃ : UniformSpace β}
    (hf : UniformContinuous[u₂, u₃] f) : UniformContinuous[u₁ ⊓ u₂, u₃] f :=
  tendsto_inf_right hf

theorem uniformContinuous_sInf_dom {f : α → β} {u₁ : Set (UniformSpace α)} {u₂ : UniformSpace β}
    {u : UniformSpace α} (h₁ : u ∈ u₁) (hf : UniformContinuous[u, u₂] f) :
    UniformContinuous[sInf u₁, u₂] f := by
  delta UniformContinuous
  rw [sInf_eq_iInf', iInf_uniformity]
  exact tendsto_iInf' ⟨u, h₁⟩ hf

theorem uniformContinuous_sInf_rng {f : α → β} {u₁ : UniformSpace α} {u₂ : Set (UniformSpace β)} :
    UniformContinuous[u₁, sInf u₂] f ↔ ∀ u ∈ u₂, UniformContinuous[u₁, u] f := by
  delta UniformContinuous
  rw [sInf_eq_iInf', iInf_uniformity, tendsto_iInf, SetCoe.forall]

theorem uniformContinuous_iInf_dom {f : α → β} {u₁ : ι → UniformSpace α} {u₂ : UniformSpace β}
    {i : ι} (hf : UniformContinuous[u₁ i, u₂] f) : UniformContinuous[iInf u₁, u₂] f := by
  delta UniformContinuous
  rw [iInf_uniformity]
  exact tendsto_iInf' i hf

theorem uniformContinuous_iInf_rng {f : α → β} {u₁ : UniformSpace α} {u₂ : ι → UniformSpace β} :
    UniformContinuous[u₁, iInf u₂] f ↔ ∀ i, UniformContinuous[u₁, u₂ i] f := by
  delta UniformContinuous
  rw [iInf_uniformity, tendsto_iInf]

end UniformContinuousInfi

/-- A uniform space with the discrete uniformity has the discrete topology. -/
theorem discreteTopology_of_discrete_uniformity [hα : UniformSpace α] (h : uniformity α = 𝓟 idRel) :
    DiscreteTopology α :=
  ⟨(UniformSpace.ext h.symm : ⊥ = hα) ▸ rfl⟩

instance : UniformSpace Empty := ⊥
instance : UniformSpace PUnit := ⊥
instance : UniformSpace Bool := ⊥
instance : UniformSpace ℕ := ⊥
instance : UniformSpace ℤ := ⊥

section

variable [UniformSpace α]

open Additive Multiplicative

instance : UniformSpace (Additive α) := ‹UniformSpace α›
instance : UniformSpace (Multiplicative α) := ‹UniformSpace α›

theorem uniformContinuous_ofMul : UniformContinuous (ofMul : α → Additive α) :=
  uniformContinuous_id

theorem uniformContinuous_toMul : UniformContinuous (toMul : Additive α → α) :=
  uniformContinuous_id

theorem uniformContinuous_ofAdd : UniformContinuous (ofAdd : α → Multiplicative α) :=
  uniformContinuous_id

theorem uniformContinuous_toAdd : UniformContinuous (toAdd : Multiplicative α → α) :=
  uniformContinuous_id

theorem uniformity_additive : 𝓤 (Additive α) = (𝓤 α).map (Prod.map ofMul ofMul) := rfl

theorem uniformity_multiplicative : 𝓤 (Multiplicative α) = (𝓤 α).map (Prod.map ofAdd ofAdd) := rfl

end

instance instUniformSpaceSubtype {p : α → Prop} [t : UniformSpace α] : UniformSpace (Subtype p) :=
  UniformSpace.comap Subtype.val t

theorem uniformity_subtype {p : α → Prop} [UniformSpace α] :
    𝓤 (Subtype p) = comap (fun q : Subtype p × Subtype p => (q.1.1, q.2.1)) (𝓤 α) :=
  rfl

theorem uniformity_setCoe {s : Set α} [UniformSpace α] :
    𝓤 s = comap (Prod.map ((↑) : s → α) ((↑) : s → α)) (𝓤 α) :=
  rfl

theorem map_uniformity_set_coe {s : Set α} [UniformSpace α] :
    map (Prod.map (↑) (↑)) (𝓤 s) = 𝓤 α ⊓ 𝓟 (s ×ˢ s) := by
  rw [uniformity_setCoe, map_comap, range_prod_map, Subtype.range_val]

theorem uniformContinuous_subtype_val {p : α → Prop} [UniformSpace α] :
    UniformContinuous (Subtype.val : { a : α // p a } → α) :=
  uniformContinuous_comap

theorem UniformContinuous.subtype_mk {p : α → Prop} [UniformSpace α] [UniformSpace β] {f : β → α}
    (hf : UniformContinuous f) (h : ∀ x, p (f x)) :
    UniformContinuous (fun x => ⟨f x, h x⟩ : β → Subtype p) :=
  uniformContinuous_comap' hf

theorem uniformContinuousOn_iff_restrict [UniformSpace α] [UniformSpace β] {f : α → β} {s : Set α} :
    UniformContinuousOn f s ↔ UniformContinuous (s.restrict f) := by
  delta UniformContinuousOn UniformContinuous
  rw [← map_uniformity_set_coe, tendsto_map'_iff]; rfl

theorem tendsto_of_uniformContinuous_subtype [UniformSpace α] [UniformSpace β] {f : α → β}
    {s : Set α} {a : α} (hf : UniformContinuous fun x : s => f x.val) (ha : s ∈ 𝓝 a) :
    Tendsto f (𝓝 a) (𝓝 (f a)) := by
  rw [(@map_nhds_subtype_coe_eq_nhds α _ s a (mem_of_mem_nhds ha) ha).symm]
  exact tendsto_map' hf.continuous.continuousAt

theorem UniformContinuousOn.continuousOn [UniformSpace α] [UniformSpace β] {f : α → β} {s : Set α}
    (h : UniformContinuousOn f s) : ContinuousOn f s := by
  rw [uniformContinuousOn_iff_restrict] at h
  rw [continuousOn_iff_continuous_restrict]
  exact h.continuous

@[to_additive]
instance [UniformSpace α] : UniformSpace αᵐᵒᵖ :=
  UniformSpace.comap MulOpposite.unop ‹_›

@[to_additive]
theorem uniformity_mulOpposite [UniformSpace α] :
    𝓤 αᵐᵒᵖ = comap (fun q : αᵐᵒᵖ × αᵐᵒᵖ => (q.1.unop, q.2.unop)) (𝓤 α) :=
  rfl

@[to_additive (attr := simp)]
theorem comap_uniformity_mulOpposite [UniformSpace α] :
    comap (fun p : α × α => (MulOpposite.op p.1, MulOpposite.op p.2)) (𝓤 αᵐᵒᵖ) = 𝓤 α := by
  simpa [uniformity_mulOpposite, comap_comap, (· ∘ ·)] using comap_id

namespace MulOpposite

@[to_additive]
theorem uniformContinuous_unop [UniformSpace α] : UniformContinuous (unop : αᵐᵒᵖ → α) :=
  uniformContinuous_comap

@[to_additive]
theorem uniformContinuous_op [UniformSpace α] : UniformContinuous (op : α → αᵐᵒᵖ) :=
  uniformContinuous_comap' uniformContinuous_id

end MulOpposite

section Prod

open UniformSpace

/- a similar product space is possible on the function space (uniformity of pointwise convergence),
  but we want to have the uniformity of uniform convergence on function spaces -/
instance instUniformSpaceProd [u₁ : UniformSpace α] [u₂ : UniformSpace β] : UniformSpace (α × β) :=
  u₁.comap Prod.fst ⊓ u₂.comap Prod.snd

-- check the above produces no diamond for `simp` and typeclass search
example [UniformSpace α] [UniformSpace β] :
    (instTopologicalSpaceProd : TopologicalSpace (α × β)) = UniformSpace.toTopologicalSpace := by
  with_reducible_and_instances rfl

theorem uniformity_prod [UniformSpace α] [UniformSpace β] :
    𝓤 (α × β) =
      ((𝓤 α).comap fun p : (α × β) × α × β => (p.1.1, p.2.1)) ⊓
        (𝓤 β).comap fun p : (α × β) × α × β => (p.1.2, p.2.2) :=
  rfl

instance [UniformSpace α] [IsCountablyGenerated (𝓤 α)]
    [UniformSpace β] [IsCountablyGenerated (𝓤 β)] : IsCountablyGenerated (𝓤 (α × β)) := by
  rw [uniformity_prod]
  infer_instance

theorem uniformity_prod_eq_comap_prod [UniformSpace α] [UniformSpace β] :
    𝓤 (α × β) =
      comap (fun p : (α × β) × α × β => ((p.1.1, p.2.1), (p.1.2, p.2.2))) (𝓤 α ×ˢ 𝓤 β) := by
  dsimp [SProd.sprod]
  rw [uniformity_prod, Filter.prod, Filter.comap_inf, Filter.comap_comap, Filter.comap_comap]; rfl

theorem uniformity_prod_eq_prod [UniformSpace α] [UniformSpace β] :
    𝓤 (α × β) = map (fun p : (α × α) × β × β => ((p.1.1, p.2.1), (p.1.2, p.2.2))) (𝓤 α ×ˢ 𝓤 β) := by
  rw [map_swap4_eq_comap, uniformity_prod_eq_comap_prod]

theorem mem_uniformity_of_uniformContinuous_invariant [UniformSpace α] [UniformSpace β]
    {s : Set (β × β)} {f : α → α → β} (hf : UniformContinuous fun p : α × α => f p.1 p.2)
    (hs : s ∈ 𝓤 β) : ∃ u ∈ 𝓤 α, ∀ a b c, (a, b) ∈ u → (f a c, f b c) ∈ s := by
  rw [UniformContinuous, uniformity_prod_eq_prod, tendsto_map'_iff] at hf
  rcases mem_prod_iff.1 (mem_map.1 <| hf hs) with ⟨u, hu, v, hv, huvt⟩
  exact ⟨u, hu, fun a b c hab => @huvt ((_, _), (_, _)) ⟨hab, refl_mem_uniformity hv⟩⟩

/-- An entourage of the diagonal in `α` and an entourage in `β` yield an entourage in `α × β`
once we permute coordinates.-/
def entourageProd (u : Set (α × α)) (v : Set (β × β)) : Set ((α × β) × α × β) :=
  {((a₁, b₁),(a₂, b₂)) | (a₁, a₂) ∈ u ∧ (b₁, b₂) ∈ v}

theorem mem_entourageProd {u : Set (α × α)} {v : Set (β × β)} {p : (α × β) × α × β} :
    p ∈ entourageProd u v ↔ (p.1.1, p.2.1) ∈ u ∧ (p.1.2, p.2.2) ∈ v := Iff.rfl

theorem entourageProd_mem_uniformity [t₁ : UniformSpace α] [t₂ : UniformSpace β] {u : Set (α × α)}
    {v : Set (β × β)} (hu : u ∈ 𝓤 α) (hv : v ∈ 𝓤 β) :
    entourageProd u v ∈ 𝓤 (α × β) := by
  rw [uniformity_prod]; exact inter_mem_inf (preimage_mem_comap hu) (preimage_mem_comap hv)

theorem ball_entourageProd (u : Set (α × α)) (v : Set (β × β)) (x : α × β) :
    ball x (entourageProd u v) = ball x.1 u ×ˢ ball x.2 v := by
  ext p; simp only [ball, entourageProd, Set.mem_setOf_eq, Set.mem_prod, Set.mem_preimage]

theorem Filter.HasBasis.uniformity_prod {ιa ιb : Type*} [UniformSpace α] [UniformSpace β]
    {pa : ιa → Prop} {pb : ιb → Prop} {sa : ιa → Set (α × α)} {sb : ιb → Set (β × β)}
    (ha : (𝓤 α).HasBasis pa sa) (hb : (𝓤 β).HasBasis pb sb) :
    (𝓤 (α × β)).HasBasis (fun i : ιa × ιb ↦ pa i.1 ∧ pb i.2)
    (fun i ↦ entourageProd (sa i.1) (sb i.2)) :=
  (ha.comap _).inf (hb.comap _)

theorem entourageProd_subset [UniformSpace α] [UniformSpace β]
    {s : Set ((α × β) × α × β)} (h : s ∈ 𝓤 (α × β)) :
    ∃ u ∈ 𝓤 α, ∃ v ∈ 𝓤 β, entourageProd u v ⊆ s := by
  rcases (((𝓤 α).basis_sets.uniformity_prod (𝓤 β).basis_sets).mem_iff' s).1 h with ⟨w, hw⟩
  use w.1, hw.1.1, w.2, hw.1.2, hw.2

theorem tendsto_prod_uniformity_fst [UniformSpace α] [UniformSpace β] :
    Tendsto (fun p : (α × β) × α × β => (p.1.1, p.2.1)) (𝓤 (α × β)) (𝓤 α) :=
  le_trans (map_mono inf_le_left) map_comap_le

theorem tendsto_prod_uniformity_snd [UniformSpace α] [UniformSpace β] :
    Tendsto (fun p : (α × β) × α × β => (p.1.2, p.2.2)) (𝓤 (α × β)) (𝓤 β) :=
  le_trans (map_mono inf_le_right) map_comap_le

theorem uniformContinuous_fst [UniformSpace α] [UniformSpace β] :
    UniformContinuous fun p : α × β => p.1 :=
  tendsto_prod_uniformity_fst

theorem uniformContinuous_snd [UniformSpace α] [UniformSpace β] :
    UniformContinuous fun p : α × β => p.2 :=
  tendsto_prod_uniformity_snd

variable [UniformSpace α] [UniformSpace β] [UniformSpace γ]

theorem UniformContinuous.prod_mk {f₁ : α → β} {f₂ : α → γ} (h₁ : UniformContinuous f₁)
    (h₂ : UniformContinuous f₂) : UniformContinuous fun a => (f₁ a, f₂ a) := by
  rw [UniformContinuous, uniformity_prod]
  exact tendsto_inf.2 ⟨tendsto_comap_iff.2 h₁, tendsto_comap_iff.2 h₂⟩

theorem UniformContinuous.prod_mk_left {f : α × β → γ} (h : UniformContinuous f) (b) :
    UniformContinuous fun a => f (a, b) :=
  h.comp (uniformContinuous_id.prod_mk uniformContinuous_const)

theorem UniformContinuous.prod_mk_right {f : α × β → γ} (h : UniformContinuous f) (a) :
    UniformContinuous fun b => f (a, b) :=
  h.comp (uniformContinuous_const.prod_mk uniformContinuous_id)

theorem UniformContinuous.prodMap [UniformSpace δ] {f : α → γ} {g : β → δ}
    (hf : UniformContinuous f) (hg : UniformContinuous g) : UniformContinuous (Prod.map f g) :=
  (hf.comp uniformContinuous_fst).prod_mk (hg.comp uniformContinuous_snd)

@[deprecated (since := "2024-10-06")] alias UniformContinuous.prod_map := UniformContinuous.prodMap

theorem toTopologicalSpace_prod {α} {β} [u : UniformSpace α] [v : UniformSpace β] :
    @UniformSpace.toTopologicalSpace (α × β) instUniformSpaceProd =
      @instTopologicalSpaceProd α β u.toTopologicalSpace v.toTopologicalSpace :=
  rfl

/-- A version of `UniformContinuous.inf_dom_left` for binary functions -/
theorem uniformContinuous_inf_dom_left₂ {α β γ} {f : α → β → γ} {ua1 ua2 : UniformSpace α}
    {ub1 ub2 : UniformSpace β} {uc1 : UniformSpace γ}
    (h : by haveI := ua1; haveI := ub1; exact UniformContinuous fun p : α × β => f p.1 p.2) : by
      haveI := ua1 ⊓ ua2; haveI := ub1 ⊓ ub2
      exact UniformContinuous fun p : α × β => f p.1 p.2 := by
  -- proof essentially copied from `continuous_inf_dom_left₂`
  have ha := @UniformContinuous.inf_dom_left _ _ id ua1 ua2 ua1 (@uniformContinuous_id _ (id _))
  have hb := @UniformContinuous.inf_dom_left _ _ id ub1 ub2 ub1 (@uniformContinuous_id _ (id _))
  have h_unif_cont_id :=
    @UniformContinuous.prodMap _ _ _ _ (ua1 ⊓ ua2) (ub1 ⊓ ub2) ua1 ub1 _ _ ha hb
  exact @UniformContinuous.comp _ _ _ (id _) (id _) _ _ _ h h_unif_cont_id

/-- A version of `UniformContinuous.inf_dom_right` for binary functions -/
theorem uniformContinuous_inf_dom_right₂ {α β γ} {f : α → β → γ} {ua1 ua2 : UniformSpace α}
    {ub1 ub2 : UniformSpace β} {uc1 : UniformSpace γ}
    (h : by haveI := ua2; haveI := ub2; exact UniformContinuous fun p : α × β => f p.1 p.2) : by
      haveI := ua1 ⊓ ua2; haveI := ub1 ⊓ ub2
      exact UniformContinuous fun p : α × β => f p.1 p.2 := by
  -- proof essentially copied from `continuous_inf_dom_right₂`
  have ha := @UniformContinuous.inf_dom_right _ _ id ua1 ua2 ua2 (@uniformContinuous_id _ (id _))
  have hb := @UniformContinuous.inf_dom_right _ _ id ub1 ub2 ub2 (@uniformContinuous_id _ (id _))
  have h_unif_cont_id :=
    @UniformContinuous.prodMap _ _ _ _ (ua1 ⊓ ua2) (ub1 ⊓ ub2) ua2 ub2 _ _ ha hb
  exact @UniformContinuous.comp _ _ _ (id _) (id _) _ _ _ h h_unif_cont_id

/-- A version of `uniformContinuous_sInf_dom` for binary functions -/
theorem uniformContinuous_sInf_dom₂ {α β γ} {f : α → β → γ} {uas : Set (UniformSpace α)}
    {ubs : Set (UniformSpace β)} {ua : UniformSpace α} {ub : UniformSpace β} {uc : UniformSpace γ}
    (ha : ua ∈ uas) (hb : ub ∈ ubs) (hf : UniformContinuous fun p : α × β => f p.1 p.2) : by
      haveI := sInf uas; haveI := sInf ubs
      exact @UniformContinuous _ _ _ uc fun p : α × β => f p.1 p.2 := by
  -- proof essentially copied from `continuous_sInf_dom`
  let _ : UniformSpace (α × β) := instUniformSpaceProd
  have ha := uniformContinuous_sInf_dom ha uniformContinuous_id
  have hb := uniformContinuous_sInf_dom hb uniformContinuous_id
  have h_unif_cont_id := @UniformContinuous.prodMap _ _ _ _ (sInf uas) (sInf ubs) ua ub _ _ ha hb
  exact @UniformContinuous.comp _ _ _ (id _) (id _) _ _ _ hf h_unif_cont_id

end Prod

section

open UniformSpace Function

variable {δ' : Type*} [UniformSpace α] [UniformSpace β] [UniformSpace γ] [UniformSpace δ]
  [UniformSpace δ']
local notation f " ∘₂ " g => Function.bicompr f g

/-- Uniform continuity for functions of two variables. -/
def UniformContinuous₂ (f : α → β → γ) :=
  UniformContinuous (uncurry f)

theorem uniformContinuous₂_def (f : α → β → γ) :
    UniformContinuous₂ f ↔ UniformContinuous (uncurry f) :=
  Iff.rfl

theorem UniformContinuous₂.uniformContinuous {f : α → β → γ} (h : UniformContinuous₂ f) :
    UniformContinuous (uncurry f) :=
  h

theorem uniformContinuous₂_curry (f : α × β → γ) :
    UniformContinuous₂ (Function.curry f) ↔ UniformContinuous f := by
  rw [UniformContinuous₂, uncurry_curry]

theorem UniformContinuous₂.comp {f : α → β → γ} {g : γ → δ} (hg : UniformContinuous g)
    (hf : UniformContinuous₂ f) : UniformContinuous₂ (g ∘₂ f) :=
  hg.comp hf

theorem UniformContinuous₂.bicompl {f : α → β → γ} {ga : δ → α} {gb : δ' → β}
    (hf : UniformContinuous₂ f) (hga : UniformContinuous ga) (hgb : UniformContinuous gb) :
    UniformContinuous₂ (bicompl f ga gb) :=
  hf.uniformContinuous.comp (hga.prodMap hgb)

end

theorem toTopologicalSpace_subtype [u : UniformSpace α] {p : α → Prop} :
    @UniformSpace.toTopologicalSpace (Subtype p) instUniformSpaceSubtype =
      @instTopologicalSpaceSubtype α p u.toTopologicalSpace :=
  rfl

section Sum

variable [UniformSpace α] [UniformSpace β]

open Sum

-- Obsolete auxiliary definitions and lemmas

/-- Uniformity on a disjoint union. Entourages of the diagonal in the union are obtained
by taking independently an entourage of the diagonal in the first part, and an entourage of
the diagonal in the second part. -/
instance Sum.instUniformSpace : UniformSpace (α ⊕ β) where
  uniformity := map (fun p : α × α => (inl p.1, inl p.2)) (𝓤 α) ⊔
    map (fun p : β × β => (inr p.1, inr p.2)) (𝓤 β)
  symm := fun _ hs ↦ ⟨symm_le_uniformity hs.1, symm_le_uniformity hs.2⟩
  comp := fun s hs ↦ by
    rcases comp_mem_uniformity_sets hs.1 with ⟨tα, htα, Htα⟩
    rcases comp_mem_uniformity_sets hs.2 with ⟨tβ, htβ, Htβ⟩
    filter_upwards [mem_lift' (union_mem_sup (image_mem_map htα) (image_mem_map htβ))]
    rintro ⟨_, _⟩ ⟨z, ⟨⟨a, b⟩, hab, ⟨⟩⟩ | ⟨⟨a, b⟩, hab, ⟨⟩⟩, ⟨⟨_, c⟩, hbc, ⟨⟩⟩ | ⟨⟨_, c⟩, hbc, ⟨⟩⟩⟩
    exacts [@Htα (_, _) ⟨b, hab, hbc⟩, @Htβ (_, _) ⟨b, hab, hbc⟩]
  nhds_eq_comap_uniformity x := by
    ext
    cases x <;> simp [mem_comap', -mem_comap, nhds_inl, nhds_inr, nhds_eq_comap_uniformity,
      Prod.ext_iff]

@[reducible, deprecated (since := "2024-02-15")] alias Sum.uniformSpace := Sum.instUniformSpace

/-- The union of an entourage of the diagonal in each set of a disjoint union is again an entourage
of the diagonal. -/
theorem union_mem_uniformity_sum {a : Set (α × α)} (ha : a ∈ 𝓤 α) {b : Set (β × β)} (hb : b ∈ 𝓤 β) :
    Prod.map inl inl '' a ∪ Prod.map inr inr '' b ∈ 𝓤 (α ⊕ β) :=
  union_mem_sup (image_mem_map ha) (image_mem_map hb)

theorem Sum.uniformity : 𝓤 (α ⊕ β) = map (Prod.map inl inl) (𝓤 α) ⊔ map (Prod.map inr inr) (𝓤 β) :=
  rfl

lemma uniformContinuous_inl : UniformContinuous (Sum.inl : α → α ⊕ β) := le_sup_left
lemma uniformContinuous_inr : UniformContinuous (Sum.inr : β → α ⊕ β) := le_sup_right

instance [IsCountablyGenerated (𝓤 α)] [IsCountablyGenerated (𝓤 β)] :
    IsCountablyGenerated (𝓤 (α ⊕ β)) := by
  rw [Sum.uniformity]
  infer_instance

end Sum

end Constructions

/-!
### Compact sets in uniform spaces
-/

section Compact

open UniformSpace
variable [UniformSpace α] {K : Set α}

/-- Let `c : ι → Set α` be an open cover of a compact set `s`. Then there exists an entourage
`n` such that for each `x ∈ s` its `n`-neighborhood is contained in some `c i`. -/
theorem lebesgue_number_lemma {ι : Sort*} {U : ι → Set α} (hK : IsCompact K)
    (hopen : ∀ i, IsOpen (U i)) (hcover : K ⊆ ⋃ i, U i) :
    ∃ V ∈ 𝓤 α, ∀ x ∈ K, ∃ i, ball x V ⊆ U i := by
  have : ∀ x ∈ K, ∃ i, ∃ V ∈ 𝓤 α, ball x (V ○ V) ⊆ U i := fun x hx ↦ by
    obtain ⟨i, hi⟩ := mem_iUnion.1 (hcover hx)
    rw [← (hopen i).mem_nhds_iff, nhds_eq_comap_uniformity, ← lift'_comp_uniformity] at hi
    exact ⟨i, (((basis_sets _).lift' <| monotone_id.compRel monotone_id).comap _).mem_iff.1 hi⟩
  choose ind W hW hWU using this
  rcases hK.elim_nhds_subcover' (fun x hx ↦ ball x (W x hx)) (fun x hx ↦ ball_mem_nhds _ (hW x hx))
    with ⟨t, ht⟩
  refine ⟨⋂ x ∈ t, W x x.2, (biInter_finset_mem _).2 fun x _ ↦ hW x x.2, fun x hx ↦ ?_⟩
  rcases mem_iUnion₂.1 (ht hx) with ⟨y, hyt, hxy⟩
  exact ⟨ind y y.2, fun z hz ↦ hWU _ _ ⟨x, hxy, mem_iInter₂.1 hz _ hyt⟩⟩

/-- Let `U : ι → Set α` be an open cover of a compact set `K`.
Then there exists an entourage `V`
such that for each `x ∈ K` its `V`-neighborhood is included in some `U i`.

Moreover, one can choose an entourage from a given basis. -/
protected theorem Filter.HasBasis.lebesgue_number_lemma {ι' ι : Sort*} {p : ι' → Prop}
    {V : ι' → Set (α × α)} {U : ι → Set α} (hbasis : (𝓤 α).HasBasis p V) (hK : IsCompact K)
    (hopen : ∀ j, IsOpen (U j)) (hcover : K ⊆ ⋃ j, U j) :
    ∃ i, p i ∧ ∀ x ∈ K, ∃ j, ball x (V i) ⊆ U j := by
  refine (hbasis.exists_iff ?_).1 (lebesgue_number_lemma hK hopen hcover)
  exact fun s t hst ht x hx ↦ (ht x hx).imp fun i hi ↦ Subset.trans (ball_mono hst _) hi

/-- Let `c : Set (Set α)` be an open cover of a compact set `s`. Then there exists an entourage
`n` such that for each `x ∈ s` its `n`-neighborhood is contained in some `t ∈ c`. -/
theorem lebesgue_number_lemma_sUnion {S : Set (Set α)}
    (hK : IsCompact K) (hopen : ∀ s ∈ S, IsOpen s) (hcover : K ⊆ ⋃₀ S) :
    ∃ V ∈ 𝓤 α, ∀ x ∈ K, ∃ s ∈ S, ball x V ⊆ s := by
  rw [sUnion_eq_iUnion] at hcover
  simpa using lebesgue_number_lemma hK (by simpa) hcover

/-- If `K` is a compact set in a uniform space and `{V i | p i}` is a basis of entourages,
then `{⋃ x ∈ K, UniformSpace.ball x (V i) | p i}` is a basis of `𝓝ˢ K`.

Here "`{s i | p i}` is a basis of a filter `l`" means `Filter.HasBasis l p s`. -/
theorem IsCompact.nhdsSet_basis_uniformity {p : ι → Prop} {V : ι → Set (α × α)}
    (hbasis : (𝓤 α).HasBasis p V) (hK : IsCompact K) :
    (𝓝ˢ K).HasBasis p fun i => ⋃ x ∈ K, ball x (V i) where
  mem_iff' U := by
    constructor
    · intro H
      have HKU : K ⊆ ⋃ _ : Unit, interior U := by
        simpa only [iUnion_const, subset_interior_iff_mem_nhdsSet] using H
      obtain ⟨i, hpi, hi⟩ : ∃ i, p i ∧ ⋃ x ∈ K, ball x (V i) ⊆ interior U := by
        simpa using hbasis.lebesgue_number_lemma hK (fun _ ↦ isOpen_interior) HKU
      exact ⟨i, hpi, hi.trans interior_subset⟩
    · rintro ⟨i, hpi, hi⟩
      refine mem_of_superset (bUnion_mem_nhdsSet fun x _ ↦ ?_) hi
      exact ball_mem_nhds _ <| hbasis.mem_of_mem hpi

-- TODO: move to a separate file, golf using the regularity of a uniform space.
theorem Disjoint.exists_uniform_thickening {A B : Set α} (hA : IsCompact A) (hB : IsClosed B)
    (h : Disjoint A B) : ∃ V ∈ 𝓤 α, Disjoint (⋃ x ∈ A, ball x V) (⋃ x ∈ B, ball x V) := by
  have : Bᶜ ∈ 𝓝ˢ A := hB.isOpen_compl.mem_nhdsSet.mpr h.le_compl_right
  rw [(hA.nhdsSet_basis_uniformity (Filter.basis_sets _)).mem_iff] at this
  rcases this with ⟨U, hU, hUAB⟩
  rcases comp_symm_mem_uniformity_sets hU with ⟨V, hV, hVsymm, hVU⟩
  refine ⟨V, hV, Set.disjoint_left.mpr fun x => ?_⟩
  simp only [mem_iUnion₂]
  rintro ⟨a, ha, hxa⟩ ⟨b, hb, hxb⟩
  rw [mem_ball_symmetry hVsymm] at hxa hxb
  exact hUAB (mem_iUnion₂_of_mem ha <| hVU <| mem_comp_of_mem_ball hVsymm hxa hxb) hb

theorem Disjoint.exists_uniform_thickening_of_basis {p : ι → Prop} {s : ι → Set (α × α)}
    (hU : (𝓤 α).HasBasis p s) {A B : Set α} (hA : IsCompact A) (hB : IsClosed B)
    (h : Disjoint A B) : ∃ i, p i ∧ Disjoint (⋃ x ∈ A, ball x (s i)) (⋃ x ∈ B, ball x (s i)) := by
  rcases h.exists_uniform_thickening hA hB with ⟨V, hV, hVAB⟩
  rcases hU.mem_iff.1 hV with ⟨i, hi, hiV⟩
  exact ⟨i, hi, hVAB.mono (iUnion₂_mono fun a _ => ball_mono hiV a)
    (iUnion₂_mono fun b _ => ball_mono hiV b)⟩

/-- A useful consequence of the Lebesgue number lemma: given any compact set `K` contained in an
open set `U`, we can find an (open) entourage `V` such that the ball of size `V` about any point of
`K` is contained in `U`. -/
theorem lebesgue_number_of_compact_open {K U : Set α} (hK : IsCompact K)
    (hU : IsOpen U) (hKU : K ⊆ U) : ∃ V ∈ 𝓤 α, IsOpen V ∧ ∀ x ∈ K, UniformSpace.ball x V ⊆ U :=
  let ⟨V, ⟨hV, hVo⟩, hVU⟩ :=
    (hK.nhdsSet_basis_uniformity uniformity_hasBasis_open).mem_iff.1 (hU.mem_nhdsSet.2 hKU)
  ⟨V, hV, hVo, iUnion₂_subset_iff.1 hVU⟩

end Compact

/-!
### Expressing continuity properties in uniform spaces

We reformulate the various continuity properties of functions taking values in a uniform space
in terms of the uniformity in the target. Since the same lemmas (essentially with the same names)
also exist for metric spaces and emetric spaces (reformulating things in terms of the distance or
the edistance in the target), we put them in a namespace `Uniform` here.

In the metric and emetric space setting, there are also similar lemmas where one assumes that
both the source and the target are metric spaces, reformulating things in terms of the distance
on both sides. These lemmas are generally written without primes, and the versions where only
the target is a metric space is primed. We follow the same convention here, thus giving lemmas
with primes.
-/


namespace Uniform

variable [UniformSpace α]

theorem tendsto_nhds_right {f : Filter β} {u : β → α} {a : α} :
    Tendsto u f (𝓝 a) ↔ Tendsto (fun x => (a, u x)) f (𝓤 α) := by
  rw [nhds_eq_comap_uniformity, tendsto_comap_iff]; rfl

theorem tendsto_nhds_left {f : Filter β} {u : β → α} {a : α} :
    Tendsto u f (𝓝 a) ↔ Tendsto (fun x => (u x, a)) f (𝓤 α) := by
  rw [nhds_eq_comap_uniformity', tendsto_comap_iff]; rfl

theorem continuousAt_iff'_right [TopologicalSpace β] {f : β → α} {b : β} :
    ContinuousAt f b ↔ Tendsto (fun x => (f b, f x)) (𝓝 b) (𝓤 α) := by
  rw [ContinuousAt, tendsto_nhds_right]

theorem continuousAt_iff'_left [TopologicalSpace β] {f : β → α} {b : β} :
    ContinuousAt f b ↔ Tendsto (fun x => (f x, f b)) (𝓝 b) (𝓤 α) := by
  rw [ContinuousAt, tendsto_nhds_left]

theorem continuousAt_iff_prod [TopologicalSpace β] {f : β → α} {b : β} :
    ContinuousAt f b ↔ Tendsto (fun x : β × β => (f x.1, f x.2)) (𝓝 (b, b)) (𝓤 α) :=
  ⟨fun H => le_trans (H.prodMap' H) (nhds_le_uniformity _), fun H =>
    continuousAt_iff'_left.2 <| H.comp <| tendsto_id.prod_mk_nhds tendsto_const_nhds⟩

theorem continuousWithinAt_iff'_right [TopologicalSpace β] {f : β → α} {b : β} {s : Set β} :
    ContinuousWithinAt f s b ↔ Tendsto (fun x => (f b, f x)) (𝓝[s] b) (𝓤 α) := by
  rw [ContinuousWithinAt, tendsto_nhds_right]

theorem continuousWithinAt_iff'_left [TopologicalSpace β] {f : β → α} {b : β} {s : Set β} :
    ContinuousWithinAt f s b ↔ Tendsto (fun x => (f x, f b)) (𝓝[s] b) (𝓤 α) := by
  rw [ContinuousWithinAt, tendsto_nhds_left]

theorem continuousOn_iff'_right [TopologicalSpace β] {f : β → α} {s : Set β} :
    ContinuousOn f s ↔ ∀ b ∈ s, Tendsto (fun x => (f b, f x)) (𝓝[s] b) (𝓤 α) := by
  simp [ContinuousOn, continuousWithinAt_iff'_right]

theorem continuousOn_iff'_left [TopologicalSpace β] {f : β → α} {s : Set β} :
    ContinuousOn f s ↔ ∀ b ∈ s, Tendsto (fun x => (f x, f b)) (𝓝[s] b) (𝓤 α) := by
  simp [ContinuousOn, continuousWithinAt_iff'_left]

theorem continuous_iff'_right [TopologicalSpace β] {f : β → α} :
    Continuous f ↔ ∀ b, Tendsto (fun x => (f b, f x)) (𝓝 b) (𝓤 α) :=
  continuous_iff_continuousAt.trans <| forall_congr' fun _ => tendsto_nhds_right

theorem continuous_iff'_left [TopologicalSpace β] {f : β → α} :
    Continuous f ↔ ∀ b, Tendsto (fun x => (f x, f b)) (𝓝 b) (𝓤 α) :=
  continuous_iff_continuousAt.trans <| forall_congr' fun _ => tendsto_nhds_left

/-- Consider two functions `f` and `g` which coincide on a set `s` and are continuous there.
Then there is an open neighborhood of `s` on which `f` and `g` are uniformly close. -/
lemma exists_is_open_mem_uniformity_of_forall_mem_eq
    [TopologicalSpace β] {r : Set (α × α)} {s : Set β}
    {f g : β → α} (hf : ∀ x ∈ s, ContinuousAt f x) (hg : ∀ x ∈ s, ContinuousAt g x)
    (hfg : s.EqOn f g) (hr : r ∈ 𝓤 α) :
    ∃ t, IsOpen t ∧ s ⊆ t ∧ ∀ x ∈ t, (f x, g x) ∈ r := by
  have A : ∀ x ∈ s, ∃ t, IsOpen t ∧ x ∈ t ∧ ∀ z ∈ t, (f z, g z) ∈ r := by
    intro x hx
    obtain ⟨t, ht, htsymm, htr⟩ := comp_symm_mem_uniformity_sets hr
    have A : {z | (f x, f z) ∈ t} ∈ 𝓝 x := (hf x hx).preimage_mem_nhds (mem_nhds_left (f x) ht)
    have B : {z | (g x, g z) ∈ t} ∈ 𝓝 x := (hg x hx).preimage_mem_nhds (mem_nhds_left (g x) ht)
    rcases _root_.mem_nhds_iff.1 (inter_mem A B) with ⟨u, hu, u_open, xu⟩
    refine ⟨u, u_open, xu, fun y hy ↦ ?_⟩
    have I1 : (f y, f x) ∈ t := (htsymm.mk_mem_comm).2 (hu hy).1
    have I2 : (g x, g y) ∈ t := (hu hy).2
    rw [hfg hx] at I1
    exact htr (prod_mk_mem_compRel I1 I2)
  choose! t t_open xt ht using A
  refine ⟨⋃ x ∈ s, t x, isOpen_biUnion t_open, fun x hx ↦ mem_biUnion hx (xt x hx), ?_⟩
  rintro x hx
  simp only [mem_iUnion, exists_prop] at hx
  rcases hx with ⟨y, ys, hy⟩
  exact ht y ys x hy

end Uniform

theorem Filter.Tendsto.congr_uniformity {α β} [UniformSpace β] {f g : α → β} {l : Filter α} {b : β}
    (hf : Tendsto f l (𝓝 b)) (hg : Tendsto (fun x => (f x, g x)) l (𝓤 β)) : Tendsto g l (𝓝 b) :=
  Uniform.tendsto_nhds_right.2 <| (Uniform.tendsto_nhds_right.1 hf).uniformity_trans hg

theorem Uniform.tendsto_congr {α β} [UniformSpace β] {f g : α → β} {l : Filter α} {b : β}
    (hfg : Tendsto (fun x => (f x, g x)) l (𝓤 β)) : Tendsto f l (𝓝 b) ↔ Tendsto g l (𝓝 b) :=
  ⟨fun h => h.congr_uniformity hfg, fun h => h.congr_uniformity hfg.uniformity_symm⟩

set_option linter.style.longFile 1900<|MERGE_RESOLUTION|>--- conflicted
+++ resolved
@@ -392,7 +392,6 @@
     (h : i = u.toTopologicalSpace) : u.replaceTopology h = u :=
   UniformSpace.ext rfl
 
-<<<<<<< HEAD
 -- Porting note: rfc: use `UniformSpace.Core.mkOfBasis`? This will change defeq here and there
 /-- Define a `UniformSpace` using a "distance" function. The function can be, e.g., the
 distance in a (usual or extended) metric space or an absolute value on a ring. -/
@@ -420,8 +419,6 @@
     (fun ε₁ h₁ ε₂ h₂ => ⟨min ε₁ ε₂, lt_min h₁ h₂, fun _x hx => lt_of_lt_of_le hx (min_le_left _ _),
       fun _x hx => lt_of_lt_of_le hx (min_le_right _ _)⟩) h₀
 
-=======
->>>>>>> e553fb08
 section UniformSpace
 
 variable [UniformSpace α]

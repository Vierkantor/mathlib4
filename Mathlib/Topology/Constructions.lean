--- conflicted
+++ resolved
@@ -303,352 +303,6 @@
     MapClusterPt (x, y) (la ×ˢ lb) (.map f g) :=
   (hf.curry_prodMap hg).mono <| map_mono curry_le_prod
 
-<<<<<<< HEAD
-theorem mem_nhds_prod_iff' {x : X} {y : Y} {s : Set (X × Y)} :
-    s ∈ 𝓝 (x, y) ↔ ∃ u v, IsOpen u ∧ x ∈ u ∧ IsOpen v ∧ y ∈ v ∧ u ×ˢ v ⊆ s :=
-  ((nhds_basis_opens x).prod_nhds (nhds_basis_opens y)).mem_iff.trans <| by
-    simp only [Prod.exists, and_comm, and_assoc, and_left_comm]
-
-theorem Prod.tendsto_iff {X} (seq : X → Y × Z) {f : Filter X} (p : Y × Z) :
-    Tendsto seq f (𝓝 p) ↔
-      Tendsto (fun n => (seq n).fst) f (𝓝 p.fst) ∧ Tendsto (fun n => (seq n).snd) f (𝓝 p.snd) := by
-  rw [nhds_prod_eq, Filter.tendsto_prod_iff']
-
-instance [DiscreteTopology X] [DiscreteTopology Y] : DiscreteTopology (X × Y) :=
-  discreteTopology_iff_nhds.2 fun (a, b) => by
-    rw [nhds_prod_eq, nhds_discrete X, nhds_discrete Y, prod_pure_pure]
-
-theorem prod_mem_nhds_iff {s : Set X} {t : Set Y} {x : X} {y : Y} :
-    s ×ˢ t ∈ 𝓝 (x, y) ↔ s ∈ 𝓝 x ∧ t ∈ 𝓝 y := by rw [nhds_prod_eq, prod_mem_prod_iff]
-
-theorem prod_mem_nhds {s : Set X} {t : Set Y} {x : X} {y : Y} (hx : s ∈ 𝓝 x) (hy : t ∈ 𝓝 y) :
-    s ×ˢ t ∈ 𝓝 (x, y) :=
-  prod_mem_nhds_iff.2 ⟨hx, hy⟩
-
-theorem isOpen_setOf_disjoint_nhds_nhds : IsOpen { p : X × X | Disjoint (𝓝 p.1) (𝓝 p.2) } := by
-  simp only [isOpen_iff_mem_nhds, Prod.forall, mem_setOf_eq]
-  intro x y h
-  obtain ⟨U, hU, V, hV, hd⟩ := ((nhds_basis_opens x).disjoint_iff (nhds_basis_opens y)).mp h
-  exact mem_nhds_prod_iff'.mpr ⟨U, V, hU.2, hU.1, hV.2, hV.1, fun ⟨x', y'⟩ ⟨hx', hy'⟩ =>
-    disjoint_of_disjoint_of_mem hd (hU.2.mem_nhds hx') (hV.2.mem_nhds hy')⟩
-
-theorem Filter.Eventually.prod_nhds {p : X → Prop} {q : Y → Prop} {x : X} {y : Y}
-    (hx : ∀ᶠ x in 𝓝 x, p x) (hy : ∀ᶠ y in 𝓝 y, q y) : ∀ᶠ z : X × Y in 𝓝 (x, y), p z.1 ∧ q z.2 :=
-  prod_mem_nhds hx hy
-
-theorem Filter.EventuallyEq.prodMap_nhds {α β : Type*} {f₁ f₂ : X → α} {g₁ g₂ : Y → β}
-    {x : X} {y : Y} (hf : f₁ =ᶠ[𝓝 x] f₂) (hg : g₁ =ᶠ[𝓝 y] g₂) :
-    Prod.map f₁ g₁ =ᶠ[𝓝 (x, y)] Prod.map f₂ g₂ := by
-  rw [nhds_prod_eq]
-  exact hf.prod_map hg
-
-theorem Filter.EventuallyLE.prodMap_nhds {α β : Type*} [LE α] [LE β] {f₁ f₂ : X → α} {g₁ g₂ : Y → β}
-    {x : X} {y : Y} (hf : f₁ ≤ᶠ[𝓝 x] f₂) (hg : g₁ ≤ᶠ[𝓝 y] g₂) :
-    Prod.map f₁ g₁ ≤ᶠ[𝓝 (x, y)] Prod.map f₂ g₂ := by
-  rw [nhds_prod_eq]
-  exact hf.prod_map hg
-
-theorem nhds_swap (x : X) (y : Y) : 𝓝 (x, y) = (𝓝 (y, x)).map Prod.swap := by
-  rw [nhds_prod_eq, Filter.prod_comm, nhds_prod_eq]; rfl
-
-theorem Filter.Tendsto.prod_mk_nhds {γ} {x : X} {y : Y} {f : Filter γ} {mx : γ → X} {my : γ → Y}
-    (hx : Tendsto mx f (𝓝 x)) (hy : Tendsto my f (𝓝 y)) :
-    Tendsto (fun c => (mx c, my c)) f (𝓝 (x, y)) := by
-  rw [nhds_prod_eq]; exact Filter.Tendsto.prod_mk hx hy
-
-theorem Filter.Tendsto.prodMap_nhds {x : X} {y : Y} {z : Z} {w : W} {f : X → Y} {g : Z → W}
-    (hf : Tendsto f (𝓝 x) (𝓝 y)) (hg : Tendsto g (𝓝 z) (𝓝 w)) :
-    Tendsto (Prod.map f g) (𝓝 (x, z)) (𝓝 (y, w)) := by
-  rw [nhds_prod_eq, nhds_prod_eq]
-  exact hf.prod_map hg
-
-theorem Filter.Eventually.curry_nhds {p : X × Y → Prop} {x : X} {y : Y}
-    (h : ∀ᶠ x in 𝓝 (x, y), p x) : ∀ᶠ x' in 𝓝 x, ∀ᶠ y' in 𝓝 y, p (x', y') := by
-  rw [nhds_prod_eq] at h
-  exact h.curry
-
-@[fun_prop]
-theorem ContinuousAt.prod {f : X → Y} {g : X → Z} {x : X} (hf : ContinuousAt f x)
-    (hg : ContinuousAt g x) : ContinuousAt (fun x => (f x, g x)) x :=
-  hf.prod_mk_nhds hg
-
-theorem ContinuousAt.prodMap {f : X → Z} {g : Y → W} {p : X × Y} (hf : ContinuousAt f p.fst)
-    (hg : ContinuousAt g p.snd) : ContinuousAt (Prod.map f g) p :=
-  hf.fst''.prod hg.snd''
-
-@[deprecated (since := "2024-10-05")] alias ContinuousAt.prod_map := ContinuousAt.prodMap
-
-/-- A version of `ContinuousAt.prodMap` that avoids `Prod.fst`/`Prod.snd`
-by assuming that the point is `(x, y)`. -/
-theorem ContinuousAt.prodMap' {f : X → Z} {g : Y → W} {x : X} {y : Y} (hf : ContinuousAt f x)
-    (hg : ContinuousAt g y) : ContinuousAt (Prod.map f g) (x, y) :=
-  hf.prodMap hg
-
-@[deprecated (since := "2024-10-05")] alias ContinuousAt.prod_map' := ContinuousAt.prodMap'
-
-theorem ContinuousAt.comp₂ {f : Y × Z → W} {g : X → Y} {h : X → Z} {x : X}
-    (hf : ContinuousAt f (g x, h x)) (hg : ContinuousAt g x) (hh : ContinuousAt h x) :
-    ContinuousAt (fun x ↦ f (g x, h x)) x :=
-  ContinuousAt.comp hf (hg.prod hh)
-
-theorem ContinuousAt.comp₂_of_eq {f : Y × Z → W} {g : X → Y} {h : X → Z} {x : X} {y : Y × Z}
-    (hf : ContinuousAt f y) (hg : ContinuousAt g x) (hh : ContinuousAt h x) (e : (g x, h x) = y) :
-    ContinuousAt (fun x ↦ f (g x, h x)) x := by
-  rw [← e] at hf
-  exact hf.comp₂ hg hh
-
-/-- Continuous functions on products are continuous in their first argument -/
-theorem Continuous.curry_left {f : X × Y → Z} (hf : Continuous f) {y : Y} :
-    Continuous fun x ↦ f (x, y) :=
-  hf.comp (continuous_id.prod_mk continuous_const)
-alias Continuous.along_fst := Continuous.curry_left
-
-/-- Continuous functions on products are continuous in their second argument -/
-theorem Continuous.curry_right {f : X × Y → Z} (hf : Continuous f) {x : X} :
-    Continuous fun y ↦ f (x, y) :=
-  hf.comp (continuous_const.prod_mk continuous_id)
-alias Continuous.along_snd := Continuous.curry_right
-
--- todo: prove a version of `generateFrom_union` with `image2 (∩) s t` in the LHS and use it here
-theorem prod_generateFrom_generateFrom_eq {X Y : Type*} {s : Set (Set X)} {t : Set (Set Y)}
-    (hs : ⋃₀ s = univ) (ht : ⋃₀ t = univ) :
-    @instTopologicalSpaceProd X Y (generateFrom s) (generateFrom t) =
-      generateFrom (image2 (·  ×ˢ ·) s t) :=
-  let G := generateFrom (image2  (·  ×ˢ ·) s t)
-  le_antisymm
-    (le_generateFrom fun _ ⟨_, hu, _, hv, g_eq⟩ =>
-      g_eq.symm ▸
-        @IsOpen.prod _ _ (generateFrom s) (generateFrom t) _ _ (GenerateOpen.basic _ hu)
-          (GenerateOpen.basic _ hv))
-    (le_inf
-      (coinduced_le_iff_le_induced.mp <|
-        le_generateFrom fun u hu =>
-          have : ⋃ v ∈ t, u ×ˢ v = Prod.fst ⁻¹' u := by
-            simp_rw [← prod_iUnion, ← sUnion_eq_biUnion, ht, prod_univ]
-          show G.IsOpen (Prod.fst ⁻¹' u) by
-            rw [← this]
-            exact
-              isOpen_iUnion fun v =>
-                isOpen_iUnion fun hv => GenerateOpen.basic _ ⟨_, hu, _, hv, rfl⟩)
-      (coinduced_le_iff_le_induced.mp <|
-        le_generateFrom fun v hv =>
-          have : ⋃ u ∈ s, u ×ˢ v = Prod.snd ⁻¹' v := by
-            simp_rw [← iUnion_prod_const, ← sUnion_eq_biUnion, hs, univ_prod]
-          show G.IsOpen (Prod.snd ⁻¹' v) by
-            rw [← this]
-            exact
-              isOpen_iUnion fun u =>
-                isOpen_iUnion fun hu => GenerateOpen.basic _ ⟨_, hu, _, hv, rfl⟩))
-
--- todo: use the previous lemma?
-theorem prod_eq_generateFrom :
-    instTopologicalSpaceProd =
-      generateFrom { g | ∃ (s : Set X) (t : Set Y), IsOpen s ∧ IsOpen t ∧ g = s ×ˢ t } :=
-  le_antisymm (le_generateFrom fun _ ⟨_, _, hs, ht, g_eq⟩ => g_eq.symm ▸ hs.prod ht)
-    (le_inf
-      (forall_mem_image.2 fun t ht =>
-        GenerateOpen.basic _ ⟨t, univ, by simpa [Set.prod_eq] using ht⟩)
-      (forall_mem_image.2 fun t ht =>
-        GenerateOpen.basic _ ⟨univ, t, by simpa [Set.prod_eq] using ht⟩))
-
--- Porting note (https://github.com/leanprover-community/mathlib4/issues/11215): TODO: align with `mem_nhds_prod_iff'`
-theorem isOpen_prod_iff {s : Set (X × Y)} :
-    IsOpen s ↔ ∀ a b, (a, b) ∈ s →
-      ∃ u v, IsOpen u ∧ IsOpen v ∧ a ∈ u ∧ b ∈ v ∧ u ×ˢ v ⊆ s :=
-  isOpen_iff_mem_nhds.trans <| by simp_rw [Prod.forall, mem_nhds_prod_iff', and_left_comm]
-
-/-- A product of induced topologies is induced by the product map -/
-theorem prod_induced_induced {X Z} (f : X → Y) (g : Z → W) :
-    @instTopologicalSpaceProd X Z (induced f ‹_›) (induced g ‹_›) =
-      induced (fun p => (f p.1, g p.2)) instTopologicalSpaceProd := by
-  delta instTopologicalSpaceProd
-  simp_rw [induced_inf, induced_compose]
-  rfl
-
-/-- Given a neighborhood `s` of `(x, x)`, then `(x, x)` has a square open neighborhood
-  that is a subset of `s`. -/
-theorem exists_nhds_square {s : Set (X × X)} {x : X} (hx : s ∈ 𝓝 (x, x)) :
-    ∃ U : Set X, IsOpen U ∧ x ∈ U ∧ U ×ˢ U ⊆ s := by
-  simpa [nhds_prod_eq, (nhds_basis_opens x).prod_self.mem_iff, and_assoc, and_left_comm] using hx
-
-/-- `Prod.fst` maps neighborhood of `x : X × Y` within the section `Prod.snd ⁻¹' {x.2}`
-to `𝓝 x.1`. -/
-theorem map_fst_nhdsWithin (x : X × Y) : map Prod.fst (𝓝[Prod.snd ⁻¹' {x.2}] x) = 𝓝 x.1 := by
-  refine le_antisymm (continuousAt_fst.mono_left inf_le_left) fun s hs => ?_
-  rcases x with ⟨x, y⟩
-  rw [mem_map, nhdsWithin, mem_inf_principal, mem_nhds_prod_iff] at hs
-  rcases hs with ⟨u, hu, v, hv, H⟩
-  simp only [prod_subset_iff, mem_singleton_iff, mem_setOf_eq, mem_preimage] at H
-  exact mem_of_superset hu fun z hz => H _ hz _ (mem_of_mem_nhds hv) rfl
-
-@[simp]
-theorem map_fst_nhds (x : X × Y) : map Prod.fst (𝓝 x) = 𝓝 x.1 :=
-  le_antisymm continuousAt_fst <| (map_fst_nhdsWithin x).symm.trans_le (map_mono inf_le_left)
-
-/-- The first projection in a product of topological spaces sends open sets to open sets. -/
-theorem isOpenMap_fst : IsOpenMap (@Prod.fst X Y) :=
-  isOpenMap_iff_nhds_le.2 fun x => (map_fst_nhds x).ge
-
-/-- `Prod.snd` maps neighborhood of `x : X × Y` within the section `Prod.fst ⁻¹' {x.1}`
-to `𝓝 x.2`. -/
-theorem map_snd_nhdsWithin (x : X × Y) : map Prod.snd (𝓝[Prod.fst ⁻¹' {x.1}] x) = 𝓝 x.2 := by
-  refine le_antisymm (continuousAt_snd.mono_left inf_le_left) fun s hs => ?_
-  rcases x with ⟨x, y⟩
-  rw [mem_map, nhdsWithin, mem_inf_principal, mem_nhds_prod_iff] at hs
-  rcases hs with ⟨u, hu, v, hv, H⟩
-  simp only [prod_subset_iff, mem_singleton_iff, mem_setOf_eq, mem_preimage] at H
-  exact mem_of_superset hv fun z hz => H _ (mem_of_mem_nhds hu) _ hz rfl
-
-@[simp]
-theorem map_snd_nhds (x : X × Y) : map Prod.snd (𝓝 x) = 𝓝 x.2 :=
-  le_antisymm continuousAt_snd <| (map_snd_nhdsWithin x).symm.trans_le (map_mono inf_le_left)
-
-/-- The second projection in a product of topological spaces sends open sets to open sets. -/
-theorem isOpenMap_snd : IsOpenMap (@Prod.snd X Y) :=
-  isOpenMap_iff_nhds_le.2 fun x => (map_snd_nhds x).ge
-
-/-- A product set is open in a product space if and only if each factor is open, or one of them is
-empty -/
-theorem isOpen_prod_iff' {s : Set X} {t : Set Y} :
-    IsOpen (s ×ˢ t) ↔ IsOpen s ∧ IsOpen t ∨ s = ∅ ∨ t = ∅ := by
-  rcases (s ×ˢ t).eq_empty_or_nonempty with h | h
-  · simp [h, prod_eq_empty_iff.1 h]
-  · have st : s.Nonempty ∧ t.Nonempty := prod_nonempty_iff.1 h
-    constructor
-    · intro (H : IsOpen (s ×ˢ t))
-      refine Or.inl ⟨?_, ?_⟩
-      · simpa only [fst_image_prod _ st.2] using isOpenMap_fst _ H
-      · simpa only [snd_image_prod st.1 t] using isOpenMap_snd _ H
-    · intro H
-      simp only [st.1.ne_empty, st.2.ne_empty, not_false_iff, or_false] at H
-      exact H.1.prod H.2
-
-theorem isQuotientMap_fst [Nonempty Y] : IsQuotientMap (Prod.fst : X × Y → X) :=
-  isOpenMap_fst.isQuotientMap continuous_fst Prod.fst_surjective
-
-@[deprecated (since := "2024-10-22")]
-alias quotientMap_fst := isQuotientMap_fst
-
-theorem isQuotientMap_snd [Nonempty X] : IsQuotientMap (Prod.snd : X × Y → Y) :=
-  isOpenMap_snd.isQuotientMap continuous_snd Prod.snd_surjective
-
-@[deprecated (since := "2024-10-22")]
-alias quotientMap_snd := isQuotientMap_snd
-
-theorem closure_prod_eq {s : Set X} {t : Set Y} : closure (s ×ˢ t) = closure s ×ˢ closure t :=
-  ext fun ⟨a, b⟩ => by
-    simp_rw [mem_prod, mem_closure_iff_nhdsWithin_neBot, nhdsWithin_prod_eq, prod_neBot]
-
-theorem interior_prod_eq (s : Set X) (t : Set Y) : interior (s ×ˢ t) = interior s ×ˢ interior t :=
-  ext fun ⟨a, b⟩ => by simp only [mem_interior_iff_mem_nhds, mem_prod, prod_mem_nhds_iff]
-
-theorem frontier_prod_eq (s : Set X) (t : Set Y) :
-    frontier (s ×ˢ t) = closure s ×ˢ frontier t ∪ frontier s ×ˢ closure t := by
-  simp only [frontier, closure_prod_eq, interior_prod_eq, prod_diff_prod]
-
-@[simp]
-theorem frontier_prod_univ_eq (s : Set X) :
-    frontier (s ×ˢ (univ : Set Y)) = frontier s ×ˢ univ := by
-  simp [frontier_prod_eq]
-
-@[simp]
-theorem frontier_univ_prod_eq (s : Set Y) :
-    frontier ((univ : Set X) ×ˢ s) = univ ×ˢ frontier s := by
-  simp [frontier_prod_eq]
-
-theorem map_mem_closure₂ {f : X → Y → Z} {x : X} {y : Y} {s : Set X} {t : Set Y} {u : Set Z}
-    (hf : Continuous (uncurry f)) (hx : x ∈ closure s) (hy : y ∈ closure t)
-    (h : ∀ a ∈ s, ∀ b ∈ t, f a b ∈ u) : f x y ∈ closure u :=
-  have H₁ : (x, y) ∈ closure (s ×ˢ t) := by simpa only [closure_prod_eq] using mk_mem_prod hx hy
-  have H₂ : MapsTo (uncurry f) (s ×ˢ t) u := forall_prod_set.2 h
-  H₂.closure hf H₁
-
-theorem IsClosed.prod {s₁ : Set X} {s₂ : Set Y} (h₁ : IsClosed s₁) (h₂ : IsClosed s₂) :
-    IsClosed (s₁ ×ˢ s₂) :=
-  closure_eq_iff_isClosed.mp <| by simp only [h₁.closure_eq, h₂.closure_eq, closure_prod_eq]
-
-/-- The product of two dense sets is a dense set. -/
-theorem Dense.prod {s : Set X} {t : Set Y} (hs : Dense s) (ht : Dense t) : Dense (s ×ˢ t) :=
-  fun x => by
-  rw [closure_prod_eq]
-  exact ⟨hs x.1, ht x.2⟩
-
-/-- If `f` and `g` are maps with dense range, then `Prod.map f g` has dense range. -/
-theorem DenseRange.prodMap {ι : Type*} {κ : Type*} {f : ι → Y} {g : κ → Z} (hf : DenseRange f)
-    (hg : DenseRange g) : DenseRange (Prod.map f g) := by
-  simpa only [DenseRange, prod_range_range_eq] using hf.prod hg
-
-@[deprecated (since := "2024-10-05")] alias DenseRange.prod_map := DenseRange.prodMap
-
-lemma Topology.IsInducing.prodMap {f : X → Y} {g : Z → W} (hf : IsInducing f) (hg : IsInducing g) :
-    IsInducing (Prod.map f g) :=
-  isInducing_iff_nhds.2 fun (x, z) => by simp_rw [Prod.map_def, nhds_prod_eq, hf.nhds_eq_comap,
-    hg.nhds_eq_comap, prod_comap_comap_eq]
-
-@[deprecated (since := "2024-10-28")] alias Inducing.prodMap := IsInducing.prodMap
-
-@[deprecated (since := "2024-10-05")] alias Inducing.prod_map := IsInducing.prodMap
-
-@[simp]
-lemma Topology.isInducing_const_prod {x : X} {f : Y → Z} :
-    IsInducing (fun x' => (x, f x')) ↔ IsInducing f := by
-  simp_rw [isInducing_iff, instTopologicalSpaceProd, induced_inf, induced_compose,
-    Function.comp_def, induced_const, top_inf_eq]
-
-@[deprecated (since := "2024-10-28")] alias inducing_const_prod := isInducing_const_prod
-
-@[simp]
-lemma Topology.isInducing_prod_const {y : Y} {f : X → Z} :
-    IsInducing (fun x => (f x, y)) ↔ IsInducing f := by
-  simp_rw [isInducing_iff, instTopologicalSpaceProd, induced_inf, induced_compose,
-    Function.comp_def, induced_const, inf_top_eq]
-
-@[deprecated (since := "2024-10-28")] alias inducing_prod_const := isInducing_prod_const
-
-lemma Topology.IsEmbedding.prodMap {f : X → Y} {g : Z → W} (hf : IsEmbedding f)
-    (hg : IsEmbedding g) : IsEmbedding (Prod.map f g) where
-  toIsInducing := hf.isInducing.prodMap hg.isInducing
-  injective := hf.injective.prodMap hg.injective
-
-@[deprecated (since := "2024-10-08")] alias Embedding.prodMap := Topology.IsEmbedding.prodMap
-@[deprecated (since := "2024-10-05")] alias Embedding.prod_map := Topology.IsEmbedding.prodMap
-
-protected theorem IsOpenMap.prodMap {f : X → Y} {g : Z → W} (hf : IsOpenMap f) (hg : IsOpenMap g) :
-    IsOpenMap (Prod.map f g) := by
-  rw [isOpenMap_iff_nhds_le]
-  rintro ⟨a, b⟩
-  rw [nhds_prod_eq, nhds_prod_eq, ← Filter.prod_map_map_eq']
-  exact Filter.prod_mono (hf.nhds_le a) (hg.nhds_le b)
-
-@[deprecated (since := "2024-10-05")] alias IsOpenMap.prod := IsOpenMap.prodMap
-
-protected lemma Topology.IsOpenEmbedding.prodMap {f : X → Y} {g : Z → W} (hf : IsOpenEmbedding f)
-    (hg : IsOpenEmbedding g) : IsOpenEmbedding (Prod.map f g) :=
-  .of_isEmbedding_isOpenMap (hf.1.prodMap hg.1) (hf.isOpenMap.prodMap hg.isOpenMap)
-
-@[deprecated (since := "2024-10-18")]
-alias OpenEmbedding.prodMap := IsOpenEmbedding.prodMap
-
-@[deprecated (since := "2024-10-05")] alias IsOpenEmbedding.prod := IsOpenEmbedding.prodMap
-
-lemma isEmbedding_graph {f : X → Y} (hf : Continuous f) : IsEmbedding fun x => (x, f x) :=
-  .of_comp (continuous_id.prod_mk hf) continuous_fst .id
-
-@[deprecated (since := "2024-10-26")]
-alias embedding_graph := isEmbedding_graph
-
-lemma isEmbedding_prodMk (x : X) : IsEmbedding (Prod.mk x : Y → X × Y) :=
-  .of_comp (Continuous.Prod.mk x) continuous_snd .id
-
-@[deprecated (since := "2024-10-26")]
-alias embedding_prod_mk := isEmbedding_prodMk
-
-theorem IsOpenQuotientMap.prodMap {f : X → Y} {g : Z → W} (hf : IsOpenQuotientMap f)
-    (hg : IsOpenQuotientMap g) : IsOpenQuotientMap (Prod.map f g) :=
-  ⟨.prodMap hf.1 hg.1, .prodMap hf.2 hg.2, .prodMap hf.3 hg.3⟩
-
-=======
->>>>>>> 98c6231f
 end Prod
 
 section Bool

/-
Copyright (c) 2019 Sébastien Gouëzel. All rights reserved.
Released under Apache 2.0 license as described in the file LICENSE.
Authors: Sébastien Gouëzel
-/
import Mathlib.Logic.Equiv.PartialEquiv
import Mathlib.Topology.Sets.Opens

/-!
# Partial homeomorphisms

This file defines homeomorphisms between open subsets of topological spaces. An element `e` of
`PartialHomeomorph X Y` is an extension of `PartialEquiv X Y`, i.e., it is a pair of functions
`e.toFun` and `e.invFun`, inverse of each other on the sets `e.source` and `e.target`.
Additionally, we require that these sets are open, and that the functions are continuous on them.
Equivalently, they are homeomorphisms there.

As in equivs, we register a coercion to functions, and we use `e x` and `e.symm x` throughout
instead of `e.toFun x` and `e.invFun x`.

## Main definitions

* `Homeomorph.toPartialHomeomorph`: associating a partial homeomorphism to a homeomorphism, with
  `source = target = Set.univ`;
* `PartialHomeomorph.symm`: the inverse of a partial homeomorphism
* `PartialHomeomorph.trans`: the composition of two partial homeomorphisms
* `PartialHomeomorph.refl`: the identity partial homeomorphism
* `PartialHomeomorph.const`: a partial homeomorphism which is a constant map,
whose source and target are necessarily singleton sets
* `PartialHomeomorph.ofSet`: the identity on a set `s`
* `PartialHomeomorph.restr s`: restrict a partial homeomorphism `e` to `e.source ∩ interior s`
* `PartialHomeomorph.EqOnSource`: equivalence relation describing the "right" notion of equality
  for partial homeomorphisms
* `PartialHomeomorph.prod`: the product of two partial homeomorphisms,
  as a partial homeomorphism on the product space
* `PartialHomeomorph.pi`: the product of a finite family of partial homeomorphisms
* `PartialHomeomorph.disjointUnion`: combine two partial homeomorphisms with disjoint sources
  and disjoint targets
* `PartialHomeomorph.lift_openEmbedding`: extend a partial homeomorphism `X → Y`
  under an open embedding `X → X'`, to a partial homeomorphism `X' → Z`.
  (This is used to define the disjoint union of charted spaces.)

## Implementation notes

Most statements are copied from their `PartialEquiv` versions, although some care is required
especially when restricting to subsets, as these should be open subsets.

For design notes, see `PartialEquiv.lean`.

### Local coding conventions

If a lemma deals with the intersection of a set with either source or target of a `PartialEquiv`,
then it should use `e.source ∩ s` or `e.target ∩ t`, not `s ∩ e.source` or `t ∩ e.target`.
-/

open Function Set Filter Topology

variable {X X' : Type*} {Y Y' : Type*} {Z Z' : Type*}
  [TopologicalSpace X] [TopologicalSpace X'] [TopologicalSpace Y] [TopologicalSpace Y']
  [TopologicalSpace Z] [TopologicalSpace Z']

/-- Partial homeomorphisms, defined on open subsets of the space -/
structure PartialHomeomorph (X : Type*) (Y : Type*) [TopologicalSpace X]
  [TopologicalSpace Y] extends PartialEquiv X Y where
  open_source : IsOpen source
  open_target : IsOpen target
  continuousOn_toFun : ContinuousOn toFun source
  continuousOn_invFun : ContinuousOn invFun target

namespace PartialHomeomorph

variable (e : PartialHomeomorph X Y)

/-! Basic properties; inverse (symm instance) -/
section Basic
/-- Coercion of a partial homeomorphisms to a function. We don't use `e.toFun` because it is
actually `e.toPartialEquiv.toFun`, so `simp` will apply lemmas about `toPartialEquiv`.
While we may want to switch to this behavior later, doing it mid-port will break a lot of proofs. -/
@[coe] def toFun' : X → Y := e.toFun

/-- Coercion of a `PartialHomeomorph` to function.
Note that a `PartialHomeomorph` is not `DFunLike`. -/
instance : CoeFun (PartialHomeomorph X Y) fun _ => X → Y :=
  ⟨fun e => e.toFun'⟩

/-- The inverse of a partial homeomorphism -/
@[symm]
protected def symm : PartialHomeomorph Y X where
  toPartialEquiv := e.toPartialEquiv.symm
  open_source := e.open_target
  open_target := e.open_source
  continuousOn_toFun := e.continuousOn_invFun
  continuousOn_invFun := e.continuousOn_toFun

/-- See Note [custom simps projection]. We need to specify this projection explicitly in this case,
  because it is a composition of multiple projections. -/
def Simps.apply (e : PartialHomeomorph X Y) : X → Y := e

/-- See Note [custom simps projection] -/
def Simps.symm_apply (e : PartialHomeomorph X Y) : Y → X := e.symm

initialize_simps_projections PartialHomeomorph (toFun → apply, invFun → symm_apply)

protected theorem continuousOn : ContinuousOn e e.source :=
  e.continuousOn_toFun

theorem continuousOn_symm : ContinuousOn e.symm e.target :=
  e.continuousOn_invFun

@[simp, mfld_simps]
theorem mk_coe (e : PartialEquiv X Y) (a b c d) : (PartialHomeomorph.mk e a b c d : X → Y) = e :=
  rfl

@[simp, mfld_simps]
theorem mk_coe_symm (e : PartialEquiv X Y) (a b c d) :
    ((PartialHomeomorph.mk e a b c d).symm : Y → X) = e.symm :=
  rfl

theorem toPartialEquiv_injective :
    Injective (toPartialEquiv : PartialHomeomorph X Y → PartialEquiv X Y)
  | ⟨_, _, _, _, _⟩, ⟨_, _, _, _, _⟩, rfl => rfl

/- Register a few simp lemmas to make sure that `simp` puts the application of a local
homeomorphism in its normal form, i.e., in terms of its coercion to a function. -/
@[simp, mfld_simps]
theorem toFun_eq_coe (e : PartialHomeomorph X Y) : e.toFun = e :=
  rfl

@[simp, mfld_simps]
theorem invFun_eq_coe (e : PartialHomeomorph X Y) : e.invFun = e.symm :=
  rfl

@[simp, mfld_simps]
theorem coe_coe : (e.toPartialEquiv : X → Y) = e :=
  rfl

@[simp, mfld_simps]
theorem coe_coe_symm : (e.toPartialEquiv.symm : Y → X) = e.symm :=
  rfl

@[simp, mfld_simps]
theorem map_source {x : X} (h : x ∈ e.source) : e x ∈ e.target :=
  e.map_source' h

/-- Variant of `map_source`, stated for images of subsets of `source`. -/
lemma map_source'' : e '' e.source ⊆ e.target :=
  fun _ ⟨_, hx, hex⟩ ↦ mem_of_eq_of_mem (id hex.symm) (e.map_source' hx)

@[simp, mfld_simps]
theorem map_target {x : Y} (h : x ∈ e.target) : e.symm x ∈ e.source :=
  e.map_target' h

@[simp, mfld_simps]
theorem left_inv {x : X} (h : x ∈ e.source) : e.symm (e x) = x :=
  e.left_inv' h

@[simp, mfld_simps]
theorem right_inv {x : Y} (h : x ∈ e.target) : e (e.symm x) = x :=
  e.right_inv' h

theorem eq_symm_apply {x : X} {y : Y} (hx : x ∈ e.source) (hy : y ∈ e.target) :
    x = e.symm y ↔ e x = y :=
  e.toPartialEquiv.eq_symm_apply hx hy

protected theorem mapsTo : MapsTo e e.source e.target := fun _ => e.map_source

protected theorem symm_mapsTo : MapsTo e.symm e.target e.source :=
  e.symm.mapsTo

protected theorem leftInvOn : LeftInvOn e.symm e e.source := fun _ => e.left_inv

protected theorem rightInvOn : RightInvOn e.symm e e.target := fun _ => e.right_inv

protected theorem invOn : InvOn e.symm e e.source e.target :=
  ⟨e.leftInvOn, e.rightInvOn⟩

protected theorem injOn : InjOn e e.source :=
  e.leftInvOn.injOn

protected theorem bijOn : BijOn e e.source e.target :=
  e.invOn.bijOn e.mapsTo e.symm_mapsTo

protected theorem surjOn : SurjOn e e.source e.target :=
  e.bijOn.surjOn

end Basic

/-- Interpret a `Homeomorph` as a `PartialHomeomorph` by restricting it
to an open set `s` in the domain and to `t` in the codomain. -/
@[simps! (config := .asFn) apply symm_apply toPartialEquiv,
  simps! (config := .lemmasOnly) source target]
def _root_.Homeomorph.toPartialHomeomorphOfImageEq (e : X ≃ₜ Y) (s : Set X) (hs : IsOpen s)
    (t : Set Y) (h : e '' s = t) : PartialHomeomorph X Y where
  toPartialEquiv := e.toPartialEquivOfImageEq s t h
  open_source := hs
  open_target := by simpa [← h]
  continuousOn_toFun := e.continuous.continuousOn
  continuousOn_invFun := e.symm.continuous.continuousOn

/-- A homeomorphism induces a partial homeomorphism on the whole space -/
@[simps! (config := mfld_cfg)]
def _root_.Homeomorph.toPartialHomeomorph (e : X ≃ₜ Y) : PartialHomeomorph X Y :=
  e.toPartialHomeomorphOfImageEq univ isOpen_univ univ <| by rw [image_univ, e.surjective.range_eq]

/-- Replace `toPartialEquiv` field to provide better definitional equalities. -/
def replaceEquiv (e : PartialHomeomorph X Y) (e' : PartialEquiv X Y) (h : e.toPartialEquiv = e') :
    PartialHomeomorph X Y where
  toPartialEquiv := e'
  open_source := h ▸ e.open_source
  open_target := h ▸ e.open_target
  continuousOn_toFun := h ▸ e.continuousOn_toFun
  continuousOn_invFun := h ▸ e.continuousOn_invFun

theorem replaceEquiv_eq_self (e' : PartialEquiv X Y)
    (h : e.toPartialEquiv = e') : e.replaceEquiv e' h = e := by
  cases e
  subst e'
  rfl

theorem source_preimage_target : e.source ⊆ e ⁻¹' e.target :=
  e.mapsTo

theorem eventually_left_inverse {x} (hx : x ∈ e.source) :
    ∀ᶠ y in 𝓝 x, e.symm (e y) = y :=
  (e.open_source.eventually_mem hx).mono e.left_inv'

theorem eventually_left_inverse' {x} (hx : x ∈ e.target) :
    ∀ᶠ y in 𝓝 (e.symm x), e.symm (e y) = y :=
  e.eventually_left_inverse (e.map_target hx)

theorem eventually_right_inverse {x} (hx : x ∈ e.target) :
    ∀ᶠ y in 𝓝 x, e (e.symm y) = y :=
  (e.open_target.eventually_mem hx).mono e.right_inv'

theorem eventually_right_inverse' {x} (hx : x ∈ e.source) :
    ∀ᶠ y in 𝓝 (e x), e (e.symm y) = y :=
  e.eventually_right_inverse (e.map_source hx)

theorem eventually_ne_nhdsWithin {x} (hx : x ∈ e.source) :
    ∀ᶠ x' in 𝓝[≠] x, e x' ≠ e x :=
  eventually_nhdsWithin_iff.2 <|
    (e.eventually_left_inverse hx).mono fun x' hx' =>
      mt fun h => by rw [mem_singleton_iff, ← e.left_inv hx, ← h, hx']

theorem nhdsWithin_source_inter {x} (hx : x ∈ e.source) (s : Set X) : 𝓝[e.source ∩ s] x = 𝓝[s] x :=
  nhdsWithin_inter_of_mem (mem_nhdsWithin_of_mem_nhds <| IsOpen.mem_nhds e.open_source hx)

theorem nhdsWithin_target_inter {x} (hx : x ∈ e.target) (s : Set Y) : 𝓝[e.target ∩ s] x = 𝓝[s] x :=
  e.symm.nhdsWithin_source_inter hx s

theorem image_eq_target_inter_inv_preimage {s : Set X} (h : s ⊆ e.source) :
    e '' s = e.target ∩ e.symm ⁻¹' s :=
  e.toPartialEquiv.image_eq_target_inter_inv_preimage h

theorem image_source_inter_eq' (s : Set X) : e '' (e.source ∩ s) = e.target ∩ e.symm ⁻¹' s :=
  e.toPartialEquiv.image_source_inter_eq' s

theorem image_source_inter_eq (s : Set X) :
    e '' (e.source ∩ s) = e.target ∩ e.symm ⁻¹' (e.source ∩ s) :=
  e.toPartialEquiv.image_source_inter_eq s

theorem symm_image_eq_source_inter_preimage {s : Set Y} (h : s ⊆ e.target) :
    e.symm '' s = e.source ∩ e ⁻¹' s :=
  e.symm.image_eq_target_inter_inv_preimage h

theorem symm_image_target_inter_eq (s : Set Y) :
    e.symm '' (e.target ∩ s) = e.source ∩ e ⁻¹' (e.target ∩ s) :=
  e.symm.image_source_inter_eq _

theorem source_inter_preimage_inv_preimage (s : Set X) :
    e.source ∩ e ⁻¹' (e.symm ⁻¹' s) = e.source ∩ s :=
  e.toPartialEquiv.source_inter_preimage_inv_preimage s

theorem target_inter_inv_preimage_preimage (s : Set Y) :
    e.target ∩ e.symm ⁻¹' (e ⁻¹' s) = e.target ∩ s :=
  e.symm.source_inter_preimage_inv_preimage _

theorem source_inter_preimage_target_inter (s : Set Y) :
    e.source ∩ e ⁻¹' (e.target ∩ s) = e.source ∩ e ⁻¹' s :=
  e.toPartialEquiv.source_inter_preimage_target_inter s

theorem image_source_eq_target : e '' e.source = e.target :=
  e.toPartialEquiv.image_source_eq_target

theorem symm_image_target_eq_source : e.symm '' e.target = e.source :=
  e.symm.image_source_eq_target

/-- Two partial homeomorphisms are equal when they have equal `toFun`, `invFun` and `source`.
It is not sufficient to have equal `toFun` and `source`, as this only determines `invFun` on
the target. This would only be true for a weaker notion of equality, arguably the right one,
called `EqOnSource`. -/
@[ext]
protected theorem ext (e' : PartialHomeomorph X Y) (h : ∀ x, e x = e' x)
    (hinv : ∀ x, e.symm x = e'.symm x) (hs : e.source = e'.source) : e = e' :=
  toPartialEquiv_injective (PartialEquiv.ext h hinv hs)

@[simp, mfld_simps]
theorem symm_toPartialEquiv : e.symm.toPartialEquiv = e.toPartialEquiv.symm :=
  rfl

-- The following lemmas are already simp via `PartialEquiv`
theorem symm_source : e.symm.source = e.target :=
  rfl

theorem symm_target : e.symm.target = e.source :=
  rfl

@[simp, mfld_simps] theorem symm_symm : e.symm.symm = e := rfl

theorem symm_bijective : Function.Bijective
    (PartialHomeomorph.symm : PartialHomeomorph X Y → PartialHomeomorph Y X) :=
  Function.bijective_iff_has_inverse.mpr ⟨_, symm_symm, symm_symm⟩

/-- A partial homeomorphism is continuous at any point of its source -/
protected theorem continuousAt {x : X} (h : x ∈ e.source) : ContinuousAt e x :=
  (e.continuousOn x h).continuousAt (e.open_source.mem_nhds h)

/-- A partial homeomorphism inverse is continuous at any point of its target -/
theorem continuousAt_symm {x : Y} (h : x ∈ e.target) : ContinuousAt e.symm x :=
  e.symm.continuousAt h

theorem tendsto_symm {x} (hx : x ∈ e.source) : Tendsto e.symm (𝓝 (e x)) (𝓝 x) := by
  simpa only [ContinuousAt, e.left_inv hx] using e.continuousAt_symm (e.map_source hx)

theorem map_nhds_eq {x} (hx : x ∈ e.source) : map e (𝓝 x) = 𝓝 (e x) :=
  le_antisymm (e.continuousAt hx) <|
    le_map_of_right_inverse (e.eventually_right_inverse' hx) (e.tendsto_symm hx)

theorem symm_map_nhds_eq {x} (hx : x ∈ e.source) : map e.symm (𝓝 (e x)) = 𝓝 x :=
  (e.symm.map_nhds_eq <| e.map_source hx).trans <| by rw [e.left_inv hx]

theorem image_mem_nhds {x} (hx : x ∈ e.source) {s : Set X} (hs : s ∈ 𝓝 x) : e '' s ∈ 𝓝 (e x) :=
  e.map_nhds_eq hx ▸ Filter.image_mem_map hs

theorem map_nhdsWithin_eq {x} (hx : x ∈ e.source) (s : Set X) :
    map e (𝓝[s] x) = 𝓝[e '' (e.source ∩ s)] e x :=
  calc
    map e (𝓝[s] x) = map e (𝓝[e.source ∩ s] x) :=
      congr_arg (map e) (e.nhdsWithin_source_inter hx _).symm
    _ = 𝓝[e '' (e.source ∩ s)] e x :=
      (e.leftInvOn.mono inter_subset_left).map_nhdsWithin_eq (e.left_inv hx)
        (e.continuousAt_symm (e.map_source hx)).continuousWithinAt
        (e.continuousAt hx).continuousWithinAt

theorem map_nhdsWithin_preimage_eq {x} (hx : x ∈ e.source) (s : Set Y) :
    map e (𝓝[e ⁻¹' s] x) = 𝓝[s] e x := by
  rw [e.map_nhdsWithin_eq hx, e.image_source_inter_eq', e.target_inter_inv_preimage_preimage,
    e.nhdsWithin_target_inter (e.map_source hx)]

theorem eventually_nhds {x : X} (p : Y → Prop) (hx : x ∈ e.source) :
    (∀ᶠ y in 𝓝 (e x), p y) ↔ ∀ᶠ x in 𝓝 x, p (e x) :=
  Iff.trans (by rw [e.map_nhds_eq hx]) eventually_map

theorem eventually_nhds' {x : X} (p : X → Prop) (hx : x ∈ e.source) :
    (∀ᶠ y in 𝓝 (e x), p (e.symm y)) ↔ ∀ᶠ x in 𝓝 x, p x := by
  rw [e.eventually_nhds _ hx]
  refine eventually_congr ((e.eventually_left_inverse hx).mono fun y hy => ?_)
  rw [hy]

theorem eventually_nhdsWithin {x : X} (p : Y → Prop) {s : Set X}
    (hx : x ∈ e.source) : (∀ᶠ y in 𝓝[e.symm ⁻¹' s] e x, p y) ↔ ∀ᶠ x in 𝓝[s] x, p (e x) := by
  refine Iff.trans ?_ eventually_map
  rw [e.map_nhdsWithin_eq hx, e.image_source_inter_eq', e.nhdsWithin_target_inter (e.mapsTo hx)]

theorem eventually_nhdsWithin' {x : X} (p : X → Prop) {s : Set X}
    (hx : x ∈ e.source) : (∀ᶠ y in 𝓝[e.symm ⁻¹' s] e x, p (e.symm y)) ↔ ∀ᶠ x in 𝓝[s] x, p x := by
  rw [e.eventually_nhdsWithin _ hx]
  refine eventually_congr <|
    (eventually_nhdsWithin_of_eventually_nhds <| e.eventually_left_inverse hx).mono fun y hy => ?_
  rw [hy]

/-- This lemma is useful in the manifold library in the case that `e` is a chart. It states that
  locally around `e x` the set `e.symm ⁻¹' s` is the same as the set intersected with the target
  of `e` and some other neighborhood of `f x` (which will be the source of a chart on `Z`). -/
theorem preimage_eventuallyEq_target_inter_preimage_inter {e : PartialHomeomorph X Y} {s : Set X}
    {t : Set Z} {x : X} {f : X → Z} (hf : ContinuousWithinAt f s x) (hxe : x ∈ e.source)
    (ht : t ∈ 𝓝 (f x)) :
    e.symm ⁻¹' s =ᶠ[𝓝 (e x)] (e.target ∩ e.symm ⁻¹' (s ∩ f ⁻¹' t) : Set Y) := by
  rw [eventuallyEq_set, e.eventually_nhds _ hxe]
  filter_upwards [e.open_source.mem_nhds hxe,
    mem_nhdsWithin_iff_eventually.mp (hf.preimage_mem_nhdsWithin ht)]
  intro y hy hyu
  simp_rw [mem_inter_iff, mem_preimage, mem_inter_iff, e.mapsTo hy, true_and, iff_self_and,
    e.left_inv hy, iff_true_intro hyu]

theorem isOpen_inter_preimage {s : Set Y} (hs : IsOpen s) : IsOpen (e.source ∩ e ⁻¹' s) :=
  e.continuousOn.isOpen_inter_preimage e.open_source hs

theorem isOpen_inter_preimage_symm {s : Set X} (hs : IsOpen s) : IsOpen (e.target ∩ e.symm ⁻¹' s) :=
  e.symm.continuousOn.isOpen_inter_preimage e.open_target hs

/-- A partial homeomorphism is an open map on its source:
  the image of an open subset of the source is open. -/
lemma isOpen_image_of_subset_source {s : Set X} (hs : IsOpen s) (hse : s ⊆ e.source) :
    IsOpen (e '' s) := by
  rw [(image_eq_target_inter_inv_preimage (e := e) hse)]
  exact e.continuousOn_invFun.isOpen_inter_preimage e.open_target hs

/-- The image of the restriction of an open set to the source is open. -/
theorem isOpen_image_source_inter {s : Set X} (hs : IsOpen s) :
    IsOpen (e '' (e.source ∩ s)) :=
  e.isOpen_image_of_subset_source (e.open_source.inter hs) inter_subset_left

/-- The inverse of a partial homeomorphism `e` is an open map on `e.target`. -/
lemma isOpen_image_symm_of_subset_target {t : Set Y} (ht : IsOpen t) (hte : t ⊆ e.target) :
    IsOpen (e.symm '' t) :=
  isOpen_image_of_subset_source e.symm ht (e.symm_source ▸ hte)

lemma isOpen_symm_image_iff_of_subset_target {t : Set Y} (hs : t ⊆ e.target) :
    IsOpen (e.symm '' t) ↔ IsOpen t := by
  refine ⟨fun h ↦ ?_, fun h ↦ e.symm.isOpen_image_of_subset_source h hs⟩
  have hs' : e.symm '' t ⊆ e.source := by
    rw [e.symm_image_eq_source_inter_preimage hs]
    apply Set.inter_subset_left
  rw [← e.image_symm_image_of_subset_target hs]
  exact e.isOpen_image_of_subset_source h hs'

theorem isOpen_image_iff_of_subset_source {s : Set X} (hs : s ⊆ e.source) :
    IsOpen (e '' s) ↔ IsOpen s := by
  rw [← e.symm.isOpen_symm_image_iff_of_subset_target hs, e.symm_symm]

section IsImage

/-!
### `PartialHomeomorph.IsImage` relation

We say that `t : Set Y` is an image of `s : Set X` under a partial homeomorphism `e` if any of the
following equivalent conditions hold:

* `e '' (e.source ∩ s) = e.target ∩ t`;
* `e.source ∩ e ⁻¹ t = e.source ∩ s`;
* `∀ x ∈ e.source, e x ∈ t ↔ x ∈ s` (this one is used in the definition).

This definition is a restatement of `PartialEquiv.IsImage` for partial homeomorphisms.
In this section we transfer API about `PartialEquiv.IsImage` to partial homeomorphisms and
add a few `PartialHomeomorph`-specific lemmas like `PartialHomeomorph.IsImage.closure`.
-/

/-- We say that `t : Set Y` is an image of `s : Set X` under a partial homeomorphism `e`
if any of the following equivalent conditions hold:

* `e '' (e.source ∩ s) = e.target ∩ t`;
* `e.source ∩ e ⁻¹ t = e.source ∩ s`;
* `∀ x ∈ e.source, e x ∈ t ↔ x ∈ s` (this one is used in the definition).
-/
def IsImage (s : Set X) (t : Set Y) : Prop :=
  ∀ ⦃x⦄, x ∈ e.source → (e x ∈ t ↔ x ∈ s)

namespace IsImage

variable {e} {s : Set X} {t : Set Y} {x : X} {y : Y}

theorem toPartialEquiv (h : e.IsImage s t) : e.toPartialEquiv.IsImage s t :=
  h

theorem apply_mem_iff (h : e.IsImage s t) (hx : x ∈ e.source) : e x ∈ t ↔ x ∈ s :=
  h hx

protected theorem symm (h : e.IsImage s t) : e.symm.IsImage t s :=
  h.toPartialEquiv.symm

theorem symm_apply_mem_iff (h : e.IsImage s t) (hy : y ∈ e.target) : e.symm y ∈ s ↔ y ∈ t :=
  h.symm hy

@[simp]
theorem symm_iff : e.symm.IsImage t s ↔ e.IsImage s t :=
  ⟨fun h => h.symm, fun h => h.symm⟩

protected theorem mapsTo (h : e.IsImage s t) : MapsTo e (e.source ∩ s) (e.target ∩ t) :=
  h.toPartialEquiv.mapsTo

theorem symm_mapsTo (h : e.IsImage s t) : MapsTo e.symm (e.target ∩ t) (e.source ∩ s) :=
  h.symm.mapsTo

theorem image_eq (h : e.IsImage s t) : e '' (e.source ∩ s) = e.target ∩ t :=
  h.toPartialEquiv.image_eq

theorem symm_image_eq (h : e.IsImage s t) : e.symm '' (e.target ∩ t) = e.source ∩ s :=
  h.symm.image_eq

theorem iff_preimage_eq : e.IsImage s t ↔ e.source ∩ e ⁻¹' t = e.source ∩ s :=
  PartialEquiv.IsImage.iff_preimage_eq

alias ⟨preimage_eq, of_preimage_eq⟩ := iff_preimage_eq

theorem iff_symm_preimage_eq : e.IsImage s t ↔ e.target ∩ e.symm ⁻¹' s = e.target ∩ t :=
  symm_iff.symm.trans iff_preimage_eq

alias ⟨symm_preimage_eq, of_symm_preimage_eq⟩ := iff_symm_preimage_eq

theorem iff_symm_preimage_eq' :
    e.IsImage s t ↔ e.target ∩ e.symm ⁻¹' (e.source ∩ s) = e.target ∩ t := by
  rw [iff_symm_preimage_eq, ← image_source_inter_eq, ← image_source_inter_eq']

alias ⟨symm_preimage_eq', of_symm_preimage_eq'⟩ := iff_symm_preimage_eq'

theorem iff_preimage_eq' : e.IsImage s t ↔ e.source ∩ e ⁻¹' (e.target ∩ t) = e.source ∩ s :=
  symm_iff.symm.trans iff_symm_preimage_eq'

alias ⟨preimage_eq', of_preimage_eq'⟩ := iff_preimage_eq'

theorem of_image_eq (h : e '' (e.source ∩ s) = e.target ∩ t) : e.IsImage s t :=
  PartialEquiv.IsImage.of_image_eq h

theorem of_symm_image_eq (h : e.symm '' (e.target ∩ t) = e.source ∩ s) : e.IsImage s t :=
  PartialEquiv.IsImage.of_symm_image_eq h

protected theorem compl (h : e.IsImage s t) : e.IsImage sᶜ tᶜ := fun _ hx => (h hx).not

protected theorem inter {s' t'} (h : e.IsImage s t) (h' : e.IsImage s' t') :
    e.IsImage (s ∩ s') (t ∩ t') := fun _ hx => (h hx).and (h' hx)

protected theorem union {s' t'} (h : e.IsImage s t) (h' : e.IsImage s' t') :
    e.IsImage (s ∪ s') (t ∪ t') := fun _ hx => (h hx).or (h' hx)

protected theorem diff {s' t'} (h : e.IsImage s t) (h' : e.IsImage s' t') :
    e.IsImage (s \ s') (t \ t') :=
  h.inter h'.compl

theorem leftInvOn_piecewise {e' : PartialHomeomorph X Y} [∀ i, Decidable (i ∈ s)]
    [∀ i, Decidable (i ∈ t)] (h : e.IsImage s t) (h' : e'.IsImage s t) :
    LeftInvOn (t.piecewise e.symm e'.symm) (s.piecewise e e') (s.ite e.source e'.source) :=
  h.toPartialEquiv.leftInvOn_piecewise h'

theorem inter_eq_of_inter_eq_of_eqOn {e' : PartialHomeomorph X Y} (h : e.IsImage s t)
    (h' : e'.IsImage s t) (hs : e.source ∩ s = e'.source ∩ s) (Heq : EqOn e e' (e.source ∩ s)) :
    e.target ∩ t = e'.target ∩ t :=
  h.toPartialEquiv.inter_eq_of_inter_eq_of_eqOn h' hs Heq

theorem symm_eqOn_of_inter_eq_of_eqOn {e' : PartialHomeomorph X Y} (h : e.IsImage s t)
    (hs : e.source ∩ s = e'.source ∩ s) (Heq : EqOn e e' (e.source ∩ s)) :
    EqOn e.symm e'.symm (e.target ∩ t) :=
  h.toPartialEquiv.symm_eq_on_of_inter_eq_of_eqOn hs Heq

theorem map_nhdsWithin_eq (h : e.IsImage s t) (hx : x ∈ e.source) : map e (𝓝[s] x) = 𝓝[t] e x := by
  rw [e.map_nhdsWithin_eq hx, h.image_eq, e.nhdsWithin_target_inter (e.map_source hx)]

protected theorem closure (h : e.IsImage s t) : e.IsImage (closure s) (closure t) := fun x hx => by
  simp only [mem_closure_iff_nhdsWithin_neBot, ← h.map_nhdsWithin_eq hx, map_neBot_iff]

protected theorem interior (h : e.IsImage s t) : e.IsImage (interior s) (interior t) := by
  simpa only [closure_compl, compl_compl] using h.compl.closure.compl

protected theorem frontier (h : e.IsImage s t) : e.IsImage (frontier s) (frontier t) :=
  h.closure.diff h.interior

theorem isOpen_iff (h : e.IsImage s t) : IsOpen (e.source ∩ s) ↔ IsOpen (e.target ∩ t) :=
  ⟨fun hs => h.symm_preimage_eq' ▸ e.symm.isOpen_inter_preimage hs, fun hs =>
    h.preimage_eq' ▸ e.isOpen_inter_preimage hs⟩

/-- Restrict a `PartialHomeomorph` to a pair of corresponding open sets. -/
@[simps toPartialEquiv]
def restr (h : e.IsImage s t) (hs : IsOpen (e.source ∩ s)) : PartialHomeomorph X Y where
  toPartialEquiv := h.toPartialEquiv.restr
  open_source := hs
  open_target := h.isOpen_iff.1 hs
  continuousOn_toFun := e.continuousOn.mono inter_subset_left
  continuousOn_invFun := e.symm.continuousOn.mono inter_subset_left

end IsImage

theorem isImage_source_target : e.IsImage e.source e.target :=
  e.toPartialEquiv.isImage_source_target

theorem isImage_source_target_of_disjoint (e' : PartialHomeomorph X Y)
    (hs : Disjoint e.source e'.source) (ht : Disjoint e.target e'.target) :
    e.IsImage e'.source e'.target :=
  e.toPartialEquiv.isImage_source_target_of_disjoint e'.toPartialEquiv hs ht

/-- Preimage of interior or interior of preimage coincide for partial homeomorphisms,
when restricted to the source. -/
theorem preimage_interior (s : Set Y) :
    e.source ∩ e ⁻¹' interior s = e.source ∩ interior (e ⁻¹' s) :=
  (IsImage.of_preimage_eq rfl).interior.preimage_eq

theorem preimage_closure (s : Set Y) : e.source ∩ e ⁻¹' closure s = e.source ∩ closure (e ⁻¹' s) :=
  (IsImage.of_preimage_eq rfl).closure.preimage_eq

theorem preimage_frontier (s : Set Y) :
    e.source ∩ e ⁻¹' frontier s = e.source ∩ frontier (e ⁻¹' s) :=
  (IsImage.of_preimage_eq rfl).frontier.preimage_eq

end IsImage

/-- A `PartialEquiv` with continuous open forward map and open source is a `PartialHomeomorph`. -/
def ofContinuousOpenRestrict (e : PartialEquiv X Y) (hc : ContinuousOn e e.source)
    (ho : IsOpenMap (e.source.restrict e)) (hs : IsOpen e.source) : PartialHomeomorph X Y where
  toPartialEquiv := e
  open_source := hs
  open_target := by simpa only [range_restrict, e.image_source_eq_target] using ho.isOpen_range
  continuousOn_toFun := hc
  continuousOn_invFun := e.image_source_eq_target ▸ ho.continuousOn_image_of_leftInvOn e.leftInvOn

/-- A `PartialEquiv` with continuous open forward map and open source is a `PartialHomeomorph`. -/
def ofContinuousOpen (e : PartialEquiv X Y) (hc : ContinuousOn e e.source) (ho : IsOpenMap e)
    (hs : IsOpen e.source) : PartialHomeomorph X Y :=
  ofContinuousOpenRestrict e hc (ho.restrict hs) hs

/-- Restricting a partial homeomorphism `e` to `e.source ∩ s` when `s` is open.
This is sometimes hard to use because of the openness assumption, but it has the advantage that
when it can be used then its `PartialEquiv` is defeq to `PartialEquiv.restr`. -/
protected def restrOpen (s : Set X) (hs : IsOpen s) : PartialHomeomorph X Y :=
  (@IsImage.of_symm_preimage_eq X Y _ _ e s (e.symm ⁻¹' s) rfl).restr
    (IsOpen.inter e.open_source hs)

@[simp, mfld_simps]
theorem restrOpen_toPartialEquiv (s : Set X) (hs : IsOpen s) :
    (e.restrOpen s hs).toPartialEquiv = e.toPartialEquiv.restr s :=
  rfl

-- Already simp via `PartialEquiv`
theorem restrOpen_source (s : Set X) (hs : IsOpen s) : (e.restrOpen s hs).source = e.source ∩ s :=
  rfl

/-- Restricting a partial homeomorphism `e` to `e.source ∩ interior s`. We use the interior to make
sure that the restriction is well defined whatever the set s, since partial homeomorphisms are by
definition defined on open sets. In applications where `s` is open, this coincides with the
restriction of partial equivalences -/
@[simps! (config := mfld_cfg) apply symm_apply, simps! (config := .lemmasOnly) source target]
protected def restr (s : Set X) : PartialHomeomorph X Y :=
  e.restrOpen (interior s) isOpen_interior

@[simp, mfld_simps]
theorem restr_toPartialEquiv (s : Set X) :
    (e.restr s).toPartialEquiv = e.toPartialEquiv.restr (interior s) :=
  rfl

theorem restr_source' (s : Set X) (hs : IsOpen s) : (e.restr s).source = e.source ∩ s := by
  rw [e.restr_source, hs.interior_eq]

theorem restr_toPartialEquiv' (s : Set X) (hs : IsOpen s) :
    (e.restr s).toPartialEquiv = e.toPartialEquiv.restr s := by
  rw [e.restr_toPartialEquiv, hs.interior_eq]

theorem restr_eq_of_source_subset {e : PartialHomeomorph X Y} {s : Set X} (h : e.source ⊆ s) :
    e.restr s = e :=
  toPartialEquiv_injective <| PartialEquiv.restr_eq_of_source_subset <|
    interior_maximal h e.open_source

@[simp, mfld_simps]
theorem restr_univ {e : PartialHomeomorph X Y} : e.restr univ = e :=
  restr_eq_of_source_subset (subset_univ _)

theorem restr_source_inter (s : Set X) : e.restr (e.source ∩ s) = e.restr s := by
  refine PartialHomeomorph.ext _ _ (fun x => rfl) (fun x => rfl) ?_
  simp [e.open_source.interior_eq, ← inter_assoc]

/-- The identity on the whole space as a partial homeomorphism. -/
@[simps! (config := mfld_cfg) apply, simps! (config := .lemmasOnly) source target]
protected def refl (X : Type*) [TopologicalSpace X] : PartialHomeomorph X X :=
  (Homeomorph.refl X).toPartialHomeomorph

@[simp, mfld_simps]
theorem refl_partialEquiv : (PartialHomeomorph.refl X).toPartialEquiv = PartialEquiv.refl X :=
  rfl

@[simp, mfld_simps]
theorem refl_symm : (PartialHomeomorph.refl X).symm = PartialHomeomorph.refl X :=
  rfl

/-! const: `PartialEquiv.const` as a partial homeomorphism -/
section const

variable {a : X} {b : Y}

/--
This is `PartialEquiv.single` as a partial homeomorphism: a constant map,
whose source and target are necessarily singleton sets.
-/
def const (ha : IsOpen {a}) (hb : IsOpen {b}) : PartialHomeomorph X Y where
  toPartialEquiv := PartialEquiv.single a b
  open_source := ha
  open_target := hb
  continuousOn_toFun := by simp
  continuousOn_invFun := by simp

@[simp, mfld_simps]
lemma const_apply (ha : IsOpen {a}) (hb : IsOpen {b}) (x : X) : (const ha hb) x = b := rfl

@[simp, mfld_simps]
lemma const_source (ha : IsOpen {a}) (hb : IsOpen {b}) : (const ha hb).source = {a} := rfl

@[simp, mfld_simps]
lemma const_target (ha : IsOpen {a}) (hb : IsOpen {b}) : (const ha hb).target = {b} := rfl

<<<<<<< HEAD

=======
>>>>>>> 73d6d99b
end const

/-! ofSet: the identity on a set `s` -/
section ofSet

variable {s : Set X} (hs : IsOpen s)

/-- The identity partial equivalence on a set `s` -/
@[simps! (config := mfld_cfg) apply, simps! (config := .lemmasOnly) source target]
def ofSet (s : Set X) (hs : IsOpen s) : PartialHomeomorph X X where
  toPartialEquiv := PartialEquiv.ofSet s
  open_source := hs
  open_target := hs
  continuousOn_toFun := continuous_id.continuousOn
  continuousOn_invFun := continuous_id.continuousOn

@[simp, mfld_simps]
theorem ofSet_toPartialEquiv : (ofSet s hs).toPartialEquiv = PartialEquiv.ofSet s :=
  rfl

@[simp, mfld_simps]
theorem ofSet_symm : (ofSet s hs).symm = ofSet s hs :=
  rfl

@[simp, mfld_simps]
theorem ofSet_univ_eq_refl : ofSet univ isOpen_univ = PartialHomeomorph.refl X := by ext <;> simp

end ofSet

/-! `trans`: composition of two partial homeomorphisms -/
section trans

variable (e' : PartialHomeomorph Y Z)

/-- Composition of two partial homeomorphisms when the target of the first and the source of
the second coincide. -/
@[simps! apply symm_apply toPartialEquiv, simps! (config := .lemmasOnly) source target]
protected def trans' (h : e.target = e'.source) : PartialHomeomorph X Z where
  toPartialEquiv := PartialEquiv.trans' e.toPartialEquiv e'.toPartialEquiv h
  open_source := e.open_source
  open_target := e'.open_target
  continuousOn_toFun := e'.continuousOn.comp e.continuousOn <| h ▸ e.mapsTo
  continuousOn_invFun := e.continuousOn_symm.comp e'.continuousOn_symm <| h.symm ▸ e'.symm_mapsTo

/-- Composing two partial homeomorphisms, by restricting to the maximal domain where their
composition is well defined.
Within the `Manifold` namespace, there is the notation `e ≫ₕ f` for this. -/
@[trans]
protected def trans : PartialHomeomorph X Z :=
  PartialHomeomorph.trans' (e.symm.restrOpen e'.source e'.open_source).symm
    (e'.restrOpen e.target e.open_target) (by simp [inter_comm])

@[simp, mfld_simps]
theorem trans_toPartialEquiv :
    (e.trans e').toPartialEquiv = e.toPartialEquiv.trans e'.toPartialEquiv :=
  rfl

@[simp, mfld_simps]
theorem coe_trans : (e.trans e' : X → Z) = e' ∘ e :=
  rfl

@[simp, mfld_simps]
theorem coe_trans_symm : ((e.trans e').symm : Z → X) = e.symm ∘ e'.symm :=
  rfl

theorem trans_apply {x : X} : (e.trans e') x = e' (e x) :=
  rfl

theorem trans_symm_eq_symm_trans_symm : (e.trans e').symm = e'.symm.trans e.symm := rfl

/- This could be considered as a simp lemma, but there are many situations where it makes something
simple into something more complicated. -/
theorem trans_source : (e.trans e').source = e.source ∩ e ⁻¹' e'.source :=
  PartialEquiv.trans_source e.toPartialEquiv e'.toPartialEquiv

theorem trans_source' : (e.trans e').source = e.source ∩ e ⁻¹' (e.target ∩ e'.source) :=
  PartialEquiv.trans_source' e.toPartialEquiv e'.toPartialEquiv

theorem trans_source'' : (e.trans e').source = e.symm '' (e.target ∩ e'.source) :=
  PartialEquiv.trans_source'' e.toPartialEquiv e'.toPartialEquiv

theorem image_trans_source : e '' (e.trans e').source = e.target ∩ e'.source :=
  PartialEquiv.image_trans_source e.toPartialEquiv e'.toPartialEquiv

theorem trans_target : (e.trans e').target = e'.target ∩ e'.symm ⁻¹' e.target :=
  rfl

theorem trans_target' : (e.trans e').target = e'.target ∩ e'.symm ⁻¹' (e'.source ∩ e.target) :=
  trans_source' e'.symm e.symm

theorem trans_target'' : (e.trans e').target = e' '' (e'.source ∩ e.target) :=
  trans_source'' e'.symm e.symm

theorem inv_image_trans_target : e'.symm '' (e.trans e').target = e'.source ∩ e.target :=
  image_trans_source e'.symm e.symm

theorem trans_assoc (e'' : PartialHomeomorph Z Z') :
    (e.trans e').trans e'' = e.trans (e'.trans e'') :=
  toPartialEquiv_injective <| e.1.trans_assoc _ _

@[simp, mfld_simps]
theorem trans_refl : e.trans (PartialHomeomorph.refl Y) = e :=
  toPartialEquiv_injective e.1.trans_refl

@[simp, mfld_simps]
theorem refl_trans : (PartialHomeomorph.refl X).trans e = e :=
  toPartialEquiv_injective e.1.refl_trans

theorem trans_ofSet {s : Set Y} (hs : IsOpen s) : e.trans (ofSet s hs) = e.restr (e ⁻¹' s) :=
  PartialHomeomorph.ext _ _ (fun _ => rfl) (fun _ => rfl) <| by
    rw [trans_source, restr_source, ofSet_source, ← preimage_interior, hs.interior_eq]

theorem trans_of_set' {s : Set Y} (hs : IsOpen s) :
    e.trans (ofSet s hs) = e.restr (e.source ∩ e ⁻¹' s) := by rw [trans_ofSet, restr_source_inter]

theorem ofSet_trans {s : Set X} (hs : IsOpen s) : (ofSet s hs).trans e = e.restr s :=
  PartialHomeomorph.ext _ _ (fun _ => rfl) (fun _ => rfl) <| by simp [hs.interior_eq, inter_comm]

theorem ofSet_trans' {s : Set X} (hs : IsOpen s) :
    (ofSet s hs).trans e = e.restr (e.source ∩ s) := by
  rw [ofSet_trans, restr_source_inter]

@[simp, mfld_simps]
theorem ofSet_trans_ofSet {s : Set X} (hs : IsOpen s) {s' : Set X} (hs' : IsOpen s') :
    (ofSet s hs).trans (ofSet s' hs') = ofSet (s ∩ s') (IsOpen.inter hs hs') := by
  rw [(ofSet s hs).trans_ofSet hs']
  ext <;> simp [hs'.interior_eq]

theorem restr_trans (s : Set X) : (e.restr s).trans e' = (e.trans e').restr s :=
  toPartialEquiv_injective <|
    PartialEquiv.restr_trans e.toPartialEquiv e'.toPartialEquiv (interior s)

end trans

/-! `EqOnSource`: equivalence on their source -/
section EqOnSource

/-- `EqOnSource e e'` means that `e` and `e'` have the same source, and coincide there. They
should really be considered the same partial equivalence. -/
def EqOnSource (e e' : PartialHomeomorph X Y) : Prop :=
  e.source = e'.source ∧ EqOn e e' e.source

theorem eqOnSource_iff (e e' : PartialHomeomorph X Y) :
    EqOnSource e e' ↔ PartialEquiv.EqOnSource e.toPartialEquiv e'.toPartialEquiv :=
  Iff.rfl

/-- `EqOnSource` is an equivalence relation. -/
instance eqOnSourceSetoid : Setoid (PartialHomeomorph X Y) :=
  { PartialEquiv.eqOnSourceSetoid.comap toPartialEquiv with r := EqOnSource }

theorem eqOnSource_refl : e ≈ e := Setoid.refl _

/-- If two partial homeomorphisms are equivalent, so are their inverses. -/
theorem EqOnSource.symm' {e e' : PartialHomeomorph X Y} (h : e ≈ e') : e.symm ≈ e'.symm :=
  PartialEquiv.EqOnSource.symm' h

/-- Two equivalent partial homeomorphisms have the same source. -/
theorem EqOnSource.source_eq {e e' : PartialHomeomorph X Y} (h : e ≈ e') : e.source = e'.source :=
  h.1

/-- Two equivalent partial homeomorphisms have the same target. -/
theorem EqOnSource.target_eq {e e' : PartialHomeomorph X Y} (h : e ≈ e') : e.target = e'.target :=
  h.symm'.1

/-- Two equivalent partial homeomorphisms have coinciding `toFun` on the source -/
theorem EqOnSource.eqOn {e e' : PartialHomeomorph X Y} (h : e ≈ e') : EqOn e e' e.source :=
  h.2

/-- Two equivalent partial homeomorphisms have coinciding `invFun` on the target -/
theorem EqOnSource.symm_eqOn_target {e e' : PartialHomeomorph X Y} (h : e ≈ e') :
    EqOn e.symm e'.symm e.target :=
  h.symm'.2

/-- Composition of partial homeomorphisms respects equivalence. -/
theorem EqOnSource.trans' {e e' : PartialHomeomorph X Y} {f f' : PartialHomeomorph Y Z}
    (he : e ≈ e') (hf : f ≈ f') : e.trans f ≈ e'.trans f' :=
  PartialEquiv.EqOnSource.trans' he hf

/-- Restriction of partial homeomorphisms respects equivalence -/
theorem EqOnSource.restr {e e' : PartialHomeomorph X Y} (he : e ≈ e') (s : Set X) :
    e.restr s ≈ e'.restr s :=
  PartialEquiv.EqOnSource.restr he _

/-- Two equivalent partial homeomorphisms are equal when the source and target are `univ`. -/
theorem Set.EqOn.restr_eqOn_source {e e' : PartialHomeomorph X Y}
    (h : EqOn e e' (e.source ∩ e'.source)) : e.restr e'.source ≈ e'.restr e.source := by
  constructor
  · rw [e'.restr_source' _ e.open_source]
    rw [e.restr_source' _ e'.open_source]
    exact Set.inter_comm _ _
  · rw [e.restr_source' _ e'.open_source]
    refine (EqOn.trans ?_ h).trans ?_ <;> simp only [mfld_simps, eqOn_refl]

/-- Composition of a partial homeomorphism and its inverse is equivalent to the restriction of the
identity to the source -/
theorem self_trans_symm : e.trans e.symm ≈ PartialHomeomorph.ofSet e.source e.open_source :=
  PartialEquiv.self_trans_symm _

theorem symm_trans_self : e.symm.trans e ≈ PartialHomeomorph.ofSet e.target e.open_target :=
  e.symm.self_trans_symm

theorem eq_of_eqOnSource_univ {e e' : PartialHomeomorph X Y} (h : e ≈ e') (s : e.source = univ)
    (t : e.target = univ) : e = e' :=
  toPartialEquiv_injective <| PartialEquiv.eq_of_eqOnSource_univ _ _ h s t

end EqOnSource

/-! product of two partial homeomorphisms -/
section Prod

/-- The product of two partial homeomorphisms, as a partial homeomorphism on the product space. -/
@[simps! (config := mfld_cfg) toPartialEquiv apply,
  simps! (config := .lemmasOnly) source target symm_apply]
def prod (eX : PartialHomeomorph X X') (eY : PartialHomeomorph Y Y') :
    PartialHomeomorph (X × Y) (X' × Y') where
  open_source := eX.open_source.prod eY.open_source
  open_target := eX.open_target.prod eY.open_target
  continuousOn_toFun := eX.continuousOn.prod_map eY.continuousOn
  continuousOn_invFun := eX.continuousOn_symm.prod_map eY.continuousOn_symm
  toPartialEquiv := eX.toPartialEquiv.prod eY.toPartialEquiv

@[simp, mfld_simps]
theorem prod_symm (eX : PartialHomeomorph X X') (eY : PartialHomeomorph Y Y') :
    (eX.prod eY).symm = eX.symm.prod eY.symm :=
  rfl

@[simp]
theorem refl_prod_refl :
    (PartialHomeomorph.refl X).prod (PartialHomeomorph.refl Y) = PartialHomeomorph.refl (X × Y) :=
  PartialHomeomorph.ext _ _ (fun _ => rfl) (fun _ => rfl) univ_prod_univ

@[simp, mfld_simps]
theorem prod_trans (e : PartialHomeomorph X Y) (f : PartialHomeomorph Y Z)
    (e' : PartialHomeomorph X' Y') (f' : PartialHomeomorph Y' Z') :
    (e.prod e').trans (f.prod f') = (e.trans f).prod (e'.trans f') :=
  toPartialEquiv_injective <| e.1.prod_trans ..

theorem prod_eq_prod_of_nonempty {eX eX' : PartialHomeomorph X X'} {eY eY' : PartialHomeomorph Y Y'}
    (h : (eX.prod eY).source.Nonempty) : eX.prod eY = eX'.prod eY' ↔ eX = eX' ∧ eY = eY' := by
  obtain ⟨⟨x, y⟩, -⟩ := id h
  haveI : Nonempty X := ⟨x⟩
  haveI : Nonempty X' := ⟨eX x⟩
  haveI : Nonempty Y := ⟨y⟩
  haveI : Nonempty Y' := ⟨eY y⟩
  simp_rw [PartialHomeomorph.ext_iff, prod_apply, prod_symm_apply, prod_source, Prod.ext_iff,
    Set.prod_eq_prod_iff_of_nonempty h, forall_and, Prod.forall, forall_const,
    and_assoc, and_left_comm]

theorem prod_eq_prod_of_nonempty'
    {eX eX' : PartialHomeomorph X X'} {eY eY' : PartialHomeomorph Y Y'}
    (h : (eX'.prod eY').source.Nonempty) : eX.prod eY = eX'.prod eY' ↔ eX = eX' ∧ eY = eY' := by
  rw [eq_comm, prod_eq_prod_of_nonempty h, eq_comm, @eq_comm _ eY']

end Prod

/-! finite product of partial homeomorphisms -/
section Pi

variable {ι : Type*} [Finite ι] {X Y : ι → Type*} [∀ i, TopologicalSpace (X i)]
  [∀ i, TopologicalSpace (Y i)] (ei : ∀ i, PartialHomeomorph (X i) (Y i))

/-- The product of a finite family of `PartialHomeomorph`s. -/
@[simps toPartialEquiv]
def pi : PartialHomeomorph (∀ i, X i) (∀ i, Y i) where
  toPartialEquiv := PartialEquiv.pi fun i => (ei i).toPartialEquiv
  open_source := isOpen_set_pi finite_univ fun i _ => (ei i).open_source
  open_target := isOpen_set_pi finite_univ fun i _ => (ei i).open_target
  continuousOn_toFun := continuousOn_pi.2 fun i =>
    (ei i).continuousOn.comp (continuous_apply _).continuousOn fun _f hf => hf i trivial
  continuousOn_invFun := continuousOn_pi.2 fun i =>
    (ei i).continuousOn_symm.comp (continuous_apply _).continuousOn fun _f hf => hf i trivial

end Pi

/-! combining two partial homeomorphisms using `Set.piecewise` -/
section Piecewise

/-- Combine two `PartialHomeomorph`s using `Set.piecewise`. The source of the new
`PartialHomeomorph` is `s.ite e.source e'.source = e.source ∩ s ∪ e'.source \ s`, and similarly for
target.  The function sends `e.source ∩ s` to `e.target ∩ t` using `e` and
`e'.source \ s` to `e'.target \ t` using `e'`, and similarly for the inverse function.
To ensure the maps `toFun` and `invFun` are inverse of each other on the new `source` and `target`,
the definition assumes that the sets `s` and `t` are related both by `e.is_image` and `e'.is_image`.
To ensure that the new maps are continuous on `source`/`target`, it also assumes that `e.source` and
`e'.source` meet `frontier s` on the same set and `e x = e' x` on this intersection. -/
@[simps! (config := .asFn) toPartialEquiv apply]
def piecewise (e e' : PartialHomeomorph X Y) (s : Set X) (t : Set Y) [∀ x, Decidable (x ∈ s)]
    [∀ y, Decidable (y ∈ t)] (H : e.IsImage s t) (H' : e'.IsImage s t)
    (Hs : e.source ∩ frontier s = e'.source ∩ frontier s)
    (Heq : EqOn e e' (e.source ∩ frontier s)) : PartialHomeomorph X Y where
  toPartialEquiv := e.toPartialEquiv.piecewise e'.toPartialEquiv s t H H'
  open_source := e.open_source.ite e'.open_source Hs
  open_target :=
    e.open_target.ite e'.open_target <| H.frontier.inter_eq_of_inter_eq_of_eqOn H'.frontier Hs Heq
  continuousOn_toFun := continuousOn_piecewise_ite e.continuousOn e'.continuousOn Hs Heq
  continuousOn_invFun :=
    continuousOn_piecewise_ite e.continuousOn_symm e'.continuousOn_symm
      (H.frontier.inter_eq_of_inter_eq_of_eqOn H'.frontier Hs Heq)
      (H.frontier.symm_eqOn_of_inter_eq_of_eqOn Hs Heq)

@[simp]
theorem symm_piecewise (e e' : PartialHomeomorph X Y) {s : Set X} {t : Set Y}
    [∀ x, Decidable (x ∈ s)] [∀ y, Decidable (y ∈ t)] (H : e.IsImage s t) (H' : e'.IsImage s t)
    (Hs : e.source ∩ frontier s = e'.source ∩ frontier s)
    (Heq : EqOn e e' (e.source ∩ frontier s)) :
    (e.piecewise e' s t H H' Hs Heq).symm =
      e.symm.piecewise e'.symm t s H.symm H'.symm
        (H.frontier.inter_eq_of_inter_eq_of_eqOn H'.frontier Hs Heq)
        (H.frontier.symm_eqOn_of_inter_eq_of_eqOn Hs Heq) :=
  rfl

/-- Combine two `PartialHomeomorph`s with disjoint sources and disjoint targets. We reuse
`PartialHomeomorph.piecewise` then override `toPartialEquiv` to `PartialEquiv.disjointUnion`.
This way we have better definitional equalities for `source` and `target`. -/
def disjointUnion (e e' : PartialHomeomorph X Y) [∀ x, Decidable (x ∈ e.source)]
    [∀ y, Decidable (y ∈ e.target)] (Hs : Disjoint e.source e'.source)
    (Ht : Disjoint e.target e'.target) : PartialHomeomorph X Y :=
  (e.piecewise e' e.source e.target e.isImage_source_target
        (e'.isImage_source_target_of_disjoint e Hs.symm Ht.symm)
        (by rw [e.open_source.inter_frontier_eq, (Hs.symm.frontier_right e'.open_source).inter_eq])
        (by
          rw [e.open_source.inter_frontier_eq]
          exact eqOn_empty _ _)).replaceEquiv
    (e.toPartialEquiv.disjointUnion e'.toPartialEquiv Hs Ht)
    (PartialEquiv.disjointUnion_eq_piecewise _ _ _ _).symm

end Piecewise

section Continuity

/-- Continuity within a set at a point can be read under right composition with a local
homeomorphism, if the point is in its target -/
theorem continuousWithinAt_iff_continuousWithinAt_comp_right {f : Y → Z} {s : Set Y} {x : Y}
    (h : x ∈ e.target) :
    ContinuousWithinAt f s x ↔ ContinuousWithinAt (f ∘ e) (e ⁻¹' s) (e.symm x) := by
  simp_rw [ContinuousWithinAt, ← @tendsto_map'_iff _ _ _ _ e,
    e.map_nhdsWithin_preimage_eq (e.map_target h), (· ∘ ·), e.right_inv h]

/-- Continuity at a point can be read under right composition with a partial homeomorphism, if the
point is in its target -/
theorem continuousAt_iff_continuousAt_comp_right {f : Y → Z} {x : Y} (h : x ∈ e.target) :
    ContinuousAt f x ↔ ContinuousAt (f ∘ e) (e.symm x) := by
  rw [← continuousWithinAt_univ, e.continuousWithinAt_iff_continuousWithinAt_comp_right h,
    preimage_univ, continuousWithinAt_univ]

/-- A function is continuous on a set if and only if its composition with a partial homeomorphism
on the right is continuous on the corresponding set. -/
theorem continuousOn_iff_continuousOn_comp_right {f : Y → Z} {s : Set Y} (h : s ⊆ e.target) :
    ContinuousOn f s ↔ ContinuousOn (f ∘ e) (e.source ∩ e ⁻¹' s) := by
  simp only [← e.symm_image_eq_source_inter_preimage h, ContinuousOn, forall_mem_image]
  refine forall₂_congr fun x hx => ?_
  rw [e.continuousWithinAt_iff_continuousWithinAt_comp_right (h hx),
    e.symm_image_eq_source_inter_preimage h, inter_comm, continuousWithinAt_inter]
  exact IsOpen.mem_nhds e.open_source (e.map_target (h hx))

/-- Continuity within a set at a point can be read under left composition with a local
homeomorphism if a neighborhood of the initial point is sent to the source of the local
homeomorphism -/
theorem continuousWithinAt_iff_continuousWithinAt_comp_left {f : Z → X} {s : Set Z} {x : Z}
    (hx : f x ∈ e.source) (h : f ⁻¹' e.source ∈ 𝓝[s] x) :
    ContinuousWithinAt f s x ↔ ContinuousWithinAt (e ∘ f) s x := by
  refine ⟨(e.continuousAt hx).comp_continuousWithinAt, fun fe_cont => ?_⟩
  rw [← continuousWithinAt_inter' h] at fe_cont ⊢
  have : ContinuousWithinAt (e.symm ∘ e ∘ f) (s ∩ f ⁻¹' e.source) x :=
    haveI : ContinuousWithinAt e.symm univ (e (f x)) :=
      (e.continuousAt_symm (e.map_source hx)).continuousWithinAt
    ContinuousWithinAt.comp this fe_cont (subset_univ _)
  exact this.congr (fun y hy => by simp [e.left_inv hy.2]) (by simp [e.left_inv hx])

/-- Continuity at a point can be read under left composition with a partial homeomorphism if a
neighborhood of the initial point is sent to the source of the partial homeomorphism -/
theorem continuousAt_iff_continuousAt_comp_left {f : Z → X} {x : Z} (h : f ⁻¹' e.source ∈ 𝓝 x) :
    ContinuousAt f x ↔ ContinuousAt (e ∘ f) x := by
  have hx : f x ∈ e.source := (mem_of_mem_nhds h :)
  have h' : f ⁻¹' e.source ∈ 𝓝[univ] x := by rwa [nhdsWithin_univ]
  rw [← continuousWithinAt_univ, ← continuousWithinAt_univ,
    e.continuousWithinAt_iff_continuousWithinAt_comp_left hx h']

/-- A function is continuous on a set if and only if its composition with a partial homeomorphism
on the left is continuous on the corresponding set. -/
theorem continuousOn_iff_continuousOn_comp_left {f : Z → X} {s : Set Z} (h : s ⊆ f ⁻¹' e.source) :
    ContinuousOn f s ↔ ContinuousOn (e ∘ f) s :=
  forall₂_congr fun _x hx =>
    e.continuousWithinAt_iff_continuousWithinAt_comp_left (h hx)
      (mem_of_superset self_mem_nhdsWithin h)

/-- A function is continuous if and only if its composition with a partial homeomorphism
on the left is continuous and its image is contained in the source. -/
theorem continuous_iff_continuous_comp_left {f : Z → X} (h : f ⁻¹' e.source = univ) :
    Continuous f ↔ Continuous (e ∘ f) := by
  simp only [continuous_iff_continuousOn_univ]
  exact e.continuousOn_iff_continuousOn_comp_left (Eq.symm h).subset

end Continuity

/-- The homeomorphism obtained by restricting a `PartialHomeomorph` to a subset of the source. -/
@[simps]
def homeomorphOfImageSubsetSource {s : Set X} {t : Set Y} (hs : s ⊆ e.source) (ht : e '' s = t) :
    s ≃ₜ t :=
  have h₁ : MapsTo e s t := mapsTo'.2 ht.subset
  have h₂ : t ⊆ e.target := ht ▸ e.image_source_eq_target ▸ image_subset e hs
  have h₃ : MapsTo e.symm t s := ht ▸ forall_mem_image.2 fun _x hx =>
      (e.left_inv (hs hx)).symm ▸ hx
  { toFun := MapsTo.restrict e s t h₁
    invFun := MapsTo.restrict e.symm t s h₃
    left_inv := fun a => Subtype.ext (e.left_inv (hs a.2))
    right_inv := fun b => Subtype.eq <| e.right_inv (h₂ b.2)
    continuous_toFun := (e.continuousOn.mono hs).restrict_mapsTo h₁
    continuous_invFun := (e.continuousOn_symm.mono h₂).restrict_mapsTo h₃ }

/-- A partial homeomorphism defines a homeomorphism between its source and target. -/
@[simps!]
def toHomeomorphSourceTarget : e.source ≃ₜ e.target :=
  e.homeomorphOfImageSubsetSource subset_rfl e.image_source_eq_target

theorem secondCountableTopology_source [SecondCountableTopology Y] :
    SecondCountableTopology e.source :=
  e.toHomeomorphSourceTarget.secondCountableTopology

theorem nhds_eq_comap_inf_principal {x} (hx : x ∈ e.source) :
    𝓝 x = comap e (𝓝 (e x)) ⊓ 𝓟 e.source := by
  lift x to e.source using hx
  rw [← e.open_source.nhdsWithin_eq x.2, ← map_nhds_subtype_val, ← map_comap_setCoe_val,
    e.toHomeomorphSourceTarget.nhds_eq_comap, nhds_subtype_eq_comap]
  simp only [Function.comp_def, toHomeomorphSourceTarget_apply_coe, comap_comap]

/-- If a partial homeomorphism has source and target equal to univ, then it induces a homeomorphism
between the whole spaces, expressed in this definition. -/
@[simps (config := mfld_cfg) apply symm_apply]
-- Porting note (https://github.com/leanprover-community/mathlib4/issues/11215): TODO: add a `PartialEquiv` version
def toHomeomorphOfSourceEqUnivTargetEqUniv (h : e.source = (univ : Set X)) (h' : e.target = univ) :
    X ≃ₜ Y where
  toFun := e
  invFun := e.symm
  left_inv x :=
    e.left_inv <| by
      rw [h]
      exact mem_univ _
  right_inv x :=
    e.right_inv <| by
      rw [h']
      exact mem_univ _
  continuous_toFun := by
    simpa only [continuous_iff_continuousOn_univ, h] using e.continuousOn
  continuous_invFun := by
    simpa only [continuous_iff_continuousOn_univ, h'] using e.continuousOn_symm

theorem isOpenEmbedding_restrict : IsOpenEmbedding (e.source.restrict e) := by
  refine .of_continuous_injective_isOpenMap (e.continuousOn.comp_continuous
    continuous_subtype_val Subtype.prop) e.injOn.injective fun V hV ↦ ?_
  rw [Set.restrict_eq, Set.image_comp]
  exact e.isOpen_image_of_subset_source (e.open_source.isOpenMap_subtype_val V hV)
    fun _ ⟨x, _, h⟩ ↦ h ▸ x.2

@[deprecated (since := "2024-10-18")]
alias openEmbedding_restrict := isOpenEmbedding_restrict

/-- A partial homeomorphism whose source is all of `X` defines an open embedding of `X` into `Y`.
The converse is also true; see `IsOpenEmbedding.toPartialHomeomorph`. -/
theorem to_isOpenEmbedding (h : e.source = Set.univ) : IsOpenEmbedding e :=
  e.isOpenEmbedding_restrict.comp
    ((Homeomorph.setCongr h).trans <| Homeomorph.Set.univ X).symm.isOpenEmbedding

@[deprecated (since := "2024-10-18")]
alias to_openEmbedding := to_isOpenEmbedding

end PartialHomeomorph

namespace Homeomorph

variable (e : X ≃ₜ Y) (e' : Y ≃ₜ Z)

/- Register as simp lemmas that the fields of a partial homeomorphism built from a homeomorphism
correspond to the fields of the original homeomorphism. -/
@[simp, mfld_simps]
theorem refl_toPartialHomeomorph :
    (Homeomorph.refl X).toPartialHomeomorph = PartialHomeomorph.refl X :=
  rfl

@[simp, mfld_simps]
theorem symm_toPartialHomeomorph : e.symm.toPartialHomeomorph = e.toPartialHomeomorph.symm :=
  rfl

@[simp, mfld_simps]
theorem trans_toPartialHomeomorph :
    (e.trans e').toPartialHomeomorph = e.toPartialHomeomorph.trans e'.toPartialHomeomorph :=
  PartialHomeomorph.toPartialEquiv_injective <| Equiv.trans_toPartialEquiv _ _

/-- Precompose a partial homeomorphism with a homeomorphism.
We modify the source and target to have better definitional behavior. -/
@[simps! (config := .asFn)]
def transPartialHomeomorph (e : X ≃ₜ Y) (f' : PartialHomeomorph Y Z) : PartialHomeomorph X Z where
  toPartialEquiv := e.toEquiv.transPartialEquiv f'.toPartialEquiv
  open_source := f'.open_source.preimage e.continuous
  open_target := f'.open_target
  continuousOn_toFun := f'.continuousOn.comp e.continuous.continuousOn fun _ => id
  continuousOn_invFun := e.symm.continuous.comp_continuousOn f'.symm.continuousOn

theorem transPartialHomeomorph_eq_trans (e : X ≃ₜ Y) (f' : PartialHomeomorph Y Z) :
    e.transPartialHomeomorph f' = e.toPartialHomeomorph.trans f' :=
  PartialHomeomorph.toPartialEquiv_injective <| Equiv.transPartialEquiv_eq_trans _ _

@[simp, mfld_simps]
theorem transPartialHomeomorph_trans (e : X ≃ₜ Y) (f : PartialHomeomorph Y Z)
    (f' : PartialHomeomorph Z Z') :
    (e.transPartialHomeomorph f).trans f' = e.transPartialHomeomorph (f.trans f') := by
  simp only [transPartialHomeomorph_eq_trans, PartialHomeomorph.trans_assoc]

@[simp, mfld_simps]
theorem trans_transPartialHomeomorph (e : X ≃ₜ Y) (e' : Y ≃ₜ Z) (f'' : PartialHomeomorph Z Z') :
    (e.trans e').transPartialHomeomorph f'' =
      e.transPartialHomeomorph (e'.transPartialHomeomorph f'') := by
  simp only [transPartialHomeomorph_eq_trans, PartialHomeomorph.trans_assoc,
    trans_toPartialHomeomorph]

end Homeomorph

namespace Topology.IsOpenEmbedding

variable (f : X → Y) (h : IsOpenEmbedding f)

/-- An open embedding of `X` into `Y`, with `X` nonempty, defines a partial homeomorphism
whose source is all of `X`. The converse is also true; see
`PartialHomeomorph.to_isOpenEmbedding`. -/
@[simps! (config := mfld_cfg) apply source target]
noncomputable def toPartialHomeomorph [Nonempty X] : PartialHomeomorph X Y :=
  PartialHomeomorph.ofContinuousOpen (h.isEmbedding.injective.injOn.toPartialEquiv f univ)
    h.continuous.continuousOn h.isOpenMap isOpen_univ

variable [Nonempty X]

lemma toPartialHomeomorph_left_inv {x : X} : (h.toPartialHomeomorph f).symm (f x) = x := by
  rw [← congr_fun (h.toPartialHomeomorph_apply f), PartialHomeomorph.left_inv]
  exact Set.mem_univ _

lemma toPartialHomeomorph_right_inv {x : Y} (hx : x ∈ Set.range f) :
    f ((h.toPartialHomeomorph f).symm x) = x := by
  rw [← congr_fun (h.toPartialHomeomorph_apply f), PartialHomeomorph.right_inv]
  rwa [toPartialHomeomorph_target]

end Topology.IsOpenEmbedding

/-! inclusion of an open set in a topological space -/
namespace TopologicalSpace.Opens

/- `Nonempty s` is not a type class argument because `s`, being a subset, rarely comes with a type
class instance. Then we'd have to manually provide the instance every time we use the following
lemmas, tediously using `haveI := ...` or `@foobar _ _ _ ...`. -/
variable (s : Opens X) (hs : Nonempty s)

/-- The inclusion of an open subset `s` of a space `X` into `X` is a partial homeomorphism from the
subtype `s` to `X`. -/
noncomputable def partialHomeomorphSubtypeCoe : PartialHomeomorph s X :=
  IsOpenEmbedding.toPartialHomeomorph _ s.2.isOpenEmbedding_subtypeVal

@[simp, mfld_simps]
theorem partialHomeomorphSubtypeCoe_coe : (s.partialHomeomorphSubtypeCoe hs : s → X) = (↑) :=
  rfl

@[simp, mfld_simps]
theorem partialHomeomorphSubtypeCoe_source : (s.partialHomeomorphSubtypeCoe hs).source = Set.univ :=
  rfl

@[simp, mfld_simps]
theorem partialHomeomorphSubtypeCoe_target : (s.partialHomeomorphSubtypeCoe hs).target = s := by
  simp only [partialHomeomorphSubtypeCoe, Subtype.range_coe_subtype, mfld_simps]
  rfl

end TopologicalSpace.Opens

namespace PartialHomeomorph

/- post-compose with a partial homeomorphism -/
section transHomeomorph

/-- Postcompose a partial homeomorphism with a homeomorphism.
We modify the source and target to have better definitional behavior. -/
@[simps! (config := .asFn)]
def transHomeomorph (e : PartialHomeomorph X Y) (f' : Y ≃ₜ Z) : PartialHomeomorph X Z where
  toPartialEquiv := e.toPartialEquiv.transEquiv f'.toEquiv
  open_source := e.open_source
  open_target := e.open_target.preimage f'.symm.continuous
  continuousOn_toFun := f'.continuous.comp_continuousOn e.continuousOn
  continuousOn_invFun := e.symm.continuousOn.comp f'.symm.continuous.continuousOn fun _ => id

theorem transHomeomorph_eq_trans (e : PartialHomeomorph X Y) (f' : Y ≃ₜ Z) :
    e.transHomeomorph f' = e.trans f'.toPartialHomeomorph :=
  toPartialEquiv_injective <| PartialEquiv.transEquiv_eq_trans _ _

@[simp, mfld_simps]
theorem transHomeomorph_transHomeomorph (e : PartialHomeomorph X Y) (f' : Y ≃ₜ Z) (f'' : Z ≃ₜ Z') :
    (e.transHomeomorph f').transHomeomorph f'' = e.transHomeomorph (f'.trans f'') := by
  simp only [transHomeomorph_eq_trans, trans_assoc, Homeomorph.trans_toPartialHomeomorph]

@[simp, mfld_simps]
theorem trans_transHomeomorph (e : PartialHomeomorph X Y) (e' : PartialHomeomorph Y Z)
    (f'' : Z ≃ₜ Z') :
    (e.trans e').transHomeomorph f'' = e.trans (e'.transHomeomorph f'') := by
  simp only [transHomeomorph_eq_trans, trans_assoc, Homeomorph.trans_toPartialHomeomorph]

end transHomeomorph

/-! `subtypeRestr`: restriction to a subtype -/
section subtypeRestr

open TopologicalSpace

variable (e : PartialHomeomorph X Y)
variable {s : Opens X} (hs : Nonempty s)

/-- The restriction of a partial homeomorphism `e` to an open subset `s` of the domain type
produces a partial homeomorphism whose domain is the subtype `s`. -/
noncomputable def subtypeRestr : PartialHomeomorph s Y :=
  (s.partialHomeomorphSubtypeCoe hs).trans e

theorem subtypeRestr_def : e.subtypeRestr hs = (s.partialHomeomorphSubtypeCoe hs).trans e :=
  rfl

@[simp, mfld_simps]
theorem subtypeRestr_coe :
    ((e.subtypeRestr hs : PartialHomeomorph s Y) : s → Y) = Set.restrict ↑s (e : X → Y) :=
  rfl

@[simp, mfld_simps]
theorem subtypeRestr_source : (e.subtypeRestr hs).source = (↑) ⁻¹' e.source := by
  simp only [subtypeRestr_def, mfld_simps]

theorem map_subtype_source {x : s} (hxe : (x : X) ∈ e.source) :
    e x ∈ (e.subtypeRestr hs).target := by
  refine ⟨e.map_source hxe, ?_⟩
  rw [s.partialHomeomorphSubtypeCoe_target, mem_preimage, e.leftInvOn hxe]
  exact x.prop

/-- This lemma characterizes the transition functions of an open subset in terms of the transition
functions of the original space. -/
theorem subtypeRestr_symm_trans_subtypeRestr (f f' : PartialHomeomorph X Y) :
    (f.subtypeRestr hs).symm.trans (f'.subtypeRestr hs) ≈
      (f.symm.trans f').restr (f.target ∩ f.symm ⁻¹' s) := by
  simp only [subtypeRestr_def, trans_symm_eq_symm_trans_symm]
  have openness₁ : IsOpen (f.target ∩ f.symm ⁻¹' s) := f.isOpen_inter_preimage_symm s.2
  rw [← ofSet_trans _ openness₁, ← trans_assoc, ← trans_assoc]
  refine EqOnSource.trans' ?_ (eqOnSource_refl _)
  -- f' has been eliminated !!!
  have set_identity : f.symm.source ∩ (f.target ∩ f.symm ⁻¹' s) = f.symm.source ∩ f.symm ⁻¹' s := by
    mfld_set_tac
  have openness₂ : IsOpen (s : Set X) := s.2
  rw [ofSet_trans', set_identity, ← trans_of_set' _ openness₂, trans_assoc]
  refine EqOnSource.trans' (eqOnSource_refl _) ?_
  -- f has been eliminated !!!
  refine Setoid.trans (symm_trans_self (s.partialHomeomorphSubtypeCoe hs)) ?_
  simp only [mfld_simps, Setoid.refl]

theorem subtypeRestr_symm_eqOn {U : Opens X} (hU : Nonempty U) :
    EqOn e.symm (Subtype.val ∘ (e.subtypeRestr hU).symm) (e.subtypeRestr hU).target := by
  intro y hy
  rw [eq_comm, eq_symm_apply _ _ hy.1]
  · change restrict _ e _ = _
    rw [← subtypeRestr_coe, (e.subtypeRestr hU).right_inv hy]
  · have := map_target _ hy; rwa [subtypeRestr_source] at this

theorem subtypeRestr_symm_eqOn_of_le {U V : Opens X} (hU : Nonempty U) (hV : Nonempty V)
    (hUV : U ≤ V) : EqOn (e.subtypeRestr hV).symm (Set.inclusion hUV ∘ (e.subtypeRestr hU).symm)
      (e.subtypeRestr hU).target := by
  set i := Set.inclusion hUV
  intro y hy
  dsimp [PartialHomeomorph.subtypeRestr_def] at hy ⊢
  have hyV : e.symm y ∈ (V.partialHomeomorphSubtypeCoe hV).target := by
    rw [Opens.partialHomeomorphSubtypeCoe_target] at hy ⊢
    exact hUV hy.2
  refine (V.partialHomeomorphSubtypeCoe hV).injOn ?_ trivial ?_
  · rw [← PartialHomeomorph.symm_target]
    apply PartialHomeomorph.map_source
    rw [PartialHomeomorph.symm_source]
    exact hyV
  · rw [(V.partialHomeomorphSubtypeCoe hV).right_inv hyV]
    show _ = U.partialHomeomorphSubtypeCoe hU _
    rw [(U.partialHomeomorphSubtypeCoe hU).right_inv hy.2]

end subtypeRestr

variable {X X' Z : Type*} [TopologicalSpace X] [TopologicalSpace X'] [TopologicalSpace Z]
  [Nonempty Z] {f : X → X'}

/-- Extend a partial homeomorphism `e : X → Z` to `X' → Z`, using an open embedding `ι : X → X'`.
On `ι(X)`, the extension is specified by `e`; its value elsewhere is arbitrary (and uninteresting).
-/
noncomputable def lift_openEmbedding (e : PartialHomeomorph X Z) (hf : IsOpenEmbedding f) :
    PartialHomeomorph X' Z where
  toFun := extend f e (fun _ ↦ (Classical.arbitrary Z))
  invFun := f ∘ e.invFun
  source := f '' e.source
  target := e.target
  map_source' := by
    rintro x ⟨x₀, hx₀, hxx₀⟩
    rw [← hxx₀, hf.injective.extend_apply e]
    exact e.map_source' hx₀
  map_target' z hz := mem_image_of_mem f (e.map_target' hz)
  left_inv' := by
    intro x ⟨x₀, hx₀, hxx₀⟩
    rw [← hxx₀, hf.injective.extend_apply e, comp_apply]
    congr
    exact e.left_inv' hx₀
  right_inv' z hz := by simpa only [comp_apply, hf.injective.extend_apply e] using e.right_inv' hz
  open_source := hf.isOpenMap _ e.open_source
  open_target := e.open_target
  continuousOn_toFun := by
    by_cases Nonempty X; swap
    · intro x hx; simp_all
    set F := (extend f e (fun _ ↦ (Classical.arbitrary Z))) with F_eq
    have heq : EqOn F (e ∘ (hf.toPartialHomeomorph).symm) (f '' e.source) := by
      intro x ⟨x₀, hx₀, hxx₀⟩
      rw [← hxx₀, F_eq, hf.injective.extend_apply e, comp_apply, hf.toPartialHomeomorph_left_inv]
    have : ContinuousOn (e ∘ (hf.toPartialHomeomorph).symm) (f '' e.source) := by
      apply e.continuousOn_toFun.comp; swap
      · intro x' ⟨x, hx, hx'x⟩
        rw [← hx'x, hf.toPartialHomeomorph_left_inv]; exact hx
      have : ContinuousOn (hf.toPartialHomeomorph).symm (f '' univ) :=
        (hf.toPartialHomeomorph).continuousOn_invFun
      exact this.mono <| image_mono <| subset_univ _
    exact ContinuousOn.congr this heq
  continuousOn_invFun := hf.continuous.comp_continuousOn e.continuousOn_invFun

@[simp, mfld_simps]
lemma lift_openEmbedding_toFun (e : PartialHomeomorph X Z) (hf : IsOpenEmbedding f) :
    (e.lift_openEmbedding hf) = extend f e (fun _ ↦ (Classical.arbitrary Z)) := rfl

lemma lift_openEmbedding_apply (e : PartialHomeomorph X Z) (hf : IsOpenEmbedding f) {x : X} :
    (lift_openEmbedding e hf) (f x) = e x := by
  simp_rw [e.lift_openEmbedding_toFun]
  apply hf.injective.extend_apply

@[simp, mfld_simps]
lemma lift_openEmbedding_source (e : PartialHomeomorph X Z) (hf : IsOpenEmbedding f) :
    (e.lift_openEmbedding hf).source = f '' e.source := rfl

@[simp, mfld_simps]
lemma lift_openEmbedding_target (e : PartialHomeomorph X Z) (hf : IsOpenEmbedding f) :
    (e.lift_openEmbedding hf).target = e.target := rfl

@[simp, mfld_simps]
lemma lift_openEmbedding_symm (e : PartialHomeomorph X Z) (hf : IsOpenEmbedding f) :
    (e.lift_openEmbedding hf).symm = f ∘ e.symm := rfl

@[simp, mfld_simps]
lemma lift_openEmbedding_symm_source (e : PartialHomeomorph X Z) (hf : IsOpenEmbedding f) :
    (e.lift_openEmbedding hf).symm.source = e.target := rfl

@[simp, mfld_simps]
lemma lift_openEmbedding_symm_target (e : PartialHomeomorph X Z) (hf : IsOpenEmbedding f) :
    (e.lift_openEmbedding hf).symm.target = f '' e.source := by
  rw [PartialHomeomorph.symm_target, e.lift_openEmbedding_source]

lemma lift_openEmbedding_trans_apply
    (e e' : PartialHomeomorph X Z) (hf : IsOpenEmbedding f) (z : Z) :
    (e.lift_openEmbedding hf).symm.trans (e'.lift_openEmbedding hf) z = (e.symm.trans e') z := by
  simp [hf.injective.extend_apply e']

@[simp, mfld_simps]
lemma lift_openEmbedding_trans (e e' : PartialHomeomorph X Z) (hf : IsOpenEmbedding f) :
    (e.lift_openEmbedding hf).symm.trans (e'.lift_openEmbedding hf) = e.symm.trans e' := by
  ext z
  · exact e.lift_openEmbedding_trans_apply e' hf z
  · simp [hf.injective.extend_apply e]
  · simp_rw [PartialHomeomorph.trans_source, e.lift_openEmbedding_symm_source, e.symm_source,
      e.lift_openEmbedding_symm, e'.lift_openEmbedding_source]
    refine ⟨fun ⟨hx, ⟨y, hy, hxy⟩⟩ ↦ ⟨hx, ?_⟩, fun ⟨hx, hx'⟩ ↦ ⟨hx, mem_image_of_mem f hx'⟩⟩
    rw [mem_preimage]; rw [comp_apply] at hxy
    exact (hf.injective hxy) ▸ hy

end PartialHomeomorph<|MERGE_RESOLUTION|>--- conflicted
+++ resolved
@@ -683,10 +683,6 @@
 @[simp, mfld_simps]
 lemma const_target (ha : IsOpen {a}) (hb : IsOpen {b}) : (const ha hb).target = {b} := rfl
 
-<<<<<<< HEAD
-
-=======
->>>>>>> 73d6d99b
 end const
 
 /-! ofSet: the identity on a set `s` -/

/-
Copyright (c) 2017 Johannes Hölzl. All rights reserved.
Released under Apache 2.0 license as described in the file LICENSE.
Authors: Johannes Hölzl, Mario Carneiro, Patrick Massot
-/
import Mathlib.Topology.Algebra.Group.Basic
import Mathlib.Topology.Sets.Compacts

/-!
# Additional results on topological groups

A result on topological groups that has been separated out
as it requires more substantial imports developing positive compacts.
-/


universe u
variable {G : Type u} [TopologicalSpace G] [Group G] [TopologicalGroup G]

/-- Every topological group in which there exists a compact set with nonempty interior
is locally compact. -/
@[to_additive
  "Every topological additive group
  in which there exists a compact set with nonempty interior is locally compact."]
theorem TopologicalSpace.PositiveCompacts.locallyCompactSpace_of_group
    (K : PositiveCompacts G) : LocallyCompactSpace G :=
  let ⟨_x, hx⟩ := K.interior_nonempty
<<<<<<< HEAD
  K.isCompact.locallyCompactSpace_of_mem_nhds_of_group (mem_interior_iff_mem_nhds.1 hx)

end

section Quotient

variable [Group G] [TopologicalSpace G] [TopologicalGroup G] {Γ : Subgroup G}

@[to_additive]
instance QuotientGroup.continuousSMul [LocallyCompactSpace G] : ContinuousSMul G (G ⧸ Γ) where
  continuous_smul := by
    let F : G × G ⧸ Γ → G ⧸ Γ := fun p => p.1 • p.2
    change Continuous F
    have H : Continuous (F ∘ fun p : G × G => (p.1, QuotientGroup.mk p.2)) := by
      change Continuous (QuotientGroup.mk ∘ (fun p : G × G => p.1 * p.2))
      exact continuous_coinduced_rng.comp continuous_mul
    exact QuotientMap.continuous_lift_prod_right quotientMap_quotient_mk' H

end Quotient
=======
  K.isCompact.locallyCompactSpace_of_mem_nhds_of_group (mem_interior_iff_mem_nhds.1 hx)
>>>>>>> d33330ab
<|MERGE_RESOLUTION|>--- conflicted
+++ resolved
@@ -25,26 +25,4 @@
 theorem TopologicalSpace.PositiveCompacts.locallyCompactSpace_of_group
     (K : PositiveCompacts G) : LocallyCompactSpace G :=
   let ⟨_x, hx⟩ := K.interior_nonempty
-<<<<<<< HEAD
-  K.isCompact.locallyCompactSpace_of_mem_nhds_of_group (mem_interior_iff_mem_nhds.1 hx)
-
-end
-
-section Quotient
-
-variable [Group G] [TopologicalSpace G] [TopologicalGroup G] {Γ : Subgroup G}
-
-@[to_additive]
-instance QuotientGroup.continuousSMul [LocallyCompactSpace G] : ContinuousSMul G (G ⧸ Γ) where
-  continuous_smul := by
-    let F : G × G ⧸ Γ → G ⧸ Γ := fun p => p.1 • p.2
-    change Continuous F
-    have H : Continuous (F ∘ fun p : G × G => (p.1, QuotientGroup.mk p.2)) := by
-      change Continuous (QuotientGroup.mk ∘ (fun p : G × G => p.1 * p.2))
-      exact continuous_coinduced_rng.comp continuous_mul
-    exact QuotientMap.continuous_lift_prod_right quotientMap_quotient_mk' H
-
-end Quotient
-=======
-  K.isCompact.locallyCompactSpace_of_mem_nhds_of_group (mem_interior_iff_mem_nhds.1 hx)
->>>>>>> d33330ab
+  K.isCompact.locallyCompactSpace_of_mem_nhds_of_group (mem_interior_iff_mem_nhds.1 hx)
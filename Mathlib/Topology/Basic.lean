/-
Copyright (c) 2017 Johannes Hölzl. All rights reserved.
Released under Apache 2.0 license as described in the file LICENSE.
Authors: Johannes Hölzl, Mario Carneiro, Jeremy Avigad
-/
import Mathlib.Data.Set.Finite.Basic
import Mathlib.Data.Set.Finite.Range
import Mathlib.Data.Set.Lattice
import Mathlib.Topology.Defs.Filter

/-!
# Openness and closedness of a set

This file provides lemmas relating to the predicates `IsOpen` and `IsClosed` of a set endowed with
a topology.

## Implementation notes

Topology in mathlib heavily uses filters (even more than in Bourbaki). See explanations in
<https://leanprover-community.github.io/theories/topology.html>.

## References

* [N. Bourbaki, *General Topology*][bourbaki1966]
* [I. M. James, *Topologies and Uniformities*][james1999]

## Tags

topological space
-/

open Set Filter Topology

universe u v

/-- A constructor for topologies by specifying the closed sets,
and showing that they satisfy the appropriate conditions. -/
def TopologicalSpace.ofClosed {X : Type u} (T : Set (Set X)) (empty_mem : ∅ ∈ T)
    (sInter_mem : ∀ A, A ⊆ T → ⋂₀ A ∈ T)
    (union_mem : ∀ A, A ∈ T → ∀ B, B ∈ T → A ∪ B ∈ T) : TopologicalSpace X where
  IsOpen X := Xᶜ ∈ T
  isOpen_univ := by simp [empty_mem]
  isOpen_inter s t hs ht := by simpa only [compl_inter] using union_mem sᶜ hs tᶜ ht
  isOpen_sUnion s hs := by
    simp only [Set.compl_sUnion]
    exact sInter_mem (compl '' s) fun z ⟨y, hy, hz⟩ => hz ▸ hs y hy

section TopologicalSpace

variable {X : Type u} {ι : Sort v} {α : Type*} {x : X} {s s₁ s₂ t : Set X} {p p₁ p₂ : X → Prop}

lemma isOpen_mk {p h₁ h₂ h₃} : IsOpen[⟨p, h₁, h₂, h₃⟩] s ↔ p s := Iff.rfl

@[ext (iff := false)]
protected theorem TopologicalSpace.ext :
    ∀ {f g : TopologicalSpace X}, IsOpen[f] = IsOpen[g] → f = g
  | ⟨_, _, _, _⟩, ⟨_, _, _, _⟩, rfl => rfl

protected theorem TopologicalSpace.ext_iff {t t' : TopologicalSpace X} :
    t = t' ↔ ∀ s, IsOpen[t] s ↔ IsOpen[t'] s :=
  ⟨fun h _ => h ▸ Iff.rfl, fun h => by ext; exact h _⟩

theorem isOpen_fold {t : TopologicalSpace X} : t.IsOpen s = IsOpen[t] s :=
  rfl

variable [TopologicalSpace X]

theorem isOpen_iUnion {f : ι → Set X} (h : ∀ i, IsOpen (f i)) : IsOpen (⋃ i, f i) :=
  isOpen_sUnion (forall_mem_range.2 h)

theorem isOpen_biUnion {s : Set α} {f : α → Set X} (h : ∀ i ∈ s, IsOpen (f i)) :
    IsOpen (⋃ i ∈ s, f i) :=
  isOpen_iUnion fun i => isOpen_iUnion fun hi => h i hi

theorem IsOpen.union (h₁ : IsOpen s₁) (h₂ : IsOpen s₂) : IsOpen (s₁ ∪ s₂) := by
  rw [union_eq_iUnion]; exact isOpen_iUnion (Bool.forall_bool.2 ⟨h₂, h₁⟩)

lemma isOpen_iff_of_cover {f : α → Set X} (ho : ∀ i, IsOpen (f i)) (hU : (⋃ i, f i) = univ) :
    IsOpen s ↔ ∀ i, IsOpen (f i ∩ s) := by
  refine ⟨fun h i ↦ (ho i).inter h, fun h ↦ ?_⟩
  rw [← s.inter_univ, inter_comm, ← hU, iUnion_inter]
  exact isOpen_iUnion fun i ↦ h i

@[simp] theorem isOpen_empty : IsOpen (∅ : Set X) := by
  rw [← sUnion_empty]; exact isOpen_sUnion fun a => False.elim

theorem Set.Finite.isOpen_sInter {s : Set (Set X)} (hs : s.Finite) (h : ∀ t ∈ s, IsOpen t) :
    IsOpen (⋂₀ s) := by
  induction s, hs using Set.Finite.induction_on with
  | empty => rw [sInter_empty]; exact isOpen_univ
  | insert _ _ ih =>
    simp only [sInter_insert, forall_mem_insert] at h ⊢
    exact h.1.inter (ih h.2)

theorem Set.Finite.isOpen_biInter {s : Set α} {f : α → Set X} (hs : s.Finite)
    (h : ∀ i ∈ s, IsOpen (f i)) :
    IsOpen (⋂ i ∈ s, f i) :=
  sInter_image f s ▸ (hs.image _).isOpen_sInter (forall_mem_image.2 h)

theorem isOpen_iInter_of_finite [Finite ι] {s : ι → Set X} (h : ∀ i, IsOpen (s i)) :
    IsOpen (⋂ i, s i) :=
  (finite_range _).isOpen_sInter (forall_mem_range.2 h)

theorem isOpen_biInter_finset {s : Finset α} {f : α → Set X} (h : ∀ i ∈ s, IsOpen (f i)) :
    IsOpen (⋂ i ∈ s, f i) :=
  s.finite_toSet.isOpen_biInter h

@[simp]
theorem isOpen_const {p : Prop} : IsOpen { _x : X | p } := by by_cases p <;> simp [*]

theorem IsOpen.and : IsOpen { x | p₁ x } → IsOpen { x | p₂ x } → IsOpen { x | p₁ x ∧ p₂ x } :=
  IsOpen.inter

@[simp] theorem isOpen_compl_iff : IsOpen sᶜ ↔ IsClosed s :=
  ⟨fun h => ⟨h⟩, fun h => h.isOpen_compl⟩

theorem TopologicalSpace.ext_iff_isClosed {X} {t₁ t₂ : TopologicalSpace X} :
    t₁ = t₂ ↔ ∀ s, IsClosed[t₁] s ↔ IsClosed[t₂] s := by
  rw [TopologicalSpace.ext_iff, compl_surjective.forall]
  simp only [@isOpen_compl_iff _ _ t₁, @isOpen_compl_iff _ _ t₂]

alias ⟨_, TopologicalSpace.ext_isClosed⟩ := TopologicalSpace.ext_iff_isClosed

theorem isClosed_const {p : Prop} : IsClosed { _x : X | p } := ⟨isOpen_const (p := ¬p)⟩

@[simp] theorem isClosed_empty : IsClosed (∅ : Set X) := isClosed_const

@[simp] theorem isClosed_univ : IsClosed (univ : Set X) := isClosed_const

lemma IsOpen.isLocallyClosed (hs : IsOpen s) : IsLocallyClosed s :=
  ⟨_, _, hs, isClosed_univ, (inter_univ _).symm⟩

lemma IsClosed.isLocallyClosed (hs : IsClosed s) : IsLocallyClosed s :=
  ⟨_, _, isOpen_univ, hs, (univ_inter _).symm⟩

theorem IsClosed.union : IsClosed s₁ → IsClosed s₂ → IsClosed (s₁ ∪ s₂) := by
  simpa only [← isOpen_compl_iff, compl_union] using IsOpen.inter

theorem isClosed_sInter {s : Set (Set X)} : (∀ t ∈ s, IsClosed t) → IsClosed (⋂₀ s) := by
  simpa only [← isOpen_compl_iff, compl_sInter, sUnion_image] using isOpen_biUnion

theorem isClosed_iInter {f : ι → Set X} (h : ∀ i, IsClosed (f i)) : IsClosed (⋂ i, f i) :=
  isClosed_sInter <| forall_mem_range.2 h

theorem isClosed_biInter {s : Set α} {f : α → Set X} (h : ∀ i ∈ s, IsClosed (f i)) :
    IsClosed (⋂ i ∈ s, f i) :=
  isClosed_iInter fun i => isClosed_iInter <| h i

@[simp]
theorem isClosed_compl_iff {s : Set X} : IsClosed sᶜ ↔ IsOpen s := by
  rw [← isOpen_compl_iff, compl_compl]

alias ⟨_, IsOpen.isClosed_compl⟩ := isClosed_compl_iff

theorem IsOpen.sdiff (h₁ : IsOpen s) (h₂ : IsClosed t) : IsOpen (s \ t) :=
  IsOpen.inter h₁ h₂.isOpen_compl

theorem IsClosed.inter (h₁ : IsClosed s₁) (h₂ : IsClosed s₂) : IsClosed (s₁ ∩ s₂) := by
  rw [← isOpen_compl_iff] at *
  rw [compl_inter]
  exact IsOpen.union h₁ h₂

theorem IsClosed.sdiff (h₁ : IsClosed s) (h₂ : IsOpen t) : IsClosed (s \ t) :=
  IsClosed.inter h₁ (isClosed_compl_iff.mpr h₂)

theorem Set.Finite.isClosed_biUnion {s : Set α} {f : α → Set X} (hs : s.Finite)
    (h : ∀ i ∈ s, IsClosed (f i)) :
    IsClosed (⋃ i ∈ s, f i) := by
  simp only [← isOpen_compl_iff, compl_iUnion] at *
  exact hs.isOpen_biInter h

lemma isClosed_biUnion_finset {s : Finset α} {f : α → Set X} (h : ∀ i ∈ s, IsClosed (f i)) :
    IsClosed (⋃ i ∈ s, f i) :=
  s.finite_toSet.isClosed_biUnion h

theorem isClosed_iUnion_of_finite [Finite ι] {s : ι → Set X} (h : ∀ i, IsClosed (s i)) :
    IsClosed (⋃ i, s i) := by
  simp only [← isOpen_compl_iff, compl_iUnion] at *
  exact isOpen_iInter_of_finite h

theorem isClosed_imp {p q : X → Prop} (hp : IsOpen { x | p x }) (hq : IsClosed { x | q x }) :
    IsClosed { x | p x → q x } := by
  simpa only [imp_iff_not_or] using hp.isClosed_compl.union hq

theorem IsClosed.not : IsClosed { a | p a } → IsOpen { a | ¬p a } :=
  isOpen_compl_iff.mpr

/-!
<<<<<<< HEAD
### Interior of a set
-/

theorem mem_interior : x ∈ interior s ↔ ∃ t ⊆ s, IsOpen t ∧ x ∈ t := by
  simp only [interior, mem_sUnion, mem_setOf_eq, and_assoc, and_left_comm]

@[simp]
theorem isOpen_interior : IsOpen (interior s) :=
  isOpen_sUnion fun _ => And.left

theorem interior_subset : interior s ⊆ s :=
  sUnion_subset fun _ => And.right

theorem interior_maximal (h₁ : t ⊆ s) (h₂ : IsOpen t) : t ⊆ interior s :=
  subset_sUnion_of_mem ⟨h₂, h₁⟩

theorem IsOpen.interior_eq (h : IsOpen s) : interior s = s :=
  interior_subset.antisymm (interior_maximal (Subset.refl s) h)

theorem interior_eq_iff_isOpen : interior s = s ↔ IsOpen s :=
  ⟨fun h => h ▸ isOpen_interior, IsOpen.interior_eq⟩

theorem subset_interior_iff_isOpen : s ⊆ interior s ↔ IsOpen s := by
  simp only [interior_eq_iff_isOpen.symm, Subset.antisymm_iff, interior_subset, true_and]

theorem IsOpen.subset_interior_iff (h₁ : IsOpen s) : s ⊆ interior t ↔ s ⊆ t :=
  ⟨fun h => Subset.trans h interior_subset, fun h₂ => interior_maximal h₂ h₁⟩

theorem subset_interior_iff : t ⊆ interior s ↔ ∃ U, IsOpen U ∧ t ⊆ U ∧ U ⊆ s :=
  ⟨fun h => ⟨interior s, isOpen_interior, h, interior_subset⟩, fun ⟨_U, hU, htU, hUs⟩ =>
    htU.trans (interior_maximal hUs hU)⟩

lemma interior_subset_iff : interior s ⊆ t ↔ ∀ U, IsOpen U → U ⊆ s → U ⊆ t := by
  simp [interior]

@[mono, gcongr]
theorem interior_mono (h : s ⊆ t) : interior s ⊆ interior t :=
  interior_maximal (Subset.trans interior_subset h) isOpen_interior

@[simp]
theorem interior_empty : interior (∅ : Set X) = ∅ :=
  isOpen_empty.interior_eq

@[simp]
theorem interior_univ : interior (univ : Set X) = univ :=
  isOpen_univ.interior_eq

@[simp]
theorem interior_eq_univ : interior s = univ ↔ s = univ :=
  ⟨fun h => univ_subset_iff.mp <| h.symm.trans_le interior_subset, fun h => h.symm ▸ interior_univ⟩

@[simp]
theorem interior_interior : interior (interior s) = interior s :=
  isOpen_interior.interior_eq

@[simp]
theorem interior_inter : interior (s ∩ t) = interior s ∩ interior t :=
  (Monotone.map_inf_le (fun _ _ ↦ interior_mono) s t).antisymm <|
    interior_maximal (inter_subset_inter interior_subset interior_subset) <|
      isOpen_interior.inter isOpen_interior

theorem Set.Finite.interior_biInter {ι : Type*} {s : Set ι} (hs : s.Finite) (f : ι → Set X) :
    interior (⋂ i ∈ s, f i) = ⋂ i ∈ s, interior (f i) := by
  induction s, hs using Set.Finite.induction_on with
  | empty => simp
  | insert _ _ _ => simp [*]

theorem Set.Finite.interior_sInter {S : Set (Set X)} (hS : S.Finite) :
    interior (⋂₀ S) = ⋂ s ∈ S, interior s := by
  rw [sInter_eq_biInter, hS.interior_biInter]

@[simp]
theorem Finset.interior_iInter {ι : Type*} (s : Finset ι) (f : ι → Set X) :
    interior (⋂ i ∈ s, f i) = ⋂ i ∈ s, interior (f i) :=
  s.finite_toSet.interior_biInter f

@[simp]
theorem interior_iInter_of_finite [Finite ι] (f : ι → Set X) :
    interior (⋂ i, f i) = ⋂ i, interior (f i) := by
  rw [← sInter_range, (finite_range f).interior_sInter, biInter_range]

@[simp]
theorem interior_iInter₂_lt_nat {n : ℕ} (f : ℕ → Set X) :
    interior (⋂ m < n, f m) = ⋂ m < n, interior (f m) :=
  (finite_lt_nat n).interior_biInter f

@[simp]
theorem interior_iInter₂_le_nat {n : ℕ} (f : ℕ → Set X) :
    interior (⋂ m ≤ n, f m) = ⋂ m ≤ n, interior (f m) :=
  (finite_le_nat n).interior_biInter f

theorem interior_union_isClosed_of_interior_empty (h₁ : IsClosed s)
    (h₂ : interior t = ∅) : interior (s ∪ t) = interior s :=
  have : interior (s ∪ t) ⊆ s := fun x ⟨u, ⟨(hu₁ : IsOpen u), (hu₂ : u ⊆ s ∪ t)⟩, (hx₁ : x ∈ u)⟩ =>
    by_contradiction fun hx₂ : x ∉ s =>
      have : u \ s ⊆ t := fun _ ⟨h₁, h₂⟩ => Or.resolve_left (hu₂ h₁) h₂
      have : u \ s ⊆ interior t := by rwa [(IsOpen.sdiff hu₁ h₁).subset_interior_iff]
      have : u \ s ⊆ ∅ := by rwa [h₂] at this
      this ⟨hx₁, hx₂⟩
  Subset.antisymm (interior_maximal this isOpen_interior) (interior_mono subset_union_left)

theorem isOpen_iff_forall_mem_open : IsOpen s ↔ ∀ x ∈ s, ∃ t, t ⊆ s ∧ IsOpen t ∧ x ∈ t := by
  rw [← subset_interior_iff_isOpen]
  simp only [subset_def, mem_interior]

theorem interior_iInter_subset (s : ι → Set X) : interior (⋂ i, s i) ⊆ ⋂ i, interior (s i) :=
  subset_iInter fun _ => interior_mono <| iInter_subset _ _

theorem interior_iInter₂_subset (p : ι → Sort*) (s : ∀ i, p i → Set X) :
    interior (⋂ (i) (j), s i j) ⊆ ⋂ (i) (j), interior (s i j) :=
  (interior_iInter_subset _).trans <| iInter_mono fun _ => interior_iInter_subset _

theorem interior_sInter_subset (S : Set (Set X)) : interior (⋂₀ S) ⊆ ⋂ s ∈ S, interior s :=
  calc
    interior (⋂₀ S) = interior (⋂ s ∈ S, s) := by rw [sInter_eq_biInter]
    _ ⊆ ⋂ s ∈ S, interior s := interior_iInter₂_subset _ _

theorem Filter.HasBasis.lift'_interior {l : Filter X} {p : ι → Prop} {s : ι → Set X}
    (h : l.HasBasis p s) : (l.lift' interior).HasBasis p fun i => interior (s i) :=
  h.lift' fun _ _ ↦ interior_mono

theorem Filter.lift'_interior_le (l : Filter X) : l.lift' interior ≤ l := fun _s hs ↦
  mem_of_superset (mem_lift' hs) interior_subset

theorem Filter.HasBasis.lift'_interior_eq_self {l : Filter X} {p : ι → Prop} {s : ι → Set X}
    (h : l.HasBasis p s) (ho : ∀ i, p i → IsOpen (s i)) : l.lift' interior = l :=
  le_antisymm l.lift'_interior_le <| h.lift'_interior.ge_iff.2 fun i hi ↦ by
    simpa only [(ho i hi).interior_eq] using h.mem_of_mem hi

/-!
### Closure of a set
-/

@[simp]
theorem isClosed_closure : IsClosed (closure s) :=
  isClosed_sInter fun _ => And.left

theorem subset_closure : s ⊆ closure s :=
  subset_sInter fun _ => And.right

theorem not_mem_of_not_mem_closure {P : X} (hP : P ∉ closure s) : P ∉ s := fun h =>
  hP (subset_closure h)

theorem closure_minimal (h₁ : s ⊆ t) (h₂ : IsClosed t) : closure s ⊆ t :=
  sInter_subset_of_mem ⟨h₂, h₁⟩

theorem Disjoint.closure_left (hd : Disjoint s t) (ht : IsOpen t) :
    Disjoint (closure s) t :=
  disjoint_compl_left.mono_left <| closure_minimal hd.subset_compl_right ht.isClosed_compl

theorem Disjoint.closure_right (hd : Disjoint s t) (hs : IsOpen s) :
    Disjoint s (closure t) :=
  (hd.symm.closure_left hs).symm

@[simp] theorem IsClosed.closure_eq (h : IsClosed s) : closure s = s :=
  Subset.antisymm (closure_minimal (Subset.refl s) h) subset_closure

theorem IsClosed.closure_subset (hs : IsClosed s) : closure s ⊆ s :=
  closure_minimal (Subset.refl _) hs

theorem IsClosed.closure_subset_iff (h₁ : IsClosed t) : closure s ⊆ t ↔ s ⊆ t :=
  ⟨Subset.trans subset_closure, fun h => closure_minimal h h₁⟩

theorem IsClosed.mem_iff_closure_subset (hs : IsClosed s) :
    x ∈ s ↔ closure ({x} : Set X) ⊆ s :=
  (hs.closure_subset_iff.trans Set.singleton_subset_iff).symm

@[mono, gcongr]
theorem closure_mono (h : s ⊆ t) : closure s ⊆ closure t :=
  closure_minimal (Subset.trans h subset_closure) isClosed_closure

theorem monotone_closure (X : Type*) [TopologicalSpace X] : Monotone (@closure X _) := fun _ _ =>
  closure_mono

theorem diff_subset_closure_iff : s \ t ⊆ closure t ↔ s ⊆ closure t := by
  rw [diff_subset_iff, union_eq_self_of_subset_left subset_closure]

theorem closure_inter_subset_inter_closure (s t : Set X) :
    closure (s ∩ t) ⊆ closure s ∩ closure t :=
  (monotone_closure X).map_inf_le s t

theorem isClosed_of_closure_subset (h : closure s ⊆ s) : IsClosed s := by
  rw [subset_closure.antisymm h]; exact isClosed_closure

theorem closure_eq_iff_isClosed : closure s = s ↔ IsClosed s :=
  ⟨fun h => h ▸ isClosed_closure, IsClosed.closure_eq⟩

theorem closure_subset_iff_isClosed : closure s ⊆ s ↔ IsClosed s :=
  ⟨isClosed_of_closure_subset, IsClosed.closure_subset⟩

theorem closure_empty : closure (∅ : Set X) = ∅ :=
  isClosed_empty.closure_eq

@[simp]
theorem closure_empty_iff (s : Set X) : closure s = ∅ ↔ s = ∅ :=
  ⟨subset_eq_empty subset_closure, fun h => h.symm ▸ closure_empty⟩

@[simp]
theorem closure_nonempty_iff : (closure s).Nonempty ↔ s.Nonempty := by
  simp only [nonempty_iff_ne_empty, Ne, closure_empty_iff]

alias ⟨Set.Nonempty.of_closure, Set.Nonempty.closure⟩ := closure_nonempty_iff

theorem closure_univ : closure (univ : Set X) = univ :=
  isClosed_univ.closure_eq

theorem closure_closure : closure (closure s) = closure s :=
  isClosed_closure.closure_eq

theorem closure_eq_compl_interior_compl : closure s = (interior sᶜ)ᶜ := by
  rw [interior, closure, compl_sUnion, compl_image_set_of]
  simp only [compl_subset_compl, isOpen_compl_iff]

@[simp]
theorem closure_union : closure (s ∪ t) = closure s ∪ closure t := by
  simp [closure_eq_compl_interior_compl, compl_inter]

theorem Set.Finite.closure_biUnion {ι : Type*} {s : Set ι} (hs : s.Finite) (f : ι → Set X) :
    closure (⋃ i ∈ s, f i) = ⋃ i ∈ s, closure (f i) := by
  simp [closure_eq_compl_interior_compl, hs.interior_biInter]

theorem Set.Finite.closure_sUnion {S : Set (Set X)} (hS : S.Finite) :
    closure (⋃₀ S) = ⋃ s ∈ S, closure s := by
  rw [sUnion_eq_biUnion, hS.closure_biUnion]

@[simp]
theorem Finset.closure_biUnion {ι : Type*} (s : Finset ι) (f : ι → Set X) :
    closure (⋃ i ∈ s, f i) = ⋃ i ∈ s, closure (f i) :=
  s.finite_toSet.closure_biUnion f

@[simp]
theorem closure_iUnion_of_finite [Finite ι] (f : ι → Set X) :
    closure (⋃ i, f i) = ⋃ i, closure (f i) := by
  rw [← sUnion_range, (finite_range _).closure_sUnion, biUnion_range]

@[simp]
theorem closure_iUnion₂_lt_nat {n : ℕ} (f : ℕ → Set X) :
    closure (⋃ m < n, f m) = ⋃ m < n, closure (f m) :=
  (finite_lt_nat n).closure_biUnion f

@[simp]
theorem closure_iUnion₂_le_nat {n : ℕ} (f : ℕ → Set X) :
    closure (⋃ m ≤ n, f m) = ⋃ m ≤ n, closure (f m) :=
  (finite_le_nat n).closure_biUnion f

theorem interior_subset_closure : interior s ⊆ closure s :=
  Subset.trans interior_subset subset_closure

@[simp]
theorem interior_compl : interior sᶜ = (closure s)ᶜ := by
  simp [closure_eq_compl_interior_compl]

@[simp]
theorem closure_compl : closure sᶜ = (interior s)ᶜ := by
  simp [closure_eq_compl_interior_compl]

theorem mem_closure_iff :
    x ∈ closure s ↔ ∀ o, IsOpen o → x ∈ o → (o ∩ s).Nonempty :=
  ⟨fun h o oo ao =>
    by_contradiction fun os =>
      have : s ⊆ oᶜ := fun x xs xo => os ⟨x, xo, xs⟩
      closure_minimal this (isClosed_compl_iff.2 oo) h ao,
    fun H _ ⟨h₁, h₂⟩ =>
    by_contradiction fun nc =>
      let ⟨_, hc, hs⟩ := H _ h₁.isOpen_compl nc
      hc (h₂ hs)⟩

theorem closure_inter_open_nonempty_iff (h : IsOpen t) :
    (closure s ∩ t).Nonempty ↔ (s ∩ t).Nonempty :=
  ⟨fun ⟨_x, hxcs, hxt⟩ => inter_comm t s ▸ mem_closure_iff.1 hxcs t h hxt, fun h =>
    h.mono <| inf_le_inf_right t subset_closure⟩

theorem Filter.le_lift'_closure (l : Filter X) : l ≤ l.lift' closure :=
  le_lift'.2 fun _ h => mem_of_superset h subset_closure

theorem Filter.HasBasis.lift'_closure {l : Filter X} {p : ι → Prop} {s : ι → Set X}
    (h : l.HasBasis p s) : (l.lift' closure).HasBasis p fun i => closure (s i) :=
  h.lift' (monotone_closure X)

theorem Filter.HasBasis.lift'_closure_eq_self {l : Filter X} {p : ι → Prop} {s : ι → Set X}
    (h : l.HasBasis p s) (hc : ∀ i, p i → IsClosed (s i)) : l.lift' closure = l :=
  le_antisymm (h.ge_iff.2 fun i hi => (hc i hi).closure_eq ▸ mem_lift' (h.mem_of_mem hi))
    l.le_lift'_closure

@[simp]
theorem Filter.lift'_closure_eq_bot {l : Filter X} : l.lift' closure = ⊥ ↔ l = ⊥ :=
  ⟨fun h => bot_unique <| h ▸ l.le_lift'_closure, fun h =>
    h.symm ▸ by rw [lift'_bot (monotone_closure _), closure_empty, principal_empty]⟩

theorem dense_iff_closure_eq : Dense s ↔ closure s = univ :=
  eq_univ_iff_forall.symm

alias ⟨Dense.closure_eq, _⟩ := dense_iff_closure_eq

theorem interior_eq_empty_iff_dense_compl : interior s = ∅ ↔ Dense sᶜ := by
  rw [dense_iff_closure_eq, closure_compl, compl_univ_iff]

theorem Dense.interior_compl (h : Dense s) : interior sᶜ = ∅ :=
  interior_eq_empty_iff_dense_compl.2 <| by rwa [compl_compl]

/-- The closure of a set `s` is dense if and only if `s` is dense. -/
@[simp]
theorem dense_closure : Dense (closure s) ↔ Dense s := by
  rw [Dense, Dense, closure_closure]

protected alias ⟨_, Dense.closure⟩ := dense_closure
alias ⟨Dense.of_closure, _⟩ := dense_closure

@[simp]
theorem dense_univ : Dense (univ : Set X) := fun _ => subset_closure trivial

/-- A set is dense if and only if it has a nonempty intersection with each nonempty open set. -/
theorem dense_iff_inter_open :
    Dense s ↔ ∀ U, IsOpen U → U.Nonempty → (U ∩ s).Nonempty := by
  constructor <;> intro h
  · rintro U U_op ⟨x, x_in⟩
    exact mem_closure_iff.1 (h _) U U_op x_in
  · intro x
    rw [mem_closure_iff]
    intro U U_op x_in
    exact h U U_op ⟨_, x_in⟩

alias ⟨Dense.inter_open_nonempty, _⟩ := dense_iff_inter_open

theorem Dense.exists_mem_open (hs : Dense s) {U : Set X} (ho : IsOpen U)
    (hne : U.Nonempty) : ∃ x ∈ s, x ∈ U :=
  let ⟨x, hx⟩ := hs.inter_open_nonempty U ho hne
  ⟨x, hx.2, hx.1⟩

theorem Dense.nonempty_iff (hs : Dense s) : s.Nonempty ↔ Nonempty X :=
  ⟨fun ⟨x, _⟩ => ⟨x⟩, fun ⟨x⟩ =>
    let ⟨y, hy⟩ := hs.inter_open_nonempty _ isOpen_univ ⟨x, trivial⟩
    ⟨y, hy.2⟩⟩

theorem Dense.nonempty [h : Nonempty X] (hs : Dense s) : s.Nonempty :=
  hs.nonempty_iff.2 h

@[mono]
theorem Dense.mono (h : s₁ ⊆ s₂) (hd : Dense s₁) : Dense s₂ := fun x =>
  closure_mono h (hd x)

/-- Complement to a singleton is dense if and only if the singleton is not an open set. -/
theorem dense_compl_singleton_iff_not_open :
    Dense ({x}ᶜ : Set X) ↔ ¬IsOpen ({x} : Set X) := by
  constructor
  · intro hd ho
    exact (hd.inter_open_nonempty _ ho (singleton_nonempty _)).ne_empty (inter_compl_self _)
  · refine fun ho => dense_iff_inter_open.2 fun U hU hne => inter_compl_nonempty_iff.2 fun hUx => ?_
    obtain rfl : U = {x} := eq_singleton_iff_nonempty_unique_mem.2 ⟨hne, hUx⟩
    exact ho hU

/-- If a closed property holds for a dense subset, it holds for the whole space. -/
@[elab_as_elim]
lemma Dense.induction (hs : Dense s) {P : X → Prop}
    (mem : ∀ x ∈ s, P x) (isClosed : IsClosed { x | P x }) (x : X) : P x :=
  hs.closure_eq.symm.subset.trans (isClosed.closure_subset_iff.mpr mem) (Set.mem_univ _)

theorem IsOpen.subset_interior_closure {s : Set X} (s_open : IsOpen s) :
    s ⊆ interior (closure s) := s_open.subset_interior_iff.mpr subset_closure

theorem IsClosed.closure_interior_subset {s : Set X} (s_closed : IsClosed s) :
    closure (interior s) ⊆ s := s_closed.closure_subset_iff.mpr interior_subset

/-!
### Frontier of a set
-/

@[simp]
theorem closure_diff_interior (s : Set X) : closure s \ interior s = frontier s :=
  rfl

/-- Interior and frontier are disjoint. -/
lemma disjoint_interior_frontier : Disjoint (interior s) (frontier s) := by
  rw [disjoint_iff_inter_eq_empty, ← closure_diff_interior, diff_eq,
    ← inter_assoc, inter_comm, ← inter_assoc, compl_inter_self, empty_inter]

@[simp]
theorem closure_diff_frontier (s : Set X) : closure s \ frontier s = interior s := by
  rw [frontier, diff_diff_right_self, inter_eq_self_of_subset_right interior_subset_closure]

@[simp]
theorem self_diff_frontier (s : Set X) : s \ frontier s = interior s := by
  rw [frontier, diff_diff_right, diff_eq_empty.2 subset_closure,
    inter_eq_self_of_subset_right interior_subset, empty_union]

theorem frontier_eq_closure_inter_closure : frontier s = closure s ∩ closure sᶜ := by
  rw [closure_compl, frontier, diff_eq]

theorem frontier_subset_closure : frontier s ⊆ closure s :=
  diff_subset

theorem frontier_subset_iff_isClosed : frontier s ⊆ s ↔ IsClosed s := by
  rw [frontier, diff_subset_iff, union_eq_right.mpr interior_subset, closure_subset_iff_isClosed]

alias ⟨_, IsClosed.frontier_subset⟩ := frontier_subset_iff_isClosed

theorem frontier_closure_subset : frontier (closure s) ⊆ frontier s :=
  diff_subset_diff closure_closure.subset <| interior_mono subset_closure

theorem frontier_interior_subset : frontier (interior s) ⊆ frontier s :=
  diff_subset_diff (closure_mono interior_subset) interior_interior.symm.subset

/-- The complement of a set has the same frontier as the original set. -/
@[simp]
theorem frontier_compl (s : Set X) : frontier sᶜ = frontier s := by
  simp only [frontier_eq_closure_inter_closure, compl_compl, inter_comm]

@[simp]
theorem frontier_univ : frontier (univ : Set X) = ∅ := by simp [frontier]

@[simp]
theorem frontier_empty : frontier (∅ : Set X) = ∅ := by simp [frontier]

theorem frontier_inter_subset (s t : Set X) :
    frontier (s ∩ t) ⊆ frontier s ∩ closure t ∪ closure s ∩ frontier t := by
  simp only [frontier_eq_closure_inter_closure, compl_inter, closure_union]
  refine (inter_subset_inter_left _ (closure_inter_subset_inter_closure s t)).trans_eq ?_
  simp only [inter_union_distrib_left, union_inter_distrib_right, inter_assoc,
    inter_comm (closure t)]

theorem frontier_union_subset (s t : Set X) :
    frontier (s ∪ t) ⊆ frontier s ∩ closure tᶜ ∪ closure sᶜ ∩ frontier t := by
  simpa only [frontier_compl, ← compl_union] using frontier_inter_subset sᶜ tᶜ

theorem IsClosed.frontier_eq (hs : IsClosed s) : frontier s = s \ interior s := by
  rw [frontier, hs.closure_eq]

theorem IsOpen.frontier_eq (hs : IsOpen s) : frontier s = closure s \ s := by
  rw [frontier, hs.interior_eq]

theorem IsOpen.inter_frontier_eq (hs : IsOpen s) : s ∩ frontier s = ∅ := by
  rw [hs.frontier_eq, inter_diff_self]

theorem disjoint_frontier_iff_isOpen : Disjoint (frontier s) s ↔ IsOpen s := by
  rw [← isClosed_compl_iff, ← frontier_subset_iff_isClosed,
    frontier_compl, subset_compl_iff_disjoint_right]

/-- The frontier of a set is closed. -/
theorem isClosed_frontier : IsClosed (frontier s) := by
  rw [frontier_eq_closure_inter_closure]; exact IsClosed.inter isClosed_closure isClosed_closure

/-- The frontier of a closed set has no interior point. -/
theorem interior_frontier (h : IsClosed s) : interior (frontier s) = ∅ := by
  have A : frontier s = s \ interior s := h.frontier_eq
  have B : interior (frontier s) ⊆ interior s := by rw [A]; exact interior_mono diff_subset
  have C : interior (frontier s) ⊆ frontier s := interior_subset
  have : interior (frontier s) ⊆ interior s ∩ (s \ interior s) :=
    subset_inter B (by simpa [A] using C)
  rwa [inter_diff_self, subset_empty_iff] at this

theorem closure_eq_interior_union_frontier (s : Set X) : closure s = interior s ∪ frontier s :=
  (union_diff_cancel interior_subset_closure).symm

theorem closure_eq_self_union_frontier (s : Set X) : closure s = s ∪ frontier s :=
  (union_diff_cancel' interior_subset subset_closure).symm

theorem Disjoint.frontier_left (ht : IsOpen t) (hd : Disjoint s t) : Disjoint (frontier s) t :=
  subset_compl_iff_disjoint_right.1 <|
    frontier_subset_closure.trans <| closure_minimal (disjoint_left.1 hd) <| isClosed_compl_iff.2 ht

theorem Disjoint.frontier_right (hs : IsOpen s) (hd : Disjoint s t) : Disjoint s (frontier t) :=
  (hd.symm.frontier_left hs).symm

theorem frontier_eq_inter_compl_interior :
    frontier s = (interior s)ᶜ ∩ (interior sᶜ)ᶜ := by
  rw [← frontier_compl, ← closure_compl, ← diff_eq, closure_diff_interior]

theorem compl_frontier_eq_union_interior :
    (frontier s)ᶜ = interior s ∪ interior sᶜ := by
  rw [frontier_eq_inter_compl_interior]
  simp only [compl_inter, compl_compl]

/-!
### Neighborhoods
-/

theorem nhds_def' (x : X) : 𝓝 x = ⨅ (s : Set X) (_ : IsOpen s) (_ : x ∈ s), 𝓟 s := by
  simp only [nhds_def, mem_setOf_eq, @and_comm (x ∈ _), iInf_and]

/-- The open sets containing `x` are a basis for the neighborhood filter. See `nhds_basis_opens'`
for a variant using open neighborhoods instead. -/
theorem nhds_basis_opens (x : X) :
    (𝓝 x).HasBasis (fun s : Set X => x ∈ s ∧ IsOpen s) fun s => s := by
  rw [nhds_def]
  exact hasBasis_biInf_principal
    (fun s ⟨has, hs⟩ t ⟨hat, ht⟩ =>
      ⟨s ∩ t, ⟨⟨has, hat⟩, IsOpen.inter hs ht⟩, ⟨inter_subset_left, inter_subset_right⟩⟩)
    ⟨univ, ⟨mem_univ x, isOpen_univ⟩⟩

theorem nhds_basis_closeds (x : X) : (𝓝 x).HasBasis (fun s : Set X => x ∉ s ∧ IsClosed s) compl :=
  ⟨fun t => (nhds_basis_opens x).mem_iff.trans <|
    compl_surjective.exists.trans <| by simp only [isOpen_compl_iff, mem_compl_iff]⟩

@[simp]
theorem lift'_nhds_interior (x : X) : (𝓝 x).lift' interior = 𝓝 x :=
  (nhds_basis_opens x).lift'_interior_eq_self fun _ ↦ And.right

theorem Filter.HasBasis.nhds_interior {x : X} {p : ι → Prop} {s : ι → Set X}
    (h : (𝓝 x).HasBasis p s) : (𝓝 x).HasBasis p (interior <| s ·) :=
  lift'_nhds_interior x ▸ h.lift'_interior

/-- A filter lies below the neighborhood filter at `x` iff it contains every open set around `x`. -/
theorem le_nhds_iff {f} : f ≤ 𝓝 x ↔ ∀ s : Set X, x ∈ s → IsOpen s → s ∈ f := by simp [nhds_def]

/-- To show a filter is above the neighborhood filter at `x`, it suffices to show that it is above
the principal filter of some open set `s` containing `x`. -/
theorem nhds_le_of_le {f} (h : x ∈ s) (o : IsOpen s) (sf : 𝓟 s ≤ f) : 𝓝 x ≤ f := by
  rw [nhds_def]; exact iInf₂_le_of_le s ⟨h, o⟩ sf

theorem mem_nhds_iff : s ∈ 𝓝 x ↔ ∃ t ⊆ s, IsOpen t ∧ x ∈ t :=
  (nhds_basis_opens x).mem_iff.trans <| exists_congr fun _ =>
    ⟨fun h => ⟨h.2, h.1.2, h.1.1⟩, fun h => ⟨⟨h.2.2, h.2.1⟩, h.1⟩⟩

/-- A predicate is true in a neighborhood of `x` iff it is true for all the points in an open set
containing `x`. -/
theorem eventually_nhds_iff {p : X → Prop} :
    (∀ᶠ y in 𝓝 x, p y) ↔ ∃ t : Set X, (∀ y ∈ t, p y) ∧ IsOpen t ∧ x ∈ t :=
  mem_nhds_iff.trans <| by simp only [subset_def, exists_prop, mem_setOf_eq]

theorem frequently_nhds_iff {p : X → Prop} :
    (∃ᶠ y in 𝓝 x, p y) ↔ ∀ U : Set X, x ∈ U → IsOpen U → ∃ y ∈ U, p y :=
  (nhds_basis_opens x).frequently_iff.trans <| by simp

theorem mem_interior_iff_mem_nhds : x ∈ interior s ↔ s ∈ 𝓝 x :=
  mem_interior.trans mem_nhds_iff.symm

theorem map_nhds {f : X → α} :
    map f (𝓝 x) = ⨅ s ∈ { s : Set X | x ∈ s ∧ IsOpen s }, 𝓟 (f '' s) :=
  ((nhds_basis_opens x).map f).eq_biInf

theorem mem_of_mem_nhds : s ∈ 𝓝 x → x ∈ s := fun H =>
  let ⟨_t, ht, _, hs⟩ := mem_nhds_iff.1 H; ht hs

/-- If a predicate is true in a neighborhood of `x`, then it is true for `x`. -/
theorem Filter.Eventually.self_of_nhds {p : X → Prop} (h : ∀ᶠ y in 𝓝 x, p y) : p x :=
  mem_of_mem_nhds h

theorem IsOpen.mem_nhds (hs : IsOpen s) (hx : x ∈ s) : s ∈ 𝓝 x :=
  mem_nhds_iff.2 ⟨s, Subset.refl _, hs, hx⟩

protected theorem IsOpen.mem_nhds_iff (hs : IsOpen s) : s ∈ 𝓝 x ↔ x ∈ s :=
  ⟨mem_of_mem_nhds, fun hx => mem_nhds_iff.2 ⟨s, Subset.rfl, hs, hx⟩⟩

theorem IsClosed.compl_mem_nhds (hs : IsClosed s) (hx : x ∉ s) : sᶜ ∈ 𝓝 x :=
  hs.isOpen_compl.mem_nhds (mem_compl hx)

theorem IsOpen.eventually_mem (hs : IsOpen s) (hx : x ∈ s) :
    ∀ᶠ x in 𝓝 x, x ∈ s :=
  IsOpen.mem_nhds hs hx

/-- The open neighborhoods of `x` are a basis for the neighborhood filter. See `nhds_basis_opens`
for a variant using open sets around `x` instead. -/
theorem nhds_basis_opens' (x : X) :
    (𝓝 x).HasBasis (fun s : Set X => s ∈ 𝓝 x ∧ IsOpen s) fun x => x := by
  convert nhds_basis_opens x using 2
  exact and_congr_left_iff.2 IsOpen.mem_nhds_iff

/-- If `U` is a neighborhood of each point of a set `s` then it is a neighborhood of `s`:
it contains an open set containing `s`. -/
theorem exists_open_set_nhds {U : Set X} (h : ∀ x ∈ s, U ∈ 𝓝 x) :
    ∃ V : Set X, s ⊆ V ∧ IsOpen V ∧ V ⊆ U :=
  ⟨interior U, fun x hx => mem_interior_iff_mem_nhds.2 <| h x hx, isOpen_interior, interior_subset⟩

/-- If `U` is a neighborhood of each point of a set `s` then it is a neighborhood of s:
it contains an open set containing `s`. -/
theorem exists_open_set_nhds' {U : Set X} (h : U ∈ ⨆ x ∈ s, 𝓝 x) :
    ∃ V : Set X, s ⊆ V ∧ IsOpen V ∧ V ⊆ U :=
  exists_open_set_nhds (by simpa using h)

/-- If a predicate is true in a neighbourhood of `x`, then for `y` sufficiently close
to `x` this predicate is true in a neighbourhood of `y`. -/
theorem Filter.Eventually.eventually_nhds {p : X → Prop} (h : ∀ᶠ y in 𝓝 x, p y) :
    ∀ᶠ y in 𝓝 x, ∀ᶠ x in 𝓝 y, p x :=
  let ⟨t, htp, hto, ha⟩ := eventually_nhds_iff.1 h
  eventually_nhds_iff.2 ⟨t, fun _x hx => eventually_nhds_iff.2 ⟨t, htp, hto, hx⟩, hto, ha⟩

@[simp]
theorem eventually_eventually_nhds {p : X → Prop} :
    (∀ᶠ y in 𝓝 x, ∀ᶠ x in 𝓝 y, p x) ↔ ∀ᶠ x in 𝓝 x, p x :=
  ⟨fun h => h.self_of_nhds, fun h => h.eventually_nhds⟩

@[simp]
theorem frequently_frequently_nhds {p : X → Prop} :
    (∃ᶠ x' in 𝓝 x, ∃ᶠ x'' in 𝓝 x', p x'') ↔ ∃ᶠ x in 𝓝 x, p x := by
  rw [← not_iff_not]
  simp only [not_frequently, eventually_eventually_nhds]

@[simp]
theorem eventually_mem_nhds_iff : (∀ᶠ x' in 𝓝 x, s ∈ 𝓝 x') ↔ s ∈ 𝓝 x :=
  eventually_eventually_nhds

@[deprecated (since := "2024-10-04")] alias eventually_mem_nhds := eventually_mem_nhds_iff

@[simp]
theorem nhds_bind_nhds : (𝓝 x).bind 𝓝 = 𝓝 x :=
  Filter.ext fun _ => eventually_eventually_nhds

@[simp]
theorem eventually_eventuallyEq_nhds {f g : X → α} :
    (∀ᶠ y in 𝓝 x, f =ᶠ[𝓝 y] g) ↔ f =ᶠ[𝓝 x] g :=
  eventually_eventually_nhds

theorem Filter.EventuallyEq.eq_of_nhds {f g : X → α} (h : f =ᶠ[𝓝 x] g) : f x = g x :=
  h.self_of_nhds

@[simp]
theorem eventually_eventuallyLE_nhds [LE α] {f g : X → α} :
    (∀ᶠ y in 𝓝 x, f ≤ᶠ[𝓝 y] g) ↔ f ≤ᶠ[𝓝 x] g :=
  eventually_eventually_nhds

/-- If two functions are equal in a neighbourhood of `x`, then for `y` sufficiently close
to `x` these functions are equal in a neighbourhood of `y`. -/
theorem Filter.EventuallyEq.eventuallyEq_nhds {f g : X → α} (h : f =ᶠ[𝓝 x] g) :
    ∀ᶠ y in 𝓝 x, f =ᶠ[𝓝 y] g :=
  h.eventually_nhds

/-- If `f x ≤ g x` in a neighbourhood of `x`, then for `y` sufficiently close to `x` we have
`f x ≤ g x` in a neighbourhood of `y`. -/
theorem Filter.EventuallyLE.eventuallyLE_nhds [LE α] {f g : X → α} (h : f ≤ᶠ[𝓝 x] g) :
    ∀ᶠ y in 𝓝 x, f ≤ᶠ[𝓝 y] g :=
  h.eventually_nhds

theorem all_mem_nhds (x : X) (P : Set X → Prop) (hP : ∀ s t, s ⊆ t → P s → P t) :
    (∀ s ∈ 𝓝 x, P s) ↔ ∀ s, IsOpen s → x ∈ s → P s :=
  ((nhds_basis_opens x).forall_iff hP).trans <| by simp only [@and_comm (x ∈ _), and_imp]

theorem all_mem_nhds_filter (x : X) (f : Set X → Set α) (hf : ∀ s t, s ⊆ t → f s ⊆ f t)
    (l : Filter α) : (∀ s ∈ 𝓝 x, f s ∈ l) ↔ ∀ s, IsOpen s → x ∈ s → f s ∈ l :=
  all_mem_nhds _ _ fun s t ssubt h => mem_of_superset h (hf s t ssubt)

theorem tendsto_nhds {f : α → X} {l : Filter α} :
    Tendsto f l (𝓝 x) ↔ ∀ s, IsOpen s → x ∈ s → f ⁻¹' s ∈ l :=
  all_mem_nhds_filter _ _ (fun _ _ h => preimage_mono h) _

theorem tendsto_atTop_nhds [Nonempty α] [SemilatticeSup α] {f : α → X} :
    Tendsto f atTop (𝓝 x) ↔ ∀ U : Set X, x ∈ U → IsOpen U → ∃ N, ∀ n, N ≤ n → f n ∈ U :=
  (atTop_basis.tendsto_iff (nhds_basis_opens x)).trans <| by
    simp only [and_imp, exists_prop, true_and, mem_Ici]

theorem tendsto_const_nhds {f : Filter α} : Tendsto (fun _ : α => x) f (𝓝 x) :=
  tendsto_nhds.mpr fun _ _ ha => univ_mem' fun _ => ha

theorem tendsto_atTop_of_eventually_const {ι : Type*} [Preorder ι]
    {u : ι → X} {i₀ : ι} (h : ∀ i ≥ i₀, u i = x) : Tendsto u atTop (𝓝 x) :=
  Tendsto.congr' (EventuallyEq.symm ((eventually_ge_atTop i₀).mono h)) tendsto_const_nhds

theorem tendsto_atBot_of_eventually_const {ι : Type*} [Preorder ι]
    {u : ι → X} {i₀ : ι} (h : ∀ i ≤ i₀, u i = x) : Tendsto u atBot (𝓝 x) :=
  tendsto_atTop_of_eventually_const (ι := ιᵒᵈ) h

theorem pure_le_nhds : pure ≤ (𝓝 : X → Filter X) := fun _ _ hs => mem_pure.2 <| mem_of_mem_nhds hs

theorem tendsto_pure_nhds (f : α → X) (a : α) : Tendsto f (pure a) (𝓝 (f a)) :=
  (tendsto_pure_pure f a).mono_right (pure_le_nhds _)

theorem OrderTop.tendsto_atTop_nhds [PartialOrder α] [OrderTop α] (f : α → X) :
    Tendsto f atTop (𝓝 (f ⊤)) :=
  (tendsto_atTop_pure f).mono_right (pure_le_nhds _)

@[simp]
instance nhds_neBot : NeBot (𝓝 x) :=
  neBot_of_le (pure_le_nhds x)

theorem tendsto_nhds_of_eventually_eq {l : Filter α} {f : α → X} (h : ∀ᶠ x' in l, f x' = x) :
    Tendsto f l (𝓝 x) :=
  tendsto_const_nhds.congr' (.symm h)

theorem Filter.EventuallyEq.tendsto {l : Filter α} {f : α → X} (hf : f =ᶠ[l] fun _ ↦ x) :
    Tendsto f l (𝓝 x) :=
  tendsto_nhds_of_eventually_eq hf

/-!
### Cluster points

In this section we define [cluster points](https://en.wikipedia.org/wiki/Limit_point)
(also known as limit points and accumulation points) of a filter and of a sequence.
-/


theorem ClusterPt.neBot {F : Filter X} (h : ClusterPt x F) : NeBot (𝓝 x ⊓ F) :=
  h

theorem Filter.HasBasis.clusterPt_iff {ιX ιF} {pX : ιX → Prop} {sX : ιX → Set X} {pF : ιF → Prop}
    {sF : ιF → Set X} {F : Filter X} (hX : (𝓝 x).HasBasis pX sX) (hF : F.HasBasis pF sF) :
    ClusterPt x F ↔ ∀ ⦃i⦄, pX i → ∀ ⦃j⦄, pF j → (sX i ∩ sF j).Nonempty :=
  hX.inf_basis_neBot_iff hF

theorem Filter.HasBasis.clusterPt_iff_frequently {ι} {p : ι → Prop} {s : ι → Set X} {F : Filter X}
    (hx : (𝓝 x).HasBasis p s) : ClusterPt x F ↔ ∀ i, p i → ∃ᶠ x in F, x ∈ s i := by
  simp only [hx.clusterPt_iff F.basis_sets, Filter.frequently_iff, inter_comm (s _),
    Set.Nonempty, id, mem_inter_iff]

theorem clusterPt_iff_frequently {F : Filter X} : ClusterPt x F ↔ ∀ s ∈ 𝓝 x, ∃ᶠ y in F, y ∈ s :=
  (𝓝 x).basis_sets.clusterPt_iff_frequently

theorem ClusterPt.frequently {F : Filter X} {p : X → Prop} (hx : ClusterPt x F)
    (hp : ∀ᶠ y in 𝓝 x, p y) : ∃ᶠ y in F, p y :=
  clusterPt_iff_frequently.mp hx {y | p y} hp

theorem clusterPt_iff_nonempty {F : Filter X} :
    ClusterPt x F ↔ ∀ ⦃U : Set X⦄, U ∈ 𝓝 x → ∀ ⦃V⦄, V ∈ F → (U ∩ V).Nonempty :=
  inf_neBot_iff

@[deprecated (since := "2025-03-16")]
alias clusterPt_iff := clusterPt_iff_nonempty

theorem clusterPt_iff_not_disjoint {F : Filter X} :
    ClusterPt x F ↔ ¬Disjoint (𝓝 x) F := by
  rw [disjoint_iff, ClusterPt, neBot_iff]

theorem Filter.HasBasis.clusterPt_iff_forall_mem_closure {ι} {p : ι → Prop} {s : ι → Set X}
    {F : Filter X} (hF : F.HasBasis p s) : ClusterPt x F ↔ ∀ i, p i → x ∈ closure (s i) := by
  simp only [(nhds_basis_opens _).clusterPt_iff hF, mem_closure_iff]
  tauto

/-- `x` is a cluster point of a set `s` if every neighbourhood of `x` meets `s` on a nonempty
set. See also `mem_closure_iff_clusterPt`. -/
theorem clusterPt_principal_iff :
    ClusterPt x (𝓟 s) ↔ ∀ U ∈ 𝓝 x, (U ∩ s).Nonempty :=
  inf_principal_neBot_iff

theorem clusterPt_principal_iff_frequently :
    ClusterPt x (𝓟 s) ↔ ∃ᶠ y in 𝓝 x, y ∈ s := by
  simp only [clusterPt_principal_iff, frequently_iff, Set.Nonempty, exists_prop, mem_inter_iff]

theorem ClusterPt.of_le_nhds {f : Filter X} (H : f ≤ 𝓝 x) [NeBot f] : ClusterPt x f := by
  rwa [ClusterPt, inf_eq_right.mpr H]

theorem ClusterPt.of_le_nhds' {f : Filter X} (H : f ≤ 𝓝 x) (_hf : NeBot f) :
    ClusterPt x f :=
  ClusterPt.of_le_nhds H

theorem ClusterPt.of_nhds_le {f : Filter X} (H : 𝓝 x ≤ f) : ClusterPt x f := by
  simp only [ClusterPt, inf_eq_left.mpr H, nhds_neBot]

theorem ClusterPt.mono {f g : Filter X} (H : ClusterPt x f) (h : f ≤ g) : ClusterPt x g :=
  NeBot.mono H <| inf_le_inf_left _ h

theorem ClusterPt.of_inf_left {f g : Filter X} (H : ClusterPt x <| f ⊓ g) : ClusterPt x f :=
  H.mono inf_le_left

theorem ClusterPt.of_inf_right {f g : Filter X} (H : ClusterPt x <| f ⊓ g) :
    ClusterPt x g :=
  H.mono inf_le_right

section MapClusterPt

variable {F : Filter α} {u : α → X} {x : X}

theorem mapClusterPt_def : MapClusterPt x F u ↔ ClusterPt x (map u F) := Iff.rfl
alias ⟨MapClusterPt.clusterPt, _⟩ := mapClusterPt_def

theorem Filter.EventuallyEq.mapClusterPt_iff {v : α → X} (h : u =ᶠ[F] v) :
    MapClusterPt x F u ↔ MapClusterPt x F v := by
  simp only [mapClusterPt_def, map_congr h]

alias ⟨MapClusterPt.congrFun, _⟩ := Filter.EventuallyEq.mapClusterPt_iff

theorem MapClusterPt.mono {G : Filter α} (h : MapClusterPt x F u) (hle : F ≤ G) :
    MapClusterPt x G u :=
  h.clusterPt.mono (map_mono hle)

theorem MapClusterPt.tendsto_comp' [TopologicalSpace Y] {f : X → Y} {y : Y}
    (hf : Tendsto f (𝓝 x ⊓ map u F) (𝓝 y)) (hu : MapClusterPt x F u) : MapClusterPt y F (f ∘ u) :=
  (tendsto_inf.2 ⟨hf, tendsto_map.mono_left inf_le_right⟩).neBot (hx := hu)

theorem MapClusterPt.tendsto_comp [TopologicalSpace Y] {f : X → Y} {y : Y}
    (hf : Tendsto f (𝓝 x) (𝓝 y)) (hu : MapClusterPt x F u) : MapClusterPt y F (f ∘ u) :=
  hu.tendsto_comp' (hf.mono_left inf_le_left)

theorem MapClusterPt.continuousAt_comp [TopologicalSpace Y] {f : X → Y} (hf : ContinuousAt f x)
    (hu : MapClusterPt x F u) : MapClusterPt (f x) F (f ∘ u) :=
  hu.tendsto_comp hf

theorem Filter.HasBasis.mapClusterPt_iff_frequently {ι : Sort*} {p : ι → Prop} {s : ι → Set X}
    (hx : (𝓝 x).HasBasis p s) : MapClusterPt x F u ↔ ∀ i, p i → ∃ᶠ a in F, u a ∈ s i := by
  simp_rw [MapClusterPt, hx.clusterPt_iff_frequently, frequently_map]

theorem mapClusterPt_iff_frequently : MapClusterPt x F u ↔ ∀ s ∈ 𝓝 x, ∃ᶠ a in F, u a ∈ s :=
  (𝓝 x).basis_sets.mapClusterPt_iff_frequently

@[deprecated (since := "2025-03-16")]
alias mapClusterPt_iff := mapClusterPt_iff_frequently

theorem MapClusterPt.frequently (h : MapClusterPt x F u) {p : X → Prop} (hp : ∀ᶠ y in 𝓝 x, p y) :
    ∃ᶠ a in F, p (u a) :=
  h.clusterPt.frequently hp

theorem mapClusterPt_comp {φ : α → β} {u : β → X} :
    MapClusterPt x F (u ∘ φ) ↔ MapClusterPt x (map φ F) u := Iff.rfl

theorem Filter.Tendsto.mapClusterPt [NeBot F] (h : Tendsto u F (𝓝 x)) : MapClusterPt x F u :=
  .of_le_nhds h

theorem MapClusterPt.of_comp {φ : β → α} {p : Filter β} (h : Tendsto φ p F)
    (H : MapClusterPt x p (u ∘ φ)) : MapClusterPt x F u :=
  H.clusterPt.mono <| map_mono h

end MapClusterPt

theorem accPt_sup (x : X) (F G : Filter X) :
    AccPt x (F ⊔ G) ↔ AccPt x F ∨ AccPt x G := by
  simp only [AccPt, inf_sup_left, sup_neBot]

theorem acc_iff_cluster (x : X) (F : Filter X) : AccPt x F ↔ ClusterPt x (𝓟 {x}ᶜ ⊓ F) := by
  rw [AccPt, nhdsWithin, ClusterPt, inf_assoc]

/-- `x` is an accumulation point of a set `C` iff it is a cluster point of `C ∖ {x}`. -/
theorem acc_principal_iff_cluster (x : X) (C : Set X) :
    AccPt x (𝓟 C) ↔ ClusterPt x (𝓟 (C \ {x})) := by
  rw [acc_iff_cluster, inf_principal, inter_comm, diff_eq]

/-- `x` is an accumulation point of a set `C` iff every neighborhood
of `x` contains a point of `C` other than `x`. -/
theorem accPt_iff_nhds (x : X) (C : Set X) : AccPt x (𝓟 C) ↔ ∀ U ∈ 𝓝 x, ∃ y ∈ U ∩ C, y ≠ x := by
  simp [acc_principal_iff_cluster, clusterPt_principal_iff, Set.Nonempty, exists_prop, and_assoc,
    @and_comm (¬_ = x)]

/-- `x` is an accumulation point of a set `C` iff
there are points near `x` in `C` and different from `x`. -/
theorem accPt_iff_frequently (x : X) (C : Set X) : AccPt x (𝓟 C) ↔ ∃ᶠ y in 𝓝 x, y ≠ x ∧ y ∈ C := by
  simp [acc_principal_iff_cluster, clusterPt_principal_iff_frequently, and_comm]

/-- If `x` is an accumulation point of `F` and `F ≤ G`, then
`x` is an accumulation point of `G`. -/
theorem AccPt.mono {F G : Filter X} (h : AccPt x F) (hFG : F ≤ G) : AccPt x G :=
  NeBot.mono h (inf_le_inf_left _ hFG)

theorem AccPt.clusterPt (x : X) (F : Filter X) (h : AccPt x F) : ClusterPt x F :=
  ((acc_iff_cluster x F).mp h).mono inf_le_right

theorem clusterPt_principal {x : X} {C : Set X} :
    ClusterPt x (𝓟 C) ↔ x ∈ C ∨ AccPt x (𝓟 C) := by
  constructor
  · intro h
    by_contra! hc
    rw [acc_principal_iff_cluster] at hc
    simp_all only [not_false_eq_true, diff_singleton_eq_self, not_true_eq_false, hc.1]
  · rintro (h | h)
    · exact clusterPt_principal_iff.mpr fun _ mem ↦ ⟨x, ⟨mem_of_mem_nhds mem, h⟩⟩
    · exact h.clusterPt

/-!
### Interior, closure and frontier in terms of neighborhoods
-/

theorem interior_eq_nhds' : interior s = { x | s ∈ 𝓝 x } :=
  Set.ext fun x => by simp only [mem_interior, mem_nhds_iff, mem_setOf_eq]

theorem interior_eq_nhds : interior s = { x | 𝓝 x ≤ 𝓟 s } :=
  interior_eq_nhds'.trans <| by simp only [le_principal_iff]

@[simp]
theorem interior_mem_nhds : interior s ∈ 𝓝 x ↔ s ∈ 𝓝 x :=
  ⟨fun h => mem_of_superset h interior_subset, fun h =>
    IsOpen.mem_nhds isOpen_interior (mem_interior_iff_mem_nhds.2 h)⟩

theorem interior_setOf_eq {p : X → Prop} : interior { x | p x } = { x | ∀ᶠ y in 𝓝 x, p y } :=
  interior_eq_nhds'

theorem isOpen_setOf_eventually_nhds {p : X → Prop} : IsOpen { x | ∀ᶠ y in 𝓝 x, p y } := by
  simp only [← interior_setOf_eq, isOpen_interior]

theorem subset_interior_iff_nhds {V : Set X} : s ⊆ interior V ↔ ∀ x ∈ s, V ∈ 𝓝 x := by
  simp_rw [subset_def, mem_interior_iff_mem_nhds]

theorem isOpen_iff_nhds : IsOpen s ↔ ∀ x ∈ s, 𝓝 x ≤ 𝓟 s :=
  calc
    IsOpen s ↔ s ⊆ interior s := subset_interior_iff_isOpen.symm
    _ ↔ ∀ x ∈ s, 𝓝 x ≤ 𝓟 s := by simp_rw [interior_eq_nhds, subset_def, mem_setOf]

theorem TopologicalSpace.ext_iff_nhds {X} {t t' : TopologicalSpace X} :
    t = t' ↔ ∀ x, @nhds _ t x = @nhds _ t' x :=
  ⟨fun H _ ↦ congrFun (congrArg _ H) _, fun H ↦ by ext; simp_rw [@isOpen_iff_nhds _ _ _, H]⟩

alias ⟨_, TopologicalSpace.ext_nhds⟩ := TopologicalSpace.ext_iff_nhds

theorem isOpen_iff_mem_nhds : IsOpen s ↔ ∀ x ∈ s, s ∈ 𝓝 x :=
  isOpen_iff_nhds.trans <| forall_congr' fun _ => imp_congr_right fun _ => le_principal_iff

/-- A set `s` is open iff for every point `x` in `s` and every `y` close to `x`, `y` is in `s`. -/
theorem isOpen_iff_eventually : IsOpen s ↔ ∀ x, x ∈ s → ∀ᶠ y in 𝓝 x, y ∈ s :=
  isOpen_iff_mem_nhds

theorem isOpen_singleton_iff_nhds_eq_pure (x : X) : IsOpen ({x} : Set X) ↔ 𝓝 x = pure x := by
  simp [← (pure_le_nhds _).le_iff_eq, isOpen_iff_mem_nhds]

theorem isOpen_singleton_iff_punctured_nhds (x : X) : IsOpen ({x} : Set X) ↔ 𝓝[≠] x = ⊥ := by
  rw [isOpen_singleton_iff_nhds_eq_pure, nhdsWithin, ← mem_iff_inf_principal_compl,
      le_antisymm_iff]
  simp [pure_le_nhds x]

theorem mem_closure_iff_frequently : x ∈ closure s ↔ ∃ᶠ x in 𝓝 x, x ∈ s := by
  rw [Filter.Frequently, Filter.Eventually, ← mem_interior_iff_mem_nhds,
    closure_eq_compl_interior_compl, mem_compl_iff, compl_def]

alias ⟨_, Filter.Frequently.mem_closure⟩ := mem_closure_iff_frequently

/-- A set `s` is closed iff for every point `x`, if there is a point `y` close to `x` that belongs
to `s` then `x` is in `s`. -/
theorem isClosed_iff_frequently : IsClosed s ↔ ∀ x, (∃ᶠ y in 𝓝 x, y ∈ s) → x ∈ s := by
  rw [← closure_subset_iff_isClosed]
  refine forall_congr' fun x => ?_
  rw [mem_closure_iff_frequently]

/-- The set of cluster points of a filter is closed. In particular, the set of limit points
of a sequence is closed. -/
theorem isClosed_setOf_clusterPt {f : Filter X} : IsClosed { x | ClusterPt x f } := by
  simp only [f.basis_sets.clusterPt_iff_forall_mem_closure, setOf_forall]
  exact isClosed_biInter fun _ _ ↦ isClosed_closure

theorem mem_closure_iff_clusterPt : x ∈ closure s ↔ ClusterPt x (𝓟 s) :=
  mem_closure_iff_frequently.trans clusterPt_principal_iff_frequently.symm

theorem mem_closure_iff_nhds_ne_bot : x ∈ closure s ↔ 𝓝 x ⊓ 𝓟 s ≠ ⊥ :=
  mem_closure_iff_clusterPt.trans neBot_iff

theorem mem_closure_iff_nhdsWithin_neBot : x ∈ closure s ↔ NeBot (𝓝[s] x) :=
  mem_closure_iff_clusterPt

lemma nhdsWithin_neBot : (𝓝[s] x).NeBot ↔ ∀ ⦃t⦄, t ∈ 𝓝 x → (t ∩ s).Nonempty := by
  rw [nhdsWithin, inf_neBot_iff]
  exact forall₂_congr fun U _ ↦
    ⟨fun h ↦ h (mem_principal_self _), fun h u hsu ↦ h.mono <| inter_subset_inter_right _ hsu⟩

@[gcongr]
theorem nhdsWithin_mono (x : X) {s t : Set X} (h : s ⊆ t) : 𝓝[s] x ≤ 𝓝[t] x :=
  inf_le_inf_left _ (principal_mono.mpr h)

lemma not_mem_closure_iff_nhdsWithin_eq_bot : x ∉ closure s ↔ 𝓝[s] x = ⊥ := by
  rw [mem_closure_iff_nhdsWithin_neBot, not_neBot]

/-- If `x` is not an isolated point of a topological space, then `{x}ᶜ` is dense in the whole
space. -/
theorem dense_compl_singleton (x : X) [NeBot (𝓝[≠] x)] : Dense ({x}ᶜ : Set X) := by
  intro y
  rcases eq_or_ne y x with (rfl | hne)
  · rwa [mem_closure_iff_nhdsWithin_neBot]
  · exact subset_closure hne

/-- If `x` is not an isolated point of a topological space, then the closure of `{x}ᶜ` is the whole
space. -/
theorem closure_compl_singleton (x : X) [NeBot (𝓝[≠] x)] : closure {x}ᶜ = (univ : Set X) :=
  (dense_compl_singleton x).closure_eq

/-- If `x` is not an isolated point of a topological space, then the interior of `{x}` is empty. -/
@[simp]
theorem interior_singleton (x : X) [NeBot (𝓝[≠] x)] : interior {x} = (∅ : Set X) :=
  interior_eq_empty_iff_dense_compl.2 (dense_compl_singleton x)

theorem not_isOpen_singleton (x : X) [NeBot (𝓝[≠] x)] : ¬IsOpen ({x} : Set X) :=
  dense_compl_singleton_iff_not_open.1 (dense_compl_singleton x)

theorem closure_eq_cluster_pts : closure s = { a | ClusterPt a (𝓟 s) } :=
  Set.ext fun _ => mem_closure_iff_clusterPt

theorem mem_closure_iff_nhds : x ∈ closure s ↔ ∀ t ∈ 𝓝 x, (t ∩ s).Nonempty :=
  mem_closure_iff_clusterPt.trans clusterPt_principal_iff

theorem mem_closure_iff_nhds' : x ∈ closure s ↔ ∀ t ∈ 𝓝 x, ∃ y : s, ↑y ∈ t := by
  simp only [mem_closure_iff_nhds, Set.inter_nonempty_iff_exists_right, SetCoe.exists, exists_prop]

theorem mem_closure_iff_comap_neBot :
    x ∈ closure s ↔ NeBot (comap ((↑) : s → X) (𝓝 x)) := by
  simp_rw [mem_closure_iff_nhds, comap_neBot_iff, Set.inter_nonempty_iff_exists_right,
    SetCoe.exists, exists_prop]

theorem mem_closure_iff_nhds_basis' {p : ι → Prop} {s : ι → Set X} (h : (𝓝 x).HasBasis p s) :
    x ∈ closure t ↔ ∀ i, p i → (s i ∩ t).Nonempty :=
  mem_closure_iff_clusterPt.trans <|
    (h.clusterPt_iff (hasBasis_principal _)).trans <| by simp only [exists_prop, forall_const]

theorem mem_closure_iff_nhds_basis {p : ι → Prop} {s : ι → Set X} (h : (𝓝 x).HasBasis p s) :
    x ∈ closure t ↔ ∀ i, p i → ∃ y ∈ t, y ∈ s i :=
  (mem_closure_iff_nhds_basis' h).trans <| by
    simp only [Set.Nonempty, mem_inter_iff, exists_prop, and_comm]

theorem clusterPt_iff_forall_mem_closure {F : Filter X} :
    ClusterPt x F ↔ ∀ s ∈ F, x ∈ closure s := by
  simp_rw [ClusterPt, inf_neBot_iff, mem_closure_iff_nhds]
  rw [forall₂_swap]

theorem clusterPt_iff_lift'_closure {F : Filter X} :
    ClusterPt x F ↔ pure x ≤ (F.lift' closure) := by
  simp_rw [clusterPt_iff_forall_mem_closure,
    (hasBasis_pure _).le_basis_iff F.basis_sets.lift'_closure, id, singleton_subset_iff, true_and,
    exists_const]

theorem clusterPt_iff_lift'_closure' {F : Filter X} :
    ClusterPt x F ↔ (F.lift' closure ⊓ pure x).NeBot := by
  rw [clusterPt_iff_lift'_closure, inf_comm]
  constructor
  · intro h
    simp [h, pure_neBot]
  · intro h U hU
    simp_rw [← forall_mem_nonempty_iff_neBot, mem_inf_iff] at h
    simpa using h ({x} ∩ U) ⟨{x}, by simp, U, hU, rfl⟩

@[simp]
theorem clusterPt_lift'_closure_iff {F : Filter X} :
    ClusterPt x (F.lift' closure) ↔ ClusterPt x F := by
  simp [clusterPt_iff_lift'_closure, lift'_lift'_assoc (monotone_closure X) (monotone_closure X)]

theorem isClosed_iff_clusterPt : IsClosed s ↔ ∀ a, ClusterPt a (𝓟 s) → a ∈ s :=
  calc
    IsClosed s ↔ closure s ⊆ s := closure_subset_iff_isClosed.symm
    _ ↔ ∀ a, ClusterPt a (𝓟 s) → a ∈ s := by simp only [subset_def, mem_closure_iff_clusterPt]

theorem isClosed_iff_nhds :
    IsClosed s ↔ ∀ x, (∀ U ∈ 𝓝 x, (U ∩ s).Nonempty) → x ∈ s := by
  simp_rw [isClosed_iff_clusterPt, ClusterPt, inf_principal_neBot_iff]

lemma isClosed_iff_forall_filter :
    IsClosed s ↔ ∀ x, ∀ F : Filter X, F.NeBot → F ≤ 𝓟 s → F ≤ 𝓝 x → x ∈ s := by
  simp_rw [isClosed_iff_clusterPt]
  exact ⟨fun hs x F F_ne FS Fx ↦ hs _ <| NeBot.mono F_ne (le_inf Fx FS),
         fun hs x hx ↦ hs x (𝓝 x ⊓ 𝓟 s) hx inf_le_right inf_le_left⟩

theorem IsClosed.interior_union_left (_ : IsClosed s) :
    interior (s ∪ t) ⊆ s ∪ interior t := fun a ⟨u, ⟨⟨hu₁, hu₂⟩, ha⟩⟩ =>
  (Classical.em (a ∈ s)).imp_right fun h =>
    mem_interior.mpr
      ⟨u ∩ sᶜ, fun _x hx => (hu₂ hx.1).resolve_left hx.2, IsOpen.inter hu₁ IsClosed.isOpen_compl,
        ⟨ha, h⟩⟩

theorem IsClosed.interior_union_right (h : IsClosed t) :
    interior (s ∪ t) ⊆ interior s ∪ t := by
  simpa only [union_comm _ t] using h.interior_union_left

theorem IsOpen.inter_closure (h : IsOpen s) : s ∩ closure t ⊆ closure (s ∩ t) :=
  compl_subset_compl.mp <| by
    simpa only [← interior_compl, compl_inter] using IsClosed.interior_union_left h.isClosed_compl

theorem IsOpen.closure_inter (h : IsOpen t) : closure s ∩ t ⊆ closure (s ∩ t) := by
  simpa only [inter_comm t] using h.inter_closure

theorem Dense.open_subset_closure_inter (hs : Dense s) (ht : IsOpen t) :
    t ⊆ closure (t ∩ s) :=
  calc
    t = t ∩ closure s := by rw [hs.closure_eq, inter_univ]
    _ ⊆ closure (t ∩ s) := ht.inter_closure

theorem mem_closure_of_mem_closure_union (h : x ∈ closure (s₁ ∪ s₂))
    (h₁ : s₁ᶜ ∈ 𝓝 x) : x ∈ closure s₂ := by
  rw [mem_closure_iff_nhds_ne_bot] at *
  rwa [← sup_principal, inf_sup_left, inf_principal_eq_bot.mpr h₁, bot_sup_eq] at h

/-- The intersection of an open dense set with a dense set is a dense set. -/
theorem Dense.inter_of_isOpen_left (hs : Dense s) (ht : Dense t) (hso : IsOpen s) :
    Dense (s ∩ t) := fun x =>
  closure_minimal hso.inter_closure isClosed_closure <| by simp [hs.closure_eq, ht.closure_eq]

/-- The intersection of a dense set with an open dense set is a dense set. -/
theorem Dense.inter_of_isOpen_right (hs : Dense s) (ht : Dense t) (hto : IsOpen t) :
    Dense (s ∩ t) :=
  inter_comm t s ▸ ht.inter_of_isOpen_left hs hto

theorem Dense.inter_nhds_nonempty (hs : Dense s) (ht : t ∈ 𝓝 x) :
    (s ∩ t).Nonempty :=
  let ⟨U, hsub, ho, hx⟩ := mem_nhds_iff.1 ht
  (hs.inter_open_nonempty U ho ⟨x, hx⟩).mono fun _y hy => ⟨hy.2, hsub hy.1⟩

theorem closure_diff : closure s \ closure t ⊆ closure (s \ t) :=
  calc
    closure s \ closure t = (closure t)ᶜ ∩ closure s := by simp only [diff_eq, inter_comm]
    _ ⊆ closure ((closure t)ᶜ ∩ s) := (isOpen_compl_iff.mpr <| isClosed_closure).inter_closure
    _ = closure (s \ closure t) := by simp only [diff_eq, inter_comm]
    _ ⊆ closure (s \ t) := closure_mono <| diff_subset_diff (Subset.refl s) subset_closure

theorem Filter.Frequently.mem_of_closed (h : ∃ᶠ x in 𝓝 x, x ∈ s)
    (hs : IsClosed s) : x ∈ s :=
  hs.closure_subset h.mem_closure

theorem IsClosed.mem_of_frequently_of_tendsto {f : α → X} {b : Filter α}
    (hs : IsClosed s) (h : ∃ᶠ x in b, f x ∈ s) (hf : Tendsto f b (𝓝 x)) : x ∈ s :=
  (hf.frequently <| show ∃ᶠ x in b, (fun y => y ∈ s) (f x) from h).mem_of_closed hs

theorem IsClosed.mem_of_tendsto {f : α → X} {b : Filter α} [NeBot b]
    (hs : IsClosed s) (hf : Tendsto f b (𝓝 x)) (h : ∀ᶠ x in b, f x ∈ s) : x ∈ s :=
  hs.mem_of_frequently_of_tendsto h.frequently hf

theorem mem_closure_of_frequently_of_tendsto {f : α → X} {b : Filter α}
    (h : ∃ᶠ x in b, f x ∈ s) (hf : Tendsto f b (𝓝 x)) : x ∈ closure s :=
  (hf.frequently h).mem_closure

theorem mem_closure_of_tendsto {f : α → X} {b : Filter α} [NeBot b]
    (hf : Tendsto f b (𝓝 x)) (h : ∀ᶠ x in b, f x ∈ s) : x ∈ closure s :=
  mem_closure_of_frequently_of_tendsto h.frequently hf

/-- Suppose that `f` sends the complement to `s` to a single point `x`, and `l` is some filter.
Then `f` tends to `x` along `l` restricted to `s` if and only if it tends to `x` along `l`. -/
theorem tendsto_inf_principal_nhds_iff_of_forall_eq {f : α → X} {l : Filter α} {s : Set α}
    (h : ∀ a ∉ s, f a = x) : Tendsto f (l ⊓ 𝓟 s) (𝓝 x) ↔ Tendsto f l (𝓝 x) := by
  rw [tendsto_iff_comap, tendsto_iff_comap]
  replace h : 𝓟 sᶜ ≤ comap f (𝓝 x) := by
    rintro U ⟨t, ht, htU⟩ x hx
    have : f x ∈ t := (h x hx).symm ▸ mem_of_mem_nhds ht
    exact htU this
  refine ⟨fun h' => ?_, le_trans inf_le_left⟩
  have := sup_le h' h
  rw [sup_inf_right, sup_principal, union_compl_self, principal_univ, inf_top_eq, sup_le_iff]
    at this
  exact this.1

/-!
=======
>>>>>>> 1dc5442c
### Limits of filters in topological spaces

In this section we define functions that return a limit of a filter (or of a function along a
filter), if it exists, and a random point otherwise. These functions are rarely used in Mathlib,
most of the theorems are written using `Filter.Tendsto`. One of the reasons is that
`Filter.limUnder f g = x` is not equivalent to `Filter.Tendsto g f (𝓝 x)` unless the codomain is a
Hausdorff space and `g` has a limit along `f`.
-/

section lim

/-- If a filter `f` is majorated by some `𝓝 x`, then it is majorated by `𝓝 (Filter.lim f)`. We
formulate this lemma with a `[Nonempty X]` argument of `lim` derived from `h` to make it useful for
types without a `[Nonempty X]` instance. Because of the built-in proof irrelevance, Lean will unify
this instance with any other instance. -/
theorem le_nhds_lim {f : Filter X} (h : ∃ x, f ≤ 𝓝 x) : f ≤ 𝓝 (@lim _ _ (nonempty_of_exists h) f) :=
  Classical.epsilon_spec h

/-- If `g` tends to some `𝓝 x` along `f`, then it tends to `𝓝 (Filter.limUnder f g)`. We formulate
this lemma with a `[Nonempty X]` argument of `lim` derived from `h` to make it useful for types
without a `[Nonempty X]` instance. Because of the built-in proof irrelevance, Lean will unify this
instance with any other instance. -/
theorem tendsto_nhds_limUnder {f : Filter α} {g : α → X} (h : ∃ x, Tendsto g f (𝓝 x)) :
    Tendsto g f (𝓝 (@limUnder _ _ _ (nonempty_of_exists h) f g)) :=
  le_nhds_lim h

theorem limUnder_of_not_tendsto [hX : Nonempty X] {f : Filter α} {g : α → X}
    (h : ¬ ∃ x, Tendsto g f (𝓝 x)) :
    limUnder f g = Classical.choice hX := by
  simp_rw [Tendsto] at h
  simp_rw [limUnder, lim, Classical.epsilon, Classical.strongIndefiniteDescription, dif_neg h]

end lim

end TopologicalSpace<|MERGE_RESOLUTION|>--- conflicted
+++ resolved
@@ -186,1114 +186,6 @@
   isOpen_compl_iff.mpr
 
 /-!
-<<<<<<< HEAD
-### Interior of a set
--/
-
-theorem mem_interior : x ∈ interior s ↔ ∃ t ⊆ s, IsOpen t ∧ x ∈ t := by
-  simp only [interior, mem_sUnion, mem_setOf_eq, and_assoc, and_left_comm]
-
-@[simp]
-theorem isOpen_interior : IsOpen (interior s) :=
-  isOpen_sUnion fun _ => And.left
-
-theorem interior_subset : interior s ⊆ s :=
-  sUnion_subset fun _ => And.right
-
-theorem interior_maximal (h₁ : t ⊆ s) (h₂ : IsOpen t) : t ⊆ interior s :=
-  subset_sUnion_of_mem ⟨h₂, h₁⟩
-
-theorem IsOpen.interior_eq (h : IsOpen s) : interior s = s :=
-  interior_subset.antisymm (interior_maximal (Subset.refl s) h)
-
-theorem interior_eq_iff_isOpen : interior s = s ↔ IsOpen s :=
-  ⟨fun h => h ▸ isOpen_interior, IsOpen.interior_eq⟩
-
-theorem subset_interior_iff_isOpen : s ⊆ interior s ↔ IsOpen s := by
-  simp only [interior_eq_iff_isOpen.symm, Subset.antisymm_iff, interior_subset, true_and]
-
-theorem IsOpen.subset_interior_iff (h₁ : IsOpen s) : s ⊆ interior t ↔ s ⊆ t :=
-  ⟨fun h => Subset.trans h interior_subset, fun h₂ => interior_maximal h₂ h₁⟩
-
-theorem subset_interior_iff : t ⊆ interior s ↔ ∃ U, IsOpen U ∧ t ⊆ U ∧ U ⊆ s :=
-  ⟨fun h => ⟨interior s, isOpen_interior, h, interior_subset⟩, fun ⟨_U, hU, htU, hUs⟩ =>
-    htU.trans (interior_maximal hUs hU)⟩
-
-lemma interior_subset_iff : interior s ⊆ t ↔ ∀ U, IsOpen U → U ⊆ s → U ⊆ t := by
-  simp [interior]
-
-@[mono, gcongr]
-theorem interior_mono (h : s ⊆ t) : interior s ⊆ interior t :=
-  interior_maximal (Subset.trans interior_subset h) isOpen_interior
-
-@[simp]
-theorem interior_empty : interior (∅ : Set X) = ∅ :=
-  isOpen_empty.interior_eq
-
-@[simp]
-theorem interior_univ : interior (univ : Set X) = univ :=
-  isOpen_univ.interior_eq
-
-@[simp]
-theorem interior_eq_univ : interior s = univ ↔ s = univ :=
-  ⟨fun h => univ_subset_iff.mp <| h.symm.trans_le interior_subset, fun h => h.symm ▸ interior_univ⟩
-
-@[simp]
-theorem interior_interior : interior (interior s) = interior s :=
-  isOpen_interior.interior_eq
-
-@[simp]
-theorem interior_inter : interior (s ∩ t) = interior s ∩ interior t :=
-  (Monotone.map_inf_le (fun _ _ ↦ interior_mono) s t).antisymm <|
-    interior_maximal (inter_subset_inter interior_subset interior_subset) <|
-      isOpen_interior.inter isOpen_interior
-
-theorem Set.Finite.interior_biInter {ι : Type*} {s : Set ι} (hs : s.Finite) (f : ι → Set X) :
-    interior (⋂ i ∈ s, f i) = ⋂ i ∈ s, interior (f i) := by
-  induction s, hs using Set.Finite.induction_on with
-  | empty => simp
-  | insert _ _ _ => simp [*]
-
-theorem Set.Finite.interior_sInter {S : Set (Set X)} (hS : S.Finite) :
-    interior (⋂₀ S) = ⋂ s ∈ S, interior s := by
-  rw [sInter_eq_biInter, hS.interior_biInter]
-
-@[simp]
-theorem Finset.interior_iInter {ι : Type*} (s : Finset ι) (f : ι → Set X) :
-    interior (⋂ i ∈ s, f i) = ⋂ i ∈ s, interior (f i) :=
-  s.finite_toSet.interior_biInter f
-
-@[simp]
-theorem interior_iInter_of_finite [Finite ι] (f : ι → Set X) :
-    interior (⋂ i, f i) = ⋂ i, interior (f i) := by
-  rw [← sInter_range, (finite_range f).interior_sInter, biInter_range]
-
-@[simp]
-theorem interior_iInter₂_lt_nat {n : ℕ} (f : ℕ → Set X) :
-    interior (⋂ m < n, f m) = ⋂ m < n, interior (f m) :=
-  (finite_lt_nat n).interior_biInter f
-
-@[simp]
-theorem interior_iInter₂_le_nat {n : ℕ} (f : ℕ → Set X) :
-    interior (⋂ m ≤ n, f m) = ⋂ m ≤ n, interior (f m) :=
-  (finite_le_nat n).interior_biInter f
-
-theorem interior_union_isClosed_of_interior_empty (h₁ : IsClosed s)
-    (h₂ : interior t = ∅) : interior (s ∪ t) = interior s :=
-  have : interior (s ∪ t) ⊆ s := fun x ⟨u, ⟨(hu₁ : IsOpen u), (hu₂ : u ⊆ s ∪ t)⟩, (hx₁ : x ∈ u)⟩ =>
-    by_contradiction fun hx₂ : x ∉ s =>
-      have : u \ s ⊆ t := fun _ ⟨h₁, h₂⟩ => Or.resolve_left (hu₂ h₁) h₂
-      have : u \ s ⊆ interior t := by rwa [(IsOpen.sdiff hu₁ h₁).subset_interior_iff]
-      have : u \ s ⊆ ∅ := by rwa [h₂] at this
-      this ⟨hx₁, hx₂⟩
-  Subset.antisymm (interior_maximal this isOpen_interior) (interior_mono subset_union_left)
-
-theorem isOpen_iff_forall_mem_open : IsOpen s ↔ ∀ x ∈ s, ∃ t, t ⊆ s ∧ IsOpen t ∧ x ∈ t := by
-  rw [← subset_interior_iff_isOpen]
-  simp only [subset_def, mem_interior]
-
-theorem interior_iInter_subset (s : ι → Set X) : interior (⋂ i, s i) ⊆ ⋂ i, interior (s i) :=
-  subset_iInter fun _ => interior_mono <| iInter_subset _ _
-
-theorem interior_iInter₂_subset (p : ι → Sort*) (s : ∀ i, p i → Set X) :
-    interior (⋂ (i) (j), s i j) ⊆ ⋂ (i) (j), interior (s i j) :=
-  (interior_iInter_subset _).trans <| iInter_mono fun _ => interior_iInter_subset _
-
-theorem interior_sInter_subset (S : Set (Set X)) : interior (⋂₀ S) ⊆ ⋂ s ∈ S, interior s :=
-  calc
-    interior (⋂₀ S) = interior (⋂ s ∈ S, s) := by rw [sInter_eq_biInter]
-    _ ⊆ ⋂ s ∈ S, interior s := interior_iInter₂_subset _ _
-
-theorem Filter.HasBasis.lift'_interior {l : Filter X} {p : ι → Prop} {s : ι → Set X}
-    (h : l.HasBasis p s) : (l.lift' interior).HasBasis p fun i => interior (s i) :=
-  h.lift' fun _ _ ↦ interior_mono
-
-theorem Filter.lift'_interior_le (l : Filter X) : l.lift' interior ≤ l := fun _s hs ↦
-  mem_of_superset (mem_lift' hs) interior_subset
-
-theorem Filter.HasBasis.lift'_interior_eq_self {l : Filter X} {p : ι → Prop} {s : ι → Set X}
-    (h : l.HasBasis p s) (ho : ∀ i, p i → IsOpen (s i)) : l.lift' interior = l :=
-  le_antisymm l.lift'_interior_le <| h.lift'_interior.ge_iff.2 fun i hi ↦ by
-    simpa only [(ho i hi).interior_eq] using h.mem_of_mem hi
-
-/-!
-### Closure of a set
--/
-
-@[simp]
-theorem isClosed_closure : IsClosed (closure s) :=
-  isClosed_sInter fun _ => And.left
-
-theorem subset_closure : s ⊆ closure s :=
-  subset_sInter fun _ => And.right
-
-theorem not_mem_of_not_mem_closure {P : X} (hP : P ∉ closure s) : P ∉ s := fun h =>
-  hP (subset_closure h)
-
-theorem closure_minimal (h₁ : s ⊆ t) (h₂ : IsClosed t) : closure s ⊆ t :=
-  sInter_subset_of_mem ⟨h₂, h₁⟩
-
-theorem Disjoint.closure_left (hd : Disjoint s t) (ht : IsOpen t) :
-    Disjoint (closure s) t :=
-  disjoint_compl_left.mono_left <| closure_minimal hd.subset_compl_right ht.isClosed_compl
-
-theorem Disjoint.closure_right (hd : Disjoint s t) (hs : IsOpen s) :
-    Disjoint s (closure t) :=
-  (hd.symm.closure_left hs).symm
-
-@[simp] theorem IsClosed.closure_eq (h : IsClosed s) : closure s = s :=
-  Subset.antisymm (closure_minimal (Subset.refl s) h) subset_closure
-
-theorem IsClosed.closure_subset (hs : IsClosed s) : closure s ⊆ s :=
-  closure_minimal (Subset.refl _) hs
-
-theorem IsClosed.closure_subset_iff (h₁ : IsClosed t) : closure s ⊆ t ↔ s ⊆ t :=
-  ⟨Subset.trans subset_closure, fun h => closure_minimal h h₁⟩
-
-theorem IsClosed.mem_iff_closure_subset (hs : IsClosed s) :
-    x ∈ s ↔ closure ({x} : Set X) ⊆ s :=
-  (hs.closure_subset_iff.trans Set.singleton_subset_iff).symm
-
-@[mono, gcongr]
-theorem closure_mono (h : s ⊆ t) : closure s ⊆ closure t :=
-  closure_minimal (Subset.trans h subset_closure) isClosed_closure
-
-theorem monotone_closure (X : Type*) [TopologicalSpace X] : Monotone (@closure X _) := fun _ _ =>
-  closure_mono
-
-theorem diff_subset_closure_iff : s \ t ⊆ closure t ↔ s ⊆ closure t := by
-  rw [diff_subset_iff, union_eq_self_of_subset_left subset_closure]
-
-theorem closure_inter_subset_inter_closure (s t : Set X) :
-    closure (s ∩ t) ⊆ closure s ∩ closure t :=
-  (monotone_closure X).map_inf_le s t
-
-theorem isClosed_of_closure_subset (h : closure s ⊆ s) : IsClosed s := by
-  rw [subset_closure.antisymm h]; exact isClosed_closure
-
-theorem closure_eq_iff_isClosed : closure s = s ↔ IsClosed s :=
-  ⟨fun h => h ▸ isClosed_closure, IsClosed.closure_eq⟩
-
-theorem closure_subset_iff_isClosed : closure s ⊆ s ↔ IsClosed s :=
-  ⟨isClosed_of_closure_subset, IsClosed.closure_subset⟩
-
-theorem closure_empty : closure (∅ : Set X) = ∅ :=
-  isClosed_empty.closure_eq
-
-@[simp]
-theorem closure_empty_iff (s : Set X) : closure s = ∅ ↔ s = ∅ :=
-  ⟨subset_eq_empty subset_closure, fun h => h.symm ▸ closure_empty⟩
-
-@[simp]
-theorem closure_nonempty_iff : (closure s).Nonempty ↔ s.Nonempty := by
-  simp only [nonempty_iff_ne_empty, Ne, closure_empty_iff]
-
-alias ⟨Set.Nonempty.of_closure, Set.Nonempty.closure⟩ := closure_nonempty_iff
-
-theorem closure_univ : closure (univ : Set X) = univ :=
-  isClosed_univ.closure_eq
-
-theorem closure_closure : closure (closure s) = closure s :=
-  isClosed_closure.closure_eq
-
-theorem closure_eq_compl_interior_compl : closure s = (interior sᶜ)ᶜ := by
-  rw [interior, closure, compl_sUnion, compl_image_set_of]
-  simp only [compl_subset_compl, isOpen_compl_iff]
-
-@[simp]
-theorem closure_union : closure (s ∪ t) = closure s ∪ closure t := by
-  simp [closure_eq_compl_interior_compl, compl_inter]
-
-theorem Set.Finite.closure_biUnion {ι : Type*} {s : Set ι} (hs : s.Finite) (f : ι → Set X) :
-    closure (⋃ i ∈ s, f i) = ⋃ i ∈ s, closure (f i) := by
-  simp [closure_eq_compl_interior_compl, hs.interior_biInter]
-
-theorem Set.Finite.closure_sUnion {S : Set (Set X)} (hS : S.Finite) :
-    closure (⋃₀ S) = ⋃ s ∈ S, closure s := by
-  rw [sUnion_eq_biUnion, hS.closure_biUnion]
-
-@[simp]
-theorem Finset.closure_biUnion {ι : Type*} (s : Finset ι) (f : ι → Set X) :
-    closure (⋃ i ∈ s, f i) = ⋃ i ∈ s, closure (f i) :=
-  s.finite_toSet.closure_biUnion f
-
-@[simp]
-theorem closure_iUnion_of_finite [Finite ι] (f : ι → Set X) :
-    closure (⋃ i, f i) = ⋃ i, closure (f i) := by
-  rw [← sUnion_range, (finite_range _).closure_sUnion, biUnion_range]
-
-@[simp]
-theorem closure_iUnion₂_lt_nat {n : ℕ} (f : ℕ → Set X) :
-    closure (⋃ m < n, f m) = ⋃ m < n, closure (f m) :=
-  (finite_lt_nat n).closure_biUnion f
-
-@[simp]
-theorem closure_iUnion₂_le_nat {n : ℕ} (f : ℕ → Set X) :
-    closure (⋃ m ≤ n, f m) = ⋃ m ≤ n, closure (f m) :=
-  (finite_le_nat n).closure_biUnion f
-
-theorem interior_subset_closure : interior s ⊆ closure s :=
-  Subset.trans interior_subset subset_closure
-
-@[simp]
-theorem interior_compl : interior sᶜ = (closure s)ᶜ := by
-  simp [closure_eq_compl_interior_compl]
-
-@[simp]
-theorem closure_compl : closure sᶜ = (interior s)ᶜ := by
-  simp [closure_eq_compl_interior_compl]
-
-theorem mem_closure_iff :
-    x ∈ closure s ↔ ∀ o, IsOpen o → x ∈ o → (o ∩ s).Nonempty :=
-  ⟨fun h o oo ao =>
-    by_contradiction fun os =>
-      have : s ⊆ oᶜ := fun x xs xo => os ⟨x, xo, xs⟩
-      closure_minimal this (isClosed_compl_iff.2 oo) h ao,
-    fun H _ ⟨h₁, h₂⟩ =>
-    by_contradiction fun nc =>
-      let ⟨_, hc, hs⟩ := H _ h₁.isOpen_compl nc
-      hc (h₂ hs)⟩
-
-theorem closure_inter_open_nonempty_iff (h : IsOpen t) :
-    (closure s ∩ t).Nonempty ↔ (s ∩ t).Nonempty :=
-  ⟨fun ⟨_x, hxcs, hxt⟩ => inter_comm t s ▸ mem_closure_iff.1 hxcs t h hxt, fun h =>
-    h.mono <| inf_le_inf_right t subset_closure⟩
-
-theorem Filter.le_lift'_closure (l : Filter X) : l ≤ l.lift' closure :=
-  le_lift'.2 fun _ h => mem_of_superset h subset_closure
-
-theorem Filter.HasBasis.lift'_closure {l : Filter X} {p : ι → Prop} {s : ι → Set X}
-    (h : l.HasBasis p s) : (l.lift' closure).HasBasis p fun i => closure (s i) :=
-  h.lift' (monotone_closure X)
-
-theorem Filter.HasBasis.lift'_closure_eq_self {l : Filter X} {p : ι → Prop} {s : ι → Set X}
-    (h : l.HasBasis p s) (hc : ∀ i, p i → IsClosed (s i)) : l.lift' closure = l :=
-  le_antisymm (h.ge_iff.2 fun i hi => (hc i hi).closure_eq ▸ mem_lift' (h.mem_of_mem hi))
-    l.le_lift'_closure
-
-@[simp]
-theorem Filter.lift'_closure_eq_bot {l : Filter X} : l.lift' closure = ⊥ ↔ l = ⊥ :=
-  ⟨fun h => bot_unique <| h ▸ l.le_lift'_closure, fun h =>
-    h.symm ▸ by rw [lift'_bot (monotone_closure _), closure_empty, principal_empty]⟩
-
-theorem dense_iff_closure_eq : Dense s ↔ closure s = univ :=
-  eq_univ_iff_forall.symm
-
-alias ⟨Dense.closure_eq, _⟩ := dense_iff_closure_eq
-
-theorem interior_eq_empty_iff_dense_compl : interior s = ∅ ↔ Dense sᶜ := by
-  rw [dense_iff_closure_eq, closure_compl, compl_univ_iff]
-
-theorem Dense.interior_compl (h : Dense s) : interior sᶜ = ∅ :=
-  interior_eq_empty_iff_dense_compl.2 <| by rwa [compl_compl]
-
-/-- The closure of a set `s` is dense if and only if `s` is dense. -/
-@[simp]
-theorem dense_closure : Dense (closure s) ↔ Dense s := by
-  rw [Dense, Dense, closure_closure]
-
-protected alias ⟨_, Dense.closure⟩ := dense_closure
-alias ⟨Dense.of_closure, _⟩ := dense_closure
-
-@[simp]
-theorem dense_univ : Dense (univ : Set X) := fun _ => subset_closure trivial
-
-/-- A set is dense if and only if it has a nonempty intersection with each nonempty open set. -/
-theorem dense_iff_inter_open :
-    Dense s ↔ ∀ U, IsOpen U → U.Nonempty → (U ∩ s).Nonempty := by
-  constructor <;> intro h
-  · rintro U U_op ⟨x, x_in⟩
-    exact mem_closure_iff.1 (h _) U U_op x_in
-  · intro x
-    rw [mem_closure_iff]
-    intro U U_op x_in
-    exact h U U_op ⟨_, x_in⟩
-
-alias ⟨Dense.inter_open_nonempty, _⟩ := dense_iff_inter_open
-
-theorem Dense.exists_mem_open (hs : Dense s) {U : Set X} (ho : IsOpen U)
-    (hne : U.Nonempty) : ∃ x ∈ s, x ∈ U :=
-  let ⟨x, hx⟩ := hs.inter_open_nonempty U ho hne
-  ⟨x, hx.2, hx.1⟩
-
-theorem Dense.nonempty_iff (hs : Dense s) : s.Nonempty ↔ Nonempty X :=
-  ⟨fun ⟨x, _⟩ => ⟨x⟩, fun ⟨x⟩ =>
-    let ⟨y, hy⟩ := hs.inter_open_nonempty _ isOpen_univ ⟨x, trivial⟩
-    ⟨y, hy.2⟩⟩
-
-theorem Dense.nonempty [h : Nonempty X] (hs : Dense s) : s.Nonempty :=
-  hs.nonempty_iff.2 h
-
-@[mono]
-theorem Dense.mono (h : s₁ ⊆ s₂) (hd : Dense s₁) : Dense s₂ := fun x =>
-  closure_mono h (hd x)
-
-/-- Complement to a singleton is dense if and only if the singleton is not an open set. -/
-theorem dense_compl_singleton_iff_not_open :
-    Dense ({x}ᶜ : Set X) ↔ ¬IsOpen ({x} : Set X) := by
-  constructor
-  · intro hd ho
-    exact (hd.inter_open_nonempty _ ho (singleton_nonempty _)).ne_empty (inter_compl_self _)
-  · refine fun ho => dense_iff_inter_open.2 fun U hU hne => inter_compl_nonempty_iff.2 fun hUx => ?_
-    obtain rfl : U = {x} := eq_singleton_iff_nonempty_unique_mem.2 ⟨hne, hUx⟩
-    exact ho hU
-
-/-- If a closed property holds for a dense subset, it holds for the whole space. -/
-@[elab_as_elim]
-lemma Dense.induction (hs : Dense s) {P : X → Prop}
-    (mem : ∀ x ∈ s, P x) (isClosed : IsClosed { x | P x }) (x : X) : P x :=
-  hs.closure_eq.symm.subset.trans (isClosed.closure_subset_iff.mpr mem) (Set.mem_univ _)
-
-theorem IsOpen.subset_interior_closure {s : Set X} (s_open : IsOpen s) :
-    s ⊆ interior (closure s) := s_open.subset_interior_iff.mpr subset_closure
-
-theorem IsClosed.closure_interior_subset {s : Set X} (s_closed : IsClosed s) :
-    closure (interior s) ⊆ s := s_closed.closure_subset_iff.mpr interior_subset
-
-/-!
-### Frontier of a set
--/
-
-@[simp]
-theorem closure_diff_interior (s : Set X) : closure s \ interior s = frontier s :=
-  rfl
-
-/-- Interior and frontier are disjoint. -/
-lemma disjoint_interior_frontier : Disjoint (interior s) (frontier s) := by
-  rw [disjoint_iff_inter_eq_empty, ← closure_diff_interior, diff_eq,
-    ← inter_assoc, inter_comm, ← inter_assoc, compl_inter_self, empty_inter]
-
-@[simp]
-theorem closure_diff_frontier (s : Set X) : closure s \ frontier s = interior s := by
-  rw [frontier, diff_diff_right_self, inter_eq_self_of_subset_right interior_subset_closure]
-
-@[simp]
-theorem self_diff_frontier (s : Set X) : s \ frontier s = interior s := by
-  rw [frontier, diff_diff_right, diff_eq_empty.2 subset_closure,
-    inter_eq_self_of_subset_right interior_subset, empty_union]
-
-theorem frontier_eq_closure_inter_closure : frontier s = closure s ∩ closure sᶜ := by
-  rw [closure_compl, frontier, diff_eq]
-
-theorem frontier_subset_closure : frontier s ⊆ closure s :=
-  diff_subset
-
-theorem frontier_subset_iff_isClosed : frontier s ⊆ s ↔ IsClosed s := by
-  rw [frontier, diff_subset_iff, union_eq_right.mpr interior_subset, closure_subset_iff_isClosed]
-
-alias ⟨_, IsClosed.frontier_subset⟩ := frontier_subset_iff_isClosed
-
-theorem frontier_closure_subset : frontier (closure s) ⊆ frontier s :=
-  diff_subset_diff closure_closure.subset <| interior_mono subset_closure
-
-theorem frontier_interior_subset : frontier (interior s) ⊆ frontier s :=
-  diff_subset_diff (closure_mono interior_subset) interior_interior.symm.subset
-
-/-- The complement of a set has the same frontier as the original set. -/
-@[simp]
-theorem frontier_compl (s : Set X) : frontier sᶜ = frontier s := by
-  simp only [frontier_eq_closure_inter_closure, compl_compl, inter_comm]
-
-@[simp]
-theorem frontier_univ : frontier (univ : Set X) = ∅ := by simp [frontier]
-
-@[simp]
-theorem frontier_empty : frontier (∅ : Set X) = ∅ := by simp [frontier]
-
-theorem frontier_inter_subset (s t : Set X) :
-    frontier (s ∩ t) ⊆ frontier s ∩ closure t ∪ closure s ∩ frontier t := by
-  simp only [frontier_eq_closure_inter_closure, compl_inter, closure_union]
-  refine (inter_subset_inter_left _ (closure_inter_subset_inter_closure s t)).trans_eq ?_
-  simp only [inter_union_distrib_left, union_inter_distrib_right, inter_assoc,
-    inter_comm (closure t)]
-
-theorem frontier_union_subset (s t : Set X) :
-    frontier (s ∪ t) ⊆ frontier s ∩ closure tᶜ ∪ closure sᶜ ∩ frontier t := by
-  simpa only [frontier_compl, ← compl_union] using frontier_inter_subset sᶜ tᶜ
-
-theorem IsClosed.frontier_eq (hs : IsClosed s) : frontier s = s \ interior s := by
-  rw [frontier, hs.closure_eq]
-
-theorem IsOpen.frontier_eq (hs : IsOpen s) : frontier s = closure s \ s := by
-  rw [frontier, hs.interior_eq]
-
-theorem IsOpen.inter_frontier_eq (hs : IsOpen s) : s ∩ frontier s = ∅ := by
-  rw [hs.frontier_eq, inter_diff_self]
-
-theorem disjoint_frontier_iff_isOpen : Disjoint (frontier s) s ↔ IsOpen s := by
-  rw [← isClosed_compl_iff, ← frontier_subset_iff_isClosed,
-    frontier_compl, subset_compl_iff_disjoint_right]
-
-/-- The frontier of a set is closed. -/
-theorem isClosed_frontier : IsClosed (frontier s) := by
-  rw [frontier_eq_closure_inter_closure]; exact IsClosed.inter isClosed_closure isClosed_closure
-
-/-- The frontier of a closed set has no interior point. -/
-theorem interior_frontier (h : IsClosed s) : interior (frontier s) = ∅ := by
-  have A : frontier s = s \ interior s := h.frontier_eq
-  have B : interior (frontier s) ⊆ interior s := by rw [A]; exact interior_mono diff_subset
-  have C : interior (frontier s) ⊆ frontier s := interior_subset
-  have : interior (frontier s) ⊆ interior s ∩ (s \ interior s) :=
-    subset_inter B (by simpa [A] using C)
-  rwa [inter_diff_self, subset_empty_iff] at this
-
-theorem closure_eq_interior_union_frontier (s : Set X) : closure s = interior s ∪ frontier s :=
-  (union_diff_cancel interior_subset_closure).symm
-
-theorem closure_eq_self_union_frontier (s : Set X) : closure s = s ∪ frontier s :=
-  (union_diff_cancel' interior_subset subset_closure).symm
-
-theorem Disjoint.frontier_left (ht : IsOpen t) (hd : Disjoint s t) : Disjoint (frontier s) t :=
-  subset_compl_iff_disjoint_right.1 <|
-    frontier_subset_closure.trans <| closure_minimal (disjoint_left.1 hd) <| isClosed_compl_iff.2 ht
-
-theorem Disjoint.frontier_right (hs : IsOpen s) (hd : Disjoint s t) : Disjoint s (frontier t) :=
-  (hd.symm.frontier_left hs).symm
-
-theorem frontier_eq_inter_compl_interior :
-    frontier s = (interior s)ᶜ ∩ (interior sᶜ)ᶜ := by
-  rw [← frontier_compl, ← closure_compl, ← diff_eq, closure_diff_interior]
-
-theorem compl_frontier_eq_union_interior :
-    (frontier s)ᶜ = interior s ∪ interior sᶜ := by
-  rw [frontier_eq_inter_compl_interior]
-  simp only [compl_inter, compl_compl]
-
-/-!
-### Neighborhoods
--/
-
-theorem nhds_def' (x : X) : 𝓝 x = ⨅ (s : Set X) (_ : IsOpen s) (_ : x ∈ s), 𝓟 s := by
-  simp only [nhds_def, mem_setOf_eq, @and_comm (x ∈ _), iInf_and]
-
-/-- The open sets containing `x` are a basis for the neighborhood filter. See `nhds_basis_opens'`
-for a variant using open neighborhoods instead. -/
-theorem nhds_basis_opens (x : X) :
-    (𝓝 x).HasBasis (fun s : Set X => x ∈ s ∧ IsOpen s) fun s => s := by
-  rw [nhds_def]
-  exact hasBasis_biInf_principal
-    (fun s ⟨has, hs⟩ t ⟨hat, ht⟩ =>
-      ⟨s ∩ t, ⟨⟨has, hat⟩, IsOpen.inter hs ht⟩, ⟨inter_subset_left, inter_subset_right⟩⟩)
-    ⟨univ, ⟨mem_univ x, isOpen_univ⟩⟩
-
-theorem nhds_basis_closeds (x : X) : (𝓝 x).HasBasis (fun s : Set X => x ∉ s ∧ IsClosed s) compl :=
-  ⟨fun t => (nhds_basis_opens x).mem_iff.trans <|
-    compl_surjective.exists.trans <| by simp only [isOpen_compl_iff, mem_compl_iff]⟩
-
-@[simp]
-theorem lift'_nhds_interior (x : X) : (𝓝 x).lift' interior = 𝓝 x :=
-  (nhds_basis_opens x).lift'_interior_eq_self fun _ ↦ And.right
-
-theorem Filter.HasBasis.nhds_interior {x : X} {p : ι → Prop} {s : ι → Set X}
-    (h : (𝓝 x).HasBasis p s) : (𝓝 x).HasBasis p (interior <| s ·) :=
-  lift'_nhds_interior x ▸ h.lift'_interior
-
-/-- A filter lies below the neighborhood filter at `x` iff it contains every open set around `x`. -/
-theorem le_nhds_iff {f} : f ≤ 𝓝 x ↔ ∀ s : Set X, x ∈ s → IsOpen s → s ∈ f := by simp [nhds_def]
-
-/-- To show a filter is above the neighborhood filter at `x`, it suffices to show that it is above
-the principal filter of some open set `s` containing `x`. -/
-theorem nhds_le_of_le {f} (h : x ∈ s) (o : IsOpen s) (sf : 𝓟 s ≤ f) : 𝓝 x ≤ f := by
-  rw [nhds_def]; exact iInf₂_le_of_le s ⟨h, o⟩ sf
-
-theorem mem_nhds_iff : s ∈ 𝓝 x ↔ ∃ t ⊆ s, IsOpen t ∧ x ∈ t :=
-  (nhds_basis_opens x).mem_iff.trans <| exists_congr fun _ =>
-    ⟨fun h => ⟨h.2, h.1.2, h.1.1⟩, fun h => ⟨⟨h.2.2, h.2.1⟩, h.1⟩⟩
-
-/-- A predicate is true in a neighborhood of `x` iff it is true for all the points in an open set
-containing `x`. -/
-theorem eventually_nhds_iff {p : X → Prop} :
-    (∀ᶠ y in 𝓝 x, p y) ↔ ∃ t : Set X, (∀ y ∈ t, p y) ∧ IsOpen t ∧ x ∈ t :=
-  mem_nhds_iff.trans <| by simp only [subset_def, exists_prop, mem_setOf_eq]
-
-theorem frequently_nhds_iff {p : X → Prop} :
-    (∃ᶠ y in 𝓝 x, p y) ↔ ∀ U : Set X, x ∈ U → IsOpen U → ∃ y ∈ U, p y :=
-  (nhds_basis_opens x).frequently_iff.trans <| by simp
-
-theorem mem_interior_iff_mem_nhds : x ∈ interior s ↔ s ∈ 𝓝 x :=
-  mem_interior.trans mem_nhds_iff.symm
-
-theorem map_nhds {f : X → α} :
-    map f (𝓝 x) = ⨅ s ∈ { s : Set X | x ∈ s ∧ IsOpen s }, 𝓟 (f '' s) :=
-  ((nhds_basis_opens x).map f).eq_biInf
-
-theorem mem_of_mem_nhds : s ∈ 𝓝 x → x ∈ s := fun H =>
-  let ⟨_t, ht, _, hs⟩ := mem_nhds_iff.1 H; ht hs
-
-/-- If a predicate is true in a neighborhood of `x`, then it is true for `x`. -/
-theorem Filter.Eventually.self_of_nhds {p : X → Prop} (h : ∀ᶠ y in 𝓝 x, p y) : p x :=
-  mem_of_mem_nhds h
-
-theorem IsOpen.mem_nhds (hs : IsOpen s) (hx : x ∈ s) : s ∈ 𝓝 x :=
-  mem_nhds_iff.2 ⟨s, Subset.refl _, hs, hx⟩
-
-protected theorem IsOpen.mem_nhds_iff (hs : IsOpen s) : s ∈ 𝓝 x ↔ x ∈ s :=
-  ⟨mem_of_mem_nhds, fun hx => mem_nhds_iff.2 ⟨s, Subset.rfl, hs, hx⟩⟩
-
-theorem IsClosed.compl_mem_nhds (hs : IsClosed s) (hx : x ∉ s) : sᶜ ∈ 𝓝 x :=
-  hs.isOpen_compl.mem_nhds (mem_compl hx)
-
-theorem IsOpen.eventually_mem (hs : IsOpen s) (hx : x ∈ s) :
-    ∀ᶠ x in 𝓝 x, x ∈ s :=
-  IsOpen.mem_nhds hs hx
-
-/-- The open neighborhoods of `x` are a basis for the neighborhood filter. See `nhds_basis_opens`
-for a variant using open sets around `x` instead. -/
-theorem nhds_basis_opens' (x : X) :
-    (𝓝 x).HasBasis (fun s : Set X => s ∈ 𝓝 x ∧ IsOpen s) fun x => x := by
-  convert nhds_basis_opens x using 2
-  exact and_congr_left_iff.2 IsOpen.mem_nhds_iff
-
-/-- If `U` is a neighborhood of each point of a set `s` then it is a neighborhood of `s`:
-it contains an open set containing `s`. -/
-theorem exists_open_set_nhds {U : Set X} (h : ∀ x ∈ s, U ∈ 𝓝 x) :
-    ∃ V : Set X, s ⊆ V ∧ IsOpen V ∧ V ⊆ U :=
-  ⟨interior U, fun x hx => mem_interior_iff_mem_nhds.2 <| h x hx, isOpen_interior, interior_subset⟩
-
-/-- If `U` is a neighborhood of each point of a set `s` then it is a neighborhood of s:
-it contains an open set containing `s`. -/
-theorem exists_open_set_nhds' {U : Set X} (h : U ∈ ⨆ x ∈ s, 𝓝 x) :
-    ∃ V : Set X, s ⊆ V ∧ IsOpen V ∧ V ⊆ U :=
-  exists_open_set_nhds (by simpa using h)
-
-/-- If a predicate is true in a neighbourhood of `x`, then for `y` sufficiently close
-to `x` this predicate is true in a neighbourhood of `y`. -/
-theorem Filter.Eventually.eventually_nhds {p : X → Prop} (h : ∀ᶠ y in 𝓝 x, p y) :
-    ∀ᶠ y in 𝓝 x, ∀ᶠ x in 𝓝 y, p x :=
-  let ⟨t, htp, hto, ha⟩ := eventually_nhds_iff.1 h
-  eventually_nhds_iff.2 ⟨t, fun _x hx => eventually_nhds_iff.2 ⟨t, htp, hto, hx⟩, hto, ha⟩
-
-@[simp]
-theorem eventually_eventually_nhds {p : X → Prop} :
-    (∀ᶠ y in 𝓝 x, ∀ᶠ x in 𝓝 y, p x) ↔ ∀ᶠ x in 𝓝 x, p x :=
-  ⟨fun h => h.self_of_nhds, fun h => h.eventually_nhds⟩
-
-@[simp]
-theorem frequently_frequently_nhds {p : X → Prop} :
-    (∃ᶠ x' in 𝓝 x, ∃ᶠ x'' in 𝓝 x', p x'') ↔ ∃ᶠ x in 𝓝 x, p x := by
-  rw [← not_iff_not]
-  simp only [not_frequently, eventually_eventually_nhds]
-
-@[simp]
-theorem eventually_mem_nhds_iff : (∀ᶠ x' in 𝓝 x, s ∈ 𝓝 x') ↔ s ∈ 𝓝 x :=
-  eventually_eventually_nhds
-
-@[deprecated (since := "2024-10-04")] alias eventually_mem_nhds := eventually_mem_nhds_iff
-
-@[simp]
-theorem nhds_bind_nhds : (𝓝 x).bind 𝓝 = 𝓝 x :=
-  Filter.ext fun _ => eventually_eventually_nhds
-
-@[simp]
-theorem eventually_eventuallyEq_nhds {f g : X → α} :
-    (∀ᶠ y in 𝓝 x, f =ᶠ[𝓝 y] g) ↔ f =ᶠ[𝓝 x] g :=
-  eventually_eventually_nhds
-
-theorem Filter.EventuallyEq.eq_of_nhds {f g : X → α} (h : f =ᶠ[𝓝 x] g) : f x = g x :=
-  h.self_of_nhds
-
-@[simp]
-theorem eventually_eventuallyLE_nhds [LE α] {f g : X → α} :
-    (∀ᶠ y in 𝓝 x, f ≤ᶠ[𝓝 y] g) ↔ f ≤ᶠ[𝓝 x] g :=
-  eventually_eventually_nhds
-
-/-- If two functions are equal in a neighbourhood of `x`, then for `y` sufficiently close
-to `x` these functions are equal in a neighbourhood of `y`. -/
-theorem Filter.EventuallyEq.eventuallyEq_nhds {f g : X → α} (h : f =ᶠ[𝓝 x] g) :
-    ∀ᶠ y in 𝓝 x, f =ᶠ[𝓝 y] g :=
-  h.eventually_nhds
-
-/-- If `f x ≤ g x` in a neighbourhood of `x`, then for `y` sufficiently close to `x` we have
-`f x ≤ g x` in a neighbourhood of `y`. -/
-theorem Filter.EventuallyLE.eventuallyLE_nhds [LE α] {f g : X → α} (h : f ≤ᶠ[𝓝 x] g) :
-    ∀ᶠ y in 𝓝 x, f ≤ᶠ[𝓝 y] g :=
-  h.eventually_nhds
-
-theorem all_mem_nhds (x : X) (P : Set X → Prop) (hP : ∀ s t, s ⊆ t → P s → P t) :
-    (∀ s ∈ 𝓝 x, P s) ↔ ∀ s, IsOpen s → x ∈ s → P s :=
-  ((nhds_basis_opens x).forall_iff hP).trans <| by simp only [@and_comm (x ∈ _), and_imp]
-
-theorem all_mem_nhds_filter (x : X) (f : Set X → Set α) (hf : ∀ s t, s ⊆ t → f s ⊆ f t)
-    (l : Filter α) : (∀ s ∈ 𝓝 x, f s ∈ l) ↔ ∀ s, IsOpen s → x ∈ s → f s ∈ l :=
-  all_mem_nhds _ _ fun s t ssubt h => mem_of_superset h (hf s t ssubt)
-
-theorem tendsto_nhds {f : α → X} {l : Filter α} :
-    Tendsto f l (𝓝 x) ↔ ∀ s, IsOpen s → x ∈ s → f ⁻¹' s ∈ l :=
-  all_mem_nhds_filter _ _ (fun _ _ h => preimage_mono h) _
-
-theorem tendsto_atTop_nhds [Nonempty α] [SemilatticeSup α] {f : α → X} :
-    Tendsto f atTop (𝓝 x) ↔ ∀ U : Set X, x ∈ U → IsOpen U → ∃ N, ∀ n, N ≤ n → f n ∈ U :=
-  (atTop_basis.tendsto_iff (nhds_basis_opens x)).trans <| by
-    simp only [and_imp, exists_prop, true_and, mem_Ici]
-
-theorem tendsto_const_nhds {f : Filter α} : Tendsto (fun _ : α => x) f (𝓝 x) :=
-  tendsto_nhds.mpr fun _ _ ha => univ_mem' fun _ => ha
-
-theorem tendsto_atTop_of_eventually_const {ι : Type*} [Preorder ι]
-    {u : ι → X} {i₀ : ι} (h : ∀ i ≥ i₀, u i = x) : Tendsto u atTop (𝓝 x) :=
-  Tendsto.congr' (EventuallyEq.symm ((eventually_ge_atTop i₀).mono h)) tendsto_const_nhds
-
-theorem tendsto_atBot_of_eventually_const {ι : Type*} [Preorder ι]
-    {u : ι → X} {i₀ : ι} (h : ∀ i ≤ i₀, u i = x) : Tendsto u atBot (𝓝 x) :=
-  tendsto_atTop_of_eventually_const (ι := ιᵒᵈ) h
-
-theorem pure_le_nhds : pure ≤ (𝓝 : X → Filter X) := fun _ _ hs => mem_pure.2 <| mem_of_mem_nhds hs
-
-theorem tendsto_pure_nhds (f : α → X) (a : α) : Tendsto f (pure a) (𝓝 (f a)) :=
-  (tendsto_pure_pure f a).mono_right (pure_le_nhds _)
-
-theorem OrderTop.tendsto_atTop_nhds [PartialOrder α] [OrderTop α] (f : α → X) :
-    Tendsto f atTop (𝓝 (f ⊤)) :=
-  (tendsto_atTop_pure f).mono_right (pure_le_nhds _)
-
-@[simp]
-instance nhds_neBot : NeBot (𝓝 x) :=
-  neBot_of_le (pure_le_nhds x)
-
-theorem tendsto_nhds_of_eventually_eq {l : Filter α} {f : α → X} (h : ∀ᶠ x' in l, f x' = x) :
-    Tendsto f l (𝓝 x) :=
-  tendsto_const_nhds.congr' (.symm h)
-
-theorem Filter.EventuallyEq.tendsto {l : Filter α} {f : α → X} (hf : f =ᶠ[l] fun _ ↦ x) :
-    Tendsto f l (𝓝 x) :=
-  tendsto_nhds_of_eventually_eq hf
-
-/-!
-### Cluster points
-
-In this section we define [cluster points](https://en.wikipedia.org/wiki/Limit_point)
-(also known as limit points and accumulation points) of a filter and of a sequence.
--/
-
-
-theorem ClusterPt.neBot {F : Filter X} (h : ClusterPt x F) : NeBot (𝓝 x ⊓ F) :=
-  h
-
-theorem Filter.HasBasis.clusterPt_iff {ιX ιF} {pX : ιX → Prop} {sX : ιX → Set X} {pF : ιF → Prop}
-    {sF : ιF → Set X} {F : Filter X} (hX : (𝓝 x).HasBasis pX sX) (hF : F.HasBasis pF sF) :
-    ClusterPt x F ↔ ∀ ⦃i⦄, pX i → ∀ ⦃j⦄, pF j → (sX i ∩ sF j).Nonempty :=
-  hX.inf_basis_neBot_iff hF
-
-theorem Filter.HasBasis.clusterPt_iff_frequently {ι} {p : ι → Prop} {s : ι → Set X} {F : Filter X}
-    (hx : (𝓝 x).HasBasis p s) : ClusterPt x F ↔ ∀ i, p i → ∃ᶠ x in F, x ∈ s i := by
-  simp only [hx.clusterPt_iff F.basis_sets, Filter.frequently_iff, inter_comm (s _),
-    Set.Nonempty, id, mem_inter_iff]
-
-theorem clusterPt_iff_frequently {F : Filter X} : ClusterPt x F ↔ ∀ s ∈ 𝓝 x, ∃ᶠ y in F, y ∈ s :=
-  (𝓝 x).basis_sets.clusterPt_iff_frequently
-
-theorem ClusterPt.frequently {F : Filter X} {p : X → Prop} (hx : ClusterPt x F)
-    (hp : ∀ᶠ y in 𝓝 x, p y) : ∃ᶠ y in F, p y :=
-  clusterPt_iff_frequently.mp hx {y | p y} hp
-
-theorem clusterPt_iff_nonempty {F : Filter X} :
-    ClusterPt x F ↔ ∀ ⦃U : Set X⦄, U ∈ 𝓝 x → ∀ ⦃V⦄, V ∈ F → (U ∩ V).Nonempty :=
-  inf_neBot_iff
-
-@[deprecated (since := "2025-03-16")]
-alias clusterPt_iff := clusterPt_iff_nonempty
-
-theorem clusterPt_iff_not_disjoint {F : Filter X} :
-    ClusterPt x F ↔ ¬Disjoint (𝓝 x) F := by
-  rw [disjoint_iff, ClusterPt, neBot_iff]
-
-theorem Filter.HasBasis.clusterPt_iff_forall_mem_closure {ι} {p : ι → Prop} {s : ι → Set X}
-    {F : Filter X} (hF : F.HasBasis p s) : ClusterPt x F ↔ ∀ i, p i → x ∈ closure (s i) := by
-  simp only [(nhds_basis_opens _).clusterPt_iff hF, mem_closure_iff]
-  tauto
-
-/-- `x` is a cluster point of a set `s` if every neighbourhood of `x` meets `s` on a nonempty
-set. See also `mem_closure_iff_clusterPt`. -/
-theorem clusterPt_principal_iff :
-    ClusterPt x (𝓟 s) ↔ ∀ U ∈ 𝓝 x, (U ∩ s).Nonempty :=
-  inf_principal_neBot_iff
-
-theorem clusterPt_principal_iff_frequently :
-    ClusterPt x (𝓟 s) ↔ ∃ᶠ y in 𝓝 x, y ∈ s := by
-  simp only [clusterPt_principal_iff, frequently_iff, Set.Nonempty, exists_prop, mem_inter_iff]
-
-theorem ClusterPt.of_le_nhds {f : Filter X} (H : f ≤ 𝓝 x) [NeBot f] : ClusterPt x f := by
-  rwa [ClusterPt, inf_eq_right.mpr H]
-
-theorem ClusterPt.of_le_nhds' {f : Filter X} (H : f ≤ 𝓝 x) (_hf : NeBot f) :
-    ClusterPt x f :=
-  ClusterPt.of_le_nhds H
-
-theorem ClusterPt.of_nhds_le {f : Filter X} (H : 𝓝 x ≤ f) : ClusterPt x f := by
-  simp only [ClusterPt, inf_eq_left.mpr H, nhds_neBot]
-
-theorem ClusterPt.mono {f g : Filter X} (H : ClusterPt x f) (h : f ≤ g) : ClusterPt x g :=
-  NeBot.mono H <| inf_le_inf_left _ h
-
-theorem ClusterPt.of_inf_left {f g : Filter X} (H : ClusterPt x <| f ⊓ g) : ClusterPt x f :=
-  H.mono inf_le_left
-
-theorem ClusterPt.of_inf_right {f g : Filter X} (H : ClusterPt x <| f ⊓ g) :
-    ClusterPt x g :=
-  H.mono inf_le_right
-
-section MapClusterPt
-
-variable {F : Filter α} {u : α → X} {x : X}
-
-theorem mapClusterPt_def : MapClusterPt x F u ↔ ClusterPt x (map u F) := Iff.rfl
-alias ⟨MapClusterPt.clusterPt, _⟩ := mapClusterPt_def
-
-theorem Filter.EventuallyEq.mapClusterPt_iff {v : α → X} (h : u =ᶠ[F] v) :
-    MapClusterPt x F u ↔ MapClusterPt x F v := by
-  simp only [mapClusterPt_def, map_congr h]
-
-alias ⟨MapClusterPt.congrFun, _⟩ := Filter.EventuallyEq.mapClusterPt_iff
-
-theorem MapClusterPt.mono {G : Filter α} (h : MapClusterPt x F u) (hle : F ≤ G) :
-    MapClusterPt x G u :=
-  h.clusterPt.mono (map_mono hle)
-
-theorem MapClusterPt.tendsto_comp' [TopologicalSpace Y] {f : X → Y} {y : Y}
-    (hf : Tendsto f (𝓝 x ⊓ map u F) (𝓝 y)) (hu : MapClusterPt x F u) : MapClusterPt y F (f ∘ u) :=
-  (tendsto_inf.2 ⟨hf, tendsto_map.mono_left inf_le_right⟩).neBot (hx := hu)
-
-theorem MapClusterPt.tendsto_comp [TopologicalSpace Y] {f : X → Y} {y : Y}
-    (hf : Tendsto f (𝓝 x) (𝓝 y)) (hu : MapClusterPt x F u) : MapClusterPt y F (f ∘ u) :=
-  hu.tendsto_comp' (hf.mono_left inf_le_left)
-
-theorem MapClusterPt.continuousAt_comp [TopologicalSpace Y] {f : X → Y} (hf : ContinuousAt f x)
-    (hu : MapClusterPt x F u) : MapClusterPt (f x) F (f ∘ u) :=
-  hu.tendsto_comp hf
-
-theorem Filter.HasBasis.mapClusterPt_iff_frequently {ι : Sort*} {p : ι → Prop} {s : ι → Set X}
-    (hx : (𝓝 x).HasBasis p s) : MapClusterPt x F u ↔ ∀ i, p i → ∃ᶠ a in F, u a ∈ s i := by
-  simp_rw [MapClusterPt, hx.clusterPt_iff_frequently, frequently_map]
-
-theorem mapClusterPt_iff_frequently : MapClusterPt x F u ↔ ∀ s ∈ 𝓝 x, ∃ᶠ a in F, u a ∈ s :=
-  (𝓝 x).basis_sets.mapClusterPt_iff_frequently
-
-@[deprecated (since := "2025-03-16")]
-alias mapClusterPt_iff := mapClusterPt_iff_frequently
-
-theorem MapClusterPt.frequently (h : MapClusterPt x F u) {p : X → Prop} (hp : ∀ᶠ y in 𝓝 x, p y) :
-    ∃ᶠ a in F, p (u a) :=
-  h.clusterPt.frequently hp
-
-theorem mapClusterPt_comp {φ : α → β} {u : β → X} :
-    MapClusterPt x F (u ∘ φ) ↔ MapClusterPt x (map φ F) u := Iff.rfl
-
-theorem Filter.Tendsto.mapClusterPt [NeBot F] (h : Tendsto u F (𝓝 x)) : MapClusterPt x F u :=
-  .of_le_nhds h
-
-theorem MapClusterPt.of_comp {φ : β → α} {p : Filter β} (h : Tendsto φ p F)
-    (H : MapClusterPt x p (u ∘ φ)) : MapClusterPt x F u :=
-  H.clusterPt.mono <| map_mono h
-
-end MapClusterPt
-
-theorem accPt_sup (x : X) (F G : Filter X) :
-    AccPt x (F ⊔ G) ↔ AccPt x F ∨ AccPt x G := by
-  simp only [AccPt, inf_sup_left, sup_neBot]
-
-theorem acc_iff_cluster (x : X) (F : Filter X) : AccPt x F ↔ ClusterPt x (𝓟 {x}ᶜ ⊓ F) := by
-  rw [AccPt, nhdsWithin, ClusterPt, inf_assoc]
-
-/-- `x` is an accumulation point of a set `C` iff it is a cluster point of `C ∖ {x}`. -/
-theorem acc_principal_iff_cluster (x : X) (C : Set X) :
-    AccPt x (𝓟 C) ↔ ClusterPt x (𝓟 (C \ {x})) := by
-  rw [acc_iff_cluster, inf_principal, inter_comm, diff_eq]
-
-/-- `x` is an accumulation point of a set `C` iff every neighborhood
-of `x` contains a point of `C` other than `x`. -/
-theorem accPt_iff_nhds (x : X) (C : Set X) : AccPt x (𝓟 C) ↔ ∀ U ∈ 𝓝 x, ∃ y ∈ U ∩ C, y ≠ x := by
-  simp [acc_principal_iff_cluster, clusterPt_principal_iff, Set.Nonempty, exists_prop, and_assoc,
-    @and_comm (¬_ = x)]
-
-/-- `x` is an accumulation point of a set `C` iff
-there are points near `x` in `C` and different from `x`. -/
-theorem accPt_iff_frequently (x : X) (C : Set X) : AccPt x (𝓟 C) ↔ ∃ᶠ y in 𝓝 x, y ≠ x ∧ y ∈ C := by
-  simp [acc_principal_iff_cluster, clusterPt_principal_iff_frequently, and_comm]
-
-/-- If `x` is an accumulation point of `F` and `F ≤ G`, then
-`x` is an accumulation point of `G`. -/
-theorem AccPt.mono {F G : Filter X} (h : AccPt x F) (hFG : F ≤ G) : AccPt x G :=
-  NeBot.mono h (inf_le_inf_left _ hFG)
-
-theorem AccPt.clusterPt (x : X) (F : Filter X) (h : AccPt x F) : ClusterPt x F :=
-  ((acc_iff_cluster x F).mp h).mono inf_le_right
-
-theorem clusterPt_principal {x : X} {C : Set X} :
-    ClusterPt x (𝓟 C) ↔ x ∈ C ∨ AccPt x (𝓟 C) := by
-  constructor
-  · intro h
-    by_contra! hc
-    rw [acc_principal_iff_cluster] at hc
-    simp_all only [not_false_eq_true, diff_singleton_eq_self, not_true_eq_false, hc.1]
-  · rintro (h | h)
-    · exact clusterPt_principal_iff.mpr fun _ mem ↦ ⟨x, ⟨mem_of_mem_nhds mem, h⟩⟩
-    · exact h.clusterPt
-
-/-!
-### Interior, closure and frontier in terms of neighborhoods
--/
-
-theorem interior_eq_nhds' : interior s = { x | s ∈ 𝓝 x } :=
-  Set.ext fun x => by simp only [mem_interior, mem_nhds_iff, mem_setOf_eq]
-
-theorem interior_eq_nhds : interior s = { x | 𝓝 x ≤ 𝓟 s } :=
-  interior_eq_nhds'.trans <| by simp only [le_principal_iff]
-
-@[simp]
-theorem interior_mem_nhds : interior s ∈ 𝓝 x ↔ s ∈ 𝓝 x :=
-  ⟨fun h => mem_of_superset h interior_subset, fun h =>
-    IsOpen.mem_nhds isOpen_interior (mem_interior_iff_mem_nhds.2 h)⟩
-
-theorem interior_setOf_eq {p : X → Prop} : interior { x | p x } = { x | ∀ᶠ y in 𝓝 x, p y } :=
-  interior_eq_nhds'
-
-theorem isOpen_setOf_eventually_nhds {p : X → Prop} : IsOpen { x | ∀ᶠ y in 𝓝 x, p y } := by
-  simp only [← interior_setOf_eq, isOpen_interior]
-
-theorem subset_interior_iff_nhds {V : Set X} : s ⊆ interior V ↔ ∀ x ∈ s, V ∈ 𝓝 x := by
-  simp_rw [subset_def, mem_interior_iff_mem_nhds]
-
-theorem isOpen_iff_nhds : IsOpen s ↔ ∀ x ∈ s, 𝓝 x ≤ 𝓟 s :=
-  calc
-    IsOpen s ↔ s ⊆ interior s := subset_interior_iff_isOpen.symm
-    _ ↔ ∀ x ∈ s, 𝓝 x ≤ 𝓟 s := by simp_rw [interior_eq_nhds, subset_def, mem_setOf]
-
-theorem TopologicalSpace.ext_iff_nhds {X} {t t' : TopologicalSpace X} :
-    t = t' ↔ ∀ x, @nhds _ t x = @nhds _ t' x :=
-  ⟨fun H _ ↦ congrFun (congrArg _ H) _, fun H ↦ by ext; simp_rw [@isOpen_iff_nhds _ _ _, H]⟩
-
-alias ⟨_, TopologicalSpace.ext_nhds⟩ := TopologicalSpace.ext_iff_nhds
-
-theorem isOpen_iff_mem_nhds : IsOpen s ↔ ∀ x ∈ s, s ∈ 𝓝 x :=
-  isOpen_iff_nhds.trans <| forall_congr' fun _ => imp_congr_right fun _ => le_principal_iff
-
-/-- A set `s` is open iff for every point `x` in `s` and every `y` close to `x`, `y` is in `s`. -/
-theorem isOpen_iff_eventually : IsOpen s ↔ ∀ x, x ∈ s → ∀ᶠ y in 𝓝 x, y ∈ s :=
-  isOpen_iff_mem_nhds
-
-theorem isOpen_singleton_iff_nhds_eq_pure (x : X) : IsOpen ({x} : Set X) ↔ 𝓝 x = pure x := by
-  simp [← (pure_le_nhds _).le_iff_eq, isOpen_iff_mem_nhds]
-
-theorem isOpen_singleton_iff_punctured_nhds (x : X) : IsOpen ({x} : Set X) ↔ 𝓝[≠] x = ⊥ := by
-  rw [isOpen_singleton_iff_nhds_eq_pure, nhdsWithin, ← mem_iff_inf_principal_compl,
-      le_antisymm_iff]
-  simp [pure_le_nhds x]
-
-theorem mem_closure_iff_frequently : x ∈ closure s ↔ ∃ᶠ x in 𝓝 x, x ∈ s := by
-  rw [Filter.Frequently, Filter.Eventually, ← mem_interior_iff_mem_nhds,
-    closure_eq_compl_interior_compl, mem_compl_iff, compl_def]
-
-alias ⟨_, Filter.Frequently.mem_closure⟩ := mem_closure_iff_frequently
-
-/-- A set `s` is closed iff for every point `x`, if there is a point `y` close to `x` that belongs
-to `s` then `x` is in `s`. -/
-theorem isClosed_iff_frequently : IsClosed s ↔ ∀ x, (∃ᶠ y in 𝓝 x, y ∈ s) → x ∈ s := by
-  rw [← closure_subset_iff_isClosed]
-  refine forall_congr' fun x => ?_
-  rw [mem_closure_iff_frequently]
-
-/-- The set of cluster points of a filter is closed. In particular, the set of limit points
-of a sequence is closed. -/
-theorem isClosed_setOf_clusterPt {f : Filter X} : IsClosed { x | ClusterPt x f } := by
-  simp only [f.basis_sets.clusterPt_iff_forall_mem_closure, setOf_forall]
-  exact isClosed_biInter fun _ _ ↦ isClosed_closure
-
-theorem mem_closure_iff_clusterPt : x ∈ closure s ↔ ClusterPt x (𝓟 s) :=
-  mem_closure_iff_frequently.trans clusterPt_principal_iff_frequently.symm
-
-theorem mem_closure_iff_nhds_ne_bot : x ∈ closure s ↔ 𝓝 x ⊓ 𝓟 s ≠ ⊥ :=
-  mem_closure_iff_clusterPt.trans neBot_iff
-
-theorem mem_closure_iff_nhdsWithin_neBot : x ∈ closure s ↔ NeBot (𝓝[s] x) :=
-  mem_closure_iff_clusterPt
-
-lemma nhdsWithin_neBot : (𝓝[s] x).NeBot ↔ ∀ ⦃t⦄, t ∈ 𝓝 x → (t ∩ s).Nonempty := by
-  rw [nhdsWithin, inf_neBot_iff]
-  exact forall₂_congr fun U _ ↦
-    ⟨fun h ↦ h (mem_principal_self _), fun h u hsu ↦ h.mono <| inter_subset_inter_right _ hsu⟩
-
-@[gcongr]
-theorem nhdsWithin_mono (x : X) {s t : Set X} (h : s ⊆ t) : 𝓝[s] x ≤ 𝓝[t] x :=
-  inf_le_inf_left _ (principal_mono.mpr h)
-
-lemma not_mem_closure_iff_nhdsWithin_eq_bot : x ∉ closure s ↔ 𝓝[s] x = ⊥ := by
-  rw [mem_closure_iff_nhdsWithin_neBot, not_neBot]
-
-/-- If `x` is not an isolated point of a topological space, then `{x}ᶜ` is dense in the whole
-space. -/
-theorem dense_compl_singleton (x : X) [NeBot (𝓝[≠] x)] : Dense ({x}ᶜ : Set X) := by
-  intro y
-  rcases eq_or_ne y x with (rfl | hne)
-  · rwa [mem_closure_iff_nhdsWithin_neBot]
-  · exact subset_closure hne
-
-/-- If `x` is not an isolated point of a topological space, then the closure of `{x}ᶜ` is the whole
-space. -/
-theorem closure_compl_singleton (x : X) [NeBot (𝓝[≠] x)] : closure {x}ᶜ = (univ : Set X) :=
-  (dense_compl_singleton x).closure_eq
-
-/-- If `x` is not an isolated point of a topological space, then the interior of `{x}` is empty. -/
-@[simp]
-theorem interior_singleton (x : X) [NeBot (𝓝[≠] x)] : interior {x} = (∅ : Set X) :=
-  interior_eq_empty_iff_dense_compl.2 (dense_compl_singleton x)
-
-theorem not_isOpen_singleton (x : X) [NeBot (𝓝[≠] x)] : ¬IsOpen ({x} : Set X) :=
-  dense_compl_singleton_iff_not_open.1 (dense_compl_singleton x)
-
-theorem closure_eq_cluster_pts : closure s = { a | ClusterPt a (𝓟 s) } :=
-  Set.ext fun _ => mem_closure_iff_clusterPt
-
-theorem mem_closure_iff_nhds : x ∈ closure s ↔ ∀ t ∈ 𝓝 x, (t ∩ s).Nonempty :=
-  mem_closure_iff_clusterPt.trans clusterPt_principal_iff
-
-theorem mem_closure_iff_nhds' : x ∈ closure s ↔ ∀ t ∈ 𝓝 x, ∃ y : s, ↑y ∈ t := by
-  simp only [mem_closure_iff_nhds, Set.inter_nonempty_iff_exists_right, SetCoe.exists, exists_prop]
-
-theorem mem_closure_iff_comap_neBot :
-    x ∈ closure s ↔ NeBot (comap ((↑) : s → X) (𝓝 x)) := by
-  simp_rw [mem_closure_iff_nhds, comap_neBot_iff, Set.inter_nonempty_iff_exists_right,
-    SetCoe.exists, exists_prop]
-
-theorem mem_closure_iff_nhds_basis' {p : ι → Prop} {s : ι → Set X} (h : (𝓝 x).HasBasis p s) :
-    x ∈ closure t ↔ ∀ i, p i → (s i ∩ t).Nonempty :=
-  mem_closure_iff_clusterPt.trans <|
-    (h.clusterPt_iff (hasBasis_principal _)).trans <| by simp only [exists_prop, forall_const]
-
-theorem mem_closure_iff_nhds_basis {p : ι → Prop} {s : ι → Set X} (h : (𝓝 x).HasBasis p s) :
-    x ∈ closure t ↔ ∀ i, p i → ∃ y ∈ t, y ∈ s i :=
-  (mem_closure_iff_nhds_basis' h).trans <| by
-    simp only [Set.Nonempty, mem_inter_iff, exists_prop, and_comm]
-
-theorem clusterPt_iff_forall_mem_closure {F : Filter X} :
-    ClusterPt x F ↔ ∀ s ∈ F, x ∈ closure s := by
-  simp_rw [ClusterPt, inf_neBot_iff, mem_closure_iff_nhds]
-  rw [forall₂_swap]
-
-theorem clusterPt_iff_lift'_closure {F : Filter X} :
-    ClusterPt x F ↔ pure x ≤ (F.lift' closure) := by
-  simp_rw [clusterPt_iff_forall_mem_closure,
-    (hasBasis_pure _).le_basis_iff F.basis_sets.lift'_closure, id, singleton_subset_iff, true_and,
-    exists_const]
-
-theorem clusterPt_iff_lift'_closure' {F : Filter X} :
-    ClusterPt x F ↔ (F.lift' closure ⊓ pure x).NeBot := by
-  rw [clusterPt_iff_lift'_closure, inf_comm]
-  constructor
-  · intro h
-    simp [h, pure_neBot]
-  · intro h U hU
-    simp_rw [← forall_mem_nonempty_iff_neBot, mem_inf_iff] at h
-    simpa using h ({x} ∩ U) ⟨{x}, by simp, U, hU, rfl⟩
-
-@[simp]
-theorem clusterPt_lift'_closure_iff {F : Filter X} :
-    ClusterPt x (F.lift' closure) ↔ ClusterPt x F := by
-  simp [clusterPt_iff_lift'_closure, lift'_lift'_assoc (monotone_closure X) (monotone_closure X)]
-
-theorem isClosed_iff_clusterPt : IsClosed s ↔ ∀ a, ClusterPt a (𝓟 s) → a ∈ s :=
-  calc
-    IsClosed s ↔ closure s ⊆ s := closure_subset_iff_isClosed.symm
-    _ ↔ ∀ a, ClusterPt a (𝓟 s) → a ∈ s := by simp only [subset_def, mem_closure_iff_clusterPt]
-
-theorem isClosed_iff_nhds :
-    IsClosed s ↔ ∀ x, (∀ U ∈ 𝓝 x, (U ∩ s).Nonempty) → x ∈ s := by
-  simp_rw [isClosed_iff_clusterPt, ClusterPt, inf_principal_neBot_iff]
-
-lemma isClosed_iff_forall_filter :
-    IsClosed s ↔ ∀ x, ∀ F : Filter X, F.NeBot → F ≤ 𝓟 s → F ≤ 𝓝 x → x ∈ s := by
-  simp_rw [isClosed_iff_clusterPt]
-  exact ⟨fun hs x F F_ne FS Fx ↦ hs _ <| NeBot.mono F_ne (le_inf Fx FS),
-         fun hs x hx ↦ hs x (𝓝 x ⊓ 𝓟 s) hx inf_le_right inf_le_left⟩
-
-theorem IsClosed.interior_union_left (_ : IsClosed s) :
-    interior (s ∪ t) ⊆ s ∪ interior t := fun a ⟨u, ⟨⟨hu₁, hu₂⟩, ha⟩⟩ =>
-  (Classical.em (a ∈ s)).imp_right fun h =>
-    mem_interior.mpr
-      ⟨u ∩ sᶜ, fun _x hx => (hu₂ hx.1).resolve_left hx.2, IsOpen.inter hu₁ IsClosed.isOpen_compl,
-        ⟨ha, h⟩⟩
-
-theorem IsClosed.interior_union_right (h : IsClosed t) :
-    interior (s ∪ t) ⊆ interior s ∪ t := by
-  simpa only [union_comm _ t] using h.interior_union_left
-
-theorem IsOpen.inter_closure (h : IsOpen s) : s ∩ closure t ⊆ closure (s ∩ t) :=
-  compl_subset_compl.mp <| by
-    simpa only [← interior_compl, compl_inter] using IsClosed.interior_union_left h.isClosed_compl
-
-theorem IsOpen.closure_inter (h : IsOpen t) : closure s ∩ t ⊆ closure (s ∩ t) := by
-  simpa only [inter_comm t] using h.inter_closure
-
-theorem Dense.open_subset_closure_inter (hs : Dense s) (ht : IsOpen t) :
-    t ⊆ closure (t ∩ s) :=
-  calc
-    t = t ∩ closure s := by rw [hs.closure_eq, inter_univ]
-    _ ⊆ closure (t ∩ s) := ht.inter_closure
-
-theorem mem_closure_of_mem_closure_union (h : x ∈ closure (s₁ ∪ s₂))
-    (h₁ : s₁ᶜ ∈ 𝓝 x) : x ∈ closure s₂ := by
-  rw [mem_closure_iff_nhds_ne_bot] at *
-  rwa [← sup_principal, inf_sup_left, inf_principal_eq_bot.mpr h₁, bot_sup_eq] at h
-
-/-- The intersection of an open dense set with a dense set is a dense set. -/
-theorem Dense.inter_of_isOpen_left (hs : Dense s) (ht : Dense t) (hso : IsOpen s) :
-    Dense (s ∩ t) := fun x =>
-  closure_minimal hso.inter_closure isClosed_closure <| by simp [hs.closure_eq, ht.closure_eq]
-
-/-- The intersection of a dense set with an open dense set is a dense set. -/
-theorem Dense.inter_of_isOpen_right (hs : Dense s) (ht : Dense t) (hto : IsOpen t) :
-    Dense (s ∩ t) :=
-  inter_comm t s ▸ ht.inter_of_isOpen_left hs hto
-
-theorem Dense.inter_nhds_nonempty (hs : Dense s) (ht : t ∈ 𝓝 x) :
-    (s ∩ t).Nonempty :=
-  let ⟨U, hsub, ho, hx⟩ := mem_nhds_iff.1 ht
-  (hs.inter_open_nonempty U ho ⟨x, hx⟩).mono fun _y hy => ⟨hy.2, hsub hy.1⟩
-
-theorem closure_diff : closure s \ closure t ⊆ closure (s \ t) :=
-  calc
-    closure s \ closure t = (closure t)ᶜ ∩ closure s := by simp only [diff_eq, inter_comm]
-    _ ⊆ closure ((closure t)ᶜ ∩ s) := (isOpen_compl_iff.mpr <| isClosed_closure).inter_closure
-    _ = closure (s \ closure t) := by simp only [diff_eq, inter_comm]
-    _ ⊆ closure (s \ t) := closure_mono <| diff_subset_diff (Subset.refl s) subset_closure
-
-theorem Filter.Frequently.mem_of_closed (h : ∃ᶠ x in 𝓝 x, x ∈ s)
-    (hs : IsClosed s) : x ∈ s :=
-  hs.closure_subset h.mem_closure
-
-theorem IsClosed.mem_of_frequently_of_tendsto {f : α → X} {b : Filter α}
-    (hs : IsClosed s) (h : ∃ᶠ x in b, f x ∈ s) (hf : Tendsto f b (𝓝 x)) : x ∈ s :=
-  (hf.frequently <| show ∃ᶠ x in b, (fun y => y ∈ s) (f x) from h).mem_of_closed hs
-
-theorem IsClosed.mem_of_tendsto {f : α → X} {b : Filter α} [NeBot b]
-    (hs : IsClosed s) (hf : Tendsto f b (𝓝 x)) (h : ∀ᶠ x in b, f x ∈ s) : x ∈ s :=
-  hs.mem_of_frequently_of_tendsto h.frequently hf
-
-theorem mem_closure_of_frequently_of_tendsto {f : α → X} {b : Filter α}
-    (h : ∃ᶠ x in b, f x ∈ s) (hf : Tendsto f b (𝓝 x)) : x ∈ closure s :=
-  (hf.frequently h).mem_closure
-
-theorem mem_closure_of_tendsto {f : α → X} {b : Filter α} [NeBot b]
-    (hf : Tendsto f b (𝓝 x)) (h : ∀ᶠ x in b, f x ∈ s) : x ∈ closure s :=
-  mem_closure_of_frequently_of_tendsto h.frequently hf
-
-/-- Suppose that `f` sends the complement to `s` to a single point `x`, and `l` is some filter.
-Then `f` tends to `x` along `l` restricted to `s` if and only if it tends to `x` along `l`. -/
-theorem tendsto_inf_principal_nhds_iff_of_forall_eq {f : α → X} {l : Filter α} {s : Set α}
-    (h : ∀ a ∉ s, f a = x) : Tendsto f (l ⊓ 𝓟 s) (𝓝 x) ↔ Tendsto f l (𝓝 x) := by
-  rw [tendsto_iff_comap, tendsto_iff_comap]
-  replace h : 𝓟 sᶜ ≤ comap f (𝓝 x) := by
-    rintro U ⟨t, ht, htU⟩ x hx
-    have : f x ∈ t := (h x hx).symm ▸ mem_of_mem_nhds ht
-    exact htU this
-  refine ⟨fun h' => ?_, le_trans inf_le_left⟩
-  have := sup_le h' h
-  rw [sup_inf_right, sup_principal, union_compl_self, principal_univ, inf_top_eq, sup_le_iff]
-    at this
-  exact this.1
-
-/-!
-=======
->>>>>>> 1dc5442c
 ### Limits of filters in topological spaces
 
 In this section we define functions that return a limit of a filter (or of a function along a

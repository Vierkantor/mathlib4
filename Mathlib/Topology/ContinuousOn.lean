/-
Copyright (c) 2019 Reid Barton. All rights reserved.
Released under Apache 2.0 license as described in the file LICENSE.
Authors: Sébastien Gouëzel
-/
import Mathlib.Topology.Constructions

/-!
# Neighborhoods and continuity relative to a subset

This file develops API on the relative versions

* `nhdsWithin`          of `nhds`
* `ContinuousOn`        of `Continuous`
* `ContinuousWithinAt`  of `ContinuousAt`

related to continuity, which are defined in previous definition files.
Their basic properties studied in this file include the relationships between
these restricted notions and the corresponding notions for the subtype
equipped with the subspace topology.

## Notation

* `𝓝 x`: the filter of neighborhoods of a point `x`;
* `𝓟 s`: the principal filter of a set `s`;
* `𝓝[s] x`: the filter `nhdsWithin x s` of neighborhoods of a point `x` within a set `s`.

-/

open Set Filter Function Topology Filter

variable {α β γ δ : Type*}
variable [TopologicalSpace α]

/-!
## Properties of the neighborhood-within filter
-/

@[simp]
theorem nhds_bind_nhdsWithin {a : α} {s : Set α} : ((𝓝 a).bind fun x => 𝓝[s] x) = 𝓝[s] a :=
  bind_inf_principal.trans <| congr_arg₂ _ nhds_bind_nhds rfl

@[simp]
theorem eventually_nhds_nhdsWithin {a : α} {s : Set α} {p : α → Prop} :
    (∀ᶠ y in 𝓝 a, ∀ᶠ x in 𝓝[s] y, p x) ↔ ∀ᶠ x in 𝓝[s] a, p x :=
  Filter.ext_iff.1 nhds_bind_nhdsWithin { x | p x }

theorem eventually_nhdsWithin_iff {a : α} {s : Set α} {p : α → Prop} :
    (∀ᶠ x in 𝓝[s] a, p x) ↔ ∀ᶠ x in 𝓝 a, x ∈ s → p x :=
  eventually_inf_principal

theorem frequently_nhdsWithin_iff {z : α} {s : Set α} {p : α → Prop} :
    (∃ᶠ x in 𝓝[s] z, p x) ↔ ∃ᶠ x in 𝓝 z, p x ∧ x ∈ s :=
  frequently_inf_principal.trans <| by simp only [and_comm]

theorem mem_closure_ne_iff_frequently_within {z : α} {s : Set α} :
    z ∈ closure (s \ {z}) ↔ ∃ᶠ x in 𝓝[≠] z, x ∈ s := by
  simp [mem_closure_iff_frequently, frequently_nhdsWithin_iff]

@[simp]
theorem eventually_eventually_nhdsWithin {a : α} {s : Set α} {p : α → Prop} :
    (∀ᶠ y in 𝓝[s] a, ∀ᶠ x in 𝓝[s] y, p x) ↔ ∀ᶠ x in 𝓝[s] a, p x := by
  refine ⟨fun h => ?_, fun h => (eventually_nhds_nhdsWithin.2 h).filter_mono inf_le_left⟩
  simp only [eventually_nhdsWithin_iff] at h ⊢
  exact h.mono fun x hx hxs => (hx hxs).self_of_nhds hxs

@[simp]
theorem eventually_mem_nhdsWithin_iff {x : α} {s t : Set α} :
    (∀ᶠ x' in 𝓝[s] x, t ∈ 𝓝[s] x') ↔ t ∈ 𝓝[s] x :=
  eventually_eventually_nhdsWithin

theorem nhdsWithin_eq (a : α) (s : Set α) :
    𝓝[s] a = ⨅ t ∈ { t : Set α | a ∈ t ∧ IsOpen t }, 𝓟 (t ∩ s) :=
  ((nhds_basis_opens a).inf_principal s).eq_biInf

@[simp] lemma nhdsWithin_univ (a : α) : 𝓝[Set.univ] a = 𝓝 a := by
  rw [nhdsWithin, principal_univ, inf_top_eq]

theorem nhdsWithin_hasBasis {ι : Sort*} {p : ι → Prop} {s : ι → Set α} {a : α}
    (h : (𝓝 a).HasBasis p s) (t : Set α) : (𝓝[t] a).HasBasis p fun i => s i ∩ t :=
  h.inf_principal t

theorem nhdsWithin_basis_open (a : α) (t : Set α) :
    (𝓝[t] a).HasBasis (fun u => a ∈ u ∧ IsOpen u) fun u => u ∩ t :=
  nhdsWithin_hasBasis (nhds_basis_opens a) t

theorem mem_nhdsWithin {t : Set α} {a : α} {s : Set α} :
    t ∈ 𝓝[s] a ↔ ∃ u, IsOpen u ∧ a ∈ u ∧ u ∩ s ⊆ t := by
  simpa only [and_assoc, and_left_comm] using (nhdsWithin_basis_open a s).mem_iff

theorem mem_nhdsWithin_iff_exists_mem_nhds_inter {t : Set α} {a : α} {s : Set α} :
    t ∈ 𝓝[s] a ↔ ∃ u ∈ 𝓝 a, u ∩ s ⊆ t :=
  (nhdsWithin_hasBasis (𝓝 a).basis_sets s).mem_iff

theorem diff_mem_nhdsWithin_compl {x : α} {s : Set α} (hs : s ∈ 𝓝 x) (t : Set α) :
    s \ t ∈ 𝓝[tᶜ] x :=
  diff_mem_inf_principal_compl hs t

theorem diff_mem_nhdsWithin_diff {x : α} {s t : Set α} (hs : s ∈ 𝓝[t] x) (t' : Set α) :
    s \ t' ∈ 𝓝[t \ t'] x := by
  rw [nhdsWithin, diff_eq, diff_eq, ← inf_principal, ← inf_assoc]
  exact inter_mem_inf hs (mem_principal_self _)

theorem nhds_of_nhdsWithin_of_nhds {s t : Set α} {a : α} (h1 : s ∈ 𝓝 a) (h2 : t ∈ 𝓝[s] a) :
    t ∈ 𝓝 a := by
  rcases mem_nhdsWithin_iff_exists_mem_nhds_inter.mp h2 with ⟨_, Hw, hw⟩
  exact (𝓝 a).sets_of_superset ((𝓝 a).inter_sets Hw h1) hw

theorem mem_nhdsWithin_iff_eventually {s t : Set α} {x : α} :
    t ∈ 𝓝[s] x ↔ ∀ᶠ y in 𝓝 x, y ∈ s → y ∈ t :=
  eventually_inf_principal

theorem mem_nhdsWithin_iff_eventuallyEq {s t : Set α} {x : α} :
    t ∈ 𝓝[s] x ↔ s =ᶠ[𝓝 x] (s ∩ t : Set α) := by
  simp_rw [mem_nhdsWithin_iff_eventually, eventuallyEq_set, mem_inter_iff, iff_self_and]

theorem nhdsWithin_eq_iff_eventuallyEq {s t : Set α} {x : α} : 𝓝[s] x = 𝓝[t] x ↔ s =ᶠ[𝓝 x] t :=
  set_eventuallyEq_iff_inf_principal.symm

theorem nhdsWithin_le_iff {s t : Set α} {x : α} : 𝓝[s] x ≤ 𝓝[t] x ↔ t ∈ 𝓝[s] x :=
  set_eventuallyLE_iff_inf_principal_le.symm.trans set_eventuallyLE_iff_mem_inf_principal

theorem preimage_nhdsWithin_coinduced' {π : α → β} {s : Set β} {t : Set α} {a : α} (h : a ∈ t)
    (hs : s ∈ @nhds β (.coinduced (fun x : t => π x) inferInstance) (π a)) :
    π ⁻¹' s ∈ 𝓝[t] a := by
  lift a to t using h
  replace hs : (fun x : t => π x) ⁻¹' s ∈ 𝓝 a := preimage_nhds_coinduced hs
  rwa [← map_nhds_subtype_val, mem_map]

theorem mem_nhdsWithin_of_mem_nhds {s t : Set α} {a : α} (h : s ∈ 𝓝 a) : s ∈ 𝓝[t] a :=
  mem_inf_of_left h

theorem self_mem_nhdsWithin {a : α} {s : Set α} : s ∈ 𝓝[s] a :=
  mem_inf_of_right (mem_principal_self s)

theorem eventually_mem_nhdsWithin {a : α} {s : Set α} : ∀ᶠ x in 𝓝[s] a, x ∈ s :=
  self_mem_nhdsWithin

theorem inter_mem_nhdsWithin (s : Set α) {t : Set α} {a : α} (h : t ∈ 𝓝 a) : s ∩ t ∈ 𝓝[s] a :=
  inter_mem self_mem_nhdsWithin (mem_inf_of_left h)

theorem pure_le_nhdsWithin {a : α} {s : Set α} (ha : a ∈ s) : pure a ≤ 𝓝[s] a :=
  le_inf (pure_le_nhds a) (le_principal_iff.2 ha)

theorem mem_of_mem_nhdsWithin {a : α} {s t : Set α} (ha : a ∈ s) (ht : t ∈ 𝓝[s] a) : a ∈ t :=
  pure_le_nhdsWithin ha ht

theorem Filter.Eventually.self_of_nhdsWithin {p : α → Prop} {s : Set α} {x : α}
    (h : ∀ᶠ y in 𝓝[s] x, p y) (hx : x ∈ s) : p x :=
  mem_of_mem_nhdsWithin hx h

theorem tendsto_const_nhdsWithin {l : Filter β} {s : Set α} {a : α} (ha : a ∈ s) :
    Tendsto (fun _ : β => a) l (𝓝[s] a) :=
  tendsto_const_pure.mono_right <| pure_le_nhdsWithin ha

theorem nhdsWithin_restrict'' {a : α} (s : Set α) {t : Set α} (h : t ∈ 𝓝[s] a) :
    𝓝[s] a = 𝓝[s ∩ t] a :=
  le_antisymm (le_inf inf_le_left (le_principal_iff.mpr (inter_mem self_mem_nhdsWithin h)))
    (inf_le_inf_left _ (principal_mono.mpr Set.inter_subset_left))

theorem nhdsWithin_restrict' {a : α} (s : Set α) {t : Set α} (h : t ∈ 𝓝 a) : 𝓝[s] a = 𝓝[s ∩ t] a :=
  nhdsWithin_restrict'' s <| mem_inf_of_left h

theorem nhdsWithin_restrict {a : α} (s : Set α) {t : Set α} (h₀ : a ∈ t) (h₁ : IsOpen t) :
    𝓝[s] a = 𝓝[s ∩ t] a :=
  nhdsWithin_restrict' s (IsOpen.mem_nhds h₁ h₀)

theorem nhdsWithin_le_of_mem {a : α} {s t : Set α} (h : s ∈ 𝓝[t] a) : 𝓝[t] a ≤ 𝓝[s] a :=
  nhdsWithin_le_iff.mpr h

theorem nhdsWithin_le_nhds {a : α} {s : Set α} : 𝓝[s] a ≤ 𝓝 a := by
  rw [← nhdsWithin_univ]
  apply nhdsWithin_le_of_mem
  exact univ_mem

theorem nhdsWithin_eq_nhdsWithin' {a : α} {s t u : Set α} (hs : s ∈ 𝓝 a) (h₂ : t ∩ s = u ∩ s) :
    𝓝[t] a = 𝓝[u] a := by rw [nhdsWithin_restrict' t hs, nhdsWithin_restrict' u hs, h₂]

theorem nhdsWithin_eq_nhdsWithin {a : α} {s t u : Set α} (h₀ : a ∈ s) (h₁ : IsOpen s)
    (h₂ : t ∩ s = u ∩ s) : 𝓝[t] a = 𝓝[u] a := by
  rw [nhdsWithin_restrict t h₀ h₁, nhdsWithin_restrict u h₀ h₁, h₂]

@[simp] theorem nhdsWithin_eq_nhds {a : α} {s : Set α} : 𝓝[s] a = 𝓝 a ↔ s ∈ 𝓝 a :=
  inf_eq_left.trans le_principal_iff

theorem IsOpen.nhdsWithin_eq {a : α} {s : Set α} (h : IsOpen s) (ha : a ∈ s) : 𝓝[s] a = 𝓝 a :=
  nhdsWithin_eq_nhds.2 <| h.mem_nhds ha

theorem preimage_nhds_within_coinduced {π : α → β} {s : Set β} {t : Set α} {a : α} (h : a ∈ t)
    (ht : IsOpen t)
    (hs : s ∈ @nhds β (.coinduced (fun x : t => π x) inferInstance) (π a)) :
    π ⁻¹' s ∈ 𝓝 a := by
  rw [← ht.nhdsWithin_eq h]
  exact preimage_nhdsWithin_coinduced' h hs

@[simp]
theorem nhdsWithin_empty (a : α) : 𝓝[∅] a = ⊥ := by rw [nhdsWithin, principal_empty, inf_bot_eq]

theorem nhdsWithin_union (a : α) (s t : Set α) : 𝓝[s ∪ t] a = 𝓝[s] a ⊔ 𝓝[t] a := by
  delta nhdsWithin
  rw [← inf_sup_left, sup_principal]

theorem nhds_eq_nhdsWithin_sup_nhdsWithin (b : α) {I₁ I₂ : Set α} (hI : Set.univ = I₁ ∪ I₂) :
    nhds b = nhdsWithin b I₁ ⊔ nhdsWithin b I₂ := by
  rw [← nhdsWithin_univ b, hI, nhdsWithin_union]

/-- If `L` and `R` are neighborhoods of `b` within sets whose union is `Set.univ`, then
`L ∪ R` is a neighborhood of `b`. -/
theorem union_mem_nhds_of_mem_nhdsWithin {b : α}
    {I₁ I₂ : Set α} (h : Set.univ = I₁ ∪ I₂)
    {L : Set α} (hL : L ∈ nhdsWithin b I₁)
    {R : Set α} (hR : R ∈ nhdsWithin b I₂) : L ∪ R ∈ nhds b := by
  rw [← nhdsWithin_univ b, h, nhdsWithin_union]
  exact ⟨mem_of_superset hL (by simp), mem_of_superset hR (by simp)⟩


/-- Writing a punctured neighborhood filter as a sup of left and right filters. -/
lemma punctured_nhds_eq_nhdsWithin_sup_nhdsWithin [LinearOrder α] {x : α} :
    𝓝[≠] x = 𝓝[<] x ⊔ 𝓝[>] x := by
  rw [← Iio_union_Ioi, nhdsWithin_union]


/-- Obtain a "predictably-sided" neighborhood of `b` from two one-sided neighborhoods. -/
theorem nhds_of_Ici_Iic [LinearOrder α] {b : α}
    {L : Set α} (hL : L ∈ 𝓝[≤] b)
    {R : Set α} (hR : R ∈ 𝓝[≥] b) : L ∩ Iic b ∪ R ∩ Ici b ∈ 𝓝 b :=
  union_mem_nhds_of_mem_nhdsWithin Iic_union_Ici.symm
    (inter_mem hL self_mem_nhdsWithin) (inter_mem hR self_mem_nhdsWithin)

theorem nhdsWithin_biUnion {ι} {I : Set ι} (hI : I.Finite) (s : ι → Set α) (a : α) :
    𝓝[⋃ i ∈ I, s i] a = ⨆ i ∈ I, 𝓝[s i] a := by
  induction I, hI using Set.Finite.induction_on with
  | empty => simp
  | insert _ _ hT => simp only [hT, nhdsWithin_union, iSup_insert, biUnion_insert]

theorem nhdsWithin_sUnion {S : Set (Set α)} (hS : S.Finite) (a : α) :
    𝓝[⋃₀ S] a = ⨆ s ∈ S, 𝓝[s] a := by
  rw [sUnion_eq_biUnion, nhdsWithin_biUnion hS]

theorem nhdsWithin_iUnion {ι} [Finite ι] (s : ι → Set α) (a : α) :
    𝓝[⋃ i, s i] a = ⨆ i, 𝓝[s i] a := by
  rw [← sUnion_range, nhdsWithin_sUnion (finite_range s), iSup_range]

theorem nhdsWithin_inter (a : α) (s t : Set α) : 𝓝[s ∩ t] a = 𝓝[s] a ⊓ 𝓝[t] a := by
  delta nhdsWithin
  rw [inf_left_comm, inf_assoc, inf_principal, ← inf_assoc, inf_idem]

theorem nhdsWithin_inter' (a : α) (s t : Set α) : 𝓝[s ∩ t] a = 𝓝[s] a ⊓ 𝓟 t := by
  delta nhdsWithin
  rw [← inf_principal, inf_assoc]

theorem nhdsWithin_inter_of_mem {a : α} {s t : Set α} (h : s ∈ 𝓝[t] a) : 𝓝[s ∩ t] a = 𝓝[t] a := by
  rw [nhdsWithin_inter, inf_eq_right]
  exact nhdsWithin_le_of_mem h

theorem nhdsWithin_inter_of_mem' {a : α} {s t : Set α} (h : t ∈ 𝓝[s] a) : 𝓝[s ∩ t] a = 𝓝[s] a := by
  rw [inter_comm, nhdsWithin_inter_of_mem h]

@[simp]
theorem nhdsWithin_singleton (a : α) : 𝓝[{a}] a = pure a := by
  rw [nhdsWithin, principal_singleton, inf_eq_right.2 (pure_le_nhds a)]

@[simp]
theorem nhdsWithin_insert (a : α) (s : Set α) : 𝓝[insert a s] a = pure a ⊔ 𝓝[s] a := by
  rw [← singleton_union, nhdsWithin_union, nhdsWithin_singleton]

theorem mem_nhdsWithin_insert {a : α} {s t : Set α} : t ∈ 𝓝[insert a s] a ↔ a ∈ t ∧ t ∈ 𝓝[s] a := by
  simp

theorem insert_mem_nhdsWithin_insert {a : α} {s t : Set α} (h : t ∈ 𝓝[s] a) :
    insert a t ∈ 𝓝[insert a s] a := by simp [mem_of_superset h]

theorem insert_mem_nhds_iff {a : α} {s : Set α} : insert a s ∈ 𝓝 a ↔ s ∈ 𝓝[≠] a := by
  simp only [nhdsWithin, mem_inf_principal, mem_compl_iff, mem_singleton_iff, or_iff_not_imp_left,
    insert_def]

@[simp]
theorem nhdsNE_sup_pure (a : α) : 𝓝[≠] a ⊔ pure a = 𝓝 a := by
  rw [← nhdsWithin_singleton, ← nhdsWithin_union, compl_union_self, nhdsWithin_univ]

@[deprecated (since := "2025-03-02")]
alias nhdsWithin_compl_singleton_sup_pure := nhdsNE_sup_pure

@[simp]
theorem pure_sup_nhdsNE (a : α) : pure a ⊔ 𝓝[≠] a = 𝓝 a := by rw [← sup_comm, nhdsNE_sup_pure]

theorem nhdsWithin_prod [TopologicalSpace β]
    {s u : Set α} {t v : Set β} {a : α} {b : β} (hu : u ∈ 𝓝[s] a) (hv : v ∈ 𝓝[t] b) :
    u ×ˢ v ∈ 𝓝[s ×ˢ t] (a, b) := by
  rw [nhdsWithin_prod_eq]
  exact prod_mem_prod hu hv

lemma Filter.EventuallyEq.mem_interior {x : α} {s t : Set α} (hst : s =ᶠ[𝓝 x] t)
    (h : x ∈ interior s) : x ∈ interior t := by
  rw [← nhdsWithin_eq_iff_eventuallyEq] at hst
  simpa [mem_interior_iff_mem_nhds, ← nhdsWithin_eq_nhds, hst] using h

lemma Filter.EventuallyEq.mem_interior_iff {x : α} {s t : Set α} (hst : s =ᶠ[𝓝 x] t) :
    x ∈ interior s ↔ x ∈ interior t :=
  ⟨fun h ↦ hst.mem_interior h, fun h ↦ hst.symm.mem_interior h⟩

@[deprecated (since := "2024-11-11")]
alias EventuallyEq.mem_interior_iff := Filter.EventuallyEq.mem_interior_iff

section Pi

variable {ι : Type*} {π : ι → Type*} [∀ i, TopologicalSpace (π i)]

theorem nhdsWithin_pi_eq' {I : Set ι} (hI : I.Finite) (s : ∀ i, Set (π i)) (x : ∀ i, π i) :
    𝓝[pi I s] x = ⨅ i, comap (fun x => x i) (𝓝 (x i) ⊓ ⨅ (_ : i ∈ I), 𝓟 (s i)) := by
  simp only [nhdsWithin, nhds_pi, Filter.pi, comap_inf, comap_iInf, pi_def, comap_principal, ←
    iInf_principal_finite hI, ← iInf_inf_eq]

theorem nhdsWithin_pi_eq {I : Set ι} (hI : I.Finite) (s : ∀ i, Set (π i)) (x : ∀ i, π i) :
    𝓝[pi I s] x =
      (⨅ i ∈ I, comap (fun x => x i) (𝓝[s i] x i)) ⊓
        ⨅ (i) (_ : i ∉ I), comap (fun x => x i) (𝓝 (x i)) := by
  simp only [nhdsWithin, nhds_pi, Filter.pi, pi_def, ← iInf_principal_finite hI, comap_inf,
    comap_principal, eval]
  rw [iInf_split _ fun i => i ∈ I, inf_right_comm]
  simp only [iInf_inf_eq]

theorem nhdsWithin_pi_univ_eq [Finite ι] (s : ∀ i, Set (π i)) (x : ∀ i, π i) :
    𝓝[pi univ s] x = ⨅ i, comap (fun x => x i) (𝓝[s i] x i) := by
  simpa [nhdsWithin] using nhdsWithin_pi_eq finite_univ s x

theorem nhdsWithin_pi_eq_bot {I : Set ι} {s : ∀ i, Set (π i)} {x : ∀ i, π i} :
    𝓝[pi I s] x = ⊥ ↔ ∃ i ∈ I, 𝓝[s i] x i = ⊥ := by
  simp only [nhdsWithin, nhds_pi, pi_inf_principal_pi_eq_bot]

theorem nhdsWithin_pi_neBot {I : Set ι} {s : ∀ i, Set (π i)} {x : ∀ i, π i} :
    (𝓝[pi I s] x).NeBot ↔ ∀ i ∈ I, (𝓝[s i] x i).NeBot := by
  simp [neBot_iff, nhdsWithin_pi_eq_bot]

instance instNeBotNhdsWithinUnivPi {s : ∀ i, Set (π i)} {x : ∀ i, π i}
    [∀ i, (𝓝[s i] x i).NeBot] : (𝓝[pi univ s] x).NeBot := by
  simpa [nhdsWithin_pi_neBot]

instance Pi.instNeBotNhdsWithinIio [Nonempty ι] [∀ i, Preorder (π i)] {x : ∀ i, π i}
    [∀ i, (𝓝[<] x i).NeBot] : (𝓝[<] x).NeBot :=
  have : (𝓝[pi univ fun i ↦ Iio (x i)] x).NeBot := inferInstance
  this.mono <| nhdsWithin_mono _ fun _y hy ↦ lt_of_strongLT fun i ↦ hy i trivial

instance Pi.instNeBotNhdsWithinIoi [Nonempty ι] [∀ i, Preorder (π i)] {x : ∀ i, π i}
    [∀ i, (𝓝[>] x i).NeBot] : (𝓝[>] x).NeBot :=
  Pi.instNeBotNhdsWithinIio (π := fun i ↦ (π i)ᵒᵈ) (x := fun i ↦ OrderDual.toDual (x i))

end Pi

theorem Filter.Tendsto.piecewise_nhdsWithin {f g : α → β} {t : Set α} [∀ x, Decidable (x ∈ t)]
    {a : α} {s : Set α} {l : Filter β} (h₀ : Tendsto f (𝓝[s ∩ t] a) l)
    (h₁ : Tendsto g (𝓝[s ∩ tᶜ] a) l) : Tendsto (piecewise t f g) (𝓝[s] a) l := by
  apply Tendsto.piecewise <;> rwa [← nhdsWithin_inter']

theorem Filter.Tendsto.if_nhdsWithin {f g : α → β} {p : α → Prop} [DecidablePred p] {a : α}
    {s : Set α} {l : Filter β} (h₀ : Tendsto f (𝓝[s ∩ { x | p x }] a) l)
    (h₁ : Tendsto g (𝓝[s ∩ { x | ¬p x }] a) l) :
    Tendsto (fun x => if p x then f x else g x) (𝓝[s] a) l :=
  h₀.piecewise_nhdsWithin h₁

theorem map_nhdsWithin (f : α → β) (a : α) (s : Set α) :
    map f (𝓝[s] a) = ⨅ t ∈ { t : Set α | a ∈ t ∧ IsOpen t }, 𝓟 (f '' (t ∩ s)) :=
  ((nhdsWithin_basis_open a s).map f).eq_biInf

theorem tendsto_nhdsWithin_mono_left {f : α → β} {a : α} {s t : Set α} {l : Filter β} (hst : s ⊆ t)
    (h : Tendsto f (𝓝[t] a) l) : Tendsto f (𝓝[s] a) l :=
  h.mono_left <| nhdsWithin_mono a hst

theorem tendsto_nhdsWithin_mono_right {f : β → α} {l : Filter β} {a : α} {s t : Set α} (hst : s ⊆ t)
    (h : Tendsto f l (𝓝[s] a)) : Tendsto f l (𝓝[t] a) :=
  h.mono_right (nhdsWithin_mono a hst)

theorem tendsto_nhdsWithin_of_tendsto_nhds {f : α → β} {a : α} {s : Set α} {l : Filter β}
    (h : Tendsto f (𝓝 a) l) : Tendsto f (𝓝[s] a) l :=
  h.mono_left inf_le_left

theorem eventually_mem_of_tendsto_nhdsWithin {f : β → α} {a : α} {s : Set α} {l : Filter β}
    (h : Tendsto f l (𝓝[s] a)) : ∀ᶠ i in l, f i ∈ s := by
  simp_rw [nhdsWithin_eq, tendsto_iInf, mem_setOf_eq, tendsto_principal, mem_inter_iff,
    eventually_and] at h
  exact (h univ ⟨mem_univ a, isOpen_univ⟩).2

theorem tendsto_nhds_of_tendsto_nhdsWithin {f : β → α} {a : α} {s : Set α} {l : Filter β}
    (h : Tendsto f l (𝓝[s] a)) : Tendsto f l (𝓝 a) :=
  h.mono_right nhdsWithin_le_nhds

theorem nhdsWithin_neBot_of_mem {s : Set α} {x : α} (hx : x ∈ s) : NeBot (𝓝[s] x) :=
  mem_closure_iff_nhdsWithin_neBot.1 <| subset_closure hx

theorem IsClosed.mem_of_nhdsWithin_neBot {s : Set α} (hs : IsClosed s) {x : α}
    (hx : NeBot <| 𝓝[s] x) : x ∈ s :=
  hs.closure_eq ▸ mem_closure_iff_nhdsWithin_neBot.2 hx

theorem DenseRange.nhdsWithin_neBot {ι : Type*} {f : ι → α} (h : DenseRange f) (x : α) :
    NeBot (𝓝[range f] x) :=
  mem_closure_iff_clusterPt.1 (h x)

theorem mem_closure_pi {ι : Type*} {α : ι → Type*} [∀ i, TopologicalSpace (α i)] {I : Set ι}
    {s : ∀ i, Set (α i)} {x : ∀ i, α i} : x ∈ closure (pi I s) ↔ ∀ i ∈ I, x i ∈ closure (s i) := by
  simp only [mem_closure_iff_nhdsWithin_neBot, nhdsWithin_pi_neBot]

theorem closure_pi_set {ι : Type*} {α : ι → Type*} [∀ i, TopologicalSpace (α i)] (I : Set ι)
    (s : ∀ i, Set (α i)) : closure (pi I s) = pi I fun i => closure (s i) :=
  Set.ext fun _ => mem_closure_pi

theorem dense_pi {ι : Type*} {α : ι → Type*} [∀ i, TopologicalSpace (α i)] {s : ∀ i, Set (α i)}
    (I : Set ι) (hs : ∀ i ∈ I, Dense (s i)) : Dense (pi I s) := by
  simp only [dense_iff_closure_eq, closure_pi_set, pi_congr rfl fun i hi => (hs i hi).closure_eq,
    pi_univ]

theorem DenseRange.piMap {ι : Type*} {X Y : ι → Type*} [∀ i, TopologicalSpace (Y i)]
    {f : (i : ι) → (X i) → (Y i)} (hf : ∀ i, DenseRange (f i)):
    DenseRange (Pi.map f) := by
  rw [DenseRange, Set.range_piMap]
  exact dense_pi Set.univ (fun i _ => hf i)

theorem eventuallyEq_nhdsWithin_iff {f g : α → β} {s : Set α} {a : α} :
    f =ᶠ[𝓝[s] a] g ↔ ∀ᶠ x in 𝓝 a, x ∈ s → f x = g x :=
  mem_inf_principal

/-- Two functions agree on a neighborhood of `x` if they agree at `x` and in a punctured
neighborhood. -/
theorem eventuallyEq_nhds_of_eventuallyEq_nhdsNE {f g : α → β} {a : α} (h₁ : f =ᶠ[𝓝[≠] a] g)
    (h₂ : f a = g a) :
    f =ᶠ[𝓝 a] g := by
  filter_upwards [eventually_nhdsWithin_iff.1 h₁]
  intro x hx
  by_cases h₂x : x = a
  · simp [h₂x, h₂]
  · tauto

theorem eventuallyEq_nhdsWithin_of_eqOn {f g : α → β} {s : Set α} {a : α} (h : EqOn f g s) :
    f =ᶠ[𝓝[s] a] g :=
  mem_inf_of_right h

theorem Set.EqOn.eventuallyEq_nhdsWithin {f g : α → β} {s : Set α} {a : α} (h : EqOn f g s) :
    f =ᶠ[𝓝[s] a] g :=
  eventuallyEq_nhdsWithin_of_eqOn h

theorem tendsto_nhdsWithin_congr {f g : α → β} {s : Set α} {a : α} {l : Filter β}
    (hfg : ∀ x ∈ s, f x = g x) (hf : Tendsto f (𝓝[s] a) l) : Tendsto g (𝓝[s] a) l :=
  (tendsto_congr' <| eventuallyEq_nhdsWithin_of_eqOn hfg).1 hf

theorem eventually_nhdsWithin_of_forall {s : Set α} {a : α} {p : α → Prop} (h : ∀ x ∈ s, p x) :
    ∀ᶠ x in 𝓝[s] a, p x :=
  mem_inf_of_right h

theorem tendsto_nhdsWithin_of_tendsto_nhds_of_eventually_within {a : α} {l : Filter β} {s : Set α}
    (f : β → α) (h1 : Tendsto f l (𝓝 a)) (h2 : ∀ᶠ x in l, f x ∈ s) : Tendsto f l (𝓝[s] a) :=
  tendsto_inf.2 ⟨h1, tendsto_principal.2 h2⟩

theorem tendsto_nhdsWithin_iff {a : α} {l : Filter β} {s : Set α} {f : β → α} :
    Tendsto f l (𝓝[s] a) ↔ Tendsto f l (𝓝 a) ∧ ∀ᶠ n in l, f n ∈ s :=
  ⟨fun h => ⟨tendsto_nhds_of_tendsto_nhdsWithin h, eventually_mem_of_tendsto_nhdsWithin h⟩, fun h =>
    tendsto_nhdsWithin_of_tendsto_nhds_of_eventually_within _ h.1 h.2⟩

@[simp]
theorem tendsto_nhdsWithin_range {a : α} {l : Filter β} {f : β → α} :
    Tendsto f l (𝓝[range f] a) ↔ Tendsto f l (𝓝 a) :=
  ⟨fun h => h.mono_right inf_le_left, fun h =>
    tendsto_inf.2 ⟨h, tendsto_principal.2 <| Eventually.of_forall mem_range_self⟩⟩

theorem Filter.EventuallyEq.eq_of_nhdsWithin {s : Set α} {f g : α → β} {a : α} (h : f =ᶠ[𝓝[s] a] g)
    (hmem : a ∈ s) : f a = g a :=
  h.self_of_nhdsWithin hmem

theorem eventually_nhdsWithin_of_eventually_nhds {s : Set α}
    {a : α} {p : α → Prop} (h : ∀ᶠ x in 𝓝 a, p x) : ∀ᶠ x in 𝓝[s] a, p x :=
  mem_nhdsWithin_of_mem_nhds h

lemma Set.MapsTo.preimage_mem_nhdsWithin {f : α → β} {s : Set α} {t : Set β} {x : α}
    (hst : MapsTo f s t) : f ⁻¹' t ∈ 𝓝[s] x :=
  Filter.mem_of_superset self_mem_nhdsWithin hst

/-!
### `nhdsWithin` and subtypes
-/

theorem mem_nhdsWithin_subtype {s : Set α} {a : { x // x ∈ s }} {t u : Set { x // x ∈ s }} :
    t ∈ 𝓝[u] a ↔ t ∈ comap ((↑) : s → α) (𝓝[(↑) '' u] a) := by
  rw [nhdsWithin, nhds_subtype, principal_subtype, ← comap_inf, ← nhdsWithin]

theorem nhdsWithin_subtype (s : Set α) (a : { x // x ∈ s }) (t : Set { x // x ∈ s }) :
    𝓝[t] a = comap ((↑) : s → α) (𝓝[(↑) '' t] a) :=
  Filter.ext fun _ => mem_nhdsWithin_subtype

theorem nhdsWithin_eq_map_subtype_coe {s : Set α} {a : α} (h : a ∈ s) :
    𝓝[s] a = map ((↑) : s → α) (𝓝 ⟨a, h⟩) :=
  (map_nhds_subtype_val ⟨a, h⟩).symm

theorem mem_nhds_subtype_iff_nhdsWithin {s : Set α} {a : s} {t : Set s} :
    t ∈ 𝓝 a ↔ (↑) '' t ∈ 𝓝[s] (a : α) := by
  rw [← map_nhds_subtype_val, image_mem_map_iff Subtype.val_injective]

theorem preimage_coe_mem_nhds_subtype {s t : Set α} {a : s} : (↑) ⁻¹' t ∈ 𝓝 a ↔ t ∈ 𝓝[s] ↑a := by
  rw [← map_nhds_subtype_val, mem_map]

theorem eventually_nhds_subtype_iff (s : Set α) (a : s) (P : α → Prop) :
    (∀ᶠ x : s in 𝓝 a, P x) ↔ ∀ᶠ x in 𝓝[s] a, P x :=
  preimage_coe_mem_nhds_subtype

theorem frequently_nhds_subtype_iff (s : Set α) (a : s) (P : α → Prop) :
    (∃ᶠ x : s in 𝓝 a, P x) ↔ ∃ᶠ x in 𝓝[s] a, P x :=
  eventually_nhds_subtype_iff s a (¬ P ·) |>.not

theorem tendsto_nhdsWithin_iff_subtype {s : Set α} {a : α} (h : a ∈ s) (f : α → β) (l : Filter β) :
    Tendsto f (𝓝[s] a) l ↔ Tendsto (s.restrict f) (𝓝 ⟨a, h⟩) l := by
  rw [nhdsWithin_eq_map_subtype_coe h, tendsto_map'_iff]; rfl

/-!
## Local continuity properties of functions
-/

variable [TopologicalSpace β] [TopologicalSpace γ] [TopologicalSpace δ]
  {f g : α → β} {s s' s₁ t : Set α} {x : α}

/-!
### `ContinuousWithinAt`
-/

/-- If a function is continuous within `s` at `x`, then it tends to `f x` within `s` by definition.
We register this fact for use with the dot notation, especially to use `Filter.Tendsto.comp` as
`ContinuousWithinAt.comp` will have a different meaning. -/
theorem ContinuousWithinAt.tendsto (h : ContinuousWithinAt f s x) :
    Tendsto f (𝓝[s] x) (𝓝 (f x)) :=
  h

theorem continuousWithinAt_univ (f : α → β) (x : α) :
    ContinuousWithinAt f Set.univ x ↔ ContinuousAt f x := by
  rw [ContinuousAt, ContinuousWithinAt, nhdsWithin_univ]

theorem continuous_iff_continuousOn_univ {f : α → β} : Continuous f ↔ ContinuousOn f univ := by
  simp [continuous_iff_continuousAt, ContinuousOn, ContinuousAt, ContinuousWithinAt,
    nhdsWithin_univ]

theorem continuousWithinAt_iff_continuousAt_restrict (f : α → β) {x : α} {s : Set α} (h : x ∈ s) :
    ContinuousWithinAt f s x ↔ ContinuousAt (s.restrict f) ⟨x, h⟩ :=
  tendsto_nhdsWithin_iff_subtype h f _

theorem ContinuousWithinAt.tendsto_nhdsWithin {t : Set β}
    (h : ContinuousWithinAt f s x) (ht : MapsTo f s t) :
    Tendsto f (𝓝[s] x) (𝓝[t] f x) :=
  tendsto_inf.2 ⟨h, tendsto_principal.2 <| mem_inf_of_right <| mem_principal.2 <| ht⟩

theorem ContinuousWithinAt.tendsto_nhdsWithin_image (h : ContinuousWithinAt f s x) :
    Tendsto f (𝓝[s] x) (𝓝[f '' s] f x) :=
  h.tendsto_nhdsWithin (mapsTo_image _ _)

theorem nhdsWithin_le_comap (ctsf : ContinuousWithinAt f s x) :
    𝓝[s] x ≤ comap f (𝓝[f '' s] f x) :=
  ctsf.tendsto_nhdsWithin_image.le_comap

theorem ContinuousWithinAt.preimage_mem_nhdsWithin {t : Set β}
    (h : ContinuousWithinAt f s x) (ht : t ∈ 𝓝 (f x)) : f ⁻¹' t ∈ 𝓝[s] x :=
  h ht

theorem ContinuousWithinAt.preimage_mem_nhdsWithin' {t : Set β}
    (h : ContinuousWithinAt f s x) (ht : t ∈ 𝓝[f '' s] f x) : f ⁻¹' t ∈ 𝓝[s] x :=
  h.tendsto_nhdsWithin (mapsTo_image _ _) ht

theorem ContinuousWithinAt.preimage_mem_nhdsWithin'' {y : β} {s t : Set β}
    (h : ContinuousWithinAt f (f ⁻¹' s) x) (ht : t ∈ 𝓝[s] y) (hxy : y = f x) :
    f ⁻¹' t ∈ 𝓝[f ⁻¹' s] x := by
  rw [hxy] at ht
  exact h.preimage_mem_nhdsWithin' (nhdsWithin_mono _ (image_preimage_subset f s) ht)

theorem continuousWithinAt_of_not_mem_closure (hx : x ∉ closure s) :
    ContinuousWithinAt f s x := by
  rw [mem_closure_iff_nhdsWithin_neBot, not_neBot] at hx
  rw [ContinuousWithinAt, hx]
  exact tendsto_bot

/-!
### `ContinuousOn`
-/

theorem continuousOn_iff :
    ContinuousOn f s ↔
      ∀ x ∈ s, ∀ t : Set β, IsOpen t → f x ∈ t → ∃ u, IsOpen u ∧ x ∈ u ∧ u ∩ s ⊆ f ⁻¹' t := by
  simp only [ContinuousOn, ContinuousWithinAt, tendsto_nhds, mem_nhdsWithin]

theorem ContinuousOn.continuousWithinAt (hf : ContinuousOn f s) (hx : x ∈ s) :
    ContinuousWithinAt f s x :=
  hf x hx

theorem continuousOn_iff_continuous_restrict :
    ContinuousOn f s ↔ Continuous (s.restrict f) := by
  rw [ContinuousOn, continuous_iff_continuousAt]; constructor
  · rintro h ⟨x, xs⟩
    exact (continuousWithinAt_iff_continuousAt_restrict f xs).mp (h x xs)
  intro h x xs
  exact (continuousWithinAt_iff_continuousAt_restrict f xs).mpr (h ⟨x, xs⟩)

alias ⟨ContinuousOn.restrict, _⟩ := continuousOn_iff_continuous_restrict

theorem ContinuousOn.restrict_mapsTo {t : Set β} (hf : ContinuousOn f s) (ht : MapsTo f s t) :
    Continuous (ht.restrict f s t) :=
  hf.restrict.codRestrict _

theorem continuousOn_iff' :
    ContinuousOn f s ↔ ∀ t : Set β, IsOpen t → ∃ u, IsOpen u ∧ f ⁻¹' t ∩ s = u ∩ s := by
  have : ∀ t, IsOpen (s.restrict f ⁻¹' t) ↔ ∃ u : Set α, IsOpen u ∧ f ⁻¹' t ∩ s = u ∩ s := by
    intro t
    rw [isOpen_induced_iff, Set.restrict_eq, Set.preimage_comp]
    simp only [Subtype.preimage_coe_eq_preimage_coe_iff]
    constructor <;>
      · rintro ⟨u, ou, useq⟩
        exact ⟨u, ou, by simpa only [Set.inter_comm, eq_comm] using useq⟩
  rw [continuousOn_iff_continuous_restrict, continuous_def]; simp only [this]

/-- If a function is continuous on a set for some topologies, then it is
continuous on the same set with respect to any finer topology on the source space. -/
theorem ContinuousOn.mono_dom {α β : Type*} {t₁ t₂ : TopologicalSpace α} {t₃ : TopologicalSpace β}
    (h₁ : t₂ ≤ t₁) {s : Set α} {f : α → β} (h₂ : @ContinuousOn α β t₁ t₃ f s) :
    @ContinuousOn α β t₂ t₃ f s := fun x hx _u hu =>
  map_mono (inf_le_inf_right _ <| nhds_mono h₁) (h₂ x hx hu)

/-- If a function is continuous on a set for some topologies, then it is
continuous on the same set with respect to any coarser topology on the target space. -/
theorem ContinuousOn.mono_rng {α β : Type*} {t₁ : TopologicalSpace α} {t₂ t₃ : TopologicalSpace β}
    (h₁ : t₂ ≤ t₃) {s : Set α} {f : α → β} (h₂ : @ContinuousOn α β t₁ t₂ f s) :
    @ContinuousOn α β t₁ t₃ f s := fun x hx _u hu =>
  h₂ x hx <| nhds_mono h₁ hu

theorem continuousOn_iff_isClosed :
    ContinuousOn f s ↔ ∀ t : Set β, IsClosed t → ∃ u, IsClosed u ∧ f ⁻¹' t ∩ s = u ∩ s := by
  have : ∀ t, IsClosed (s.restrict f ⁻¹' t) ↔ ∃ u : Set α, IsClosed u ∧ f ⁻¹' t ∩ s = u ∩ s := by
    intro t
    rw [isClosed_induced_iff, Set.restrict_eq, Set.preimage_comp]
    simp only [Subtype.preimage_coe_eq_preimage_coe_iff, eq_comm, Set.inter_comm s]
  rw [continuousOn_iff_continuous_restrict, continuous_iff_isClosed]; simp only [this]

theorem continuous_of_cover_nhds {ι : Sort*} {s : ι → Set α}
    (hs : ∀ x : α, ∃ i, s i ∈ 𝓝 x) (hf : ∀ i, ContinuousOn f (s i)) :
    Continuous f :=
  continuous_iff_continuousAt.mpr fun x ↦ let ⟨i, hi⟩ := hs x; by
    rw [ContinuousAt, ← nhdsWithin_eq_nhds.2 hi]
    exact hf _ _ (mem_of_mem_nhds hi)

@[simp] theorem continuousOn_empty (f : α → β) : ContinuousOn f ∅ := fun _ => False.elim

@[simp]
theorem continuousOn_singleton (f : α → β) (a : α) : ContinuousOn f {a} :=
  forall_eq.2 <| by
    simpa only [ContinuousWithinAt, nhdsWithin_singleton, tendsto_pure_left] using fun s =>
      mem_of_mem_nhds

theorem Set.Subsingleton.continuousOn {s : Set α} (hs : s.Subsingleton) (f : α → β) :
    ContinuousOn f s :=
  hs.induction_on (continuousOn_empty f) (continuousOn_singleton f)

theorem continuousOn_open_iff (hs : IsOpen s) :
    ContinuousOn f s ↔ ∀ t, IsOpen t → IsOpen (s ∩ f ⁻¹' t) := by
  rw [continuousOn_iff']
  constructor
  · intro h t ht
    rcases h t ht with ⟨u, u_open, hu⟩
    rw [inter_comm, hu]
    apply IsOpen.inter u_open hs
  · intro h t ht
    refine ⟨s ∩ f ⁻¹' t, h t ht, ?_⟩
    rw [@inter_comm _ s (f ⁻¹' t), inter_assoc, inter_self]

theorem ContinuousOn.isOpen_inter_preimage {t : Set β}
    (hf : ContinuousOn f s) (hs : IsOpen s) (ht : IsOpen t) : IsOpen (s ∩ f ⁻¹' t) :=
  (continuousOn_open_iff hs).1 hf t ht

theorem ContinuousOn.isOpen_preimage {t : Set β} (h : ContinuousOn f s)
    (hs : IsOpen s) (hp : f ⁻¹' t ⊆ s) (ht : IsOpen t) : IsOpen (f ⁻¹' t) := by
  convert (continuousOn_open_iff hs).mp h t ht
  rw [inter_comm, inter_eq_self_of_subset_left hp]

theorem ContinuousOn.preimage_isClosed_of_isClosed {t : Set β}
    (hf : ContinuousOn f s) (hs : IsClosed s) (ht : IsClosed t) : IsClosed (s ∩ f ⁻¹' t) := by
  rcases continuousOn_iff_isClosed.1 hf t ht with ⟨u, hu⟩
  rw [inter_comm, hu.2]
  apply IsClosed.inter hu.1 hs

theorem ContinuousOn.preimage_interior_subset_interior_preimage {t : Set β}
    (hf : ContinuousOn f s) (hs : IsOpen s) : s ∩ f ⁻¹' interior t ⊆ s ∩ interior (f ⁻¹' t) :=
  calc
    s ∩ f ⁻¹' interior t ⊆ interior (s ∩ f ⁻¹' t) :=
      interior_maximal (inter_subset_inter (Subset.refl _) (preimage_mono interior_subset))
        (hf.isOpen_inter_preimage hs isOpen_interior)
    _ = s ∩ interior (f ⁻¹' t) := by rw [interior_inter, hs.interior_eq]

theorem continuousOn_of_locally_continuousOn
    (h : ∀ x ∈ s, ∃ t, IsOpen t ∧ x ∈ t ∧ ContinuousOn f (s ∩ t)) : ContinuousOn f s := by
  intro x xs
  rcases h x xs with ⟨t, open_t, xt, ct⟩
  have := ct x ⟨xs, xt⟩
  rwa [ContinuousWithinAt, ← nhdsWithin_restrict _ xt open_t] at this

theorem continuousOn_to_generateFrom_iff {β : Type*} {T : Set (Set β)} {f : α → β} :
    @ContinuousOn α β _ (.generateFrom T) f s ↔ ∀ x ∈ s, ∀ t ∈ T, f x ∈ t → f ⁻¹' t ∈ 𝓝[s] x :=
  forall₂_congr fun x _ => by
    delta ContinuousWithinAt
    simp only [TopologicalSpace.nhds_generateFrom, tendsto_iInf, tendsto_principal, mem_setOf_eq,
      and_imp]
    exact forall_congr' fun t => forall_swap

theorem continuousOn_isOpen_of_generateFrom {β : Type*} {s : Set α} {T : Set (Set β)} {f : α → β}
    (h : ∀ t ∈ T, IsOpen (s ∩ f ⁻¹' t)) :
    @ContinuousOn α β _ (.generateFrom T) f s :=
  continuousOn_to_generateFrom_iff.2 fun _x hx t ht hxt => mem_nhdsWithin.2
    ⟨_, h t ht, ⟨hx, hxt⟩, fun _y hy => hy.1.2⟩

/-!
### Congruence and monotonicity properties with respect to sets
-/

theorem ContinuousWithinAt.mono (h : ContinuousWithinAt f t x)
    (hs : s ⊆ t) : ContinuousWithinAt f s x :=
  h.mono_left (nhdsWithin_mono x hs)

theorem ContinuousWithinAt.mono_of_mem_nhdsWithin (h : ContinuousWithinAt f t x) (hs : t ∈ 𝓝[s] x) :
    ContinuousWithinAt f s x :=
  h.mono_left (nhdsWithin_le_of_mem hs)

/-- If two sets coincide around `x`, then being continuous within one or the other at `x` is
equivalent. See also `continuousWithinAt_congr_set'` which requires that the sets coincide
locally away from a point `y`, in a T1 space. -/
theorem continuousWithinAt_congr_set (h : s =ᶠ[𝓝 x] t) :
    ContinuousWithinAt f s x ↔ ContinuousWithinAt f t x := by
  simp only [ContinuousWithinAt, nhdsWithin_eq_iff_eventuallyEq.mpr h]

theorem ContinuousWithinAt.congr_set (hf : ContinuousWithinAt f s x) (h : s =ᶠ[𝓝 x] t) :
    ContinuousWithinAt f t x :=
  (continuousWithinAt_congr_set h).1 hf

theorem continuousWithinAt_inter' (h : t ∈ 𝓝[s] x) :
    ContinuousWithinAt f (s ∩ t) x ↔ ContinuousWithinAt f s x := by
  simp [ContinuousWithinAt, nhdsWithin_restrict'' s h]

theorem continuousWithinAt_inter (h : t ∈ 𝓝 x) :
    ContinuousWithinAt f (s ∩ t) x ↔ ContinuousWithinAt f s x := by
  simp [ContinuousWithinAt, nhdsWithin_restrict' s h]

theorem continuousWithinAt_union :
    ContinuousWithinAt f (s ∪ t) x ↔ ContinuousWithinAt f s x ∧ ContinuousWithinAt f t x := by
  simp only [ContinuousWithinAt, nhdsWithin_union, tendsto_sup]

theorem ContinuousWithinAt.union (hs : ContinuousWithinAt f s x) (ht : ContinuousWithinAt f t x) :
    ContinuousWithinAt f (s ∪ t) x :=
  continuousWithinAt_union.2 ⟨hs, ht⟩

@[simp]
theorem continuousWithinAt_singleton : ContinuousWithinAt f {x} x := by
  simp only [ContinuousWithinAt, nhdsWithin_singleton, tendsto_pure_nhds]

@[simp]
theorem continuousWithinAt_insert_self :
    ContinuousWithinAt f (insert x s) x ↔ ContinuousWithinAt f s x := by
  simp only [← singleton_union, continuousWithinAt_union, continuousWithinAt_singleton, true_and]

protected alias ⟨_, ContinuousWithinAt.insert⟩ := continuousWithinAt_insert_self

/- `continuousWithinAt_insert` gives the same equivalence but at a point `y` possibly different
from `x`. As this requires the space to be T1, and this property is not available in this file,
this is found in another file although it is part of the basic API for `continuousWithinAt`. -/

theorem ContinuousWithinAt.diff_iff
    (ht : ContinuousWithinAt f t x) : ContinuousWithinAt f (s \ t) x ↔ ContinuousWithinAt f s x :=
  ⟨fun h => (h.union ht).mono <| by simp only [diff_union_self, subset_union_left], fun h =>
    h.mono diff_subset⟩

/-- See also `continuousWithinAt_diff_singleton` for the case of `s \ {y}`, but
requiring `T1Space α. -/
@[simp]
theorem continuousWithinAt_diff_self :
    ContinuousWithinAt f (s \ {x}) x ↔ ContinuousWithinAt f s x :=
  continuousWithinAt_singleton.diff_iff

@[simp]
theorem continuousWithinAt_compl_self :
    ContinuousWithinAt f {x}ᶜ x ↔ ContinuousAt f x := by
  rw [compl_eq_univ_diff, continuousWithinAt_diff_self, continuousWithinAt_univ]

theorem ContinuousOn.mono (hf : ContinuousOn f s) (h : t ⊆ s) :
    ContinuousOn f t := fun x hx => (hf x (h hx)).mono_left (nhdsWithin_mono _ h)

theorem antitone_continuousOn {f : α → β} : Antitone (ContinuousOn f) := fun _s _t hst hf =>
  hf.mono hst

/-!
### Relation between `ContinuousAt` and `ContinuousWithinAt`
-/

theorem ContinuousAt.continuousWithinAt (h : ContinuousAt f x) :
    ContinuousWithinAt f s x :=
  ContinuousWithinAt.mono ((continuousWithinAt_univ f x).2 h) (subset_univ _)

theorem continuousWithinAt_iff_continuousAt (h : s ∈ 𝓝 x) :
    ContinuousWithinAt f s x ↔ ContinuousAt f x := by
  rw [← univ_inter s, continuousWithinAt_inter h, continuousWithinAt_univ]

theorem ContinuousWithinAt.continuousAt
    (h : ContinuousWithinAt f s x) (hs : s ∈ 𝓝 x) : ContinuousAt f x :=
  (continuousWithinAt_iff_continuousAt hs).mp h

theorem IsOpen.continuousOn_iff (hs : IsOpen s) :
    ContinuousOn f s ↔ ∀ ⦃a⦄, a ∈ s → ContinuousAt f a :=
  forall₂_congr fun _ => continuousWithinAt_iff_continuousAt ∘ hs.mem_nhds

theorem ContinuousOn.continuousAt (h : ContinuousOn f s)
    (hx : s ∈ 𝓝 x) : ContinuousAt f x :=
  (h x (mem_of_mem_nhds hx)).continuousAt hx

theorem continuousOn_of_forall_continuousAt (hcont : ∀ x ∈ s, ContinuousAt f x) :
    ContinuousOn f s := fun x hx => (hcont x hx).continuousWithinAt

@[deprecated (since := "2024-10-30")]
alias ContinuousAt.continuousOn := continuousOn_of_forall_continuousAt

@[fun_prop]
theorem Continuous.continuousOn (h : Continuous f) : ContinuousOn f s := by
  rw [continuous_iff_continuousOn_univ] at h
  exact h.mono (subset_univ _)

theorem Continuous.continuousWithinAt (h : Continuous f) :
    ContinuousWithinAt f s x :=
  h.continuousAt.continuousWithinAt


/-!
### Congruence properties with respect to functions
-/

theorem ContinuousOn.congr_mono (h : ContinuousOn f s) (h' : EqOn g f s₁) (h₁ : s₁ ⊆ s) :
    ContinuousOn g s₁ := by
  intro x hx
  unfold ContinuousWithinAt
  have A := (h x (h₁ hx)).mono h₁
  unfold ContinuousWithinAt at A
  rw [← h' hx] at A
  exact A.congr' h'.eventuallyEq_nhdsWithin.symm

theorem ContinuousOn.congr (h : ContinuousOn f s) (h' : EqOn g f s) :
    ContinuousOn g s :=
  h.congr_mono h' (Subset.refl _)

theorem continuousOn_congr (h' : EqOn g f s) :
    ContinuousOn g s ↔ ContinuousOn f s :=
  ⟨fun h => ContinuousOn.congr h h'.symm, fun h => h.congr h'⟩

theorem Filter.EventuallyEq.congr_continuousWithinAt (h : f =ᶠ[𝓝[s] x] g) (hx : f x = g x) :
    ContinuousWithinAt f s x ↔ ContinuousWithinAt g s x := by
  rw [ContinuousWithinAt, hx, tendsto_congr' h, ContinuousWithinAt]

theorem ContinuousWithinAt.congr_of_eventuallyEq
    (h : ContinuousWithinAt f s x) (h₁ : g =ᶠ[𝓝[s] x] f) (hx : g x = f x) :
    ContinuousWithinAt g s x :=
  (h₁.congr_continuousWithinAt hx).2 h

theorem ContinuousWithinAt.congr_of_eventuallyEq_of_mem
    (h : ContinuousWithinAt f s x) (h₁ : g =ᶠ[𝓝[s] x] f) (hx : x ∈ s) :
    ContinuousWithinAt g s x :=
  h.congr_of_eventuallyEq h₁ (mem_of_mem_nhdsWithin hx h₁ :)

theorem Filter.EventuallyEq.congr_continuousWithinAt_of_mem (h : f =ᶠ[𝓝[s] x] g) (hx : x ∈ s) :
    ContinuousWithinAt f s x ↔ ContinuousWithinAt g s x :=
  ⟨fun h' ↦ h'.congr_of_eventuallyEq_of_mem h.symm hx,
    fun h' ↦  h'.congr_of_eventuallyEq_of_mem h hx⟩

theorem ContinuousWithinAt.congr_of_eventuallyEq_insert
    (h : ContinuousWithinAt f s x) (h₁ : g =ᶠ[𝓝[insert x s] x] f) :
    ContinuousWithinAt g s x :=
  h.congr_of_eventuallyEq (nhdsWithin_mono _ (subset_insert _ _) h₁)
    (mem_of_mem_nhdsWithin (mem_insert _ _) h₁ :)

theorem Filter.EventuallyEq.congr_continuousWithinAt_of_insert (h : f =ᶠ[𝓝[insert x s] x] g) :
    ContinuousWithinAt f s x ↔ ContinuousWithinAt g s x :=
  ⟨fun h' ↦ h'.congr_of_eventuallyEq_insert h.symm,
    fun h' ↦  h'.congr_of_eventuallyEq_insert h⟩

theorem ContinuousWithinAt.congr (h : ContinuousWithinAt f s x)
    (h₁ : ∀ y ∈ s, g y = f y) (hx : g x = f x) : ContinuousWithinAt g s x :=
  h.congr_of_eventuallyEq (mem_of_superset self_mem_nhdsWithin h₁) hx

theorem continuousWithinAt_congr (h₁ : ∀ y ∈ s, g y = f y) (hx : g x = f x) :
    ContinuousWithinAt g s x ↔ ContinuousWithinAt f s x :=
  ⟨fun h' ↦ h'.congr (fun x hx ↦ (h₁ x hx).symm) hx.symm, fun h' ↦  h'.congr h₁ hx⟩

theorem ContinuousWithinAt.congr_of_mem (h : ContinuousWithinAt f s x)
    (h₁ : ∀ y ∈ s, g y = f y) (hx : x ∈ s) : ContinuousWithinAt g s x :=
  h.congr h₁ (h₁ x hx)

theorem continuousWithinAt_congr_of_mem (h₁ : ∀ y ∈ s, g y = f y) (hx : x ∈ s) :
    ContinuousWithinAt g s x ↔ ContinuousWithinAt f s x :=
  continuousWithinAt_congr h₁ (h₁ x hx)

theorem ContinuousWithinAt.congr_of_insert (h : ContinuousWithinAt f s x)
    (h₁ : ∀ y ∈ insert x s, g y = f y) : ContinuousWithinAt g s x :=
  h.congr (fun y hy ↦ h₁ y (mem_insert_of_mem _ hy)) (h₁ x (mem_insert _ _))

theorem continuousWithinAt_congr_of_insert
    (h₁ : ∀ y ∈ insert x s, g y = f y) :
    ContinuousWithinAt g s x ↔ ContinuousWithinAt f s x :=
  continuousWithinAt_congr (fun y hy ↦ h₁ y (mem_insert_of_mem _ hy)) (h₁ x (mem_insert _ _))

theorem ContinuousWithinAt.congr_mono
    (h : ContinuousWithinAt f s x) (h' : EqOn g f s₁) (h₁ : s₁ ⊆ s) (hx : g x = f x) :
    ContinuousWithinAt g s₁ x :=
  (h.mono h₁).congr h' hx

theorem ContinuousAt.congr_of_eventuallyEq (h : ContinuousAt f x) (hg : g =ᶠ[𝓝 x] f) :
    ContinuousAt g x := by
  simp only [← continuousWithinAt_univ] at h ⊢
  exact h.congr_of_eventuallyEq_of_mem (by rwa [nhdsWithin_univ]) (mem_univ x)

/-!
### Composition
-/

theorem ContinuousWithinAt.comp {g : β → γ} {t : Set β}
    (hg : ContinuousWithinAt g t (f x)) (hf : ContinuousWithinAt f s x) (h : MapsTo f s t) :
    ContinuousWithinAt (g ∘ f) s x :=
  hg.tendsto.comp (hf.tendsto_nhdsWithin h)

theorem ContinuousWithinAt.comp_of_eq {g : β → γ} {t : Set β} {y : β}
    (hg : ContinuousWithinAt g t y) (hf : ContinuousWithinAt f s x) (h : MapsTo f s t)
    (hy : f x = y) : ContinuousWithinAt (g ∘ f) s x := by
  subst hy; exact hg.comp hf h

theorem ContinuousWithinAt.comp_inter {g : β → γ} {t : Set β}
    (hg : ContinuousWithinAt g t (f x)) (hf : ContinuousWithinAt f s x) :
    ContinuousWithinAt (g ∘ f) (s ∩ f ⁻¹' t) x :=
  hg.comp (hf.mono inter_subset_left) inter_subset_right

theorem ContinuousWithinAt.comp_inter_of_eq {g : β → γ} {t : Set β} {y : β}
    (hg : ContinuousWithinAt g t y) (hf : ContinuousWithinAt f s x) (hy : f x = y) :
    ContinuousWithinAt (g ∘ f) (s ∩ f ⁻¹' t) x := by
  subst hy; exact hg.comp_inter hf

theorem ContinuousWithinAt.comp_of_preimage_mem_nhdsWithin {g : β → γ} {t : Set β}
    (hg : ContinuousWithinAt g t (f x)) (hf : ContinuousWithinAt f s x) (h : f ⁻¹' t ∈ 𝓝[s] x) :
    ContinuousWithinAt (g ∘ f) s x :=
  hg.tendsto.comp (tendsto_nhdsWithin_of_tendsto_nhds_of_eventually_within f hf h)

theorem ContinuousWithinAt.comp_of_preimage_mem_nhdsWithin_of_eq {g : β → γ} {t : Set β} {y : β}
    (hg : ContinuousWithinAt g t y) (hf : ContinuousWithinAt f s x) (h : f ⁻¹' t ∈ 𝓝[s] x)
    (hy : f x = y) :
    ContinuousWithinAt (g ∘ f) s x := by
  subst hy; exact hg.comp_of_preimage_mem_nhdsWithin hf h

theorem ContinuousWithinAt.comp_of_mem_nhdsWithin_image {g : β → γ} {t : Set β}
    (hg : ContinuousWithinAt g t (f x)) (hf : ContinuousWithinAt f s x)
    (hs : t ∈ 𝓝[f '' s] f x) : ContinuousWithinAt (g ∘ f) s x :=
  (hg.mono_of_mem_nhdsWithin hs).comp hf (mapsTo_image f s)

theorem ContinuousWithinAt.comp_of_mem_nhdsWithin_image_of_eq {g : β → γ} {t : Set β} {y : β}
    (hg : ContinuousWithinAt g t y) (hf : ContinuousWithinAt f s x)
    (hs : t ∈ 𝓝[f '' s] y) (hy : f x = y) : ContinuousWithinAt (g ∘ f) s x := by
  subst hy; exact hg.comp_of_mem_nhdsWithin_image hf hs

theorem ContinuousAt.comp_continuousWithinAt {g : β → γ}
    (hg : ContinuousAt g (f x)) (hf : ContinuousWithinAt f s x) : ContinuousWithinAt (g ∘ f) s x :=
  hg.continuousWithinAt.comp hf (mapsTo_univ _ _)

theorem ContinuousAt.comp_continuousWithinAt_of_eq {g : β → γ} {y : β}
    (hg : ContinuousAt g y) (hf : ContinuousWithinAt f s x) (hy : f x = y) :
    ContinuousWithinAt (g ∘ f) s x := by
  subst hy; exact hg.comp_continuousWithinAt hf

/-- See also `ContinuousOn.comp'` using the form `fun y ↦ g (f y)` instead of `g ∘ f`. -/
theorem ContinuousOn.comp {g : β → γ} {t : Set β} (hg : ContinuousOn g t)
    (hf : ContinuousOn f s) (h : MapsTo f s t) : ContinuousOn (g ∘ f) s := fun x hx =>
  ContinuousWithinAt.comp (hg _ (h hx)) (hf x hx) h

/-- Variant of `ContinuousOn.comp` using the form `fun y ↦ g (f y)` instead of `g ∘ f`. -/
@[fun_prop]
theorem ContinuousOn.comp' {g : β → γ} {f : α → β} {s : Set α} {t : Set β} (hg : ContinuousOn g t)
    (hf : ContinuousOn f s) (h : Set.MapsTo f s t) : ContinuousOn (fun x => g (f x)) s :=
  ContinuousOn.comp hg hf h

@[fun_prop]
theorem ContinuousOn.comp_inter {g : β → γ} {t : Set β} (hg : ContinuousOn g t)
    (hf : ContinuousOn f s) : ContinuousOn (g ∘ f) (s ∩ f ⁻¹' t) :=
  hg.comp (hf.mono inter_subset_left) inter_subset_right

/-- See also `Continuous.comp_continuousOn'` using the form `fun y ↦ g (f y)`
instead of `g ∘ f`. -/
theorem Continuous.comp_continuousOn {g : β → γ} {f : α → β} {s : Set α} (hg : Continuous g)
    (hf : ContinuousOn f s) : ContinuousOn (g ∘ f) s :=
  hg.continuousOn.comp hf (mapsTo_univ _ _)

/-- Variant of `Continuous.comp_continuousOn` using the form `fun y ↦ g (f y)`
instead of `g ∘ f`. -/
@[fun_prop]
theorem Continuous.comp_continuousOn' {g : β → γ} {f : α → β} {s : Set α} (hg : Continuous g)
    (hf : ContinuousOn f s) : ContinuousOn (fun x ↦ g (f x)) s :=
  hg.comp_continuousOn hf

theorem ContinuousOn.comp_continuous {g : β → γ} {f : α → β} {s : Set β} (hg : ContinuousOn g s)
    (hf : Continuous f) (hs : ∀ x, f x ∈ s) : Continuous (g ∘ f) := by
  rw [continuous_iff_continuousOn_univ] at *
  exact hg.comp hf fun x _ => hs x

theorem ContinuousOn.image_comp_continuous {g : β → γ} {f : α → β} {s : Set α}
    (hg : ContinuousOn g (f '' s)) (hf : Continuous f) : ContinuousOn (g ∘ f) s :=
  hg.comp hf.continuousOn (s.mapsTo_image f)

theorem ContinuousAt.comp₂_continuousWithinAt {f : β × γ → δ} {g : α → β} {h : α → γ} {x : α}
    {s : Set α} (hf : ContinuousAt f (g x, h x)) (hg : ContinuousWithinAt g s x)
    (hh : ContinuousWithinAt h s x) :
    ContinuousWithinAt (fun x ↦ f (g x, h x)) s x :=
  ContinuousAt.comp_continuousWithinAt hf (hg.prodMk_nhds hh)

theorem ContinuousAt.comp₂_continuousWithinAt_of_eq {f : β × γ → δ} {g : α → β}
    {h : α → γ} {x : α} {s : Set α} {y : β × γ} (hf : ContinuousAt f y)
    (hg : ContinuousWithinAt g s x) (hh : ContinuousWithinAt h s x) (e : (g x, h x) = y) :
    ContinuousWithinAt (fun x ↦ f (g x, h x)) s x := by
  rw [← e] at hf
  exact hf.comp₂_continuousWithinAt hg hh

/-!
### Image
-/

theorem ContinuousWithinAt.mem_closure_image
    (h : ContinuousWithinAt f s x) (hx : x ∈ closure s) : f x ∈ closure (f '' s) :=
  haveI := mem_closure_iff_nhdsWithin_neBot.1 hx
  mem_closure_of_tendsto h <| mem_of_superset self_mem_nhdsWithin (subset_preimage_image f s)

theorem ContinuousWithinAt.mem_closure {t : Set β}
    (h : ContinuousWithinAt f s x) (hx : x ∈ closure s) (ht : MapsTo f s t) : f x ∈ closure t :=
  closure_mono (image_subset_iff.2 ht) (h.mem_closure_image hx)

theorem Set.MapsTo.closure_of_continuousWithinAt {t : Set β}
    (h : MapsTo f s t) (hc : ∀ x ∈ closure s, ContinuousWithinAt f s x) :
    MapsTo f (closure s) (closure t) := fun x hx => (hc x hx).mem_closure hx h

theorem Set.MapsTo.closure_of_continuousOn {t : Set β} (h : MapsTo f s t)
    (hc : ContinuousOn f (closure s)) : MapsTo f (closure s) (closure t) :=
  h.closure_of_continuousWithinAt fun x hx => (hc x hx).mono subset_closure

theorem ContinuousWithinAt.image_closure
    (hf : ∀ x ∈ closure s, ContinuousWithinAt f s x) : f '' closure s ⊆ closure (f '' s) :=
  ((mapsTo_image f s).closure_of_continuousWithinAt hf).image_subset

theorem ContinuousOn.image_closure (hf : ContinuousOn f (closure s)) :
    f '' closure s ⊆ closure (f '' s) :=
  ContinuousWithinAt.image_closure fun x hx => (hf x hx).mono subset_closure

/-!
### Product
-/

theorem ContinuousWithinAt.prodMk {f : α → β} {g : α → γ} {s : Set α} {x : α}
    (hf : ContinuousWithinAt f s x) (hg : ContinuousWithinAt g s x) :
    ContinuousWithinAt (fun x => (f x, g x)) s x :=
  hf.prodMk_nhds hg

@[deprecated (since := "2025-03-10")]
alias ContinuousWithinAt.prod := ContinuousWithinAt.prodMk

@[fun_prop]
theorem ContinuousOn.prodMk {f : α → β} {g : α → γ} {s : Set α} (hf : ContinuousOn f s)
    (hg : ContinuousOn g s) : ContinuousOn (fun x => (f x, g x)) s := fun x hx =>
  (hf x hx).prodMk (hg x hx)

@[deprecated (since := "2025-03-10")]
alias ContinuousOn.prod := ContinuousOn.prodMk

theorem continuousOn_fst {s : Set (α × β)} : ContinuousOn Prod.fst s :=
  continuous_fst.continuousOn

theorem continuousWithinAt_fst {s : Set (α × β)} {p : α × β} : ContinuousWithinAt Prod.fst s p :=
  continuous_fst.continuousWithinAt

@[fun_prop]
theorem ContinuousOn.fst {f : α → β × γ} {s : Set α} (hf : ContinuousOn f s) :
    ContinuousOn (fun x => (f x).1) s :=
  continuous_fst.comp_continuousOn hf

theorem ContinuousWithinAt.fst {f : α → β × γ} {s : Set α} {a : α} (h : ContinuousWithinAt f s a) :
    ContinuousWithinAt (fun x => (f x).fst) s a :=
  continuousAt_fst.comp_continuousWithinAt h

theorem continuousOn_snd {s : Set (α × β)} : ContinuousOn Prod.snd s :=
  continuous_snd.continuousOn

theorem continuousWithinAt_snd {s : Set (α × β)} {p : α × β} : ContinuousWithinAt Prod.snd s p :=
  continuous_snd.continuousWithinAt

@[fun_prop]
theorem ContinuousOn.snd {f : α → β × γ} {s : Set α} (hf : ContinuousOn f s) :
    ContinuousOn (fun x => (f x).2) s :=
  continuous_snd.comp_continuousOn hf

theorem ContinuousWithinAt.snd {f : α → β × γ} {s : Set α} {a : α} (h : ContinuousWithinAt f s a) :
    ContinuousWithinAt (fun x => (f x).snd) s a :=
  continuousAt_snd.comp_continuousWithinAt h

theorem continuousWithinAt_prod_iff {f : α → β × γ} {s : Set α} {x : α} :
    ContinuousWithinAt f s x ↔
      ContinuousWithinAt (Prod.fst ∘ f) s x ∧ ContinuousWithinAt (Prod.snd ∘ f) s x :=
  ⟨fun h => ⟨h.fst, h.snd⟩, fun ⟨h1, h2⟩ => h1.prodMk h2⟩

theorem ContinuousWithinAt.prodMap {f : α → γ} {g : β → δ} {s : Set α} {t : Set β} {x : α} {y : β}
    (hf : ContinuousWithinAt f s x) (hg : ContinuousWithinAt g t y) :
    ContinuousWithinAt (Prod.map f g) (s ×ˢ t) (x, y) :=
  .prodMk (hf.comp continuousWithinAt_fst mapsTo_fst_prod)
    (hg.comp continuousWithinAt_snd mapsTo_snd_prod)

@[deprecated (since := "2025-03-10")]
alias ContinuousWithinAt.prod_map := ContinuousWithinAt.prodMap

theorem ContinuousOn.prodMap {f : α → γ} {g : β → δ} {s : Set α} {t : Set β} (hf : ContinuousOn f s)
    (hg : ContinuousOn g t) : ContinuousOn (Prod.map f g) (s ×ˢ t) := fun ⟨x, y⟩ ⟨hx, hy⟩ =>
  (hf x hx).prodMap (hg y hy)

@[deprecated (since := "2025-03-10")]
alias ContinuousOn.prod_map := ContinuousOn.prodMap

theorem continuousWithinAt_prod_of_discrete_left [DiscreteTopology α]
    {f : α × β → γ} {s : Set (α × β)} {x : α × β} :
    ContinuousWithinAt f s x ↔ ContinuousWithinAt (f ⟨x.1, ·⟩) {b | (x.1, b) ∈ s} x.2 := by
  rw [← x.eta]; simp_rw [ContinuousWithinAt, nhdsWithin, nhds_prod_eq, nhds_discrete, pure_prod,
    ← map_inf_principal_preimage]; rfl

theorem continuousWithinAt_prod_of_discrete_right [DiscreteTopology β]
    {f : α × β → γ} {s : Set (α × β)} {x : α × β} :
    ContinuousWithinAt f s x ↔ ContinuousWithinAt (f ⟨·, x.2⟩) {a | (a, x.2) ∈ s} x.1 := by
  rw [← x.eta]; simp_rw [ContinuousWithinAt, nhdsWithin, nhds_prod_eq, nhds_discrete, prod_pure,
    ← map_inf_principal_preimage]; rfl

theorem continuousAt_prod_of_discrete_left [DiscreteTopology α] {f : α × β → γ} {x : α × β} :
    ContinuousAt f x ↔ ContinuousAt (f ⟨x.1, ·⟩) x.2 := by
  simp_rw [← continuousWithinAt_univ]; exact continuousWithinAt_prod_of_discrete_left

theorem continuousAt_prod_of_discrete_right [DiscreteTopology β] {f : α × β → γ} {x : α × β} :
    ContinuousAt f x ↔ ContinuousAt (f ⟨·, x.2⟩) x.1 := by
  simp_rw [← continuousWithinAt_univ]; exact continuousWithinAt_prod_of_discrete_right

theorem continuousOn_prod_of_discrete_left [DiscreteTopology α] {f : α × β → γ} {s : Set (α × β)} :
    ContinuousOn f s ↔ ∀ a, ContinuousOn (f ⟨a, ·⟩) {b | (a, b) ∈ s} := by
  simp_rw [ContinuousOn, Prod.forall, continuousWithinAt_prod_of_discrete_left]; rfl

theorem continuousOn_prod_of_discrete_right [DiscreteTopology β] {f : α × β → γ} {s : Set (α × β)} :
    ContinuousOn f s ↔ ∀ b, ContinuousOn (f ⟨·, b⟩) {a | (a, b) ∈ s} := by
  simp_rw [ContinuousOn, Prod.forall, continuousWithinAt_prod_of_discrete_right]; apply forall_swap

/-- If a function `f a b` is such that `y ↦ f a b` is continuous for all `a`, and `a` lives in a
discrete space, then `f` is continuous, and vice versa. -/
theorem continuous_prod_of_discrete_left [DiscreteTopology α] {f : α × β → γ} :
    Continuous f ↔ ∀ a, Continuous (f ⟨a, ·⟩) := by
  simp_rw [continuous_iff_continuousOn_univ]; exact continuousOn_prod_of_discrete_left

theorem continuous_prod_of_discrete_right [DiscreteTopology β] {f : α × β → γ} :
    Continuous f ↔ ∀ b, Continuous (f ⟨·, b⟩) := by
  simp_rw [continuous_iff_continuousOn_univ]; exact continuousOn_prod_of_discrete_right

theorem isOpenMap_prod_of_discrete_left [DiscreteTopology α] {f : α × β → γ} :
    IsOpenMap f ↔ ∀ a, IsOpenMap (f ⟨a, ·⟩) := by
  simp_rw [isOpenMap_iff_nhds_le, Prod.forall, nhds_prod_eq, nhds_discrete, pure_prod, map_map]
  rfl

theorem isOpenMap_prod_of_discrete_right [DiscreteTopology β] {f : α × β → γ} :
    IsOpenMap f ↔ ∀ b, IsOpenMap (f ⟨·, b⟩) := by
  simp_rw [isOpenMap_iff_nhds_le, Prod.forall, forall_swap (α := α) (β := β), nhds_prod_eq,
    nhds_discrete, prod_pure, map_map]; rfl

/-!
### Pi
-/

theorem continuousWithinAt_pi {ι : Type*} {π : ι → Type*} [∀ i, TopologicalSpace (π i)]
    {f : α → ∀ i, π i} {s : Set α} {x : α} :
    ContinuousWithinAt f s x ↔ ∀ i, ContinuousWithinAt (fun y => f y i) s x :=
  tendsto_pi_nhds

theorem continuousOn_pi {ι : Type*} {π : ι → Type*} [∀ i, TopologicalSpace (π i)]
    {f : α → ∀ i, π i} {s : Set α} : ContinuousOn f s ↔ ∀ i, ContinuousOn (fun y => f y i) s :=
  ⟨fun h i x hx => tendsto_pi_nhds.1 (h x hx) i, fun h x hx => tendsto_pi_nhds.2 fun i => h i x hx⟩

@[fun_prop]
theorem continuousOn_pi' {ι : Type*} {π : ι → Type*} [∀ i, TopologicalSpace (π i)]
    {f : α → ∀ i, π i} {s : Set α} (hf : ∀ i, ContinuousOn (fun y => f y i) s) :
    ContinuousOn f s :=
  continuousOn_pi.2 hf

@[fun_prop]
theorem continuousOn_apply {ι : Type*} {π : ι → Type*} [∀ i, TopologicalSpace (π i)]
    (i : ι) (s) : ContinuousOn (fun p : ∀ i, π i => p i) s :=
  Continuous.continuousOn (continuous_apply i)


/-!
### Specific functions
-/

@[fun_prop]
theorem continuousOn_const {s : Set α} {c : β} : ContinuousOn (fun _ => c) s :=
  continuous_const.continuousOn

theorem continuousWithinAt_const {b : β} {s : Set α} {x : α} :
    ContinuousWithinAt (fun _ : α => b) s x :=
  continuous_const.continuousWithinAt

theorem continuousOn_id {s : Set α} : ContinuousOn id s :=
  continuous_id.continuousOn

@[fun_prop]
theorem continuousOn_id' (s : Set α) : ContinuousOn (fun x : α => x) s := continuousOn_id

theorem continuousWithinAt_id {s : Set α} {x : α} : ContinuousWithinAt id s x :=
  continuous_id.continuousWithinAt

protected theorem ContinuousOn.iterate {f : α → α} {s : Set α} (hcont : ContinuousOn f s)
    (hmaps : MapsTo f s s) : ∀ n, ContinuousOn (f^[n]) s
  | 0 => continuousOn_id
  | (n + 1) => (hcont.iterate hmaps n).comp hcont hmaps

section Fin
variable {n : ℕ} {π : Fin (n + 1) → Type*} [∀ i, TopologicalSpace (π i)]

theorem ContinuousWithinAt.finCons
    {f : α → π 0} {g : α → ∀ j : Fin n, π (Fin.succ j)} {a : α} {s : Set α}
    (hf : ContinuousWithinAt f s a) (hg : ContinuousWithinAt g s a) :
    ContinuousWithinAt (fun a => Fin.cons (f a) (g a)) s a :=
  hf.tendsto.finCons hg

theorem ContinuousOn.finCons {f : α → π 0} {s : Set α} {g : α → ∀ j : Fin n, π (Fin.succ j)}
    (hf : ContinuousOn f s) (hg : ContinuousOn g s) :
    ContinuousOn (fun a => Fin.cons (f a) (g a)) s := fun a ha =>
  (hf a ha).finCons (hg a ha)

theorem ContinuousWithinAt.matrixVecCons {f : α → β} {g : α → Fin n → β} {a : α} {s : Set α}
    (hf : ContinuousWithinAt f s a) (hg : ContinuousWithinAt g s a) :
    ContinuousWithinAt (fun a => Matrix.vecCons (f a) (g a)) s a :=
  hf.tendsto.matrixVecCons hg

theorem ContinuousOn.matrixVecCons {f : α → β} {g : α → Fin n → β} {s : Set α}
    (hf : ContinuousOn f s) (hg : ContinuousOn g s) :
    ContinuousOn (fun a => Matrix.vecCons (f a) (g a)) s := fun a ha =>
  (hf a ha).matrixVecCons (hg a ha)

theorem ContinuousWithinAt.finSnoc
    {f : α → ∀ j : Fin n, π (Fin.castSucc j)} {g : α → π (Fin.last _)} {a : α} {s : Set α}
    (hf : ContinuousWithinAt f s a) (hg : ContinuousWithinAt g s a) :
    ContinuousWithinAt (fun a => Fin.snoc (f a) (g a)) s a :=
  hf.tendsto.finSnoc hg

theorem ContinuousOn.finSnoc
    {f : α → ∀ j : Fin n, π (Fin.castSucc j)} {g : α → π (Fin.last _)} {s : Set α}
    (hf : ContinuousOn f s) (hg : ContinuousOn g s) :
    ContinuousOn (fun a => Fin.snoc (f a) (g a)) s := fun a ha =>
  (hf a ha).finSnoc (hg a ha)

theorem ContinuousWithinAt.finInsertNth
    (i : Fin (n + 1)) {f : α → π i} {g : α → ∀ j : Fin n, π (i.succAbove j)} {a : α} {s : Set α}
    (hf : ContinuousWithinAt f s a) (hg : ContinuousWithinAt g s a) :
    ContinuousWithinAt (fun a => i.insertNth (f a) (g a)) s a :=
  hf.tendsto.finInsertNth i hg

@[deprecated (since := "2025-01-02")]
alias ContinuousWithinAt.fin_insertNth := ContinuousWithinAt.finInsertNth

theorem ContinuousOn.finInsertNth
    (i : Fin (n + 1)) {f : α → π i} {g : α → ∀ j : Fin n, π (i.succAbove j)} {s : Set α}
    (hf : ContinuousOn f s) (hg : ContinuousOn g s) :
    ContinuousOn (fun a => i.insertNth (f a) (g a)) s := fun a ha =>
  (hf a ha).finInsertNth i (hg a ha)

@[deprecated (since := "2025-01-02")]
alias ContinuousOn.fin_insertNth := ContinuousOn.finInsertNth

end Fin

theorem Set.LeftInvOn.map_nhdsWithin_eq {f : α → β} {g : β → α} {x : β} {s : Set β}
    (h : LeftInvOn f g s) (hx : f (g x) = x) (hf : ContinuousWithinAt f (g '' s) (g x))
    (hg : ContinuousWithinAt g s x) : map g (𝓝[s] x) = 𝓝[g '' s] g x := by
  apply le_antisymm
  · exact hg.tendsto_nhdsWithin (mapsTo_image _ _)
  · have A : g ∘ f =ᶠ[𝓝[g '' s] g x] id :=
      h.rightInvOn_image.eqOn.eventuallyEq_of_mem self_mem_nhdsWithin
    refine le_map_of_right_inverse A ?_
    simpa only [hx] using hf.tendsto_nhdsWithin (h.mapsTo (surjOn_image _ _))

theorem Function.LeftInverse.map_nhds_eq {f : α → β} {g : β → α} {x : β}
    (h : Function.LeftInverse f g) (hf : ContinuousWithinAt f (range g) (g x))
    (hg : ContinuousAt g x) : map g (𝓝 x) = 𝓝[range g] g x := by
  simpa only [nhdsWithin_univ, image_univ] using
    (h.leftInvOn univ).map_nhdsWithin_eq (h x) (by rwa [image_univ]) hg.continuousWithinAt

lemma Topology.IsInducing.continuousWithinAt_iff {f : α → β} {g : β → γ} (hg : IsInducing g)
    {s : Set α} {x : α} : ContinuousWithinAt f s x ↔ ContinuousWithinAt (g ∘ f) s x := by
  simp_rw [ContinuousWithinAt, hg.tendsto_nhds_iff]; rfl

@[deprecated (since := "2024-10-28")]
alias Inducing.continuousWithinAt_iff := IsInducing.continuousWithinAt_iff

lemma Topology.IsInducing.continuousOn_iff {f : α → β} {g : β → γ} (hg : IsInducing g)
    {s : Set α} : ContinuousOn f s ↔ ContinuousOn (g ∘ f) s := by
  simp_rw [ContinuousOn, hg.continuousWithinAt_iff]

@[deprecated (since := "2024-10-28")] alias Inducing.continuousOn_iff := IsInducing.continuousOn_iff

lemma Topology.IsInducing.map_nhdsWithin_eq {f : α → β} (hf : IsInducing f) (s : Set α) (x : α) :
    map f (𝓝[s] x) = 𝓝[f '' s] f x := by
<<<<<<< HEAD
  ext U
  simp_rw [mem_map, mem_nhdsWithin_iff_eventually, hf.nhds_eq_comap, eventually_comap,
    mem_image, forall_exists_index, and_comm, and_imp]
  congr! with b a rfl
=======
  ext; simp +contextual [mem_nhdsWithin_iff_eventually, hf.nhds_eq_comap, forall_comm (α := _ ∈ _)]
>>>>>>> 0d2d0d7c

lemma Topology.IsInducing.continuousOn_image_iff {g : β → γ} {s : Set α} (hf : IsInducing f) :
    ContinuousOn g (f '' s) ↔ ContinuousOn (g ∘ f) s := by
  simp [ContinuousOn, ContinuousWithinAt, ← hf.map_nhdsWithin_eq]

lemma Topology.IsEmbedding.continuousOn_iff {f : α → β} {g : β → γ} (hg : IsEmbedding g)
    {s : Set α} : ContinuousOn f s ↔ ContinuousOn (g ∘ f) s :=
  hg.isInducing.continuousOn_iff

@[deprecated (since := "2024-10-26")]
alias Embedding.continuousOn_iff := IsEmbedding.continuousOn_iff

lemma Topology.IsEmbedding.map_nhdsWithin_eq {f : α → β} (hf : IsEmbedding f) (s : Set α) (x : α) :
    map f (𝓝[s] x) = 𝓝[f '' s] f x :=
  hf.isInducing.map_nhdsWithin_eq s x

@[deprecated (since := "2024-10-26")]
alias Embedding.map_nhdsWithin_eq := IsEmbedding.map_nhdsWithin_eq

theorem Topology.IsOpenEmbedding.map_nhdsWithin_preimage_eq {f : α → β} (hf : IsOpenEmbedding f)
    (s : Set β) (x : α) : map f (𝓝[f ⁻¹' s] x) = 𝓝[s] f x := by
  rw [hf.isEmbedding.map_nhdsWithin_eq, image_preimage_eq_inter_range]
  apply nhdsWithin_eq_nhdsWithin (mem_range_self _) hf.isOpen_range
  rw [inter_assoc, inter_self]

theorem Topology.IsQuotientMap.continuousOn_isOpen_iff {f : α → β} {g : β → γ} (h : IsQuotientMap f)
    {s : Set β} (hs : IsOpen s) : ContinuousOn g s ↔ ContinuousOn (g ∘ f) (f ⁻¹' s) := by
  simp only [continuousOn_iff_continuous_restrict, (h.restrictPreimage_isOpen hs).continuous_iff]
  rfl

@[deprecated (since := "2024-10-22")]
alias QuotientMap.continuousOn_isOpen_iff := IsQuotientMap.continuousOn_isOpen_iff

theorem IsOpenMap.continuousOn_image_of_leftInvOn {f : α → β} {s : Set α}
    (h : IsOpenMap (s.restrict f)) {finv : β → α} (hleft : LeftInvOn finv f s) :
    ContinuousOn finv (f '' s) := by
  refine continuousOn_iff'.2 fun t ht => ⟨f '' (t ∩ s), ?_, ?_⟩
  · rw [← image_restrict]
    exact h _ (ht.preimage continuous_subtype_val)
  · rw [inter_eq_self_of_subset_left (image_subset f inter_subset_right), hleft.image_inter']

theorem IsOpenMap.continuousOn_range_of_leftInverse {f : α → β} (hf : IsOpenMap f) {finv : β → α}
    (hleft : Function.LeftInverse finv f) : ContinuousOn finv (range f) := by
  rw [← image_univ]
  exact (hf.restrict isOpen_univ).continuousOn_image_of_leftInvOn fun x _ => hleft x

/-- If `f` is continuous on an open set `s` and continuous at each point of another
set `t` then `f` is continuous on `s ∪ t`. -/
lemma ContinuousOn.union_continuousAt {f : α → β} (s_op : IsOpen s)
    (hs : ContinuousOn f s) (ht : ∀ x ∈ t, ContinuousAt f x) :
    ContinuousOn f (s ∪ t) :=
  continuousOn_of_forall_continuousAt <| fun _ hx => hx.elim
  (fun h => ContinuousWithinAt.continuousAt (continuousWithinAt hs h) <| IsOpen.mem_nhds s_op h)
  (ht _)

open Classical in
/-- If a function is continuous on two closed sets, it is also continuous on their union. -/
theorem ContinuousOn.union_of_isClosed {f : α → β} (hfs : ContinuousOn f s) (hft : ContinuousOn f t)
    (hs : IsClosed s) (ht : IsClosed t) : ContinuousOn f (s ∪ t) := by
  refine fun x hx ↦ .union ?_ ?_
  · refine if hx : x ∈ s then hfs x hx else continuousWithinAt_of_not_mem_closure ?_
    rwa [hs.closure_eq]
  · refine if hx : x ∈ t then hft x hx else continuousWithinAt_of_not_mem_closure ?_
    rwa [ht.closure_eq]

@[deprecated ContinuousOn.union_of_isClosed (since := "2025-04-10")]
alias ContinuousOn.union_isClosed := ContinuousOn.union_of_isClosed

/-- A function is continuous on two closed sets iff it is also continuous on their union. -/
theorem continouousOn_union_iff_of_isClosed {f : α → β} (hs : IsClosed s) (ht : IsClosed t) :
    ContinuousOn f (s ∪ t) ↔ ContinuousOn f s ∧ ContinuousOn f t :=
  ⟨fun h ↦ ⟨h.mono s.subset_union_left, h.mono s.subset_union_right⟩,
   fun h ↦ h.left.union_of_isClosed h.right hs ht⟩

/-- If a function is continuous on two open sets, it is also continuous on their union. -/
theorem ContinuousOn.union_of_isOpen {f : α → β} (hfs : ContinuousOn f s) (hft : ContinuousOn f t)
    (hs : IsOpen s) (ht : IsOpen t) : ContinuousOn f (s ∪ t) :=
  union_continuousAt hs hfs fun _ hx ↦ ht.continuousOn_iff.mp hft hx

/-- A function is continuous on two open sets iff it is also continuous on their union. -/
theorem continouousOn_union_iff_of_isOpen {f : α → β} (hs : IsOpen s) (ht : IsOpen t) :
    ContinuousOn f (s ∪ t) ↔ ContinuousOn f s ∧ ContinuousOn f t :=
  ⟨fun h ↦ ⟨h.mono s.subset_union_left, h.mono s.subset_union_right⟩,
   fun h ↦ h.left.union_of_isOpen h.right hs ht⟩

/-- If `f` is continuous on some neighbourhood `s'` of `s` and `f` maps `s` to `t`,
the preimage of a set neighbourhood of `t` is a set neighbourhood of `s`. -/
-- See `Continuous.tendsto_nhdsSet` for a special case.
theorem ContinuousOn.tendsto_nhdsSet {f : α → β} {s s' : Set α} {t : Set β}
    (hf : ContinuousOn f s') (hs' : s' ∈ 𝓝ˢ s) (hst : MapsTo f s t) : Tendsto f (𝓝ˢ s) (𝓝ˢ t) := by
  obtain ⟨V, hV, hsV, hVs'⟩ := mem_nhdsSet_iff_exists.mp hs'
  refine ((hasBasis_nhdsSet s).tendsto_iff (hasBasis_nhdsSet t)).mpr fun U hU ↦
    ⟨V ∩ f ⁻¹' U, ?_, fun _ ↦ ?_⟩
  · exact ⟨(hf.mono hVs').isOpen_inter_preimage hV hU.1,
      subset_inter hsV (hst.mono Subset.rfl hU.2)⟩
  · intro h
    rw [← mem_preimage]
    exact mem_of_mem_inter_right h

/-- Preimage of a set neighborhood of `t` under a continuous map `f` is a set neighborhood of `s`
provided that `f` maps `s` to `t`. -/
theorem Continuous.tendsto_nhdsSet {f : α → β} {t : Set β} (hf : Continuous f)
    (hst : MapsTo f s t) : Tendsto f (𝓝ˢ s) (𝓝ˢ t) :=
  hf.continuousOn.tendsto_nhdsSet univ_mem hst

lemma Continuous.tendsto_nhdsSet_nhds
    {b : β} {f : α → β} (h : Continuous f) (h' : EqOn f (fun _ ↦ b) s) :
    Tendsto f (𝓝ˢ s) (𝓝 b) := by
  rw [← nhdsSet_singleton]
  exact h.tendsto_nhdsSet h'<|MERGE_RESOLUTION|>--- conflicted
+++ resolved
@@ -1299,14 +1299,7 @@
 
 lemma Topology.IsInducing.map_nhdsWithin_eq {f : α → β} (hf : IsInducing f) (s : Set α) (x : α) :
     map f (𝓝[s] x) = 𝓝[f '' s] f x := by
-<<<<<<< HEAD
-  ext U
-  simp_rw [mem_map, mem_nhdsWithin_iff_eventually, hf.nhds_eq_comap, eventually_comap,
-    mem_image, forall_exists_index, and_comm, and_imp]
-  congr! with b a rfl
-=======
   ext; simp +contextual [mem_nhdsWithin_iff_eventually, hf.nhds_eq_comap, forall_comm (α := _ ∈ _)]
->>>>>>> 0d2d0d7c
 
 lemma Topology.IsInducing.continuousOn_image_iff {g : β → γ} {s : Set α} (hf : IsInducing f) :
     ContinuousOn g (f '' s) ↔ ContinuousOn (g ∘ f) s := by

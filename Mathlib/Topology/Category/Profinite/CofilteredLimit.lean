--- conflicted
+++ resolved
@@ -201,11 +201,7 @@
   cases isEmpty_or_nonempty S
   · suffices ∃ j, IsEmpty (F.obj j) by
       refine this.imp fun j hj => ?_
-<<<<<<< HEAD
-      refine' ⟨⟨hj.elim, fun A => _⟩, _⟩
-=======
       refine ⟨⟨hj.elim, fun A => ?_⟩, ?_⟩
->>>>>>> 20c42930
       · suffices (fun a ↦ IsEmpty.elim hj a) ⁻¹' A = ∅ by
           rw [this]
           exact isOpen_empty

--- conflicted
+++ resolved
@@ -5,11 +5,8 @@
 -/
 import Mathlib.Data.Set.Image
 import Mathlib.Topology.Bases
-<<<<<<< HEAD
 import Mathlib.Topology.Exterior
-=======
 import Mathlib.Tactic.Peel
->>>>>>> c8f01e78
 import Mathlib.Topology.Inseparable
 import Mathlib.Topology.Compactness.Compact
 
@@ -121,92 +118,6 @@
 
 variable {s t : Set α} {a x y : α}
 
-<<<<<<< HEAD
-=======
-/-- The *exterior* of a set is the intersection of all its neighborhoods. In an Alexandrov-discrete
-space, this is the smallest neighborhood of the set.
-
-Note that this construction is unnamed in the literature. We choose the name in analogy to
-`interior`. -/
-def exterior (s : Set α) : Set α := (𝓝ˢ s).ker
-
-lemma exterior_singleton_eq_ker_nhds (a : α) : exterior {a} = (𝓝 a).ker := by simp [exterior]
-
-@[simp]
-theorem mem_exterior_singleton : x ∈ exterior {y} ↔ x ⤳ y := by
-  rw [exterior_singleton_eq_ker_nhds, ker_nhds_eq_specializes, mem_setOf]
-
-lemma exterior_def (s : Set α) : exterior s = ⋂₀ {t : Set α | IsOpen t ∧ s ⊆ t} :=
-  (hasBasis_nhdsSet _).ker.trans sInter_eq_biInter.symm
-
-lemma mem_exterior : a ∈ exterior s ↔ ∀ U, IsOpen U → s ⊆ U → a ∈ U := by simp [exterior_def]
-
-lemma subset_exterior_iff : s ⊆ exterior t ↔ ∀ U, IsOpen U → t ⊆ U → s ⊆ U := by
-  simp [exterior_def]
-
-lemma subset_exterior : s ⊆ exterior s := subset_exterior_iff.2 fun _ _ ↦ id
-
-lemma exterior_minimal (h₁ : s ⊆ t) (h₂ : IsOpen t) : exterior s ⊆ t := by
-  rw [exterior_def]; exact sInter_subset_of_mem ⟨h₂, h₁⟩
-
-lemma IsOpen.exterior_eq (h : IsOpen s) : exterior s = s :=
-  (exterior_minimal Subset.rfl h).antisymm subset_exterior
-
-lemma IsOpen.exterior_subset (ht : IsOpen t) : exterior s ⊆ t ↔ s ⊆ t :=
-  ⟨subset_exterior.trans, fun h ↦ exterior_minimal h ht⟩
-
-@[deprecated (since := "2024-09-18")] alias IsOpen.exterior_subset_iff := IsOpen.exterior_subset
-
-@[simp]
-theorem exterior_iUnion {ι : Sort*} (s : ι → Set α) :
-    exterior (⋃ i, s i) = ⋃ i, exterior (s i) := by
-  simp only [exterior, nhdsSet_iUnion, ker_iSup]
-
-@[simp]
-theorem exterior_union (s t : Set α) : exterior (s ∪ t) = exterior s ∪ exterior t := by
-  simp only [exterior, nhdsSet_union, ker_sup]
-
-@[simp]
-theorem exterior_sUnion (S : Set (Set α)) : exterior (⋃₀ S) = ⋃ s ∈ S, exterior s := by
-  simp only [sUnion_eq_biUnion, exterior_iUnion]
-
-theorem mem_exterior_iff_specializes : a ∈ exterior s ↔ ∃ b ∈ s, a ⤳ b := calc
-  a ∈ exterior s ↔ a ∈ exterior (⋃ x ∈ s, {x}) := by simp
-  _ ↔ ∃ b ∈ s, a ⤳ b := by
-    simp only [exterior_iUnion, mem_exterior_singleton, mem_iUnion₂, exists_prop]
-
-@[mono] lemma exterior_mono : Monotone (exterior : Set α → Set α) :=
-  fun _s _t h ↦ ker_mono <| nhdsSet_mono h
-
-/-- This name was used to be used for the `Iff` version,
-see `exterior_subset_exterior_iff_nhdsSet`.
--/
-@[gcongr] lemma exterior_subset_exterior (h : s ⊆ t) : exterior s ⊆ exterior t := exterior_mono h
-
-@[simp] lemma exterior_subset_exterior_iff_nhdsSet : exterior s ⊆ exterior t ↔ 𝓝ˢ s ≤ 𝓝ˢ t := by
-  simp (config := {contextual := true}) only [subset_exterior_iff, (hasBasis_nhdsSet _).ge_iff,
-    and_imp, IsOpen.mem_nhdsSet, IsOpen.exterior_subset]
-
-theorem exterior_eq_exterior_iff_nhdsSet : exterior s = exterior t ↔ 𝓝ˢ s = 𝓝ˢ t := by
-  simp [le_antisymm_iff]
-
-lemma specializes_iff_exterior_subset : x ⤳ y ↔ exterior {x} ⊆ exterior {y} := by
-  simp [Specializes]
-
-@[simp] lemma exterior_empty : exterior (∅ : Set α) = ∅ := isOpen_empty.exterior_eq
-@[simp] lemma exterior_univ : exterior (univ : Set α) = univ := isOpen_univ.exterior_eq
-
-@[simp] lemma exterior_eq_empty : exterior s = ∅ ↔ s = ∅ :=
-  ⟨eq_bot_mono subset_exterior, by rintro rfl; exact exterior_empty⟩
-
-@[simp] lemma nhdsSet_exterior (s : Set α) : 𝓝ˢ (exterior s) = 𝓝ˢ s := by
-  refine le_antisymm ((hasBasis_nhdsSet _).ge_iff.2 ?_) (nhdsSet_mono subset_exterior)
-  exact fun U ⟨hUo, hsU⟩ ↦ hUo.mem_nhdsSet.2 <| hUo.exterior_subset.2 hsU
-
-@[simp] lemma exterior_exterior (s : Set α) : exterior (exterior s) = exterior s := by
-  simp only [exterior_eq_exterior_iff_nhdsSet, nhdsSet_exterior]
-
->>>>>>> c8f01e78
 lemma Inducing.alexandrovDiscrete [AlexandrovDiscrete α] {f : β → α} (h : Inducing f) :
     AlexandrovDiscrete β where
   isOpen_sInter S hS := by
@@ -215,19 +126,6 @@
     refine ⟨_, isOpen_iInter₂ hU, ?_⟩
     simp_rw [preimage_iInter, htU, sInter_eq_biInter]
 
-<<<<<<< HEAD
-lemma Set.Finite.isCompact_exterior (hs : s.Finite) : IsCompact (exterior s) := by
-  classical
-  refine isCompact_of_finite_subcover fun f hf hsf ↦ ?_
-  choose g hg using fun a (ha : a ∈ exterior s) ↦ mem_iUnion.1 (hsf ha)
-  refine ⟨hs.toFinset.attach.image fun a ↦
-    g a.1 <| subset_exterior <| (Finite.mem_toFinset _).1 a.2,
-    (isOpen_iUnion fun i ↦ isOpen_iUnion ?_).exterior_subset.2 ?_⟩
-  · exact fun _ ↦ hf _
-  refine fun a ha ↦ mem_iUnion₂.2 ⟨_, ?_, hg _ <| subset_exterior ha⟩
-  simp only [Finset.mem_image, Finset.mem_attach, true_and, Subtype.exists, Finite.mem_toFinset]
-  exact ⟨a, ha, rfl⟩
-=======
 theorem IsCompact.exterior_iff : IsCompact (exterior s) ↔ IsCompact s := by
   simp only [isCompact_iff_finite_subcover]
   peel with ι U hUo
@@ -240,7 +138,6 @@
 lemma Set.Finite.isCompact_exterior (hs : s.Finite) : IsCompact (exterior s) :=
   hs.isCompact.exterior
 
->>>>>>> c8f01e78
 end
 
 lemma AlexandrovDiscrete.sup {t₁ t₂ : TopologicalSpace α} (_ : @AlexandrovDiscrete α t₁)
@@ -287,14 +184,6 @@
 @[simp] lemma principal_exterior (s : Set α) : 𝓟 (exterior s) = 𝓝ˢ s := by
   rw [← nhdsSet_exterior, isOpen_exterior.nhdsSet_eq]
 
-<<<<<<< HEAD
-@[simp] lemma exterior_subset_exterior : exterior s ⊆ exterior t ↔ 𝓝ˢ s ≤ 𝓝ˢ t := by
-  refine ⟨?_, fun h ↦ ker_mono h⟩
-  simp_rw [le_def, ← exterior_subset_iff_mem_nhdsSet]
-  exact fun h u ↦ h.trans
-
-=======
->>>>>>> c8f01e78
 lemma isOpen_iff_forall_specializes : IsOpen s ↔ ∀ x y, x ⤳ y → y ∈ s → x ∈ s := by
   simp only [← exterior_subset_iff_isOpen, Set.subset_def, mem_exterior_iff_specializes, exists_imp,
     and_imp, @forall_swap (_ ⤳ _)]

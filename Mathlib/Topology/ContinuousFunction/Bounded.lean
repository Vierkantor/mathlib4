--- conflicted
+++ resolved
@@ -44,10 +44,7 @@
   map_bounded' : ∃ C, ∀ x y, dist (toFun x) (toFun y) ≤ C
 #align bounded_continuous_function BoundedContinuousFunction
 
-<<<<<<< HEAD
 @[inherit_doc]
-=======
->>>>>>> 9160ea19
 scoped[BoundedContinuousFunction] infixr:25 " →ᵇ " => BoundedContinuousFunction
 
 section

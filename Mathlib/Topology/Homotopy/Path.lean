/-
Copyright (c) 2021 Shing Tak Lam. All rights reserved.
Released under Apache 2.0 license as described in the file LICENSE.
Authors: Shing Tak Lam
-/
import Mathlib.Topology.Homotopy.Basic
import Mathlib.Topology.Connected.PathConnected
import Mathlib.Analysis.Convex.Basic

/-!
# Homotopy between paths

In this file, we define a `Homotopy` between two `Path`s. In addition, we define a relation
`Homotopic` on `Path`s, and prove that it is an equivalence relation.

## Definitions

* `Path.Homotopy p₀ p₁` is the type of homotopies between paths `p₀` and `p₁`
* `Path.Homotopy.refl p` is the constant homotopy between `p` and itself
* `Path.Homotopy.symm F` is the `Path.Homotopy p₁ p₀` defined by reversing the homotopy
* `Path.Homotopy.trans F G`, where `F : Path.Homotopy p₀ p₁`, `G : Path.Homotopy p₁ p₂` is the
  `Path.Homotopy p₀ p₂` defined by putting the first homotopy on `[0, 1/2]` and the second on
  `[1/2, 1]`
* `Path.Homotopy.hcomp F G`, where `F : Path.Homotopy p₀ q₀` and `G : Path.Homotopy p₁ q₁` is
  a `Path.Homotopy (p₀.trans p₁) (q₀.trans q₁)`
* `Path.Homotopic p₀ p₁` is the relation saying that there is a homotopy between `p₀` and `p₁`
* `Path.Homotopic.setoid x₀ x₁` is the setoid on `Path`s from `Path.Homotopic`
* `Path.Homotopic.Quotient x₀ x₁` is the quotient type from `Path x₀ x₀` by `Path.Homotopic.setoid`

-/


universe u v

variable {X : Type u} {Y : Type v} [TopologicalSpace X] [TopologicalSpace Y]
variable {x₀ x₁ x₂ x₃ : X}

noncomputable section

open unitInterval

namespace Path

/-- The type of homotopies between two paths.
-/
abbrev Homotopy (p₀ p₁ : Path x₀ x₁) :=
  ContinuousMap.HomotopyRel p₀.toContinuousMap p₁.toContinuousMap {0, 1}

namespace Homotopy

section

variable {p₀ p₁ : Path x₀ x₁}

theorem coeFn_injective : @Function.Injective (Homotopy p₀ p₁) (I × I → X) (⇑) :=
  DFunLike.coe_injective

@[simp]
theorem source (F : Homotopy p₀ p₁) (t : I) : F (t, 0) = x₀ :=
  calc F (t, 0) = p₀ 0 := ContinuousMap.HomotopyRel.eq_fst _ _ (.inl rfl)
  _ = x₀ := p₀.source

@[simp]
theorem target (F : Homotopy p₀ p₁) (t : I) : F (t, 1) = x₁ :=
  calc F (t, 1) = p₀ 1 := ContinuousMap.HomotopyRel.eq_fst _ _ (.inr rfl)
  _ = x₁ := p₀.target

/-- Evaluating a path homotopy at an intermediate point, giving us a `Path`.
-/
def eval (F : Homotopy p₀ p₁) (t : I) : Path x₀ x₁ where
  toFun := F.toHomotopy.curry t
  source' := by simp
  target' := by simp

@[simp]
theorem eval_zero (F : Homotopy p₀ p₁) : F.eval 0 = p₀ := by
  ext t
  simp [eval]

@[simp]
theorem eval_one (F : Homotopy p₀ p₁) : F.eval 1 = p₁ := by
  ext t
  simp [eval]

end

section

variable {p₀ p₁ p₂ : Path x₀ x₁}

/-- Given a path `p`, we can define a `Homotopy p p` by `F (t, x) = p x`.
-/
@[simps!]
def refl (p : Path x₀ x₁) : Homotopy p p :=
  ContinuousMap.HomotopyRel.refl p.toContinuousMap {0, 1}

/-- Given a `Homotopy p₀ p₁`, we can define a `Homotopy p₁ p₀` by reversing the homotopy.
-/
@[simps!]
def symm (F : Homotopy p₀ p₁) : Homotopy p₁ p₀ :=
  ContinuousMap.HomotopyRel.symm F

@[simp]
theorem symm_symm (F : Homotopy p₀ p₁) : F.symm.symm = F :=
  ContinuousMap.HomotopyRel.symm_symm F

theorem symm_bijective : Function.Bijective (Homotopy.symm : Homotopy p₀ p₁ → Homotopy p₁ p₀) :=
  Function.bijective_iff_has_inverse.mpr ⟨_, symm_symm, symm_symm⟩

/--
Given `Homotopy p₀ p₁` and `Homotopy p₁ p₂`, we can define a `Homotopy p₀ p₂` by putting the first
homotopy on `[0, 1/2]` and the second on `[1/2, 1]`.
-/
def trans (F : Homotopy p₀ p₁) (G : Homotopy p₁ p₂) : Homotopy p₀ p₂ :=
  ContinuousMap.HomotopyRel.trans F G

theorem trans_apply (F : Homotopy p₀ p₁) (G : Homotopy p₁ p₂) (x : I × I) :
    (F.trans G) x =
      if h : (x.1 : ℝ) ≤ 1 / 2 then
        F (⟨2 * x.1, (unitInterval.mul_pos_mem_iff zero_lt_two).2 ⟨x.1.2.1, h⟩⟩, x.2)
      else
        G (⟨2 * x.1 - 1, unitInterval.two_mul_sub_one_mem_iff.2 ⟨(not_le.1 h).le, x.1.2.2⟩⟩, x.2) :=
  ContinuousMap.HomotopyRel.trans_apply _ _ _

theorem symm_trans (F : Homotopy p₀ p₁) (G : Homotopy p₁ p₂) :
    (F.trans G).symm = G.symm.trans F.symm :=
  ContinuousMap.HomotopyRel.symm_trans _ _

/-- Casting a `Homotopy p₀ p₁` to a `Homotopy q₀ q₁` where `p₀ = q₀` and `p₁ = q₁`. -/
@[simps!]
def cast {p₀ p₁ q₀ q₁ : Path x₀ x₁} (F : Homotopy p₀ p₁) (h₀ : p₀ = q₀) (h₁ : p₁ = q₁) :
    Homotopy q₀ q₁ :=
  ContinuousMap.HomotopyRel.cast F (congr_arg _ h₀) (congr_arg _ h₁)

end

section

variable {p₀ q₀ : Path x₀ x₁} {p₁ q₁ : Path x₁ x₂}

/-- Suppose `p₀` and `q₀` are paths from `x₀` to `x₁`, `p₁` and `q₁` are paths from `x₁` to `x₂`.
Furthermore, suppose `F : Homotopy p₀ q₀` and `G : Homotopy p₁ q₁`. Then we can define a homotopy
from `p₀.trans p₁` to `q₀.trans q₁`.
-/
def hcomp (F : Homotopy p₀ q₀) (G : Homotopy p₁ q₁) : Homotopy (p₀.trans p₁) (q₀.trans q₁) where
  toFun x :=
    if (x.2 : ℝ) ≤ 1 / 2 then (F.eval x.1).extend (2 * x.2) else (G.eval x.1).extend (2 * x.2 - 1)
  continuous_toFun := continuous_if_le (continuous_induced_dom.comp continuous_snd) continuous_const
    (F.toHomotopy.continuous.comp (by continuity)).continuousOn
    (G.toHomotopy.continuous.comp (by continuity)).continuousOn fun x hx => by norm_num [hx]
  map_zero_left x := by simp [Path.trans]
  map_one_left x := by simp [Path.trans]
  prop' x t ht := by
    rcases ht with ht | ht
    · norm_num [ht]
    · rw [Set.mem_singleton_iff] at ht
      norm_num [ht]

theorem hcomp_apply (F : Homotopy p₀ q₀) (G : Homotopy p₁ q₁) (x : I × I) :
    F.hcomp G x =
      if h : (x.2 : ℝ) ≤ 1 / 2 then
        F.eval x.1 ⟨2 * x.2, (unitInterval.mul_pos_mem_iff zero_lt_two).2 ⟨x.2.2.1, h⟩⟩
      else
        G.eval x.1
          ⟨2 * x.2 - 1, unitInterval.two_mul_sub_one_mem_iff.2 ⟨(not_le.1 h).le, x.2.2.2⟩⟩ :=
  show ite _ _ _ = _ by split_ifs <;> exact Path.extend_extends _ _

theorem hcomp_half (F : Homotopy p₀ q₀) (G : Homotopy p₁ q₁) (t : I) :
    F.hcomp G (t, ⟨1 / 2, by norm_num, by norm_num⟩) = x₁ :=
  show ite _ _ _ = _ by norm_num

end

/--
Suppose `p` is a path, then we have a homotopy from `p` to `p.reparam f` by the convexity of `I`.
-/
def reparam (p : Path x₀ x₁) (f : I → I) (hf : Continuous f) (hf₀ : f 0 = 0) (hf₁ : f 1 = 1) :
    Homotopy p (p.reparam f hf hf₀ hf₁) where
  toFun x := p ⟨σ x.1 * x.2 + x.1 * f x.2,
    show (σ x.1 : ℝ) • (x.2 : ℝ) + (x.1 : ℝ) • (f x.2 : ℝ) ∈ I from
      convex_Icc _ _ x.2.2 (f x.2).2 (by unit_interval) (by unit_interval) (by simp)⟩
  map_zero_left x := by norm_num
  map_one_left x := by norm_num
  prop' t x hx := by
    rcases hx with hx | hx
    · rw [hx]
      simp [hf₀]
    · rw [Set.mem_singleton_iff] at hx
      rw [hx]
      simp [hf₁]
<<<<<<< HEAD
  -- TODO: can the auto-param be converted to use `fun_prop` (instead of `continuity`)?
=======
>>>>>>> 4d4e085b
  continuous_toFun := by fun_prop

/-- Suppose `F : Homotopy p q`. Then we have a `Homotopy p.symm q.symm` by reversing the second
argument.
-/
@[simps]
def symm₂ {p q : Path x₀ x₁} (F : p.Homotopy q) : p.symm.Homotopy q.symm where
  toFun x := F ⟨x.1, σ x.2⟩
  map_zero_left := by simp [Path.symm]
  map_one_left := by simp [Path.symm]
  prop' t x hx := by
    rcases hx with hx | hx
    · rw [hx]
      simp
    · rw [Set.mem_singleton_iff] at hx
      rw [hx]
      simp

/--
Given `F : Homotopy p q`, and `f : C(X, Y)`, we can define a homotopy from `p.map f.continuous` to
`q.map f.continuous`.
-/
@[simps]
def map {p q : Path x₀ x₁} (F : p.Homotopy q) (f : C(X, Y)) :
    Homotopy (p.map f.continuous) (q.map f.continuous) where
  toFun := f ∘ F
  map_zero_left := by simp
  map_one_left := by simp
  prop' t x hx := by
    rcases hx with hx | hx
    · simp [hx]
    · rw [Set.mem_singleton_iff] at hx
      simp [hx]

end Homotopy

/-- Two paths `p₀` and `p₁` are `Path.Homotopic` if there exists a `Homotopy` between them.
-/
def Homotopic (p₀ p₁ : Path x₀ x₁) : Prop :=
  Nonempty (p₀.Homotopy p₁)

namespace Homotopic

@[refl]
theorem refl (p : Path x₀ x₁) : p.Homotopic p :=
  ⟨Homotopy.refl p⟩

@[symm]
theorem symm ⦃p₀ p₁ : Path x₀ x₁⦄ (h : p₀.Homotopic p₁) : p₁.Homotopic p₀ :=
  h.map Homotopy.symm

@[trans]
theorem trans ⦃p₀ p₁ p₂ : Path x₀ x₁⦄ (h₀ : p₀.Homotopic p₁) (h₁ : p₁.Homotopic p₂) :
    p₀.Homotopic p₂ :=
  h₀.map2 Homotopy.trans h₁

theorem equivalence : Equivalence (@Homotopic X _ x₀ x₁) :=
  ⟨refl, (symm ·), (trans · ·)⟩

nonrec theorem map {p q : Path x₀ x₁} (h : p.Homotopic q) (f : C(X, Y)) :
    Homotopic (p.map f.continuous) (q.map f.continuous) :=
  h.map fun F => F.map f

theorem hcomp {p₀ p₁ : Path x₀ x₁} {q₀ q₁ : Path x₁ x₂} (hp : p₀.Homotopic p₁)
    (hq : q₀.Homotopic q₁) : (p₀.trans q₀).Homotopic (p₁.trans q₁) :=
  hp.map2 Homotopy.hcomp hq

/--
The setoid on `Path`s defined by the equivalence relation `Path.Homotopic`. That is, two paths are
equivalent if there is a `Homotopy` between them.
-/
protected def setoid (x₀ x₁ : X) : Setoid (Path x₀ x₁) :=
  ⟨Homotopic, equivalence⟩

/-- The quotient on `Path x₀ x₁` by the equivalence relation `Path.Homotopic`.
-/
protected def Quotient (x₀ x₁ : X) :=
  Quotient (Homotopic.setoid x₀ x₁)

attribute [local instance] Homotopic.setoid

instance : Inhabited (Homotopic.Quotient () ()) :=
  ⟨Quotient.mk' <| Path.refl ()⟩

/-- The composition of path homotopy classes. This is `Path.trans` descended to the quotient. -/
def Quotient.comp (P₀ : Path.Homotopic.Quotient x₀ x₁) (P₁ : Path.Homotopic.Quotient x₁ x₂) :
    Path.Homotopic.Quotient x₀ x₂ :=
  Quotient.map₂ Path.trans (fun (_ : Path x₀ x₁) _ hp (_ : Path x₁ x₂) _ hq => hcomp hp hq) P₀ P₁

theorem comp_lift (P₀ : Path x₀ x₁) (P₁ : Path x₁ x₂) : ⟦P₀.trans P₁⟧ = Quotient.comp ⟦P₀⟧ ⟦P₁⟧ :=
  rfl

/-- The image of a path homotopy class `P₀` under a map `f`.
    This is `Path.map` descended to the quotient. -/
def Quotient.mapFn (P₀ : Path.Homotopic.Quotient x₀ x₁) (f : C(X, Y)) :
    Path.Homotopic.Quotient (f x₀) (f x₁) :=
  Quotient.map (fun q : Path x₀ x₁ => q.map f.continuous) (fun _ _ h => Path.Homotopic.map h f) P₀

theorem map_lift (P₀ : Path x₀ x₁) (f : C(X, Y)) : ⟦P₀.map f.continuous⟧ = Quotient.mapFn ⟦P₀⟧ f :=
  rfl

-- Porting note: we didn't previously need the `α := ...` and `β := ...` hints.
theorem hpath_hext {p₁ : Path x₀ x₁} {p₂ : Path x₂ x₃} (hp : ∀ t, p₁ t = p₂ t) :
    HEq (α := Path.Homotopic.Quotient _ _) ⟦p₁⟧ (β := Path.Homotopic.Quotient _ _) ⟦p₂⟧ := by
  obtain rfl : x₀ = x₂ := by convert hp 0 <;> simp
  obtain rfl : x₁ = x₃ := by convert hp 1 <;> simp
  rw [heq_iff_eq]; congr; ext t; exact hp t

end Homotopic

/-- A path `Path x₀ x₁` generates a homotopy between constant functions `fun _ ↦ x₀` and
`fun _ ↦ x₁`. -/
@[simps!]
def toHomotopyConst (p : Path x₀ x₁) :
    (ContinuousMap.const Y x₀).Homotopy (ContinuousMap.const Y x₁) where
  toContinuousMap := p.toContinuousMap.comp ContinuousMap.fst
  map_zero_left _ := p.source
  map_one_left _ := p.target

end Path

/-- Two constant continuous maps with nonempty domain are homotopic if and only if their values are
joined by a path in the codomain. -/
@[simp]
theorem ContinuousMap.homotopic_const_iff [Nonempty Y] :
    (ContinuousMap.const Y x₀).Homotopic (ContinuousMap.const Y x₁) ↔ Joined x₀ x₁ := by
  inhabit Y
  refine ⟨fun ⟨H⟩ ↦ ⟨⟨(H.toContinuousMap.comp .prodSwap).curry default, ?_, ?_⟩⟩,
    fun ⟨p⟩ ↦ ⟨p.toHomotopyConst⟩⟩ <;> simp

namespace ContinuousMap.Homotopy

/-- Given a homotopy `H : f ∼ g`, get the path traced by the point `x` as it moves from
`f x` to `g x`.
-/
def evalAt {X : Type*} {Y : Type*} [TopologicalSpace X] [TopologicalSpace Y] {f g : C(X, Y)}
    (H : ContinuousMap.Homotopy f g) (x : X) : Path (f x) (g x) where
  toFun t := H (t, x)
  source' := H.apply_zero x
  target' := H.apply_one x

end ContinuousMap.Homotopy<|MERGE_RESOLUTION|>--- conflicted
+++ resolved
@@ -188,10 +188,7 @@
     · rw [Set.mem_singleton_iff] at hx
       rw [hx]
       simp [hf₁]
-<<<<<<< HEAD
   -- TODO: can the auto-param be converted to use `fun_prop` (instead of `continuity`)?
-=======
->>>>>>> 4d4e085b
   continuous_toFun := by fun_prop
 
 /-- Suppose `F : Homotopy p q`. Then we have a `Homotopy p.symm q.symm` by reversing the second

--- conflicted
+++ resolved
@@ -188,21 +188,8 @@
     · rw [Set.mem_singleton_iff] at hx
       rw [hx]
       simp [hf₁]
-<<<<<<< HEAD
   -- TODO: can the auto-param be converted to use `fun_prop` (instead of `continuity`)?
   continuous_toFun := by fun_prop
-#align path.homotopy.reparam Path.Homotopy.reparam
-=======
-  continuous_toFun := by
-    -- Porting note: was `continuity` in auto-param
-    refine continuous_const.path_eval ?_
-    apply Continuous.subtype_mk
-    apply Continuous.add <;> apply Continuous.mul
-    · exact continuous_induced_dom.comp (unitInterval.continuous_symm.comp continuous_fst)
-    · continuity
-    · continuity
-    · continuity
->>>>>>> f2cd6eff
 
 /-- Suppose `F : Homotopy p q`. Then we have a `Homotopy p.symm q.symm` by reversing the second
 argument.

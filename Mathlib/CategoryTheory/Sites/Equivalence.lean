/-
Copyright (c) 2023 Dagur Asgeirsson. All rights reserved.
Released under Apache 2.0 license as described in the file LICENSE.
Authors: Dagur Asgeirsson
-/
import Mathlib.CategoryTheory.Sites.InducedTopology
import Mathlib.CategoryTheory.Sites.LocallyBijective
import Mathlib.CategoryTheory.Sites.PreservesLocallyBijective
import Mathlib.CategoryTheory.Sites.Whiskering
/-!
# Equivalences of sheaf categories

Given a site `(C, J)` and a category `D` which is equivalent to `C`, with `C` and `D` possibly large
and possibly in different universes, we transport the Grothendieck topology `J` on `C` to `D` and
prove that the sheaf categories are equivalent.

We also prove that sheafification and the property `HasSheafCompose` transport nicely over this
equivalence, and apply it to essentially small sites. We also provide instances for existence of
sufficiently small limits in the sheaf category on the essentially small site.

## Main definitions

* `CategoryTheory.Equivalence.sheafCongr` is the equivalence of sheaf categories.

* `CategoryTheory.Equivalence.transportAndSheafify` is the functor which takes a presheaf on `C`,
  transports it over the equivalence to `D`, sheafifies there and then transports back to `C`.

* `CategoryTheory.Equivalence.transportSheafificationAdjunction`: `transportAndSheafify` is
  left adjoint to the functor taking a sheaf to its underlying presheaf.

* `CategoryTheory.smallSheafify` is the functor which takes a presheaf on an essentially small site
  `(C, J)`, transports to a small model, sheafifies there and then transports back to `C`.

* `CategoryTheory.smallSheafificationAdjunction`: `smallSheafify` is left adjoint to the functor
  taking a sheaf to its underlying presheaf.

-/

universe v₁ v₂ v₃ u₁ u₂ u₃ w

namespace CategoryTheory

open Functor Limits GrothendieckTopology

variable {C : Type u₁} [Category.{v₁} C] (J : GrothendieckTopology C)
variable {D : Type u₂} [Category.{v₂} D] (K : GrothendieckTopology D) (e : C ≌ D) (G : D ⥤ C)
variable (A : Type u₃) [Category.{v₃} A]

namespace Equivalence

<<<<<<< HEAD
instance (priority := 900) [G.IsEquivalence] : IsCoverDense G J where
=======
theorem locallyCoverDense : LocallyCoverDense J e.inverse := by
  intro X T
  convert T.prop
  ext Z f
  constructor
  · rintro ⟨_, _, g', hg, rfl⟩
    exact T.val.downward_closed hg g'
  · intro hf
    refine ⟨e.functor.obj Z, (Adjunction.homEquiv e.toAdjunction _ _).symm f, e.unit.app Z, ?_, ?_⟩
    · simp only [Adjunction.homEquiv_counit, Functor.id_obj, Equivalence.toAdjunction_counit,
        Sieve.functorPullback_apply, Presieve.functorPullback_mem, Functor.map_comp,
        Equivalence.inv_fun_map, Functor.comp_obj, Category.assoc, Equivalence.unit_inverse_comp,
        Category.comp_id]
      exact T.val.downward_closed hf _
    · simp

theorem coverPreserving : CoverPreserving J (e.locallyCoverDense J).inducedTopology e.functor where
  cover_preserve {U S} h := by
    change _ ∈ J.sieves (e.inverse.obj (e.functor.obj U))
    convert J.pullback_stable (e.unitInv.app U) h
    ext Z f
    rw [← Sieve.functorPushforward_comp]
    simp only [Sieve.functorPushforward_apply, Presieve.functorPushforward, exists_and_left, id_obj,
      comp_obj, Sieve.pullback_apply]
    constructor
    · rintro ⟨W, g, hg, x, rfl⟩
      rw [Category.assoc]
      apply S.downward_closed
      simpa using hg
    · intro hf
      exact ⟨_, e.unitInv.app Z ≫ f ≫ e.unitInv.app U, S.downward_closed hf _,
        e.unit.app Z ≫ e.unit.app _, by simp⟩

instance : IsCoverDense e.functor (e.locallyCoverDense J).inducedTopology where
  is_cover U := by
    change _ ∈ J.sieves _
    convert J.top_mem (e.inverse.obj U)
    ext Y f
    simp only [Sieve.functorPushforward_apply, Presieve.functorPushforward, exists_and_left,
      Sieve.top_apply, iff_true]
    exact ⟨e.functor.obj Y, (Adjunction.homEquiv e.toAdjunction _ _).symm f,
      Presieve.in_coverByImage _ _, e.unit.app _, by simp⟩

instance : IsCoverDense e.inverse J where
>>>>>>> 60c76bf7
  is_cover U := by
    let e := (asEquivalence G).symm
    convert J.top_mem U
    ext Y f
    simp only [Sieve.functorPushforward_apply, Presieve.functorPushforward, exists_and_left,
      Sieve.top_apply, iff_true]
    let g : e.inverse.obj _ ⟶ U := (e.unitInv.app Y) ≫ f
    have : (Sieve.coverByImage e.inverse U).arrows g := Presieve.in_coverByImage _ g
    replace := Sieve.downward_closed _ this (e.unit.app Y)
    simpa [g] using this

theorem locallyCoverDense : e.inverse.LocallyCoverDense J := inferInstance

instance : e.functor.IsDenseSubsite J (e.inverse.inducedTopology J) := by
  have : J = e.functor.inducedTopology (e.inverse.inducedTopology J) := by
    ext X S
    show _ ↔ _ ∈ J.sieves _
    erw [← GrothendieckTopology.pullback_mem_iff_of_isIso (i := e.unit.app X)]
    congr!; ext Y f; simp
  nth_rw 1 [this]
  infer_instance

theorem coverPreserving : CoverPreserving J (e.inverse.inducedTopology J) e.functor :=
  IsDenseSubsite.coverPreserving _ _ _

/-- A class saying that the equivalence `e` transports the Grothendieck topology `J` to `K`. -/
class TransportsGrothendieckTopology : Prop where
  /-- `K` is equal to the induced topology. -/
  eq_inducedTopology : K = e.inverse.inducedTopology J

instance : e.TransportsGrothendieckTopology J (e.inverse.inducedTopology J) := ⟨rfl⟩

variable [e.TransportsGrothendieckTopology J K]

theorem eq_inducedTopology_of_transports : K = e.inverse.inducedTopology J :=
  TransportsGrothendieckTopology.eq_inducedTopology

instance : IsContinuous e.functor J K := by
  rw [e.eq_inducedTopology_of_transports J K]
  exact IsCoverDense.isContinuous _ _ _ (e.coverPreserving J)

instance : IsContinuous e.inverse K J := by
  rw [eq_inducedTopology_of_transports J K e]
  infer_instance

/-- The functor in the equivalence of sheaf categories. -/
@[simps!]
def sheafCongr.functor : Sheaf J A ⥤ Sheaf K A where
  obj F := ⟨e.inverse.op ⋙ F.val, e.inverse.op_comp_isSheaf _ _ _⟩
  map f := ⟨whiskerLeft e.inverse.op f.val⟩

/-- The inverse in the equivalence of sheaf categories. -/
@[simps!]
def sheafCongr.inverse : Sheaf K A ⥤ Sheaf J A where
  obj F := ⟨e.functor.op ⋙ F.val, e.functor.op_comp_isSheaf _ _ _⟩
  map f := ⟨whiskerLeft e.functor.op f.val⟩

/-- The unit iso in the equivalence of sheaf categories. -/
@[simps!]
def sheafCongr.unitIso : 𝟭 (Sheaf J A) ≅ functor J K e A ⋙ inverse J K e A :=
  NatIso.ofComponents (fun F ↦ ⟨⟨(isoWhiskerRight e.op.unitIso F.val).hom⟩,
    ⟨(isoWhiskerRight e.op.unitIso F.val).inv⟩,
    Sheaf.hom_ext _ _ (isoWhiskerRight e.op.unitIso F.val).hom_inv_id,
    Sheaf.hom_ext _ _ (isoWhiskerRight e.op.unitIso F.val).inv_hom_id⟩ ) (by aesop)

/-- The counit iso in the equivalence of sheaf categories. -/
@[simps!]
def sheafCongr.counitIso : inverse J K e A ⋙ functor J K e A ≅ 𝟭 (Sheaf _ A) :=
  NatIso.ofComponents (fun F ↦ ⟨⟨(isoWhiskerRight e.op.counitIso F.val).hom⟩,
    ⟨(isoWhiskerRight e.op.counitIso F.val).inv⟩,
    Sheaf.hom_ext _ _ (isoWhiskerRight e.op.counitIso F.val).hom_inv_id,
    Sheaf.hom_ext _ _ (isoWhiskerRight e.op.counitIso F.val).inv_hom_id⟩ ) (by aesop)

/-- The equivalence of sheaf categories. -/
def sheafCongr : Sheaf J A ≌ Sheaf K A where
  functor := sheafCongr.functor J K e A
  inverse := sheafCongr.inverse J K e A
  unitIso := sheafCongr.unitIso J K e A
  counitIso := sheafCongr.counitIso J K e A
  functor_unitIso_comp X := by
    ext
    simp only [id_obj, sheafCongr.functor_obj_val_obj, comp_obj,
      Sheaf.instCategorySheaf_comp_val, NatTrans.comp_app, sheafCongr.inverse_obj_val_obj,
      Opposite.unop_op, sheafCongr.functor_map_val_app,
      sheafCongr.unitIso_hom_app_val_app, sheafCongr.counitIso_hom_app_val_app,
      sheafCongr.functor_obj_val_map, Quiver.Hom.unop_op, Sheaf.instCategorySheaf_id_val,
      NatTrans.id_app]
    simp [← Functor.map_comp, ← op_comp]

-- /-- The equivalence of sheaf categories explicitly stated for the induced topology. -/
-- abbrev sheafCongrRight : Sheaf J A ≌ Sheaf (e.locallyCoverDense J).inducedTopology A :=
--   sheafCongr e A rfl

variable [HasSheafify K A]

/-- Transport a presheaf to the equivalent category and sheafify there. -/
noncomputable
def transportAndSheafify : (Cᵒᵖ ⥤ A) ⥤ Sheaf J A :=
  e.op.congrLeft.functor ⋙ presheafToSheaf _ _ ⋙ (e.sheafCongr J K A).inverse

/-- An auxiliary definition for the sheafification adjunction. -/
noncomputable
def transportIsoSheafToPresheaf : (e.sheafCongr J K A).functor ⋙
    sheafToPresheaf K A ⋙ e.op.congrLeft.inverse ≅ sheafToPresheaf J A :=
  NatIso.ofComponents (fun F ↦ isoWhiskerRight e.op.unitIso.symm F.val)
    (by intros; ext; simp [Equivalence.sheafCongr])

/-- Transporting and sheafifying is left adjoint to taking the underlying presheaf. -/
noncomputable
def transportSheafificationAdjunction : transportAndSheafify J K e A ⊣ sheafToPresheaf J A :=
  ((e.op.congrLeft.toAdjunction.comp (sheafificationAdjunction _ _)).comp
    (e.sheafCongr J K A).symm.toAdjunction).ofNatIsoRight
    (transportIsoSheafToPresheaf _ _ _ _)

noncomputable instance : PreservesFiniteLimits <| transportAndSheafify J K e A where
  preservesFiniteLimits _ := compPreservesLimitsOfShape _ _

/-- Transport `HasSheafify` along an equivalence of sites. -/
theorem hasSheafify : HasSheafify J A :=
  HasSheafify.mk' J A (transportSheafificationAdjunction J K e A)

variable {A : Type*} [Category A] {B : Type*} [Category B] (F : A ⥤ B)
  [K.HasSheafCompose F]

theorem hasSheafCompose : J.HasSheafCompose F where
  isSheaf P hP := by
    have hP' : Presheaf.IsSheaf K (e.inverse.op ⋙ P ⋙ F) := by
      change Presheaf.IsSheaf K ((_ ⋙ _) ⋙ _)
      apply HasSheafCompose.isSheaf
      exact e.inverse.op_comp_isSheaf K J ⟨P, hP⟩
    replace hP' : Presheaf.IsSheaf J (e.functor.op ⋙ e.inverse.op ⋙ P ⋙ F) :=
      e.functor.op_comp_isSheaf _ _ ⟨_, hP'⟩
    exact (Presheaf.isSheaf_of_iso_iff ((isoWhiskerRight e.op.unitIso.symm (P ⋙ F)))).mp hP'

end Equivalence

variable [EssentiallySmall.{w} C]
variable (B : Type*) [Category B] (F : A ⥤ B)
variable [HasSheafify ((equivSmallModel C).inverse.inducedTopology J) A]
variable [((equivSmallModel C).inverse.inducedTopology J).HasSheafCompose F]

/-- Transport to a small model and sheafify there. -/
noncomputable
def smallSheafify : (Cᵒᵖ ⥤ A) ⥤ Sheaf J A := (equivSmallModel C).transportAndSheafify J
  ((equivSmallModel C).inverse.inducedTopology J) A

/--
Transporting to a small model and sheafifying there is left adjoint to the underlying presheaf
functor
-/
noncomputable
def smallSheafificationAdjunction : smallSheafify J A ⊣ sheafToPresheaf J A :=
  (equivSmallModel C).transportSheafificationAdjunction J _ A

noncomputable instance hasSheafifyEssentiallySmallSite : HasSheafify J A :=
  (equivSmallModel C).hasSheafify J ((equivSmallModel C).inverse.inducedTopology J) A

instance hasSheafComposeEssentiallySmallSite : HasSheafCompose J F :=
  (equivSmallModel C).hasSheafCompose J ((equivSmallModel C).inverse.inducedTopology J) F

instance hasLimitsEssentiallySmallSite
    [HasLimits <| Sheaf ((equivSmallModel C).inverse.inducedTopology J) A] :
    HasLimitsOfSize.{max v₃ w, max v₃ w} <| Sheaf J A :=
  Adjunction.has_limits_of_equivalence ((equivSmallModel C).sheafCongr J
    ((equivSmallModel C).inverse.inducedTopology J) A).functor

instance hasColimitsEssentiallySmallSite
    [HasColimits <| Sheaf ((equivSmallModel C).inverse.inducedTopology J) A] :
    HasColimitsOfSize.{max v₃ w, max v₃ w} <| Sheaf J A :=
  Adjunction.has_colimits_of_equivalence ((equivSmallModel C).sheafCongr J
    ((equivSmallModel C).inverse.inducedTopology J) A).functor

namespace GrothendieckTopology

variable {A}
variable [G.IsCoverDense J] [Functor.IsContinuous G K J] [G.Full]
  [(G.sheafPushforwardContinuous A K J).EssSurj]

open Localization

lemma W_inverseImage_whiskeringLeft :
    K.W.inverseImage ((whiskeringLeft Dᵒᵖ Cᵒᵖ A).obj G.op) = J.W := by
  ext P Q f
  have h₁ : K.W (A := A) =
    Localization.LeftBousfield.W (· ∈ Set.range (sheafToPresheaf J A ⋙
      ((whiskeringLeft Dᵒᵖ Cᵒᵖ A).obj G.op)).obj) := by
    rw [W_eq_W_range_sheafToPresheaf_obj, ← LeftBousfield.W_isoClosure]
    conv_rhs => rw [← LeftBousfield.W_isoClosure]
    apply congr_arg
    ext P
    constructor
    · rintro ⟨_, ⟨R, rfl⟩, ⟨e⟩⟩
      exact ⟨_, ⟨_, rfl⟩, ⟨e.trans ((sheafToPresheaf _ _).mapIso
        ((G.sheafPushforwardContinuous A K J).objObjPreimageIso R).symm)⟩⟩
    · rintro ⟨_, ⟨R, rfl⟩, ⟨e⟩⟩
      exact ⟨G.op ⋙ R.val, ⟨(G.sheafPushforwardContinuous A K J).obj R, rfl⟩, ⟨e⟩⟩
  have h₂ : ∀ (R : Sheaf J A),
    Function.Bijective (fun (g : G.op ⋙ Q ⟶ G.op ⋙ R.val) ↦ whiskerLeft G.op f ≫ g) ↔
      Function.Bijective (fun (g : Q ⟶ R.val) ↦ f ≫ g) := fun R ↦ by
    rw [← Function.Bijective.of_comp_iff _
      (Functor.whiskerLeft_obj_map_bijective_of_isCoverDense J G Q R.val R.cond)]
    exact Function.Bijective.of_comp_iff'
      (Functor.whiskerLeft_obj_map_bijective_of_isCoverDense J G P R.val R.cond)
        (fun g ↦ f ≫ g)
  rw [h₁, J.W_eq_W_range_sheafToPresheaf_obj, MorphismProperty.inverseImage_iff]
  constructor
  · rintro h _ ⟨R, rfl⟩
    exact (h₂ R).1 (h _ ⟨R, rfl⟩)
  · rintro h _ ⟨R, rfl⟩
    exact (h₂ R).2 (h _ ⟨R, rfl⟩)

lemma W_whiskerLeft_iff {P Q : Cᵒᵖ ⥤ A} (f : P ⟶ Q) :
    K.W (whiskerLeft G.op f) ↔ J.W f := by
  rw [← W_inverseImage_whiskeringLeft J K G]
  rfl

variable [G.IsCocontinuous K J] (hG : CoverPreserving K J G) [ConcreteCategory A]
  [K.WEqualsLocallyBijective A]

lemma WEqualsLocallyBijective.transport : J.WEqualsLocallyBijective A where
  iff f := by
    rw [← W_whiskerLeft_iff J K G f, ← Presheaf.isLocallyInjective_whisker_iff K J G f hG,
      ← Presheaf.isLocallySurjective_whisker_iff K J G f hG, W_iff_isLocallyBijective]

end GrothendieckTopology

end CategoryTheory<|MERGE_RESOLUTION|>--- conflicted
+++ resolved
@@ -48,54 +48,7 @@
 
 namespace Equivalence
 
-<<<<<<< HEAD
 instance (priority := 900) [G.IsEquivalence] : IsCoverDense G J where
-=======
-theorem locallyCoverDense : LocallyCoverDense J e.inverse := by
-  intro X T
-  convert T.prop
-  ext Z f
-  constructor
-  · rintro ⟨_, _, g', hg, rfl⟩
-    exact T.val.downward_closed hg g'
-  · intro hf
-    refine ⟨e.functor.obj Z, (Adjunction.homEquiv e.toAdjunction _ _).symm f, e.unit.app Z, ?_, ?_⟩
-    · simp only [Adjunction.homEquiv_counit, Functor.id_obj, Equivalence.toAdjunction_counit,
-        Sieve.functorPullback_apply, Presieve.functorPullback_mem, Functor.map_comp,
-        Equivalence.inv_fun_map, Functor.comp_obj, Category.assoc, Equivalence.unit_inverse_comp,
-        Category.comp_id]
-      exact T.val.downward_closed hf _
-    · simp
-
-theorem coverPreserving : CoverPreserving J (e.locallyCoverDense J).inducedTopology e.functor where
-  cover_preserve {U S} h := by
-    change _ ∈ J.sieves (e.inverse.obj (e.functor.obj U))
-    convert J.pullback_stable (e.unitInv.app U) h
-    ext Z f
-    rw [← Sieve.functorPushforward_comp]
-    simp only [Sieve.functorPushforward_apply, Presieve.functorPushforward, exists_and_left, id_obj,
-      comp_obj, Sieve.pullback_apply]
-    constructor
-    · rintro ⟨W, g, hg, x, rfl⟩
-      rw [Category.assoc]
-      apply S.downward_closed
-      simpa using hg
-    · intro hf
-      exact ⟨_, e.unitInv.app Z ≫ f ≫ e.unitInv.app U, S.downward_closed hf _,
-        e.unit.app Z ≫ e.unit.app _, by simp⟩
-
-instance : IsCoverDense e.functor (e.locallyCoverDense J).inducedTopology where
-  is_cover U := by
-    change _ ∈ J.sieves _
-    convert J.top_mem (e.inverse.obj U)
-    ext Y f
-    simp only [Sieve.functorPushforward_apply, Presieve.functorPushforward, exists_and_left,
-      Sieve.top_apply, iff_true]
-    exact ⟨e.functor.obj Y, (Adjunction.homEquiv e.toAdjunction _ _).symm f,
-      Presieve.in_coverByImage _ _, e.unit.app _, by simp⟩
-
-instance : IsCoverDense e.inverse J where
->>>>>>> 60c76bf7
   is_cover U := by
     let e := (asEquivalence G).symm
     convert J.top_mem U
@@ -106,8 +59,6 @@
     have : (Sieve.coverByImage e.inverse U).arrows g := Presieve.in_coverByImage _ g
     replace := Sieve.downward_closed _ this (e.unit.app Y)
     simpa [g] using this
-
-theorem locallyCoverDense : e.inverse.LocallyCoverDense J := inferInstance
 
 instance : e.functor.IsDenseSubsite J (e.inverse.inducedTopology J) := by
   have : J = e.functor.inducedTopology (e.inverse.inducedTopology J) := by

/-
Copyright (c) 2020 Bhavik Mehta. All rights reserved.
Released under Apache 2.0 license as described in the file LICENSE.
Authors: Bhavik Mehta, E. W. Ayers
-/
import Mathlib.CategoryTheory.Comma.Over
import Mathlib.CategoryTheory.Limits.Shapes.Pullbacks
import Mathlib.CategoryTheory.Yoneda
import Mathlib.Data.Set.Lattice
import Mathlib.Order.CompleteLattice

#align_import category_theory.sites.sieves from "leanprover-community/mathlib"@"239d882c4fb58361ee8b3b39fb2091320edef10a"

/-!
# Theory of sieves

- For an object `X` of a category `C`, a `Sieve X` is a set of morphisms to `X`
  which is closed under left-composition.
- The complete lattice structure on sieves is given, as well as the Galois insertion
  given by downward-closing.
- A `Sieve X` (functorially) induces a presheaf on `C` together with a monomorphism to
  the yoneda embedding of `X`.

## Tags

sieve, pullback
-/


universe v₁ v₂ v₃ u₁ u₂ u₃

namespace CategoryTheory

open Category Limits

variable {C : Type u₁} [Category.{v₁} C] {D : Type u₂} [Category.{v₂} D] (F : C ⥤ D)
variable {X Y Z : C} (f : Y ⟶ X)

/-- A set of arrows all with codomain `X`. -/
def Presieve (X : C) :=
  ∀ ⦃Y⦄, Set (Y ⟶ X)-- deriving CompleteLattice
#align category_theory.presieve CategoryTheory.Presieve

instance : CompleteLattice (Presieve X) := by
  dsimp [Presieve]
  infer_instance

namespace Presieve

noncomputable instance : Inhabited (Presieve X) :=
  ⟨⊤⟩

/-- The full subcategory of the over category `C/X` consisting of arrows which belong to a
    presieve on `X`. -/
abbrev category {X : C} (P : Presieve X) :=
  FullSubcategory fun f : Over X => P f.hom

/-- Construct an object of `P.category`. -/
abbrev categoryMk {X : C} (P : Presieve X) {Y : C} (f : Y ⟶ X) (hf : P f) : P.category :=
  ⟨Over.mk f, hf⟩

/-- Given a sieve `S` on `X : C`, its associated diagram `S.diagram` is defined to be
    the natural functor from the full subcategory of the over category `C/X` consisting
    of arrows in `S` to `C`. -/
abbrev diagram (S : Presieve X) : S.category ⥤ C :=
  fullSubcategoryInclusion _ ⋙ Over.forget X
#align category_theory.presieve.diagram CategoryTheory.Presieve.diagram

/-- Given a sieve `S` on `X : C`, its associated cocone `S.cocone` is defined to be
    the natural cocone over the diagram defined above with cocone point `X`. -/
abbrev cocone (S : Presieve X) : Cocone S.diagram :=
  (Over.forgetCocone X).whisker (fullSubcategoryInclusion _)
#align category_theory.presieve.cocone CategoryTheory.Presieve.cocone

/-- Given a set of arrows `S` all with codomain `X`, and a set of arrows with codomain `Y` for each
`f : Y ⟶ X` in `S`, produce a set of arrows with codomain `X`:
`{ g ≫ f | (f : Y ⟶ X) ∈ S, (g : Z ⟶ Y) ∈ R f }`.
-/
def bind (S : Presieve X) (R : ∀ ⦃Y⦄ ⦃f : Y ⟶ X⦄, S f → Presieve Y) : Presieve X := fun Z h =>
  ∃ (Y : C) (g : Z ⟶ Y) (f : Y ⟶ X) (H : S f), R H g ∧ g ≫ f = h
#align category_theory.presieve.bind CategoryTheory.Presieve.bind

@[simp]
theorem bind_comp {S : Presieve X} {R : ∀ ⦃Y : C⦄ ⦃f : Y ⟶ X⦄, S f → Presieve Y} {g : Z ⟶ Y}
    (h₁ : S f) (h₂ : R h₁ g) : bind S R (g ≫ f) :=
  ⟨_, _, _, h₁, h₂, rfl⟩
#align category_theory.presieve.bind_comp CategoryTheory.Presieve.bind_comp

-- Porting note: it seems the definition of `Presieve` must be unfolded in order to define
--   this inductive type, it was thus renamed `singleton'`
-- Note we can't make this into `HasSingleton` because of the out-param.
/-- The singleton presieve.  -/
inductive singleton' : ⦃Y : C⦄ → (Y ⟶ X) → Prop
  | mk : singleton' f

/-- The singleton presieve.  -/
def singleton : Presieve X := singleton' f

lemma singleton.mk {f : Y ⟶ X} : singleton f f := singleton'.mk

#align category_theory.presieve.singleton CategoryTheory.Presieve.singleton

@[simp]
theorem singleton_eq_iff_domain (f g : Y ⟶ X) : singleton f g ↔ f = g := by
  constructor
  · rintro ⟨a, rfl⟩
    rfl
  · rintro rfl
    apply singleton.mk
#align category_theory.presieve.singleton_eq_iff_domain CategoryTheory.Presieve.singleton_eq_iff_domain

theorem singleton_self : singleton f f :=
  singleton.mk
#align category_theory.presieve.singleton_self CategoryTheory.Presieve.singleton_self

/-- Pullback a set of arrows with given codomain along a fixed map, by taking the pullback in the
category.
This is not the same as the arrow set of `Sieve.pullback`, but there is a relation between them
in `pullbackArrows_comm`.
-/
inductive pullbackArrows [HasPullbacks C] (R : Presieve X) : Presieve Y
  | mk (Z : C) (h : Z ⟶ X) : R h → pullbackArrows _ (pullback.snd : pullback h f ⟶ Y)
#align category_theory.presieve.pullback_arrows CategoryTheory.Presieve.pullbackArrows

theorem pullback_singleton [HasPullbacks C] (g : Z ⟶ X) :
    pullbackArrows f (singleton g) = singleton (pullback.snd : pullback g f ⟶ _) := by
  funext W
  ext h
  constructor
  · rintro ⟨W, _, _, _⟩
    exact singleton.mk
  · rintro ⟨_⟩
    exact pullbackArrows.mk Z g singleton.mk
#align category_theory.presieve.pullback_singleton CategoryTheory.Presieve.pullback_singleton

/-- Construct the presieve given by the family of arrows indexed by `ι`. -/
inductive ofArrows {ι : Type*} (Y : ι → C) (f : ∀ i, Y i ⟶ X) : Presieve X
  | mk (i : ι) : ofArrows _ _ (f i)
#align category_theory.presieve.of_arrows CategoryTheory.Presieve.ofArrows

<<<<<<< HEAD
lemma ofArrows.exists {ι : Type*} (Y : ι → C) {f : ∀ i, Y i ⟶ X} {Z : C} {g : Z ⟶ X}
    (h : ofArrows Y f g) :
    ∃ (i : ι) (hZ : Z = Y i), g = eqToHom hZ ≫ f i := by
  obtain ⟨i⟩ := h
=======
lemma ofArrows.exists {ι : Type*} (Y : ι → C) {f : ∀ i, Y i ⟶ X}
    {Z : C} {g : Z ⟶ X} (hf : ofArrows Y f g) :
    ∃ (i : ι) (hZ : Z = Y i), g = eqToHom hZ ≫ f i := by
  obtain ⟨i⟩ := hf
>>>>>>> e3305bec
  exact ⟨i, rfl, by simp⟩

theorem ofArrows_pUnit : (ofArrows _ fun _ : PUnit => f) = singleton f := by
  funext Y
  ext g
  constructor
  · rintro ⟨_⟩
    apply singleton.mk
  · rintro ⟨_⟩
    exact ofArrows.mk PUnit.unit
#align category_theory.presieve.of_arrows_punit CategoryTheory.Presieve.ofArrows_pUnit

theorem ofArrows_pullback [HasPullbacks C] {ι : Type*} (Z : ι → C) (g : ∀ i : ι, Z i ⟶ X) :
    (ofArrows (fun i => pullback (g i) f) fun i => pullback.snd) =
      pullbackArrows f (ofArrows Z g) := by
  funext T
  ext h
  constructor
  · rintro ⟨hk⟩
    exact pullbackArrows.mk _ _ (ofArrows.mk hk)
  · rintro ⟨W, k, hk₁⟩
    cases' hk₁ with i hi
    apply ofArrows.mk
#align category_theory.presieve.of_arrows_pullback CategoryTheory.Presieve.ofArrows_pullback

theorem ofArrows_bind {ι : Type*} (Z : ι → C) (g : ∀ i : ι, Z i ⟶ X)
    (j : ∀ ⦃Y⦄ (f : Y ⟶ X), ofArrows Z g f → Type*) (W : ∀ ⦃Y⦄ (f : Y ⟶ X) (H), j f H → C)
    (k : ∀ ⦃Y⦄ (f : Y ⟶ X) (H i), W f H i ⟶ Y) :
    ((ofArrows Z g).bind fun Y f H => ofArrows (W f H) (k f H)) =
      ofArrows (fun i : Σi, j _ (ofArrows.mk i) => W (g i.1) _ i.2) fun ij =>
        k (g ij.1) _ ij.2 ≫ g ij.1 := by
  funext Y
  ext f
  constructor
  · rintro ⟨_, _, _, ⟨i⟩, ⟨i'⟩, rfl⟩
    exact ofArrows.mk (Sigma.mk _ _)
  · rintro ⟨i⟩
    exact bind_comp _ (ofArrows.mk _) (ofArrows.mk _)
#align category_theory.presieve.of_arrows_bind CategoryTheory.Presieve.ofArrows_bind

theorem ofArrows_surj {ι : Type*} {Y : ι → C} (f : ∀ i, Y i ⟶ X) {Z : C} (g : Z ⟶ X)
    (hg : ofArrows Y f g) : ∃ (i : ι) (h : Y i = Z),
    g = eqToHom h.symm ≫ f i := by
  cases' hg with i
  exact ⟨i, rfl, by simp only [eqToHom_refl, id_comp]⟩

/-- Given a presieve on `F(X)`, we can define a presieve on `X` by taking the preimage via `F`. -/
def functorPullback (R : Presieve (F.obj X)) : Presieve X := fun _ f => R (F.map f)
#align category_theory.presieve.functor_pullback CategoryTheory.Presieve.functorPullback

@[simp]
theorem functorPullback_mem (R : Presieve (F.obj X)) {Y} (f : Y ⟶ X) :
    R.functorPullback F f ↔ R (F.map f) :=
  Iff.rfl
#align category_theory.presieve.functor_pullback_mem CategoryTheory.Presieve.functorPullback_mem

@[simp]
theorem functorPullback_id (R : Presieve X) : R.functorPullback (𝟭 _) = R :=
  rfl
#align category_theory.presieve.functor_pullback_id CategoryTheory.Presieve.functorPullback_id

/-- Given a presieve `R` on `X`, the predicate `R.hasPullbacks` means that for all arrows `f` and
    `g` in `R`, the pullback of `f` and `g` exists. -/
class hasPullbacks (R : Presieve X) : Prop where
  /-- For all arrows `f` and `g` in `R`, the pullback of `f` and `g` exists. -/
  has_pullbacks : ∀ {Y Z} {f : Y ⟶ X} (_ : R f) {g : Z ⟶ X} (_ : R g), HasPullback f g

instance (R : Presieve X) [HasPullbacks C] : R.hasPullbacks := ⟨fun _ _ ↦ inferInstance⟩

instance {α : Type v₂} {X : α → C} {B : C} (π : (a : α) → X a ⟶ B)
    [(Presieve.ofArrows X π).hasPullbacks] (a b : α) : HasPullback (π a) (π b) :=
  Presieve.hasPullbacks.has_pullbacks (Presieve.ofArrows.mk _) (Presieve.ofArrows.mk _)

section FunctorPushforward

variable {E : Type u₃} [Category.{v₃} E] (G : D ⥤ E)

/-- Given a presieve on `X`, we can define a presieve on `F(X)` (which is actually a sieve)
by taking the sieve generated by the image via `F`.
-/
def functorPushforward (S : Presieve X) : Presieve (F.obj X) := fun Y f =>
  ∃ (Z : C) (g : Z ⟶ X) (h : Y ⟶ F.obj Z), S g ∧ f = h ≫ F.map g
#align category_theory.presieve.functor_pushforward CategoryTheory.Presieve.functorPushforward

-- Porting note: removed @[nolint hasNonemptyInstance]
/-- An auxiliary definition in order to fix the choice of the preimages between various definitions.
-/
structure FunctorPushforwardStructure (S : Presieve X) {Y} (f : Y ⟶ F.obj X) where
  /-- an object in the source category -/
  preobj : C
  /-- a map in the source category which has to be in the presieve -/
  premap : preobj ⟶ X
  /-- the morphism which appear in the factorisation -/
  lift : Y ⟶ F.obj preobj
  /-- the condition that `premap` is in the presieve -/
  cover : S premap
  /-- the factorisation of the morphism -/
  fac : f = lift ≫ F.map premap
#align category_theory.presieve.functor_pushforward_structure CategoryTheory.Presieve.FunctorPushforwardStructure

/-- The fixed choice of a preimage. -/
noncomputable def getFunctorPushforwardStructure {F : C ⥤ D} {S : Presieve X} {Y : D}
    {f : Y ⟶ F.obj X} (h : S.functorPushforward F f) : FunctorPushforwardStructure F S f := by
  choose Z f' g h₁ h using h
  exact ⟨Z, f', g, h₁, h⟩
#align category_theory.presieve.get_functor_pushforward_structure CategoryTheory.Presieve.getFunctorPushforwardStructure

theorem functorPushforward_comp (R : Presieve X) :
    R.functorPushforward (F ⋙ G) = (R.functorPushforward F).functorPushforward G := by
  funext x
  ext f
  constructor
  · rintro ⟨X, f₁, g₁, h₁, rfl⟩
    exact ⟨F.obj X, F.map f₁, g₁, ⟨X, f₁, 𝟙 _, h₁, by simp⟩, rfl⟩
  · rintro ⟨X, f₁, g₁, ⟨X', f₂, g₂, h₁, rfl⟩, rfl⟩
    exact ⟨X', f₂, g₁ ≫ G.map g₂, h₁, by simp⟩
#align category_theory.presieve.functor_pushforward_comp CategoryTheory.Presieve.functorPushforward_comp

theorem image_mem_functorPushforward (R : Presieve X) {f : Y ⟶ X} (h : R f) :
    R.functorPushforward F (F.map f) :=
  ⟨Y, f, 𝟙 _, h, by simp⟩
#align category_theory.presieve.image_mem_functor_pushforward CategoryTheory.Presieve.image_mem_functorPushforward

end FunctorPushforward

end Presieve

/--
For an object `X` of a category `C`, a `Sieve X` is a set of morphisms to `X` which is closed under
left-composition.
-/
structure Sieve {C : Type u₁} [Category.{v₁} C] (X : C) where
  /-- the underlying presieve -/
  arrows : Presieve X
  /-- stability by precomposition -/
  downward_closed : ∀ {Y Z f} (_ : arrows f) (g : Z ⟶ Y), arrows (g ≫ f)
#align category_theory.sieve CategoryTheory.Sieve

namespace Sieve

instance : CoeFun (Sieve X) fun _ => Presieve X :=
  ⟨Sieve.arrows⟩

initialize_simps_projections Sieve (arrows → apply)

variable {S R : Sieve X}

attribute [simp] downward_closed

theorem arrows_ext : ∀ {R S : Sieve X}, R.arrows = S.arrows → R = S := by
  rintro ⟨_, _⟩ ⟨_, _⟩ rfl
  rfl
#align category_theory.sieve.arrows_ext CategoryTheory.Sieve.arrows_ext

@[ext]
protected theorem ext {R S : Sieve X} (h : ∀ ⦃Y⦄ (f : Y ⟶ X), R f ↔ S f) : R = S :=
  arrows_ext <| funext fun _ => funext fun f => propext <| h f
#align category_theory.sieve.ext CategoryTheory.Sieve.ext

protected theorem ext_iff {R S : Sieve X} : R = S ↔ ∀ ⦃Y⦄ (f : Y ⟶ X), R f ↔ S f :=
  ⟨fun h _ _ => h ▸ Iff.rfl, Sieve.ext⟩
#align category_theory.sieve.ext_iff CategoryTheory.Sieve.ext_iff

open Lattice

/-- The supremum of a collection of sieves: the union of them all. -/
protected def sup (𝒮 : Set (Sieve X)) : Sieve X where
  arrows Y := { f | ∃ S ∈ 𝒮, Sieve.arrows S f }
  downward_closed {_ _ f} hf _ := by
    obtain ⟨S, hS, hf⟩ := hf
    exact ⟨S, hS, S.downward_closed hf _⟩
#align category_theory.sieve.Sup CategoryTheory.Sieve.sup

/-- The infimum of a collection of sieves: the intersection of them all. -/
protected def inf (𝒮 : Set (Sieve X)) : Sieve X where
  arrows _ := { f | ∀ S ∈ 𝒮, Sieve.arrows S f }
  downward_closed {_ _ _} hf g S H := S.downward_closed (hf S H) g
#align category_theory.sieve.Inf CategoryTheory.Sieve.inf

/-- The union of two sieves is a sieve. -/
protected def union (S R : Sieve X) : Sieve X where
  arrows Y f := S f ∨ R f
  downward_closed := by rintro _ _ _ (h | h) g <;> simp [h]
#align category_theory.sieve.union CategoryTheory.Sieve.union

/-- The intersection of two sieves is a sieve. -/
protected def inter (S R : Sieve X) : Sieve X where
  arrows Y f := S f ∧ R f
  downward_closed := by
    rintro _ _ _ ⟨h₁, h₂⟩ g
    simp [h₁, h₂]
#align category_theory.sieve.inter CategoryTheory.Sieve.inter

/-- Sieves on an object `X` form a complete lattice.
We generate this directly rather than using the galois insertion for nicer definitional properties.
-/
instance : CompleteLattice (Sieve X) where
  le S R := ∀ ⦃Y⦄ (f : Y ⟶ X), S f → R f
  le_refl S f q := id
  le_trans S₁ S₂ S₃ S₁₂ S₂₃ Y f h := S₂₃ _ (S₁₂ _ h)
  le_antisymm S R p q := Sieve.ext fun Y f => ⟨p _, q _⟩
  top :=
    { arrows := fun _ => Set.univ
      downward_closed := fun _ _ => ⟨⟩ }
  bot :=
    { arrows := fun _ => ∅
      downward_closed := False.elim }
  sup := Sieve.union
  inf := Sieve.inter
  sSup := Sieve.sup
  sInf := Sieve.inf
  le_sSup 𝒮 S hS Y f hf := ⟨S, hS, hf⟩
  sSup_le := fun s a ha Y f ⟨b, hb, hf⟩ => (ha b hb) _ hf
  sInf_le _ _ hS _ _ h := h _ hS
  le_sInf _ _ hS _ _ hf _ hR := hS _ hR _ hf
  le_sup_left _ _ _ _ := Or.inl
  le_sup_right _ _ _ _ := Or.inr
  sup_le _ _ _ h₁ h₂ _ f := by--ℰ S hS Y f := by
    rintro (hf | hf)
    · exact h₁ _ hf
    · exact h₂ _ hf
  inf_le_left _ _ _ _ := And.left
  inf_le_right _ _ _ _ := And.right
  le_inf _ _ _ p q _ _ z := ⟨p _ z, q _ z⟩
  le_top _ _ _ _ := trivial
  bot_le _ _ _ := False.elim

/-- The maximal sieve always exists. -/
instance sieveInhabited : Inhabited (Sieve X) :=
  ⟨⊤⟩
#align category_theory.sieve.sieve_inhabited CategoryTheory.Sieve.sieveInhabited

@[simp]
theorem sInf_apply {Ss : Set (Sieve X)} {Y} (f : Y ⟶ X) :
    sInf Ss f ↔ ∀ (S : Sieve X) (_ : S ∈ Ss), S f :=
  Iff.rfl
#align category_theory.sieve.Inf_apply CategoryTheory.Sieve.sInf_apply

@[simp]
theorem sSup_apply {Ss : Set (Sieve X)} {Y} (f : Y ⟶ X) :
    sSup Ss f ↔ ∃ (S : Sieve X) (_ : S ∈ Ss), S f := by
  simp [sSup, Sieve.sup, setOf]
#align category_theory.sieve.Sup_apply CategoryTheory.Sieve.sSup_apply

@[simp]
theorem inter_apply {R S : Sieve X} {Y} (f : Y ⟶ X) : (R ⊓ S) f ↔ R f ∧ S f :=
  Iff.rfl
#align category_theory.sieve.inter_apply CategoryTheory.Sieve.inter_apply

@[simp]
theorem union_apply {R S : Sieve X} {Y} (f : Y ⟶ X) : (R ⊔ S) f ↔ R f ∨ S f :=
  Iff.rfl
#align category_theory.sieve.union_apply CategoryTheory.Sieve.union_apply

@[simp]
theorem top_apply (f : Y ⟶ X) : (⊤ : Sieve X) f :=
  trivial
#align category_theory.sieve.top_apply CategoryTheory.Sieve.top_apply

/-- Generate the smallest sieve containing the given set of arrows. -/
@[simps]
def generate (R : Presieve X) : Sieve X where
  arrows Z f := ∃ (Y : _) (h : Z ⟶ Y) (g : Y ⟶ X), R g ∧ h ≫ g = f
  downward_closed := by
    rintro Y Z _ ⟨W, g, f, hf, rfl⟩ h
    exact ⟨_, h ≫ g, _, hf, by simp⟩
#align category_theory.sieve.generate CategoryTheory.Sieve.generate

/-- Given a presieve on `X`, and a sieve on each domain of an arrow in the presieve, we can bind to
produce a sieve on `X`.
-/
@[simps]
def bind (S : Presieve X) (R : ∀ ⦃Y⦄ ⦃f : Y ⟶ X⦄, S f → Sieve Y) : Sieve X where
  arrows := S.bind fun Y f h => R h
  downward_closed := by
    rintro Y Z f ⟨W, f, h, hh, hf, rfl⟩ g
    exact ⟨_, g ≫ f, _, hh, by simp [hf]⟩
#align category_theory.sieve.bind CategoryTheory.Sieve.bind

open Order Lattice

theorem sets_iff_generate (R : Presieve X) (S : Sieve X) : generate R ≤ S ↔ R ≤ S :=
  ⟨fun H Y g hg => H _ ⟨_, 𝟙 _, _, hg, id_comp _⟩, fun ss Y f => by
    rintro ⟨Z, f, g, hg, rfl⟩
    exact S.downward_closed (ss Z hg) f⟩
#align category_theory.sieve.sets_iff_generate CategoryTheory.Sieve.sets_iff_generate

/-- Show that there is a galois insertion (generate, set_over). -/
def giGenerate : GaloisInsertion (generate : Presieve X → Sieve X) arrows where
  gc := sets_iff_generate
  choice 𝒢 _ := generate 𝒢
  choice_eq _ _ := rfl
  le_l_u _ _ _ hf := ⟨_, 𝟙 _, _, hf, id_comp _⟩
#align category_theory.sieve.gi_generate CategoryTheory.Sieve.giGenerate

theorem le_generate (R : Presieve X) : R ≤ generate R :=
  giGenerate.gc.le_u_l R
#align category_theory.sieve.le_generate CategoryTheory.Sieve.le_generate

@[simp]
theorem generate_sieve (S : Sieve X) : generate S = S :=
  giGenerate.l_u_eq S
#align category_theory.sieve.generate_sieve CategoryTheory.Sieve.generate_sieve

/-- If the identity arrow is in a sieve, the sieve is maximal. -/
theorem id_mem_iff_eq_top : S (𝟙 X) ↔ S = ⊤ :=
  ⟨fun h => top_unique fun Y f _ => by simpa using downward_closed _ h f, fun h => h.symm ▸ trivial⟩
#align category_theory.sieve.id_mem_iff_eq_top CategoryTheory.Sieve.id_mem_iff_eq_top

/-- If an arrow set contains a split epi, it generates the maximal sieve. -/
theorem generate_of_contains_isSplitEpi {R : Presieve X} (f : Y ⟶ X) [IsSplitEpi f] (hf : R f) :
    generate R = ⊤ := by
  rw [← id_mem_iff_eq_top]
  exact ⟨_, section_ f, f, hf, by simp⟩
#align category_theory.sieve.generate_of_contains_is_split_epi CategoryTheory.Sieve.generate_of_contains_isSplitEpi

@[simp]
theorem generate_of_singleton_isSplitEpi (f : Y ⟶ X) [IsSplitEpi f] :
    generate (Presieve.singleton f) = ⊤ :=
  generate_of_contains_isSplitEpi f (Presieve.singleton_self _)
#align category_theory.sieve.generate_of_singleton_is_split_epi CategoryTheory.Sieve.generate_of_singleton_isSplitEpi

@[simp]
theorem generate_top : generate (⊤ : Presieve X) = ⊤ :=
  generate_of_contains_isSplitEpi (𝟙 _) ⟨⟩
#align category_theory.sieve.generate_top CategoryTheory.Sieve.generate_top

/-- The sieve of `X` generated by family of morphisms `Y i ⟶ X`. -/
abbrev ofArrows {I : Type*} {X : C} (Y : I → C) (f : ∀ i, Y i ⟶ X) :
    Sieve X :=
  generate (Presieve.ofArrows Y f)

lemma ofArrows_mk {I : Type*} {X : C} (Y : I → C) (f : ∀ i, Y i ⟶ X) (i : I) :
    ofArrows Y f (f i) :=
  ⟨_, 𝟙 _, _, ⟨i⟩, by simp⟩

lemma mem_ofArrows_iff {I : Type*} {X : C} (Y : I → C) (f : ∀ i, Y i ⟶ X)
    {W : C} (g : W ⟶ X) :
    ofArrows Y f g ↔ ∃ (i : I) (a : W ⟶ Y i), g = a ≫ f i := by
  constructor
  · rintro ⟨T, a, b, ⟨i⟩, rfl⟩
    exact ⟨i, a, rfl⟩
  · rintro ⟨i, a, rfl⟩
    apply downward_closed _ (ofArrows_mk Y f i)

namespace ofArrows

variable {I : Type*} {X : C} {Y : I → C} {f : ∀ i, Y i ⟶ X} {W : C} {g : W ⟶ X}
  (hg : ofArrows Y f g)

noncomputable def i : I := ((mem_ofArrows_iff Y f g).1 hg).choose
noncomputable def a : W ⟶ Y (i hg) := ((mem_ofArrows_iff Y f g).1 hg).choose_spec.choose
lemma fac : g = (a hg) ≫ f (i hg) := ((mem_ofArrows_iff Y f g).1 hg).choose_spec.choose_spec

end ofArrows

/-- The sieve of `X : C` that is generated by a family of objects `Y : I → C`:
it consists of morphisms to `X` which factor through at least one of the `Y i`. -/
def ofObjects {I : Type*} (Y : I → C) (X : C) : Sieve X where
  arrows Z _ := ∃ (i : I), Nonempty (Z ⟶ Y i)
  downward_closed := by
    rintro Z₁ Z₂ p ⟨i, ⟨f⟩⟩ g
    exact ⟨i, ⟨g ≫ f⟩⟩

lemma mem_ofObjects_iff {I : Type*} (Y : I → C) {Z X : C} (g : Z ⟶ X) :
    ofObjects Y X g ↔ ∃ (i : I), Nonempty (Z ⟶ Y i) := by rfl

lemma ofArrows_le_ofObjects
    {I : Type*} (Y : I → C) {X : C} (f : ∀ i, Y i ⟶ X) :
    Sieve.ofArrows Y f ≤ Sieve.ofObjects Y X := by
  intro W g hg
  rw [mem_ofArrows_iff] at hg
  obtain ⟨i, a, rfl⟩ := hg
  exact ⟨i, ⟨a⟩⟩

lemma ofArrows_eq_ofObjects {X : C} (hX : IsTerminal X)
    {I : Type*} (Y : I → C) (f : ∀ i, Y i ⟶ X) :
    ofArrows Y f = ofObjects Y X := by
  refine' le_antisymm (ofArrows_le_ofObjects Y f) (fun W g => _)
  rw [mem_ofArrows_iff, mem_ofObjects_iff]
  rintro ⟨i, ⟨h⟩⟩
  exact ⟨i, h, hX.hom_ext _ _⟩

/-- Given a morphism `h : Y ⟶ X`, send a sieve S on X to a sieve on Y
    as the inverse image of S with `_ ≫ h`.
    That is, `Sieve.pullback S h := (≫ h) '⁻¹ S`. -/
@[simps]
def pullback (h : Y ⟶ X) (S : Sieve X) : Sieve Y where
  arrows Y sl := S (sl ≫ h)
  downward_closed g := by simp [g]
#align category_theory.sieve.pullback CategoryTheory.Sieve.pullback

@[simp]
theorem pullback_id : S.pullback (𝟙 _) = S := by simp [Sieve.ext_iff]
#align category_theory.sieve.pullback_id CategoryTheory.Sieve.pullback_id

@[simp]
theorem pullback_top {f : Y ⟶ X} : (⊤ : Sieve X).pullback f = ⊤ :=
  top_unique fun _ _ => id
#align category_theory.sieve.pullback_top CategoryTheory.Sieve.pullback_top

theorem pullback_comp {f : Y ⟶ X} {g : Z ⟶ Y} (S : Sieve X) :
    S.pullback (g ≫ f) = (S.pullback f).pullback g := by simp [Sieve.ext_iff]
#align category_theory.sieve.pullback_comp CategoryTheory.Sieve.pullback_comp

@[simp]
theorem pullback_inter {f : Y ⟶ X} (S R : Sieve X) :
    (S ⊓ R).pullback f = S.pullback f ⊓ R.pullback f := by simp [Sieve.ext_iff]
#align category_theory.sieve.pullback_inter CategoryTheory.Sieve.pullback_inter

theorem pullback_eq_top_iff_mem (f : Y ⟶ X) : S f ↔ S.pullback f = ⊤ := by
  rw [← id_mem_iff_eq_top, pullback_apply, id_comp]
#align category_theory.sieve.pullback_eq_top_iff_mem CategoryTheory.Sieve.pullback_eq_top_iff_mem

theorem pullback_eq_top_of_mem (S : Sieve X) {f : Y ⟶ X} : S f → S.pullback f = ⊤ :=
  (pullback_eq_top_iff_mem f).1
#align category_theory.sieve.pullback_eq_top_of_mem CategoryTheory.Sieve.pullback_eq_top_of_mem

lemma pullback_ofObjects_eq_top
    {I : Type*} (Y : I → C) {X : C} {i : I} (g : X ⟶ Y i) :
    ofObjects Y X = ⊤ := by
  ext Z h
  simp only [top_apply, iff_true]
  rw [mem_ofObjects_iff ]
  exact ⟨i, ⟨h ≫ g⟩⟩

/-- Push a sieve `R` on `Y` forward along an arrow `f : Y ⟶ X`: `gf : Z ⟶ X` is in the sieve if `gf`
factors through some `g : Z ⟶ Y` which is in `R`.
-/
@[simps]
def pushforward (f : Y ⟶ X) (R : Sieve Y) : Sieve X where
  arrows Z gf := ∃ g, g ≫ f = gf ∧ R g
  downward_closed := fun ⟨j, k, z⟩ h => ⟨h ≫ j, by simp [k], by simp [z]⟩
#align category_theory.sieve.pushforward CategoryTheory.Sieve.pushforward

theorem pushforward_apply_comp {R : Sieve Y} {Z : C} {g : Z ⟶ Y} (hg : R g) (f : Y ⟶ X) :
    R.pushforward f (g ≫ f) :=
  ⟨g, rfl, hg⟩
#align category_theory.sieve.pushforward_apply_comp CategoryTheory.Sieve.pushforward_apply_comp

theorem pushforward_comp {f : Y ⟶ X} {g : Z ⟶ Y} (R : Sieve Z) :
    R.pushforward (g ≫ f) = (R.pushforward g).pushforward f :=
  Sieve.ext fun W h =>
    ⟨fun ⟨f₁, hq, hf₁⟩ => ⟨f₁ ≫ g, by simpa, f₁, rfl, hf₁⟩, fun ⟨y, hy, z, hR, hz⟩ =>
      ⟨z, by rw [← Category.assoc, hR]; tauto⟩⟩
#align category_theory.sieve.pushforward_comp CategoryTheory.Sieve.pushforward_comp

theorem galoisConnection (f : Y ⟶ X) : GaloisConnection (Sieve.pushforward f) (Sieve.pullback f) :=
  fun _ _ => ⟨fun hR _ g hg => hR _ ⟨g, rfl, hg⟩, fun hS _ _ ⟨h, hg, hh⟩ => hg ▸ hS h hh⟩
#align category_theory.sieve.galois_connection CategoryTheory.Sieve.galoisConnection

theorem pullback_monotone (f : Y ⟶ X) : Monotone (Sieve.pullback f) :=
  (galoisConnection f).monotone_u
#align category_theory.sieve.pullback_monotone CategoryTheory.Sieve.pullback_monotone

theorem pushforward_monotone (f : Y ⟶ X) : Monotone (Sieve.pushforward f) :=
  (galoisConnection f).monotone_l
#align category_theory.sieve.pushforward_monotone CategoryTheory.Sieve.pushforward_monotone

theorem le_pushforward_pullback (f : Y ⟶ X) (R : Sieve Y) : R ≤ (R.pushforward f).pullback f :=
  (galoisConnection f).le_u_l _
#align category_theory.sieve.le_pushforward_pullback CategoryTheory.Sieve.le_pushforward_pullback

theorem pullback_pushforward_le (f : Y ⟶ X) (R : Sieve X) : (R.pullback f).pushforward f ≤ R :=
  (galoisConnection f).l_u_le _
#align category_theory.sieve.pullback_pushforward_le CategoryTheory.Sieve.pullback_pushforward_le

theorem pushforward_union {f : Y ⟶ X} (S R : Sieve Y) :
    (S ⊔ R).pushforward f = S.pushforward f ⊔ R.pushforward f :=
  (galoisConnection f).l_sup
#align category_theory.sieve.pushforward_union CategoryTheory.Sieve.pushforward_union

theorem pushforward_le_bind_of_mem (S : Presieve X) (R : ∀ ⦃Y : C⦄ ⦃f : Y ⟶ X⦄, S f → Sieve Y)
    (f : Y ⟶ X) (h : S f) : (R h).pushforward f ≤ bind S R := by
  rintro Z _ ⟨g, rfl, hg⟩
  exact ⟨_, g, f, h, hg, rfl⟩
#align category_theory.sieve.pushforward_le_bind_of_mem CategoryTheory.Sieve.pushforward_le_bind_of_mem

theorem le_pullback_bind (S : Presieve X) (R : ∀ ⦃Y : C⦄ ⦃f : Y ⟶ X⦄, S f → Sieve Y) (f : Y ⟶ X)
    (h : S f) : R h ≤ (bind S R).pullback f := by
  rw [← galoisConnection f]
  apply pushforward_le_bind_of_mem
#align category_theory.sieve.le_pullback_bind CategoryTheory.Sieve.le_pullback_bind

/-- If `f` is a monomorphism, the pushforward-pullback adjunction on sieves is coreflective. -/
def galoisCoinsertionOfMono (f : Y ⟶ X) [Mono f] :
    GaloisCoinsertion (Sieve.pushforward f) (Sieve.pullback f) := by
  apply (galoisConnection f).toGaloisCoinsertion
  rintro S Z g ⟨g₁, hf, hg₁⟩
  rw [cancel_mono f] at hf
  rwa [← hf]
#align category_theory.sieve.galois_coinsertion_of_mono CategoryTheory.Sieve.galoisCoinsertionOfMono

/-- If `f` is a split epi, the pushforward-pullback adjunction on sieves is reflective. -/
def galoisInsertionOfIsSplitEpi (f : Y ⟶ X) [IsSplitEpi f] :
    GaloisInsertion (Sieve.pushforward f) (Sieve.pullback f) := by
  apply (galoisConnection f).toGaloisInsertion
  intro S Z g hg
  exact ⟨g ≫ section_ f, by simpa⟩
#align category_theory.sieve.galois_insertion_of_is_split_epi CategoryTheory.Sieve.galoisInsertionOfIsSplitEpi

theorem pullbackArrows_comm [HasPullbacks C] {X Y : C} (f : Y ⟶ X) (R : Presieve X) :
    Sieve.generate (R.pullbackArrows f) = (Sieve.generate R).pullback f := by
  ext W g
  constructor
  · rintro ⟨_, h, k, hk, rfl⟩
    cases' hk with W g hg
    change (Sieve.generate R).pullback f (h ≫ pullback.snd)
    rw [Sieve.pullback_apply, assoc, ← pullback.condition, ← assoc]
    exact Sieve.downward_closed _ (by exact Sieve.le_generate R W hg) (h ≫ pullback.fst)
  · rintro ⟨W, h, k, hk, comm⟩
    exact ⟨_, _, _, Presieve.pullbackArrows.mk _ _ hk, pullback.lift_snd _ _ comm⟩
#align category_theory.sieve.pullback_arrows_comm CategoryTheory.Sieve.pullbackArrows_comm

section Functor

variable {E : Type u₃} [Category.{v₃} E] (G : D ⥤ E)

/--
If `R` is a sieve, then the `CategoryTheory.Presieve.functorPullback` of `R` is actually a sieve.
-/
@[simps]
def functorPullback (R : Sieve (F.obj X)) : Sieve X where
  arrows := Presieve.functorPullback F R
  downward_closed := by
    intro _ _ f hf g
    unfold Presieve.functorPullback
    rw [F.map_comp]
    exact R.downward_closed hf (F.map g)
#align category_theory.sieve.functor_pullback CategoryTheory.Sieve.functorPullback

@[simp]
theorem functorPullback_arrows (R : Sieve (F.obj X)) :
    (R.functorPullback F).arrows = R.arrows.functorPullback F :=
  rfl
#align category_theory.sieve.functor_pullback_arrows CategoryTheory.Sieve.functorPullback_arrows

@[simp]
theorem functorPullback_id (R : Sieve X) : R.functorPullback (𝟭 _) = R := by
  ext
  rfl
#align category_theory.sieve.functor_pullback_id CategoryTheory.Sieve.functorPullback_id

theorem functorPullback_comp (R : Sieve ((F ⋙ G).obj X)) :
    R.functorPullback (F ⋙ G) = (R.functorPullback G).functorPullback F := by
  ext
  rfl
#align category_theory.sieve.functor_pullback_comp CategoryTheory.Sieve.functorPullback_comp

theorem functorPushforward_extend_eq {R : Presieve X} :
    (generate R).arrows.functorPushforward F = R.functorPushforward F := by
  funext Y
  ext f
  constructor
  · rintro ⟨X', g, f', ⟨X'', g', f'', h₁, rfl⟩, rfl⟩
    exact ⟨X'', f'', f' ≫ F.map g', h₁, by simp⟩
  · rintro ⟨X', g, f', h₁, h₂⟩
    exact ⟨X', g, f', le_generate R _ h₁, h₂⟩
#align category_theory.sieve.functor_pushforward_extend_eq CategoryTheory.Sieve.functorPushforward_extend_eq

/-- The sieve generated by the image of `R` under `F`. -/
@[simps]
def functorPushforward (R : Sieve X) : Sieve (F.obj X) where
  arrows := R.arrows.functorPushforward F
  downward_closed := by
    intro _ _ f h g
    obtain ⟨X, α, β, hα, rfl⟩ := h
    exact ⟨X, α, g ≫ β, hα, by simp⟩
#align category_theory.sieve.functor_pushforward CategoryTheory.Sieve.functorPushforward

@[simp]
theorem functorPushforward_id (R : Sieve X) : R.functorPushforward (𝟭 _) = R := by
  ext X f
  constructor
  · intro hf
    obtain ⟨X, g, h, hg, rfl⟩ := hf
    exact R.downward_closed hg h
  · intro hf
    exact ⟨X, f, 𝟙 _, hf, by simp⟩
#align category_theory.sieve.functor_pushforward_id CategoryTheory.Sieve.functorPushforward_id

theorem functorPushforward_comp (R : Sieve X) :
    R.functorPushforward (F ⋙ G) = (R.functorPushforward F).functorPushforward G := by
  ext
  simp [R.arrows.functorPushforward_comp F G]
#align category_theory.sieve.functor_pushforward_comp CategoryTheory.Sieve.functorPushforward_comp

theorem functor_galoisConnection (X : C) :
    GaloisConnection (Sieve.functorPushforward F : Sieve X → Sieve (F.obj X))
      (Sieve.functorPullback F) := by
  intro R S
  constructor
  · intro hle X f hf
    apply hle
    refine' ⟨X, f, 𝟙 _, hf, _⟩
    rw [id_comp]
  · rintro hle Y f ⟨X, g, h, hg, rfl⟩
    apply Sieve.downward_closed S
    exact hle g hg
#align category_theory.sieve.functor_galois_connection CategoryTheory.Sieve.functor_galoisConnection

theorem functorPullback_monotone (X : C) :
    Monotone (Sieve.functorPullback F : Sieve (F.obj X) → Sieve X) :=
  (functor_galoisConnection F X).monotone_u
#align category_theory.sieve.functor_pullback_monotone CategoryTheory.Sieve.functorPullback_monotone

theorem functorPushforward_monotone (X : C) :
    Monotone (Sieve.functorPushforward F : Sieve X → Sieve (F.obj X)) :=
  (functor_galoisConnection F X).monotone_l
#align category_theory.sieve.functor_pushforward_monotone CategoryTheory.Sieve.functorPushforward_monotone

theorem le_functorPushforward_pullback (R : Sieve X) :
    R ≤ (R.functorPushforward F).functorPullback F :=
  (functor_galoisConnection F X).le_u_l _
#align category_theory.sieve.le_functor_pushforward_pullback CategoryTheory.Sieve.le_functorPushforward_pullback

theorem functorPullback_pushforward_le (R : Sieve (F.obj X)) :
    (R.functorPullback F).functorPushforward F ≤ R :=
  (functor_galoisConnection F X).l_u_le _
#align category_theory.sieve.functor_pullback_pushforward_le CategoryTheory.Sieve.functorPullback_pushforward_le

theorem functorPushforward_union (S R : Sieve X) :
    (S ⊔ R).functorPushforward F = S.functorPushforward F ⊔ R.functorPushforward F :=
  (functor_galoisConnection F X).l_sup
#align category_theory.sieve.functor_pushforward_union CategoryTheory.Sieve.functorPushforward_union

theorem functorPullback_union (S R : Sieve (F.obj X)) :
    (S ⊔ R).functorPullback F = S.functorPullback F ⊔ R.functorPullback F :=
  rfl
#align category_theory.sieve.functor_pullback_union CategoryTheory.Sieve.functorPullback_union

theorem functorPullback_inter (S R : Sieve (F.obj X)) :
    (S ⊓ R).functorPullback F = S.functorPullback F ⊓ R.functorPullback F :=
  rfl
#align category_theory.sieve.functor_pullback_inter CategoryTheory.Sieve.functorPullback_inter

@[simp]
theorem functorPushforward_bot (F : C ⥤ D) (X : C) : (⊥ : Sieve X).functorPushforward F = ⊥ :=
  (functor_galoisConnection F X).l_bot
#align category_theory.sieve.functor_pushforward_bot CategoryTheory.Sieve.functorPushforward_bot

@[simp]
theorem functorPushforward_top (F : C ⥤ D) (X : C) : (⊤ : Sieve X).functorPushforward F = ⊤ := by
  refine' (generate_sieve _).symm.trans _
  apply generate_of_contains_isSplitEpi (𝟙 (F.obj X))
  exact ⟨X, 𝟙 _, 𝟙 _, trivial, by simp⟩
#align category_theory.sieve.functor_pushforward_top CategoryTheory.Sieve.functorPushforward_top

@[simp]
theorem functorPullback_bot (F : C ⥤ D) (X : C) : (⊥ : Sieve (F.obj X)).functorPullback F = ⊥ :=
  rfl
#align category_theory.sieve.functor_pullback_bot CategoryTheory.Sieve.functorPullback_bot

@[simp]
theorem functorPullback_top (F : C ⥤ D) (X : C) : (⊤ : Sieve (F.obj X)).functorPullback F = ⊤ :=
  rfl
#align category_theory.sieve.functor_pullback_top CategoryTheory.Sieve.functorPullback_top

theorem image_mem_functorPushforward (R : Sieve X) {V} {f : V ⟶ X} (h : R f) :
    R.functorPushforward F (F.map f) :=
  ⟨V, f, 𝟙 _, h, by simp⟩
#align category_theory.sieve.image_mem_functor_pushforward CategoryTheory.Sieve.image_mem_functorPushforward

lemma functorPushforward_ofArrows {ι : Type*} (Y : ι → C) (f : ∀ i, Y i ⟶ X) :
    functorPushforward F (ofArrows Y f) =
      ofArrows (fun i => F.obj (Y i)) (fun i => F.map (f i)) := by
  ext Z g
  constructor
  · rintro ⟨T, a, b, ⟨U, c, d, hd, rfl⟩, rfl⟩
    obtain ⟨i, rfl, hi⟩ := hd.exists
    simp only [eqToHom_refl, id_comp] at hi
    subst hi
    rw [F.map_comp, ← assoc]
    exact downward_closed _ (ofArrows_mk _ _ i) _
  · rintro ⟨T, a, b, hb, rfl⟩
    obtain ⟨i, rfl, hi⟩ := hb.exists
    simp only [eqToHom_refl, id_comp] at hi
    subst hi
    exact downward_closed _ (image_mem_functorPushforward _ _ (ofArrows_mk _ _ i)) _

/-- When `F` is essentially surjective and full, the galois connection is a galois insertion. -/
def essSurjFullFunctorGaloisInsertion [F.EssSurj] [F.Full] (X : C) :
    GaloisInsertion (Sieve.functorPushforward F : Sieve X → Sieve (F.obj X))
      (Sieve.functorPullback F) := by
  apply (functor_galoisConnection F X).toGaloisInsertion
  intro S Y f hf
  refine' ⟨_, F.preimage ((F.objObjPreimageIso Y).hom ≫ f), (F.objObjPreimageIso Y).inv, _⟩
  simpa using S.downward_closed hf _
#align category_theory.sieve.ess_surj_full_functor_galois_insertion CategoryTheory.Sieve.essSurjFullFunctorGaloisInsertion

/-- When `F` is fully faithful, the galois connection is a galois coinsertion. -/
def fullyFaithfulFunctorGaloisCoinsertion [F.Full] [F.Faithful] (X : C) :
    GaloisCoinsertion (Sieve.functorPushforward F : Sieve X → Sieve (F.obj X))
      (Sieve.functorPullback F) := by
  apply (functor_galoisConnection F X).toGaloisCoinsertion
  rintro S Y f ⟨Z, g, h, h₁, h₂⟩
  rw [← F.map_preimage h, ← F.map_comp] at h₂
  rw [F.map_injective h₂]
  exact S.downward_closed h₁ _
#align category_theory.sieve.fully_faithful_functor_galois_coinsertion CategoryTheory.Sieve.fullyFaithfulFunctorGaloisCoinsertion

end Functor

/-- A sieve induces a presheaf. -/
@[simps]
def functor (S : Sieve X) : Cᵒᵖ ⥤ Type v₁ where
  obj Y := { g : Y.unop ⟶ X // S g }
  map f g := ⟨f.unop ≫ g.1, downward_closed _ g.2 _⟩
#align category_theory.sieve.functor CategoryTheory.Sieve.functor

/-- If a sieve S is contained in a sieve T, then we have a morphism of presheaves on their induced
presheaves.
-/
@[simps]
def natTransOfLe {S T : Sieve X} (h : S ≤ T) : S.functor ⟶ T.functor where app Y f := ⟨f.1, h _ f.2⟩
#align category_theory.sieve.nat_trans_of_le CategoryTheory.Sieve.natTransOfLe

/-- The natural inclusion from the functor induced by a sieve to the yoneda embedding. -/
@[simps]
def functorInclusion (S : Sieve X) : S.functor ⟶ yoneda.obj X where app Y f := f.1
#align category_theory.sieve.functor_inclusion CategoryTheory.Sieve.functorInclusion

theorem natTransOfLe_comm {S T : Sieve X} (h : S ≤ T) :
    natTransOfLe h ≫ functorInclusion _ = functorInclusion _ :=
  rfl
#align category_theory.sieve.nat_trans_of_le_comm CategoryTheory.Sieve.natTransOfLe_comm

/-- The presheaf induced by a sieve is a subobject of the yoneda embedding. -/
instance functorInclusion_is_mono : Mono S.functorInclusion :=
  ⟨fun f g h => by
    ext Y y
    simpa [Subtype.ext_iff_val] using congr_fun (NatTrans.congr_app h Y) y⟩
#align category_theory.sieve.functor_inclusion_is_mono CategoryTheory.Sieve.functorInclusion_is_mono

-- TODO: Show that when `f` is mono, this is right inverse to `functorInclusion` up to isomorphism.
/-- A natural transformation to a representable functor induces a sieve. This is the left inverse of
`functorInclusion`, shown in `sieveOfSubfunctor_functorInclusion`.
-/
@[simps]
def sieveOfSubfunctor {R} (f : R ⟶ yoneda.obj X) : Sieve X where
  arrows Y g := ∃ t, f.app (Opposite.op Y) t = g
  downward_closed := by
    rintro Y Z _ ⟨t, rfl⟩ g
    refine' ⟨R.map g.op t, _⟩
    rw [FunctorToTypes.naturality _ _ f]
    simp
#align category_theory.sieve.sieve_of_subfunctor CategoryTheory.Sieve.sieveOfSubfunctor

theorem sieveOfSubfunctor_functorInclusion : sieveOfSubfunctor S.functorInclusion = S := by
  ext
  simp only [functorInclusion_app, sieveOfSubfunctor_apply]
  constructor
  · rintro ⟨⟨f, hf⟩, rfl⟩
    exact hf
  · intro hf
    exact ⟨⟨_, hf⟩, rfl⟩
#align category_theory.sieve.sieve_of_subfunctor_functor_inclusion CategoryTheory.Sieve.sieveOfSubfunctor_functorInclusion

instance functorInclusion_top_isIso : IsIso (⊤ : Sieve X).functorInclusion :=
  ⟨⟨{ app := fun Y a => ⟨a, ⟨⟩⟩ }, rfl, rfl⟩⟩
#align category_theory.sieve.functor_inclusion_top_is_iso CategoryTheory.Sieve.functorInclusion_top_isIso

end Sieve

end CategoryTheory<|MERGE_RESOLUTION|>--- conflicted
+++ resolved
@@ -138,17 +138,10 @@
   | mk (i : ι) : ofArrows _ _ (f i)
 #align category_theory.presieve.of_arrows CategoryTheory.Presieve.ofArrows
 
-<<<<<<< HEAD
-lemma ofArrows.exists {ι : Type*} (Y : ι → C) {f : ∀ i, Y i ⟶ X} {Z : C} {g : Z ⟶ X}
-    (h : ofArrows Y f g) :
-    ∃ (i : ι) (hZ : Z = Y i), g = eqToHom hZ ≫ f i := by
-  obtain ⟨i⟩ := h
-=======
 lemma ofArrows.exists {ι : Type*} (Y : ι → C) {f : ∀ i, Y i ⟶ X}
     {Z : C} {g : Z ⟶ X} (hf : ofArrows Y f g) :
     ∃ (i : ι) (hZ : Z = Y i), g = eqToHom hZ ≫ f i := by
   obtain ⟨i⟩ := hf
->>>>>>> e3305bec
   exact ⟨i, rfl, by simp⟩
 
 theorem ofArrows_pUnit : (ofArrows _ fun _ : PUnit => f) = singleton f := by

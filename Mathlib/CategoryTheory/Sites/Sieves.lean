--- conflicted
+++ resolved
@@ -3,10 +3,7 @@
 Released under Apache 2.0 license as described in the file LICENSE.
 Authors: Bhavik Mehta, Edward Ayers
 -/
-<<<<<<< HEAD
-=======
 import Mathlib.Data.Set.Lattice
->>>>>>> d0df76bd
 import Mathlib.CategoryTheory.Limits.Shapes.Pullback.HasPullback
 
 /-!

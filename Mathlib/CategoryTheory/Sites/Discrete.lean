--- conflicted
+++ resolved
@@ -264,15 +264,10 @@
     apply ReflectsIsomorphisms.reflects (sheafToPresheaf J B) _
   apply ReflectsIsomorphisms.reflects (sheafCompose J U) _
 
-<<<<<<< HEAD
-instance [h : F.IsDiscrete J ht] : ((sheafCompose J U).obj F).IsDiscrete J ht := by
-=======
 variable [(constantSheaf J A).Full] [(constantSheaf J A).Faithful]
   [(constantSheaf J B).Full] [(constantSheaf J B).Faithful]
 
-instance [h : F.IsDiscrete J ht] :
-    ((sheafCompose J U).obj F).IsDiscrete J ht := by
->>>>>>> 61e3806f
+instance [h : F.IsDiscrete J ht] : ((sheafCompose J U).obj F).IsDiscrete J ht := by
   rw [isDiscrete_iff_mem_essImage] at h ⊢
   obtain ⟨Y, ⟨i⟩⟩ := h
   exact ⟨U.obj Y, ⟨(fullyFaithfulSheafToPresheaf _ _).preimageIso

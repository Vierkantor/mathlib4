/-
Copyright (c) 2018 Scott Morrison. All rights reserved.
Released under Apache 2.0 license as described in the file LICENSE.
Authors: Scott Morrison, Reid Barton
-/
import Mathlib.Data.TypeMax
import Mathlib.Logic.UnivLE
import Mathlib.CategoryTheory.Limits.Shapes.Images
import Mathlib.CategoryTheory.Filtered.Basic

#align_import category_theory.limits.types from "leanprover-community/mathlib"@"4aa2a2e17940311e47007f087c9df229e7f12942"

/-!
# Limits in the category of types.

We show that the category of types has all (co)limits, by providing the usual concrete models.

We also give a characterisation of filtered colimits in `Type`, via
`colimit.ι F i xi = colimit.ι F j xj ↔ ∃ k (f : i ⟶ k) (g : j ⟶ k), F.map f xi = F.map g xj`.

Next, we prove the category of types has categorical images, and that these agree with the range of
a function.

Finally, we give the natural isomorphism between cones on `F` with cone point `X` and the type
`lim Hom(X, F·)`, and similarly the natural isomorphism between cocones on `F` with cocone point `X`
and the type `lim Hom(F·, X)`.

-/

set_option autoImplicit true


open CategoryTheory CategoryTheory.Limits

universe v u w

namespace CategoryTheory.Limits

namespace Types

section limit_characterization

variable {J : Type v} [Category.{w} J] {F : J ⥤ Type u}

/-- Given a section of a functor F into `Type*`,
  construct a cone over F with `PUnit` as the cone point. -/
def coneOfSection {s} (hs : s ∈ F.sections) : Cone F where
  pt := PUnit
  π :=
  { app := fun j _ ↦ s j,
    naturality := fun i j f ↦ by ext; exact (hs f).symm }

/-- Given a cone over a functor F into `Type*` and an element in the cone point,
  construct a section of F. -/
def sectionOfCone (c : Cone F) (x : c.pt) : F.sections :=
  ⟨fun j ↦ c.π.app j x, fun f ↦ congr_fun (c.π.naturality f).symm x⟩

theorem isLimit_iff (c : Cone F) :
    Nonempty (IsLimit c) ↔ ∀ s ∈ F.sections, ∃! x : c.pt, ∀ j, c.π.app j x = s j := by
  refine ⟨fun ⟨t⟩ s hs ↦ ?_, fun h ↦ ⟨?_⟩⟩
  · let cs := coneOfSection hs
    exact ⟨t.lift cs ⟨⟩, fun j ↦ congr_fun (t.fac cs j) ⟨⟩,
      fun x hx ↦ congr_fun (t.uniq cs (fun _ ↦ x) fun j ↦ funext fun _ ↦ hx j) ⟨⟩⟩
  · choose x hx using fun c y ↦ h _ (sectionOfCone c y).2
    exact ⟨x, fun c j ↦ funext fun y ↦ (hx c y).1 j,
      fun c f hf ↦ funext fun y ↦ (hx c y).2 (f y) (fun j ↦ congr_fun (hf j) y)⟩

/-- The equivalence between a limiting cone of `F` in `Type u` and the "concrete" definition as the
  sections of `F`. -/
noncomputable def isLimitEquivSections {c : Cone F} (t : IsLimit c) :
    c.pt ≃ F.sections where
  toFun := sectionOfCone c
  invFun s := t.lift (coneOfSection s.2) ⟨⟩
  left_inv x := (congr_fun (t.uniq (coneOfSection _) (fun _ ↦ x) fun _ ↦ rfl) ⟨⟩).symm
  right_inv s := Subtype.ext (funext fun j ↦ congr_fun (t.fac (coneOfSection s.2) j) ⟨⟩)
#align category_theory.limits.types.is_limit_equiv_sections CategoryTheory.Limits.Types.isLimitEquivSections

@[simp]
theorem isLimitEquivSections_apply {c : Cone F} (t : IsLimit c) (j : J)
    (x : c.pt) : (isLimitEquivSections t x : ∀ j, F.obj j) j = c.π.app j x := rfl
#align category_theory.limits.types.is_limit_equiv_sections_apply CategoryTheory.Limits.Types.isLimitEquivSections_apply

@[simp]
theorem isLimitEquivSections_symm_apply {c : Cone F} (t : IsLimit c)
    (x : F.sections) (j : J) :
    c.π.app j ((isLimitEquivSections t).symm x) = (x : ∀ j, F.obj j) j := by
  conv_rhs => rw [← (isLimitEquivSections t).right_inv x]
#align category_theory.limits.types.is_limit_equiv_sections_symm_apply CategoryTheory.Limits.Types.isLimitEquivSections_symm_apply

end limit_characterization

variable {J : Type v} [Category.{w} J]

/-! We now provide two distinct implementations in the category of types.

The first, in the `CategoryTheory.Limits.Types.Small` namespace,
assumes `Small.{u} J` and constructs `J`-indexed limits in `Type u`.

The second, in the `CategoryTheory.Limits.Types.TypeMax` namespace
constructs limits for functors `F : J ⥤ TypeMax.{v, u}`, for `J : Type v`.
This construction is slightly nicer, as the limit is definitionally just `F.sections`,
rather than `Shrink F.sections`, which makes an arbitrary choice of `u`-small representative.

Hopefully we might be able to entirely remove the `TypeMax` constructions,
but for now they are useful glue for the later parts of the library.
-/

namespace Small

variable [Small.{u} J]

/-- (internal implementation) the limit cone of a functor,
implemented as flat sections of a pi type
-/
@[simps]
noncomputable def limitCone (F : J ⥤ Type u) : Cone F where
  pt := Shrink F.sections
  π :=
    { app := fun j u => ((equivShrink F.sections).symm u).val j
      naturality := fun j j' f => by
        funext x
        simp }

@[ext]
lemma limitCone_pt_ext (F : J ⥤ Type u) {x y : (limitCone F).pt}
    (w : (equivShrink F.sections).symm x = (equivShrink F.sections).symm y) : x = y := by
  aesop

/-- (internal implementation) the fact that the proposed limit cone is the limit -/
@[simps]
noncomputable def limitConeIsLimit (F : J ⥤ Type u) : IsLimit (limitCone.{v, u} F) where
  lift s v := equivShrink F.sections
    { val := fun j => s.π.app j v
      property := fun f => congr_fun (Cone.w s f) _ }
  uniq := fun _ _ w => by
    ext x j
    simpa using congr_fun (w j) x

end Small

-- TODO: If `UnivLE` works out well, we will eventually want to deprecate these
-- definitions, and probably as a first step put them in namespace or otherwise rename them.
section TypeMax

/-- (internal implementation) the limit cone of a functor,
implemented as flat sections of a pi type
-/
@[simps]
noncomputable def limitCone (F : J ⥤ TypeMax.{v, u}) : Cone F where
  pt := F.sections
  π :=
    { app := fun j u => u.val j
      naturality := fun j j' f => by
        funext x
        simp }
#align category_theory.limits.types.limit_cone CategoryTheory.Limits.Types.limitCone

/-- (internal implementation) the fact that the proposed limit cone is the limit -/
@[simps]
noncomputable def limitConeIsLimit (F : J ⥤ TypeMax.{v, u}) : IsLimit (limitCone F) where
  lift s v :=
    { val := fun j => s.π.app j v
      property := fun f => congr_fun (Cone.w s f) _ }
  uniq := fun _ _ w => by
    funext x
    apply Subtype.ext
    funext j
    exact congr_fun (w j) x
#align category_theory.limits.types.limit_cone_is_limit CategoryTheory.Limits.Types.limitConeIsLimit

end TypeMax


/-!
The results in this section have a `UnivLE.{v, u}` hypothesis,
but as they only use the constructions from the `CategoryTheory.Limits.Types.UnivLE` namespace
in their definitions (rather than their statements),
we leave them in the main `CategoryTheory.Limits.Types` namespace.
-/
section UnivLE

open UnivLE

instance hasLimit [Small.{u} J] (F : J ⥤ Type u) : HasLimit F :=
  HasLimit.mk
    { cone := Small.limitCone.{v, u} F
      isLimit := Small.limitConeIsLimit F }

/--
The category of types has all limits.

More specifically, when `UnivLE.{v, u}`, the category `Type u` has all `v`-small limits.

See <https://stacks.math.columbia.edu/tag/002U>.
-/
instance (priority := 1300) hasLimitsOfSize [UnivLE.{v, u}] : HasLimitsOfSize.{w', v} (Type u) where
  has_limits_of_shape _ := { }
#align category_theory.limits.types.has_limits_of_size CategoryTheory.Limits.Types.hasLimitsOfSize

variable [Small.{u} J]
/-- The equivalence between the abstract limit of `F` in `TypeMax.{v, u}`
and the "concrete" definition as the sections of `F`.
-/
noncomputable def limitEquivSections (F : J ⥤ Type u) :
    (@limit _ _ _ _ F (hasLimit F) : Type u) ≃ F.sections :=
  isLimitEquivSections (limit.isLimit F)
#align category_theory.limits.types.limit_equiv_sections CategoryTheory.Limits.Types.limitEquivSections

@[simp]
theorem limitEquivSections_apply (F : J ⥤ Type u) (x : limit F) (j : J) :
    ((limitEquivSections F) x : ∀ j, F.obj j) j = limit.π F j x :=
  isLimitEquivSections_apply _ _ _
#align category_theory.limits.types.limit_equiv_sections_apply CategoryTheory.Limits.Types.limitEquivSections_apply

@[simp]
theorem limitEquivSections_symm_apply (F : J ⥤ Type u) (x : F.sections) (j : J) :
    limit.π F j ((limitEquivSections F).symm x) = (x : ∀ j, F.obj j) j :=
  isLimitEquivSections_symm_apply _ _ _
#align category_theory.limits.types.limit_equiv_sections_symm_apply CategoryTheory.Limits.Types.limitEquivSections_symm_apply

-- Porting note: `limitEquivSections_symm_apply'` was removed because the linter
--   complains it is unnecessary
--@[simp]
--theorem limitEquivSections_symm_apply' (F : J ⥤ Type v) (x : F.sections) (j : J) :
--    limit.π F j ((limitEquivSections.{v, v} F).symm x) = (x : ∀ j, F.obj j) j :=
--  isLimitEquivSections_symm_apply _ _ _
--#align category_theory.limits.types.limit_equiv_sections_symm_apply' CategoryTheory.Limits.Types.limitEquivSections_symm_apply'

--porting note: removed @[ext]
/-- Construct a term of `limit F : Type u` from a family of terms `x : Π j, F.obj j`
which are "coherent": `∀ (j j') (f : j ⟶ j'), F.map f (x j) = x j'`.
-/
noncomputable def Limit.mk (F : J ⥤ Type u) (x : ∀ j, F.obj j)
    (h : ∀ (j j') (f : j ⟶ j'), F.map f (x j) = x j') : (limit F : Type u) :=
  (limitEquivSections F).symm ⟨x, h _ _⟩
#align category_theory.limits.types.limit.mk CategoryTheory.Limits.Types.Limit.mk

@[simp]
theorem Limit.π_mk (F : J ⥤ Type u) (x : ∀ j, F.obj j)
    (h : ∀ (j j') (f : j ⟶ j'), F.map f (x j) = x j') (j) :
      limit.π F j (Limit.mk F x h) = x j := by
  dsimp [Limit.mk]
  simp
#align category_theory.limits.types.limit.π_mk CategoryTheory.Limits.Types.Limit.π_mk

-- Porting note: `Limit.π_mk'` was removed because the linter complains it is unnecessary
--@[simp]
--theorem Limit.π_mk' (F : J ⥤ Type v) (x : ∀ j, F.obj j)
--    (h : ∀ (j j') (f : j ⟶ j'), F.map f (x j) = x j') (j) :
--    limit.π F j (Limit.mk.{v, v} F x h) = x j := by
--  dsimp [Limit.mk]
--  simp
--#align category_theory.limits.types.limit.π_mk' CategoryTheory.Limits.Types.Limit.π_mk'

-- PROJECT: prove this for concrete categories where the forgetful functor preserves limits
@[ext]
theorem limit_ext (F : J ⥤ Type u) (x y : limit F)
    (w : ∀ j, limit.π F j x = limit.π F j y) : x = y := by
  apply (limitEquivSections F).injective
  ext j
  simp [w j]
#align category_theory.limits.types.limit_ext CategoryTheory.Limits.Types.limit_ext

@[ext]
theorem limit_ext' (F : J ⥤ Type v) (x y : limit F) (w : ∀ j, limit.π F j x = limit.π F j y) :
    x = y :=
  limit_ext F x y w
#align category_theory.limits.types.limit_ext' CategoryTheory.Limits.Types.limit_ext'

theorem limit_ext_iff (F : J ⥤ Type u) (x y : limit F) :
    x = y ↔ ∀ j, limit.π F j x = limit.π F j y :=
  ⟨fun t _ => t ▸ rfl, limit_ext _ _ _⟩
#align category_theory.limits.types.limit_ext_iff CategoryTheory.Limits.Types.limit_ext_iff

theorem limit_ext_iff' (F : J ⥤ Type v) (x y : limit F) :
    x = y ↔ ∀ j, limit.π F j x = limit.π F j y :=
  ⟨fun t _ => t ▸ rfl, limit_ext' _ _ _⟩
#align category_theory.limits.types.limit_ext_iff' CategoryTheory.Limits.Types.limit_ext_iff'

-- TODO: are there other limits lemmas that should have `_apply` versions?
-- Can we generate these like with `@[reassoc]`?
-- PROJECT: prove these for any concrete category where the forgetful functor preserves limits?
-- Porting note (#11119): @[simp] was removed because the linter said it was useless
--@[simp]
theorem Limit.w_apply {F : J ⥤ Type u} {j j' : J} {x : limit F} (f : j ⟶ j') :
    F.map f (limit.π F j x) = limit.π F j' x :=
  congr_fun (limit.w F f) x
#align category_theory.limits.types.limit.w_apply CategoryTheory.Limits.Types.Limit.w_apply

-- Porting note (#11119): @[simp] was removed because the linter said it was useless
theorem Limit.lift_π_apply (F : J ⥤ Type u) (s : Cone F) (j : J) (x : s.pt) :
    limit.π F j (limit.lift F s x) = s.π.app j x :=
  congr_fun (limit.lift_π s j) x
#align category_theory.limits.types.limit.lift_π_apply CategoryTheory.Limits.Types.Limit.lift_π_apply

-- Porting note (#11119): @[simp] was removed because the linter said it was useless
theorem Limit.map_π_apply {F G : J ⥤ Type u} (α : F ⟶ G) (j : J) (x : limit F) :
    limit.π G j (limMap α x) = α.app j (limit.π F j x) :=
  congr_fun (limMap_π α j) x
#align category_theory.limits.types.limit.map_π_apply CategoryTheory.Limits.Types.Limit.map_π_apply

@[simp]
theorem Limit.w_apply' {F : J ⥤ Type v} {j j' : J} {x : limit F} (f : j ⟶ j') :
    F.map f (limit.π F j x) = limit.π F j' x :=
  congr_fun (limit.w F f) x
#align category_theory.limits.types.limit.w_apply' CategoryTheory.Limits.Types.Limit.w_apply'

@[simp]
theorem Limit.lift_π_apply' (F : J ⥤ Type v) (s : Cone F) (j : J) (x : s.pt) :
    limit.π F j (limit.lift F s x) = s.π.app j x :=
  congr_fun (limit.lift_π s j) x
#align category_theory.limits.types.limit.lift_π_apply' CategoryTheory.Limits.Types.Limit.lift_π_apply'

@[simp]
theorem Limit.map_π_apply' {F G : J ⥤ Type v} (α : F ⟶ G) (j : J) (x : limit F) :
    limit.π G j (limMap α x) = α.app j (limit.π F j x) :=
  congr_fun (limMap_π α j) x
#align category_theory.limits.types.limit.map_π_apply' CategoryTheory.Limits.Types.Limit.map_π_apply'

end UnivLE

/-!
In this section we verify that instances are available as expected.
-/
section instances

example : HasLimitsOfSize.{w, w, max v w, max (v + 1) (w + 1)} (TypeMax.{w, v}) := inferInstance
example : HasLimitsOfSize.{w, w, max v w, max (v + 1) (w + 1)} (Type max v w) := inferInstance

example : HasLimitsOfSize.{0, 0, v, v+1} (Type v) := inferInstance
example : HasLimitsOfSize.{v, v, v, v+1} (Type v) := inferInstance

example [UnivLE.{v, u}] : HasLimitsOfSize.{v, v, u, u+1} (Type u) := inferInstance

end instances

/--
The relation defining the quotient type which implements the colimit of a functor `F : J ⥤ Type u`.
See `CategoryTheory.Limits.Types.Quot`.
-/
def Quot.Rel (F : J ⥤ TypeMax.{v, u}) : (Σ j, F.obj j) → (Σ j, F.obj j) → Prop := fun p p' =>
  ∃ f : p.1 ⟶ p'.1, p'.2 = F.map f p.2
#align category_theory.limits.types.quot.rel CategoryTheory.Limits.Types.Quot.Rel

-- porting note (#10927): removed @[nolint has_nonempty_instance]
/-- A quotient type implementing the colimit of a functor `F : J ⥤ Type u`,
as pairs `⟨j, x⟩` where `x : F.obj j`, modulo the equivalence relation generated by
`⟨j, x⟩ ~ ⟨j', x'⟩` whenever there is a morphism `f : j ⟶ j'` so `F.map f x = x'`.
-/
def Quot (F : J ⥤ TypeMax.{v, u}) : TypeMax.{v, u} :=
  _root_.Quot (Quot.Rel F)
#align category_theory.limits.types.quot CategoryTheory.Limits.Types.Quot

/-- (internal implementation) the colimit cocone of a functor,
implemented as a quotient of a sigma type
-/
def colimitCocone (F : J ⥤ TypeMax.{v, u}) : Cocone F where
  pt := Quot F
  ι :=
    { app := fun j x => Quot.mk _ ⟨j, x⟩
      naturality := fun _ _ f => funext fun _ => Eq.symm (Quot.sound ⟨f, rfl⟩) }
#align category_theory.limits.types.colimit_cocone CategoryTheory.Limits.Types.colimitCocone

--attribute [local elab_with_expected_type] Quot.lift

/-- (internal implementation) the fact that the proposed colimit cocone is the colimit -/
def colimitCoconeIsColimit (F : J ⥤ TypeMax.{v, u}) : IsColimit (colimitCocone F) where
  desc s :=
    Quot.lift (fun p : Σj, F.obj j => s.ι.app p.1 p.2) fun ⟨j, x⟩ ⟨j', x'⟩ ⟨f, hf⟩ => by
      dsimp at hf
      rw [hf]
      exact (congr_fun (Cocone.w s f) x).symm
  uniq s m hm := by
    funext x
    induction' x using Quot.ind with x
    exact congr_fun (hm x.1) x.2
#align category_theory.limits.types.colimit_cocone_is_colimit CategoryTheory.Limits.Types.colimitCoconeIsColimit

namespace Small
<<<<<<< HEAD

variable [Small.{u} J]

def Quot.Rel (F : J ⥤ Type u) :
    (Σ j, F.obj ((equivShrink.{u} J).symm j)) → (Σ j, F.obj ((equivShrink.{u} J).symm j)) → Prop :=
  fun p p' => ∃ f, p'.2 = F.map f p.2

def Quot (F : J ⥤ Type u) : Type u :=
  _root_.Quot (Quot.Rel F)

noncomputable def colimitCocone (F : J ⥤ Type u) : Cocone F where
  pt := Quot F
  ι :=
    { app := fun j x => Quot.mk _ ⟨equivShrink J j, F.map (eqToHom (Equiv.symm_apply_apply _ _).symm) x⟩
      naturality := fun j j' f => funext fun x =>
        Eq.symm (Quot.sound ⟨eqToHom (by simp) ≫ f ≫ eqToHom (by simp), by simp⟩) }

noncomputable def colimitCoconeIsColimit (F : J ⥤ Type u) : IsColimit (colimitCocone F) where
  desc s :=
    Quot.lift (fun p => s.ι.app _ p.2) <| by
      rintro ⟨j, x⟩ ⟨j', x'⟩ ⟨f, hf⟩
      dsimp at hf
      rw [hf]
      exact (congr_fun (Cocone.w s f) x).symm
  fac s j := by
    ext x
    let t : j ⟶ (equivShrink J).symm ((equivShrink J) j) := eqToHom (by simp)
    simpa using congrFun (s.ι.naturality t) x
  uniq s m hm := by
    ext x
    induction' x using Quot.ind with x
    have := hm ((equivShrink J).symm x.1)
    dsimp
    rw [← congrFun this x.2]
    dsimp [colimitCocone]
    congr 1
    apply Quot.sound
    exact ⟨_, rfl⟩

end Small

section UnivLE

instance hasColimit [Small.{u} J] (F : J ⥤ Type u) : HasColimit F :=
  HasColimit.mk
    { cocone := Small.colimitCocone.{v, u} F
      isColimit := Small.colimitCoconeIsColimit F }

instance (priority := 1300) hasColimitsOfSize [UnivLE.{v, u}] : HasColimitsOfSize.{w', v} (Type u) where
  has_colimits_of_shape _ := { }

end UnivLE

section instances

example : HasColimitsOfSize.{w, w, max v w, max (v + 1) (w + 1)} (TypeMax.{w, v}) := inferInstance
example : HasColimitsOfSize.{w, w, max v w, max (v + 1) (w + 1)} (Type max v w) := inferInstance

example : HasColimitsOfSize.{0, 0, v, v+1} (Type v) := inferInstance
example : HasColimitsOfSize.{v, v, v, v+1} (Type v) := inferInstance

example [UnivLE.{v, u}] : HasColimitsOfSize.{v, v, u, u+1} (Type u) := inferInstance

end instances

-- /-- The category of types has all colimits.

-- See <https://stacks.math.columbia.edu/tag/002U>.
-- -/
-- instance hasColimitsOfSize : HasColimitsOfSize.{w', v} TypeMax.{v, u} where
--   has_colimits_of_shape _ :=
--     { has_colimit := fun F =>
--         HasColimit.mk
--           { cocone := colimitCocone.{v, u} F
--             isColimit := colimitCoconeIsColimit F } }
-- #align category_theory.limits.types.has_colimits_of_size CategoryTheory.Limits.Types.hasColimitsOfSize

-- instance : HasColimitsOfSize.{w', v} (Type v) := hasColimitsOfSize.{v, v}

-- instance : HasColimits (Type u) :=
--   Types.hasColimitsOfSize.{u, u, u}

-- instance hasColimit (F : J ⥤ TypeMax.{v, u}) : HasColimit F :=
--   (Types.hasColimitsOfSize.has_colimits_of_shape J).has_colimit F

-- instance hasColimit' (F : J ⥤ Type v) : HasColimit F :=
--   hasColimit.{v, v} F
=======

variable [Small.{u} J]

/--
The relation defining the quotient type which implements the colimit of a functor `F : J ⥤ Type u`.
See `CategoryTheory.Limits.Types.Quot`.
-/
def Quot.Rel (F : J ⥤ Type u) :
    (Σ j, F.obj ((equivShrink.{u} J).symm j)) → (Σ j, F.obj ((equivShrink.{u} J).symm j)) → Prop :=
  fun p p' => ∃ f, p'.2 = F.map f p.2

/-- A quotient type implementing the colimit of a functor `F : J ⥤ Type u`,
as pairs `⟨j, x⟩` where `x : F.obj j`, modulo the equivalence relation generated by
`⟨j, x⟩ ~ ⟨j', x'⟩` whenever there is a morphism `f : j ⟶ j'` so `F.map f x = x'`.
-/
def Quot (F : J ⥤ Type u) : Type u :=
  _root_.Quot (Quot.Rel F)

/-- (internal implementation) the colimit cocone of a functor,
implemented as a quotient of a sigma type
-/
noncomputable def colimitCocone (F : J ⥤ Type u) : Cocone F where
  pt := Quot F
  ι :=
    { app := fun j x => Quot.mk _
        ⟨equivShrink J j, F.map (eqToHom (Equiv.symm_apply_apply _ _).symm) x⟩
      naturality := fun j j' f => funext fun x =>
        Eq.symm (Quot.sound ⟨eqToHom (by simp) ≫ f ≫ eqToHom (by simp), by simp⟩) }

/-- (internal implementation) the fact that the proposed colimit cocone is the colimit -/
noncomputable def colimitCoconeIsColimit (F : J ⥤ Type u) : IsColimit (colimitCocone F) where
  desc s :=
    Quot.lift (fun p => s.ι.app _ p.2) <| by
      rintro ⟨j, x⟩ ⟨j', x'⟩ ⟨f, hf⟩
      dsimp at hf
      rw [hf]
      exact (congr_fun (Cocone.w s f) x).symm
  fac s j := by
    ext x
    let t : j ⟶ (equivShrink J).symm ((equivShrink J) j) := eqToHom (by simp)
    simpa using congrFun (s.ι.naturality t) x
  uniq s m hm := by
    ext x
    induction' x using Quot.ind with x
    dsimp only [id_eq, Functor.const_obj_obj, types_comp_apply, eq_mpr_eq_cast]
    rw [← congrFun (hm ((equivShrink J).symm x.1)) x.2]
    exact congrArg m (Quot.sound ⟨_, rfl⟩)

end Small

section UnivLE

instance hasColimit [Small.{u} J] (F : J ⥤ Type u) : HasColimit F :=
  HasColimit.mk
    { cocone := Small.colimitCocone.{v, u} F
      isColimit := Small.colimitCoconeIsColimit F }

/-- The category of types has all colimits.
See <https://stacks.math.columbia.edu/tag/002U>.
-/
instance (priority := 1300) hasColimitsOfSize [UnivLE.{v, u}] :
    HasColimitsOfSize.{w', v} (Type u) where
  has_colimits_of_shape _ := { }

end UnivLE

section instances

example : HasColimitsOfSize.{w, w, max v w, max (v + 1) (w + 1)} (TypeMax.{w, v}) := inferInstance
example : HasColimitsOfSize.{w, w, max v w, max (v + 1) (w + 1)} (Type max v w) := inferInstance

example : HasColimitsOfSize.{0, 0, v, v+1} (Type v) := inferInstance
example : HasColimitsOfSize.{v, v, v, v+1} (Type v) := inferInstance

example [UnivLE.{v, u}] : HasColimitsOfSize.{v, v, u, u+1} (Type u) := inferInstance

end instances
>>>>>>> 723afb3e

/-- The equivalence between the abstract colimit of `F` in `Type u`
and the "concrete" definition as a quotient.
-/
noncomputable def colimitEquivQuot (F : J ⥤ TypeMax.{v, u}) : colimit F ≃ Quot F :=
  (IsColimit.coconePointUniqueUpToIso (colimit.isColimit F) (colimitCoconeIsColimit F)).toEquiv
#align category_theory.limits.types.colimit_equiv_quot CategoryTheory.Limits.Types.colimitEquivQuot

@[simp]
theorem colimitEquivQuot_symm_apply (F : J ⥤ TypeMax.{v, u}) (j : J) (x : F.obj j) :
    (colimitEquivQuot F).symm (Quot.mk _ ⟨j, x⟩) = colimit.ι F j x :=
  rfl
#align category_theory.limits.types.colimit_equiv_quot_symm_apply CategoryTheory.Limits.Types.colimitEquivQuot_symm_apply

@[simp]
theorem colimitEquivQuot_apply (F : J ⥤ TypeMax.{v, u}) (j : J) (x : F.obj j) :
    (colimitEquivQuot F) (colimit.ι F j x) = Quot.mk _ ⟨j, x⟩ := by
  apply (colimitEquivQuot F).symm.injective
  simp
#align category_theory.limits.types.colimit_equiv_quot_apply CategoryTheory.Limits.Types.colimitEquivQuot_apply

-- Porting note (#11119): @[simp] was removed because the linter said it was useless
theorem Colimit.w_apply {F : J ⥤ TypeMax.{v, u}} {j j' : J} {x : F.obj j} (f : j ⟶ j') :
    colimit.ι F j' (F.map f x) = colimit.ι F j x :=
  congr_fun (colimit.w F f) x
#align category_theory.limits.types.colimit.w_apply CategoryTheory.Limits.Types.Colimit.w_apply

-- Porting note (#11119): @[simp] was removed because the linter said it was useless
theorem Colimit.ι_desc_apply (F : J ⥤ TypeMax.{v, u}) (s : Cocone F) (j : J) (x : F.obj j) :
    colimit.desc F s (colimit.ι F j x) = s.ι.app j x :=
   congr_fun (colimit.ι_desc s j) x
#align category_theory.limits.types.colimit.ι_desc_apply CategoryTheory.Limits.Types.Colimit.ι_desc_apply

-- Porting note (#11119): @[simp] was removed because the linter said it was useless
theorem Colimit.ι_map_apply {F G : J ⥤ TypeMax.{v, u}} (α : F ⟶ G) (j : J) (x : F.obj j) :
    colim.map α (colimit.ι F j x) = colimit.ι G j (α.app j x) :=
  congr_fun (colimit.ι_map α j) x
#align category_theory.limits.types.colimit.ι_map_apply CategoryTheory.Limits.Types.Colimit.ι_map_apply

@[simp]
theorem Colimit.w_apply' {F : J ⥤ Type v} {j j' : J} {x : F.obj j} (f : j ⟶ j') :
    colimit.ι F j' (F.map f x) = colimit.ι F j x :=
  congr_fun (colimit.w F f) x
#align category_theory.limits.types.colimit.w_apply' CategoryTheory.Limits.Types.Colimit.w_apply'

@[simp]
theorem Colimit.ι_desc_apply' (F : J ⥤ Type v) (s : Cocone F) (j : J) (x : F.obj j) :
    colimit.desc F s (colimit.ι F j x) = s.ι.app j x :=
  congr_fun (colimit.ι_desc s j) x
#align category_theory.limits.types.colimit.ι_desc_apply' CategoryTheory.Limits.Types.Colimit.ι_desc_apply'

@[simp]
theorem Colimit.ι_map_apply' {F G : J ⥤ Type v} (α : F ⟶ G) (j : J) (x) :
    colim.map α (colimit.ι F j x) = colimit.ι G j (α.app j x) :=
  congr_fun (colimit.ι_map α j) x
#align category_theory.limits.types.colimit.ι_map_apply' CategoryTheory.Limits.Types.Colimit.ι_map_apply'

theorem colimit_sound {F : J ⥤ TypeMax.{v, u}} {j j' : J} {x : F.obj j} {x' : F.obj j'} (f : j ⟶ j')
    (w : F.map f x = x') : colimit.ι F j x = colimit.ι F j' x' := by
  rw [← w, Colimit.w_apply]
#align category_theory.limits.types.colimit_sound CategoryTheory.Limits.Types.colimit_sound

theorem colimit_sound' {F : J ⥤ TypeMax.{v, u}} {j j' : J} {x : F.obj j} {x' : F.obj j'} {j'' : J}
    (f : j ⟶ j'') (f' : j' ⟶ j'') (w : F.map f x = F.map f' x') :
    colimit.ι F j x = colimit.ι F j' x' := by
  rw [← colimit.w _ f, ← colimit.w _ f']
  rw [types_comp_apply, types_comp_apply, w]
#align category_theory.limits.types.colimit_sound' CategoryTheory.Limits.Types.colimit_sound'

theorem colimit_eq {F : J ⥤ TypeMax.{v, u}} {j j' : J} {x : F.obj j} {x' : F.obj j'}
    (w : colimit.ι F j x = colimit.ι F j' x') :
      EqvGen (Quot.Rel F) ⟨j, x⟩ ⟨j', x'⟩ := by
  apply Quot.eq.1
  simpa using congr_arg (colimitEquivQuot.{v, u} F) w
#align category_theory.limits.types.colimit_eq CategoryTheory.Limits.Types.colimit_eq

theorem jointly_surjective_of_isColimit {F : J ⥤ Type u} {t : Cocone F} (h : IsColimit t)
    (x : t.pt) : ∃ j y, t.ι.app j y = x := by
  by_contra hx
  simp_rw [not_exists] at hx
  apply (_ : (fun _ ↦ ULift.up True) ≠ (⟨· ≠ x⟩))
  · refine h.hom_ext fun j ↦ ?_
    ext y
    exact (true_iff _).mpr (hx j y)
  · exact fun he ↦ of_eq_true (congr_arg ULift.down <| congr_fun he x).symm rfl

theorem jointly_surjective (F : J ⥤ TypeMax.{v, u}) {t : Cocone F} (h : IsColimit t) (x : t.pt) :
    ∃ j y, t.ι.app j y = x := jointly_surjective_of_isColimit h x
#align category_theory.limits.types.jointly_surjective CategoryTheory.Limits.Types.jointly_surjective

/-- A variant of `jointly_surjective` for `x : colimit F`. -/
theorem jointly_surjective' {F : J ⥤ TypeMax.{v, u}} (x : colimit F) :
    ∃ j y, colimit.ι F j y = x :=
  jointly_surjective F (colimit.isColimit F) x
#align category_theory.limits.types.jointly_surjective' CategoryTheory.Limits.Types.jointly_surjective'


namespace FilteredColimit

/- For filtered colimits of types, we can give an explicit description
  of the equivalence relation generated by the relation used to form
  the colimit.  -/
variable (F : J ⥤ TypeMax.{v, u})

/-- An alternative relation on `Σ j, F.obj j`,
which generates the same equivalence relation as we use to define the colimit in `Type` above,
but that is more convenient when working with filtered colimits.

Elements in `F.obj j` and `F.obj j'` are equivalent if there is some `k : J` to the right
where their images are equal.
-/
protected def Rel (x y : Σ j, F.obj j) : Prop :=
  ∃ (k : _) (f : x.1 ⟶ k) (g : y.1 ⟶ k), F.map f x.2 = F.map g y.2
#align category_theory.limits.types.filtered_colimit.rel CategoryTheory.Limits.Types.FilteredColimit.Rel

theorem rel_of_quot_rel (x y : Σ j, F.obj j) :
    Quot.Rel F x y → FilteredColimit.Rel.{v, u} F x y :=
  fun ⟨f, h⟩ => ⟨y.1, f, 𝟙 y.1, by rw [← h, FunctorToTypes.map_id_apply]⟩
#align category_theory.limits.types.filtered_colimit.rel_of_quot_rel CategoryTheory.Limits.Types.FilteredColimit.rel_of_quot_rel

theorem eqvGen_quot_rel_of_rel (x y : Σ j, F.obj j) :
    FilteredColimit.Rel.{v, u} F x y → EqvGen (Quot.Rel F) x y := fun ⟨k, f, g, h⟩ => by
  refine' EqvGen.trans _ ⟨k, F.map f x.2⟩ _ _ _
  · exact (EqvGen.rel _ _ ⟨f, rfl⟩)
  · exact (EqvGen.symm _ _ (EqvGen.rel _ _ ⟨g, h⟩))
#align category_theory.limits.types.filtered_colimit.eqv_gen_quot_rel_of_rel CategoryTheory.Limits.Types.FilteredColimit.eqvGen_quot_rel_of_rel

--attribute [local elab_without_expected_type] nat_trans.app

/-- Recognizing filtered colimits of types. -/
noncomputable def isColimitOf (t : Cocone F) (hsurj : ∀ x : t.pt, ∃ i xi, x = t.ι.app i xi)
    (hinj :
      ∀ i j xi xj,
        t.ι.app i xi = t.ι.app j xj → ∃ (k : _) (f : i ⟶ k) (g : j ⟶ k), F.map f xi = F.map g xj) :
    IsColimit t := by
  -- Strategy: Prove that the map from "the" colimit of F (defined above) to t.X
  -- is a bijection.
  apply IsColimit.ofIsoColimit (colimit.isColimit F)
  refine' Cocones.ext (Equiv.toIso (Equiv.ofBijective _ _)) _
  · exact colimit.desc F t
  · constructor
    · show Function.Injective _
      intro a b h
      rcases jointly_surjective F (colimit.isColimit F) a with ⟨i, xi, rfl⟩
      rcases jointly_surjective F (colimit.isColimit F) b with ⟨j, xj, rfl⟩
      replace h : (colimit.ι F i ≫ colimit.desc F t) xi = (colimit.ι F j ≫ colimit.desc F t) xj := h
      rw [colimit.ι_desc, colimit.ι_desc] at h
      rcases hinj i j xi xj h with ⟨k, f, g, h'⟩
      change colimit.ι F i xi = colimit.ι F j xj
      rw [← colimit.w F f, ← colimit.w F g]
      change colimit.ι F k (F.map f xi) = colimit.ι F k (F.map g xj)
      rw [h']
    · show Function.Surjective _
      intro x
      rcases hsurj x with ⟨i, xi, rfl⟩
      use colimit.ι F i xi
      apply Colimit.ι_desc_apply
  · intro j
    apply colimit.ι_desc
#align category_theory.limits.types.filtered_colimit.is_colimit_of CategoryTheory.Limits.Types.FilteredColimit.isColimitOf

variable [IsFilteredOrEmpty J]

protected theorem rel_equiv : _root_.Equivalence (FilteredColimit.Rel.{v, u} F) where
  refl x := ⟨x.1, 𝟙 x.1, 𝟙 x.1, rfl⟩
  symm := fun ⟨k, f, g, h⟩ => ⟨k, g, f, h.symm⟩
  trans {x y z} := fun ⟨k, f, g, h⟩ ⟨k', f', g', h'⟩ =>
    let ⟨l, fl, gl, _⟩ := IsFilteredOrEmpty.cocone_objs k k'
    let ⟨m, n, hn⟩ := IsFilteredOrEmpty.cocone_maps (g ≫ fl) (f' ≫ gl)
    ⟨m, f ≫ fl ≫ n, g' ≫ gl ≫ n,
      calc
        F.map (f ≫ fl ≫ n) x.2 = F.map (fl ≫ n) (F.map f x.2) := by simp
        _ = F.map (fl ≫ n) (F.map g y.2) := by rw [h]
        _ = F.map ((g ≫ fl) ≫ n) y.2 := by simp
        _ = F.map ((f' ≫ gl) ≫ n) y.2 := by rw [hn]
        _ = F.map (gl ≫ n) (F.map f' y.2) := by simp
        _ = F.map (gl ≫ n) (F.map g' z.2) := by rw [h']
        _ = F.map (g' ≫ gl ≫ n) z.2 := by simp⟩
#align category_theory.limits.types.filtered_colimit.rel_equiv CategoryTheory.Limits.Types.FilteredColimit.rel_equiv

protected theorem rel_eq_eqvGen_quot_rel :
    FilteredColimit.Rel.{v, u} F = EqvGen (Quot.Rel F) := by
  ext ⟨j, x⟩ ⟨j', y⟩
  constructor
  · apply eqvGen_quot_rel_of_rel
  · rw [← (FilteredColimit.rel_equiv F).eqvGen_iff]
    exact EqvGen.mono (rel_of_quot_rel F)
#align category_theory.limits.types.filtered_colimit.rel_eq_eqv_gen_quot_rel CategoryTheory.Limits.Types.FilteredColimit.rel_eq_eqvGen_quot_rel

theorem colimit_eq_iff_aux {i j : J} {xi : F.obj i} {xj : F.obj j} :
    (colimitCocone.{v, u} F).ι.app i xi = (colimitCocone.{v, u} F).ι.app j xj ↔
      FilteredColimit.Rel.{v, u} F ⟨i, xi⟩ ⟨j, xj⟩ := by
  change Quot.mk _ _ = Quot.mk _ _ ↔ _
  rw [Quot.eq, FilteredColimit.rel_eq_eqvGen_quot_rel]
#align category_theory.limits.types.filtered_colimit.colimit_eq_iff_aux CategoryTheory.Limits.Types.FilteredColimit.colimit_eq_iff_aux

theorem isColimit_eq_iff {t : Cocone F} (ht : IsColimit t) {i j : J} {xi : F.obj i} {xj : F.obj j} :
    t.ι.app i xi = t.ι.app j xj ↔ ∃ (k : _) (f : i ⟶ k) (g : j ⟶ k), F.map f xi = F.map g xj := by
  let t' := colimitCocone.{v, u} F
  let e : t' ≅ t := IsColimit.uniqueUpToIso (colimitCoconeIsColimit F) ht
  let e' : t'.pt ≅ t.pt := (Cocones.forget _).mapIso e
  refine' Iff.trans _ (colimit_eq_iff_aux F)
  exact @Equiv.apply_eq_iff_eq _ _ e'.toEquiv ((colimitCocone.{v, u} F).ι.app i xi)
    ((colimitCocone.{v, u} F).ι.app j xj)
#align category_theory.limits.types.filtered_colimit.is_colimit_eq_iff CategoryTheory.Limits.Types.FilteredColimit.isColimit_eq_iff

theorem colimit_eq_iff {i j : J} {xi : F.obj i} {xj : F.obj j} :
    colimit.ι F i xi = colimit.ι F j xj ↔
      ∃ (k : _) (f : i ⟶ k) (g : j ⟶ k), F.map f xi = F.map g xj :=
  isColimit_eq_iff _ (colimit.isColimit F)
#align category_theory.limits.types.filtered_colimit.colimit_eq_iff CategoryTheory.Limits.Types.FilteredColimit.colimit_eq_iff

end FilteredColimit

variable {α β : Type u} (f : α ⟶ β)

section

-- implementation of `HasImage`
/-- the image of a morphism in Type is just `Set.range f` -/
def Image : Type u :=
  Set.range f
#align category_theory.limits.types.image CategoryTheory.Limits.Types.Image

instance [Inhabited α] : Inhabited (Image f) where default := ⟨f default, ⟨_, rfl⟩⟩

/-- the inclusion of `Image f` into the target -/
def Image.ι : Image f ⟶ β :=
  Subtype.val
#align category_theory.limits.types.image.ι CategoryTheory.Limits.Types.Image.ι

instance : Mono (Image.ι f) :=
  (mono_iff_injective _).2 Subtype.val_injective

variable {f}

/-- the universal property for the image factorisation -/
noncomputable def Image.lift (F' : MonoFactorisation f) : Image f ⟶ F'.I :=
  (fun x => F'.e (Classical.indefiniteDescription _ x.2).1 : Image f → F'.I)
#align category_theory.limits.types.image.lift CategoryTheory.Limits.Types.Image.lift

theorem Image.lift_fac (F' : MonoFactorisation f) : Image.lift F' ≫ F'.m = Image.ι f := by
  funext x
  change (F'.e ≫ F'.m) _ = _
  rw [F'.fac, (Classical.indefiniteDescription _ x.2).2]
  rfl
#align category_theory.limits.types.image.lift_fac CategoryTheory.Limits.Types.Image.lift_fac

end

/-- the factorisation of any morphism in Type through a mono. -/
def monoFactorisation : MonoFactorisation f where
  I := Image f
  m := Image.ι f
  e := Set.rangeFactorization f
#align category_theory.limits.types.mono_factorisation CategoryTheory.Limits.Types.monoFactorisation

/-- the factorisation through a mono has the universal property of the image. -/
noncomputable def isImage : IsImage (monoFactorisation f) where
  lift := Image.lift
  lift_fac := Image.lift_fac
#align category_theory.limits.types.is_image CategoryTheory.Limits.Types.isImage

instance : HasImage f :=
  HasImage.mk ⟨_, isImage f⟩

instance : HasImages (Type u) where
  has_image := by infer_instance

instance : HasImageMaps (Type u) where
  has_image_map {f g} st :=
    HasImageMap.transport st (monoFactorisation f.hom) (isImage g.hom)
      (fun x => ⟨st.right x.1, ⟨st.left (Classical.choose x.2), by
        have p := st.w
        replace p := congr_fun p (Classical.choose x.2)
        simp only [Functor.id_obj, Functor.id_map, types_comp_apply] at p
        erw [p, Classical.choose_spec x.2]⟩⟩) rfl

end Types

open Functor Opposite

variable {J : Type v} [SmallCategory J] {C : Type u} [Category.{v} C]

/-- A cone on `F` with cone point `X` is the same as an element of `lim Hom(X, F·)`. -/
@[simps]
noncomputable def limitCompCoyonedaIsoCone (F : J ⥤ C) (X : C) :
    limit (F ⋙ coyoneda.obj (op X)) ≅ ((const J).obj X ⟶ F) where
  hom := fun x => ⟨fun j => limit.π (F ⋙ coyoneda.obj (op X)) j x,
    fun j j' f => by simpa using (congrFun (limit.w (F ⋙ coyoneda.obj (op X)) f) x).symm⟩
  inv := fun ι => Types.Limit.mk _ (fun j => ι.app j)
    fun j j' f => by simpa using (ι.naturality f).symm

/-- A cone on `F` with cone point `X` is the same as an element of `lim Hom(X, F·)`,
    naturally in `X`. -/
@[simps!]
noncomputable def coyonedaCompLimIsoCones (F : J ⥤ C) :
    coyoneda ⋙ (whiskeringLeft _ _ _).obj F ⋙ lim ≅ F.cones :=
  NatIso.ofComponents (fun X => limitCompCoyonedaIsoCone F X.unop)

variable (J) (C) in
/-- A cone on `F` with cone point `X` is the same as an element of `lim Hom(X, F·)`,
    naturally in `F` and `X`. -/
@[simps!]
noncomputable def whiskeringLimYonedaIsoCones : whiskeringLeft _ _ _ ⋙
    (whiskeringRight _ _ _).obj lim ⋙ (whiskeringLeft _ _ _).obj coyoneda ≅ cones J C :=
  NatIso.ofComponents coyonedaCompLimIsoCones

/-- A cocone on `F` with cocone point `X` is the same as an element of `lim Hom(F·, X)`. -/
@[simps]
noncomputable def limitCompYonedaIsoCocone (F : J ⥤ C) (X : C) :
    limit (F.op ⋙ yoneda.obj X) ≅ (F ⟶ (const J).obj X) where
  hom := fun x => ⟨fun j => limit.π (F.op ⋙ yoneda.obj X) (Opposite.op j) x,
    fun j j' f => by simpa using congrFun (limit.w (F.op ⋙ yoneda.obj X) f.op) x⟩
  inv := fun ι => Types.Limit.mk _ (fun j => ι.app j.unop) (by simp)

/-- A cocone on `F` with cocone point `X` is the same as an element of `lim Hom(F·, X)`,
    naturally in `X`. -/
@[simps!]
noncomputable def yonedaCompLimIsoCocones (F : J ⥤ C) :
    yoneda ⋙ (whiskeringLeft _ _ _).obj F.op ⋙ lim ≅ F.cocones :=
  NatIso.ofComponents (limitCompYonedaIsoCocone F)

variable (J) (C) in
/-- A cocone on `F` with cocone point `X` is the same as an element of `lim Hom(F·, X)`,
    naturally in `F` and `X`. -/
@[simps!]
noncomputable def opHomCompWhiskeringLimYonedaIsoCocones : opHom _ _ ⋙ whiskeringLeft _ _ _ ⋙
      (whiskeringRight _ _ _).obj lim ⋙ (whiskeringLeft _ _ _).obj yoneda ≅ cocones J C :=
  NatIso.ofComponents (fun F => yonedaCompLimIsoCocones F.unop)

end CategoryTheory.Limits<|MERGE_RESOLUTION|>--- conflicted
+++ resolved
@@ -377,95 +377,6 @@
 #align category_theory.limits.types.colimit_cocone_is_colimit CategoryTheory.Limits.Types.colimitCoconeIsColimit
 
 namespace Small
-<<<<<<< HEAD
-
-variable [Small.{u} J]
-
-def Quot.Rel (F : J ⥤ Type u) :
-    (Σ j, F.obj ((equivShrink.{u} J).symm j)) → (Σ j, F.obj ((equivShrink.{u} J).symm j)) → Prop :=
-  fun p p' => ∃ f, p'.2 = F.map f p.2
-
-def Quot (F : J ⥤ Type u) : Type u :=
-  _root_.Quot (Quot.Rel F)
-
-noncomputable def colimitCocone (F : J ⥤ Type u) : Cocone F where
-  pt := Quot F
-  ι :=
-    { app := fun j x => Quot.mk _ ⟨equivShrink J j, F.map (eqToHom (Equiv.symm_apply_apply _ _).symm) x⟩
-      naturality := fun j j' f => funext fun x =>
-        Eq.symm (Quot.sound ⟨eqToHom (by simp) ≫ f ≫ eqToHom (by simp), by simp⟩) }
-
-noncomputable def colimitCoconeIsColimit (F : J ⥤ Type u) : IsColimit (colimitCocone F) where
-  desc s :=
-    Quot.lift (fun p => s.ι.app _ p.2) <| by
-      rintro ⟨j, x⟩ ⟨j', x'⟩ ⟨f, hf⟩
-      dsimp at hf
-      rw [hf]
-      exact (congr_fun (Cocone.w s f) x).symm
-  fac s j := by
-    ext x
-    let t : j ⟶ (equivShrink J).symm ((equivShrink J) j) := eqToHom (by simp)
-    simpa using congrFun (s.ι.naturality t) x
-  uniq s m hm := by
-    ext x
-    induction' x using Quot.ind with x
-    have := hm ((equivShrink J).symm x.1)
-    dsimp
-    rw [← congrFun this x.2]
-    dsimp [colimitCocone]
-    congr 1
-    apply Quot.sound
-    exact ⟨_, rfl⟩
-
-end Small
-
-section UnivLE
-
-instance hasColimit [Small.{u} J] (F : J ⥤ Type u) : HasColimit F :=
-  HasColimit.mk
-    { cocone := Small.colimitCocone.{v, u} F
-      isColimit := Small.colimitCoconeIsColimit F }
-
-instance (priority := 1300) hasColimitsOfSize [UnivLE.{v, u}] : HasColimitsOfSize.{w', v} (Type u) where
-  has_colimits_of_shape _ := { }
-
-end UnivLE
-
-section instances
-
-example : HasColimitsOfSize.{w, w, max v w, max (v + 1) (w + 1)} (TypeMax.{w, v}) := inferInstance
-example : HasColimitsOfSize.{w, w, max v w, max (v + 1) (w + 1)} (Type max v w) := inferInstance
-
-example : HasColimitsOfSize.{0, 0, v, v+1} (Type v) := inferInstance
-example : HasColimitsOfSize.{v, v, v, v+1} (Type v) := inferInstance
-
-example [UnivLE.{v, u}] : HasColimitsOfSize.{v, v, u, u+1} (Type u) := inferInstance
-
-end instances
-
--- /-- The category of types has all colimits.
-
--- See <https://stacks.math.columbia.edu/tag/002U>.
--- -/
--- instance hasColimitsOfSize : HasColimitsOfSize.{w', v} TypeMax.{v, u} where
---   has_colimits_of_shape _ :=
---     { has_colimit := fun F =>
---         HasColimit.mk
---           { cocone := colimitCocone.{v, u} F
---             isColimit := colimitCoconeIsColimit F } }
--- #align category_theory.limits.types.has_colimits_of_size CategoryTheory.Limits.Types.hasColimitsOfSize
-
--- instance : HasColimitsOfSize.{w', v} (Type v) := hasColimitsOfSize.{v, v}
-
--- instance : HasColimits (Type u) :=
---   Types.hasColimitsOfSize.{u, u, u}
-
--- instance hasColimit (F : J ⥤ TypeMax.{v, u}) : HasColimit F :=
---   (Types.hasColimitsOfSize.has_colimits_of_shape J).has_colimit F
-
--- instance hasColimit' (F : J ⥤ Type v) : HasColimit F :=
---   hasColimit.{v, v} F
-=======
 
 variable [Small.{u} J]
 
@@ -543,7 +454,6 @@
 example [UnivLE.{v, u}] : HasColimitsOfSize.{v, v, u, u+1} (Type u) := inferInstance
 
 end instances
->>>>>>> 723afb3e
 
 /-- The equivalence between the abstract colimit of `F` in `Type u`
 and the "concrete" definition as a quotient.
@@ -639,7 +549,6 @@
     ∃ j y, colimit.ι F j y = x :=
   jointly_surjective F (colimit.isColimit F) x
 #align category_theory.limits.types.jointly_surjective' CategoryTheory.Limits.Types.jointly_surjective'
-
 
 namespace FilteredColimit
 

--- conflicted
+++ resolved
@@ -200,15 +200,7 @@
     (fun β => by
       simp only [Functor.comp_obj, lim_obj, Functor.comp_map, lim_map, Iso.symm_hom]
       ext J
-<<<<<<< HEAD
-      simp only [Category.assoc, limit.isoLimitCone_inv_π, liftToFinsetLimitCone_cone_pt,
-        liftToFinsetLimitCone_cone_π_app, limMap_π, limit.isoLimitCone_inv_π_assoc]
-      erw [limMap_π_assoc]
-      simp
-      rfl)
-=======
       simp [liftToFinset])
->>>>>>> 9274ddbe
 
 /-- `liftToFinset`, when composed with the evaluation functor, results in the whiskering composed
 with `colim`. -/

/-
Copyright (c) 2024 Joël Riou. All rights reserved.
Released under Apache 2.0 license as described in the file LICENSE.
Authors: Joël Riou
-/
import Mathlib.CategoryTheory.MorphismProperty.Limits
import Mathlib.CategoryTheory.Square
import Mathlib.CategoryTheory.Limits.Shapes.Pullback.CommSq

/-!
# Commutative squares that are pushout or pullback squares

In this file, we translate the `IsPushout` and `IsPullback`
API for the objects of the category `Square C` of commutative
squares in a category `C`. We also obtain lemmas which states
in this language that a pullback of a monomorphism is
a monomorphism (and similarly for pushouts of epimorphisms).

-/

universe v u

namespace CategoryTheory

open Limits

variable {C : Type u} [Category.{v} C]

namespace Square

variable (sq : Square C)

/-- The pullback cone attached to a commutative square. -/
abbrev pullbackCone : PullbackCone sq.f₂₄ sq.f₃₄ :=
  PullbackCone.mk sq.f₁₂ sq.f₁₃ sq.fac

/-- The pushout cocone attached to a commutative square. -/
abbrev pushoutCocone : PushoutCocone sq.f₁₂ sq.f₁₃ :=
  PushoutCocone.mk sq.f₂₄ sq.f₃₄ sq.fac

/-- The condition that a commutative square is a pullback square. -/
protected def IsPullback : Prop :=
  IsPullback sq.f₁₂ sq.f₁₃ sq.f₂₄ sq.f₃₄

/-- The condition that a commutative square is a pushout square. -/
protected def IsPushout : Prop :=
  IsPushout sq.f₁₂ sq.f₁₃ sq.f₂₄ sq.f₃₄

lemma isPullback_iff :
    sq.IsPullback ↔ Nonempty (IsLimit sq.pullbackCone) :=
  ⟨fun h ↦ ⟨h.isLimit⟩, fun h ↦ { w := sq.fac, isLimit' := h }⟩

lemma isPushout_iff :
    sq.IsPushout ↔ Nonempty (IsColimit sq.pushoutCocone) :=
  ⟨fun h ↦ ⟨h.isColimit⟩, fun h ↦ { w := sq.fac, isColimit' := h }⟩

lemma IsPullback.mk (h : IsLimit sq.pullbackCone) : sq.IsPullback :=
  sq.isPullback_iff.2 ⟨h⟩

lemma IsPushout.mk (h : IsColimit sq.pushoutCocone) : sq.IsPushout :=
  sq.isPushout_iff.2 ⟨h⟩

variable {sq}

/-- If a commutative square `sq` is a pullback square,
then `sq.pullbackCone` is limit. -/
noncomputable def IsPullback.isLimit (h : sq.IsPullback) :
    IsLimit sq.pullbackCone :=
  CategoryTheory.IsPullback.isLimit h

/-- If a commutative square `sq` is a pushout square,
then `sq.pushoutCocone` is colimit. -/
noncomputable def IsPushout.isColimit (h : sq.IsPushout) :
    IsColimit sq.pushoutCocone :=
  CategoryTheory.IsPushout.isColimit h

lemma IsPullback.of_iso {sq₁ sq₂ : Square C} (h : sq₁.IsPullback)
    (e : sq₁ ≅ sq₂) : sq₂.IsPullback := by
  refine CategoryTheory.IsPullback.of_iso h
    (evaluation₁.mapIso e) (evaluation₂.mapIso e)
    (evaluation₃.mapIso e) (evaluation₄.mapIso e) ?_ ?_ ?_ ?_
  all_goals aesop_cat

lemma IsPullback.iff_of_iso {sq₁ sq₂ : Square C} (e : sq₁ ≅ sq₂) :
    sq₁.IsPullback ↔ sq₂.IsPullback :=
  ⟨fun h ↦ h.of_iso e, fun h ↦ h.of_iso e.symm⟩

lemma IsPushout.of_iso {sq₁ sq₂ : Square C} (h : sq₁.IsPushout)
    (e : sq₁ ≅ sq₂) : sq₂.IsPushout := by
  refine CategoryTheory.IsPushout.of_iso h
    (evaluation₁.mapIso e) (evaluation₂.mapIso e)
    (evaluation₃.mapIso e) (evaluation₄.mapIso e) ?_ ?_ ?_ ?_
  all_goals aesop_cat

lemma IsPushout.iff_of_iso {sq₁ sq₂ : Square C} (e : sq₁ ≅ sq₂) :
    sq₁.IsPushout ↔ sq₂.IsPushout :=
  ⟨fun h ↦ h.of_iso e, fun h ↦ h.of_iso e.symm⟩

lemma IsPushout.op {sq : Square C} (h : sq.IsPushout) : sq.op.IsPullback :=
  CategoryTheory.IsPushout.op h.flip

lemma IsPushout.unop {sq : Square Cᵒᵖ} (h : sq.IsPushout) : sq.unop.IsPullback :=
  CategoryTheory.IsPushout.unop h.flip

lemma IsPullback.op {sq : Square C} (h : sq.IsPullback) : sq.op.IsPushout :=
  CategoryTheory.IsPullback.op h.flip

lemma IsPullback.unop {sq : Square Cᵒᵖ} (h : sq.IsPullback) : sq.unop.IsPushout :=
  CategoryTheory.IsPullback.unop h.flip

namespace IsPullback

variable (h : sq.IsPullback)

include h

lemma flip : sq.flip.IsPullback := CategoryTheory.IsPullback.flip h

lemma mono_f₁₃ [Mono sq.f₂₄] : Mono sq.f₁₃ :=
<<<<<<< HEAD
  (MorphismProperty.StableUnderBaseChange.monomorphisms C) h (by assumption)
=======
  (MorphismProperty.monomorphisms C).of_isPullback h (by assumption)
>>>>>>> d0df76bd

lemma mono_f₁₂ [Mono sq.f₃₄] : Mono sq.f₁₂ := by
  have : Mono sq.flip.f₂₄ := by dsimp; infer_instance
  exact h.flip.mono_f₁₃

end IsPullback

namespace IsPushout

variable (h : sq.IsPushout)

include h

lemma flip : sq.flip.IsPushout := CategoryTheory.IsPushout.flip h

lemma epi_f₂₄ [Epi sq.f₁₃] : Epi sq.f₂₄ :=
<<<<<<< HEAD
  (MorphismProperty.StableUnderCobaseChange.epimorphisms C) h (by assumption)
=======
  (MorphismProperty.epimorphisms C).of_isPushout h (by assumption)
>>>>>>> d0df76bd

lemma epi_f₃₄ [Epi sq.f₁₂] : Epi sq.f₃₄ := by
  have : Epi sq.flip.f₁₃ := by dsimp; infer_instance
  exact h.flip.epi_f₂₄

end IsPushout

end Square

end CategoryTheory<|MERGE_RESOLUTION|>--- conflicted
+++ resolved
@@ -117,11 +117,7 @@
 lemma flip : sq.flip.IsPullback := CategoryTheory.IsPullback.flip h
 
 lemma mono_f₁₃ [Mono sq.f₂₄] : Mono sq.f₁₃ :=
-<<<<<<< HEAD
-  (MorphismProperty.StableUnderBaseChange.monomorphisms C) h (by assumption)
-=======
   (MorphismProperty.monomorphisms C).of_isPullback h (by assumption)
->>>>>>> d0df76bd
 
 lemma mono_f₁₂ [Mono sq.f₃₄] : Mono sq.f₁₂ := by
   have : Mono sq.flip.f₂₄ := by dsimp; infer_instance
@@ -138,11 +134,7 @@
 lemma flip : sq.flip.IsPushout := CategoryTheory.IsPushout.flip h
 
 lemma epi_f₂₄ [Epi sq.f₁₃] : Epi sq.f₂₄ :=
-<<<<<<< HEAD
-  (MorphismProperty.StableUnderCobaseChange.epimorphisms C) h (by assumption)
-=======
   (MorphismProperty.epimorphisms C).of_isPushout h (by assumption)
->>>>>>> d0df76bd
 
 lemma epi_f₃₄ [Epi sq.f₁₂] : Epi sq.f₃₄ := by
   have : Epi sq.flip.f₁₃ := by dsimp; infer_instance

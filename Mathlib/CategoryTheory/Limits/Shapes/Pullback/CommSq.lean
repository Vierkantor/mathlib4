/-
Copyright (c) 2022 Kim Morrison. All rights reserved.
Released under Apache 2.0 license as described in the file LICENSE.
Authors: Kim Morrison, Joël Riou, Calle Sönne
-/

import Mathlib.CategoryTheory.Limits.Constructions.ZeroObjects
import Mathlib.CategoryTheory.Limits.Shapes.Biproducts
import Mathlib.CategoryTheory.Limits.Shapes.Pullback.Pasting

/-!
# Pullback and pushout squares, and bicartesian squares

We provide another API for pullbacks and pushouts.

`IsPullback fst snd f g` is the proposition that
```
  P --fst--> X
  |          |
 snd         f
  |          |
  v          v
  Y ---g---> Z

```
is a pullback square.

(And similarly for `IsPushout`.)

We provide the glue to go back and forth to the usual `IsLimit` API for pullbacks, and prove
`IsPullback (pullback.fst f g) (pullback.snd f g) f g`
for the usual `pullback f g` provided by the `HasLimit` API.

We don't attempt to restate everything we know about pullbacks in this language,
but do restate the pasting lemmas.

We define bicartesian squares, and
show that the pullback and pushout squares for a biproduct are bicartesian.
-/


noncomputable section

open CategoryTheory

open CategoryTheory.Limits

universe v₁ v₂ u₁ u₂

namespace CategoryTheory

variable {C : Type u₁} [Category.{v₁} C]

attribute [simp] CommSq.mk

namespace CommSq

variable {W X Y Z : C} {f : W ⟶ X} {g : W ⟶ Y} {h : X ⟶ Z} {i : Y ⟶ Z}

/-- The (not necessarily limiting) `PullbackCone h i` implicit in the statement
that we have `CommSq f g h i`.
-/
def cone (s : CommSq f g h i) : PullbackCone h i :=
  PullbackCone.mk _ _ s.w

/-- The (not necessarily limiting) `PushoutCocone f g` implicit in the statement
that we have `CommSq f g h i`.
-/
def cocone (s : CommSq f g h i) : PushoutCocone f g :=
  PushoutCocone.mk _ _ s.w

@[simp]
theorem cone_fst (s : CommSq f g h i) : s.cone.fst = f :=
  rfl

@[simp]
theorem cone_snd (s : CommSq f g h i) : s.cone.snd = g :=
  rfl

@[simp]
theorem cocone_inl (s : CommSq f g h i) : s.cocone.inl = h :=
  rfl

@[simp]
theorem cocone_inr (s : CommSq f g h i) : s.cocone.inr = i :=
  rfl

/-- The pushout cocone in the opposite category associated to the cone of
a commutative square identifies to the cocone of the flipped commutative square in
the opposite category -/
def coneOp (p : CommSq f g h i) : p.cone.op ≅ p.flip.op.cocone :=
  PushoutCocone.ext (Iso.refl _) (by aesop_cat) (by aesop_cat)

/-- The pullback cone in the opposite category associated to the cocone of
a commutative square identifies to the cone of the flipped commutative square in
the opposite category -/
def coconeOp (p : CommSq f g h i) : p.cocone.op ≅ p.flip.op.cone :=
  PullbackCone.ext (Iso.refl _) (by aesop_cat) (by aesop_cat)

/-- The pushout cocone obtained from the pullback cone associated to a
commutative square in the opposite category identifies to the cocone associated
to the flipped square. -/
def coneUnop {W X Y Z : Cᵒᵖ} {f : W ⟶ X} {g : W ⟶ Y} {h : X ⟶ Z} {i : Y ⟶ Z} (p : CommSq f g h i) :
    p.cone.unop ≅ p.flip.unop.cocone :=
  PushoutCocone.ext (Iso.refl _) (by aesop_cat) (by aesop_cat)

/-- The pullback cone obtained from the pushout cone associated to a
commutative square in the opposite category identifies to the cone associated
to the flipped square. -/
def coconeUnop {W X Y Z : Cᵒᵖ} {f : W ⟶ X} {g : W ⟶ Y} {h : X ⟶ Z} {i : Y ⟶ Z}
    (p : CommSq f g h i) : p.cocone.unop ≅ p.flip.unop.cone :=
  PullbackCone.ext (Iso.refl _) (by aesop_cat) (by aesop_cat)

end CommSq

/-- The proposition that a square
```
  P --fst--> X
  |          |
 snd         f
  |          |
  v          v
  Y ---g---> Z

```
is a pullback square. (Also known as a fibered product or cartesian square.)
-/
structure IsPullback {P X Y Z : C} (fst : P ⟶ X) (snd : P ⟶ Y) (f : X ⟶ Z) (g : Y ⟶ Z) extends
  CommSq fst snd f g : Prop where
  /-- the pullback cone is a limit -/
  isLimit' : Nonempty (IsLimit (PullbackCone.mk _ _ w))

/-- The proposition that a square
```
  Z ---f---> X
  |          |
  g         inl
  |          |
  v          v
  Y --inr--> P

```
is a pushout square. (Also known as a fiber coproduct or cocartesian square.)
-/
structure IsPushout {Z X Y P : C} (f : Z ⟶ X) (g : Z ⟶ Y) (inl : X ⟶ P) (inr : Y ⟶ P) extends
  CommSq f g inl inr : Prop where
  /-- the pushout cocone is a colimit -/
  isColimit' : Nonempty (IsColimit (PushoutCocone.mk _ _ w))

section

/-- A *bicartesian* square is a commutative square
```
  W ---f---> X
  |          |
  g          h
  |          |
  v          v
  Y ---i---> Z

```
that is both a pullback square and a pushout square.
-/
structure BicartesianSq {W X Y Z : C} (f : W ⟶ X) (g : W ⟶ Y) (h : X ⟶ Z) (i : Y ⟶ Z) extends
  IsPullback f g h i, IsPushout f g h i : Prop

-- Lean should make these parent projections as `lemma`, not `def`.
attribute [nolint defLemma docBlame] BicartesianSq.toIsPushout

end

/-!
We begin by providing some glue between `IsPullback` and the `IsLimit` and `HasLimit` APIs.
(And similarly for `IsPushout`.)
-/


namespace IsPullback

variable {P X Y Z : C} {fst : P ⟶ X} {snd : P ⟶ Y} {f : X ⟶ Z} {g : Y ⟶ Z}

/-- The (limiting) `PullbackCone f g` implicit in the statement
that we have an `IsPullback fst snd f g`.
-/
def cone (h : IsPullback fst snd f g) : PullbackCone f g :=
  h.toCommSq.cone

@[simp]
theorem cone_fst (h : IsPullback fst snd f g) : h.cone.fst = fst :=
  rfl

@[simp]
theorem cone_snd (h : IsPullback fst snd f g) : h.cone.snd = snd :=
  rfl

/-- The cone obtained from `IsPullback fst snd f g` is a limit cone.
-/
noncomputable def isLimit (h : IsPullback fst snd f g) : IsLimit h.cone :=
  h.isLimit'.some

/-- API for PullbackCone.IsLimit.lift for `IsPullback` -/
noncomputable def lift (hP : IsPullback fst snd f g) {W : C} (h : W ⟶ X) (k : W ⟶ Y)
    (w : h ≫ f = k ≫ g) : W ⟶ P :=
  PullbackCone.IsLimit.lift hP.isLimit h k w

@[reassoc (attr := simp)]
lemma lift_fst (hP : IsPullback fst snd f g) {W : C} (h : W ⟶ X) (k : W ⟶ Y)
    (w : h ≫ f = k ≫ g) : hP.lift h k w ≫ fst = h :=
  PullbackCone.IsLimit.lift_fst hP.isLimit h k w

@[reassoc (attr := simp)]
lemma lift_snd (hP : IsPullback fst snd f g) {W : C} (h : W ⟶ X) (k : W ⟶ Y)
    (w : h ≫ f = k ≫ g) : hP.lift h k w ≫ snd = k :=
  PullbackCone.IsLimit.lift_snd hP.isLimit h k w

lemma hom_ext (hP : IsPullback fst snd f g) {W : C} {k l : W ⟶ P}
    (h₀ : k ≫ fst = l ≫ fst) (h₁ : k ≫ snd = l ≫ snd) : k = l :=
  PullbackCone.IsLimit.hom_ext hP.isLimit h₀ h₁

/-- If `c` is a limiting pullback cone, then we have an `IsPullback c.fst c.snd f g`. -/
theorem of_isLimit {c : PullbackCone f g} (h : Limits.IsLimit c) : IsPullback c.fst c.snd f g :=
  { w := c.condition
    isLimit' := ⟨IsLimit.ofIsoLimit h (Limits.PullbackCone.ext (Iso.refl _)
      (by aesop_cat) (by aesop_cat))⟩ }

/-- A variant of `of_isLimit` that is more useful with `apply`. -/
theorem of_isLimit' (w : CommSq fst snd f g) (h : Limits.IsLimit w.cone) :
    IsPullback fst snd f g :=
  of_isLimit h

/-- The pullback provided by `HasPullback f g` fits into an `IsPullback`. -/
theorem of_hasPullback (f : X ⟶ Z) (g : Y ⟶ Z) [HasPullback f g] :
    IsPullback (pullback.fst f g) (pullback.snd f g) f g :=
  of_isLimit (limit.isLimit (cospan f g))

/-- If `c` is a limiting binary product cone, and we have a terminal object,
then we have `IsPullback c.fst c.snd 0 0`
(where each `0` is the unique morphism to the terminal object). -/
theorem of_is_product {c : BinaryFan X Y} (h : Limits.IsLimit c) (t : IsTerminal Z) :
    IsPullback c.fst c.snd (t.from _) (t.from _) :=
  of_isLimit
    (isPullbackOfIsTerminalIsProduct _ _ _ _ t
      (IsLimit.ofIsoLimit h
        (Limits.Cones.ext (Iso.refl c.pt)
          (by
            rintro ⟨⟨⟩⟩ <;>
              · dsimp
                simp))))

/-- A variant of `of_is_product` that is more useful with `apply`. -/
theorem of_is_product' (h : Limits.IsLimit (BinaryFan.mk fst snd)) (t : IsTerminal Z) :
    IsPullback fst snd (t.from _) (t.from _) :=
  of_is_product h t

variable (X Y)

theorem of_hasBinaryProduct' [HasBinaryProduct X Y] [HasTerminal C] :
    IsPullback Limits.prod.fst Limits.prod.snd (terminal.from X) (terminal.from Y) :=
  of_is_product (limit.isLimit _) terminalIsTerminal

open ZeroObject

theorem of_hasBinaryProduct [HasBinaryProduct X Y] [HasZeroObject C] [HasZeroMorphisms C] :
    IsPullback Limits.prod.fst Limits.prod.snd (0 : X ⟶ 0) (0 : Y ⟶ 0) := by
  convert @of_is_product _ _ X Y 0 _ (limit.isLimit _) HasZeroObject.zeroIsTerminal
    <;> subsingleton

section

variable {P' : C} {fst' : P' ⟶ X} {snd' : P' ⟶ Y}

/-- Any object at the top left of a pullback square is isomorphic to the object at the top left
of any other pullback square with the same cospan. -/
noncomputable def isoIsPullback (h : IsPullback fst snd f g) (h' : IsPullback fst' snd' f g) :
    P ≅ P' :=
  IsLimit.conePointUniqueUpToIso h.isLimit h'.isLimit

@[reassoc (attr := simp)]
theorem isoIsPullback_hom_fst (h : IsPullback fst snd f g) (h' : IsPullback fst' snd' f g) :
    (h.isoIsPullback _ _ h').hom ≫ fst' = fst :=
  IsLimit.conePointUniqueUpToIso_hom_comp h.isLimit h'.isLimit WalkingCospan.left

@[reassoc (attr := simp)]
theorem isoIsPullback_hom_snd (h : IsPullback fst snd f g) (h' : IsPullback fst' snd' f g) :
    (h.isoIsPullback _ _ h').hom ≫ snd' = snd :=
  IsLimit.conePointUniqueUpToIso_hom_comp h.isLimit h'.isLimit WalkingCospan.right

@[reassoc (attr := simp)]
theorem isoIsPullback_inv_fst (h : IsPullback fst snd f g) (h' : IsPullback fst' snd' f g) :
    (h.isoIsPullback _ _ h').inv ≫ fst = fst' := by
  simp only [Iso.inv_comp_eq, isoIsPullback_hom_fst]

@[reassoc (attr := simp)]
theorem isoIsPullback_inv_snd (h : IsPullback fst snd f g) (h' : IsPullback fst' snd' f g) :
    (h.isoIsPullback _ _ h').inv ≫ snd = snd' := by
  simp only [Iso.inv_comp_eq, isoIsPullback_hom_snd]

end

variable {X Y}

/-- Any object at the top left of a pullback square is
isomorphic to the pullback provided by the `HasLimit` API. -/
noncomputable def isoPullback (h : IsPullback fst snd f g) [HasPullback f g] : P ≅ pullback f g :=
  (limit.isoLimitCone ⟨_, h.isLimit⟩).symm

@[reassoc (attr := simp)]
theorem isoPullback_hom_fst (h : IsPullback fst snd f g) [HasPullback f g] :
    h.isoPullback.hom ≫ pullback.fst _ _ = fst := by
  dsimp [isoPullback, cone, CommSq.cone]
  simp

@[reassoc (attr := simp)]
theorem isoPullback_hom_snd (h : IsPullback fst snd f g) [HasPullback f g] :
    h.isoPullback.hom ≫ pullback.snd _ _ = snd := by
  dsimp [isoPullback, cone, CommSq.cone]
  simp

@[reassoc (attr := simp)]
theorem isoPullback_inv_fst (h : IsPullback fst snd f g) [HasPullback f g] :
    h.isoPullback.inv ≫ fst = pullback.fst _ _ := by simp [Iso.inv_comp_eq]

@[reassoc (attr := simp)]
theorem isoPullback_inv_snd (h : IsPullback fst snd f g) [HasPullback f g] :
    h.isoPullback.inv ≫ snd = pullback.snd _ _ := by simp [Iso.inv_comp_eq]

theorem of_iso_pullback (h : CommSq fst snd f g) [HasPullback f g] (i : P ≅ pullback f g)
    (w₁ : i.hom ≫ pullback.fst _ _ = fst) (w₂ : i.hom ≫ pullback.snd _ _ = snd) :
      IsPullback fst snd f g :=
  of_isLimit' h
    (Limits.IsLimit.ofIsoLimit (limit.isLimit _)
      (@PullbackCone.ext _ _ _ _ _ _ _ (PullbackCone.mk _ _ _) _ i w₁.symm w₂.symm).symm)

theorem of_horiz_isIso [IsIso fst] [IsIso g] (sq : CommSq fst snd f g) : IsPullback fst snd f g :=
  of_isLimit' sq
    (by
      refine
        PullbackCone.IsLimit.mk _ (fun s => s.fst ≫ inv fst) (by aesop_cat)
          (fun s => ?_) (by aesop_cat)
      simp only [← cancel_mono g, Category.assoc, ← sq.w, IsIso.inv_hom_id_assoc, s.condition])

lemma of_iso (h : IsPullback fst snd f g)
    {P' X' Y' Z' : C} {fst' : P' ⟶ X'} {snd' : P' ⟶ Y'} {f' : X' ⟶ Z'} {g' : Y' ⟶ Z'}
    (e₁ : P ≅ P') (e₂ : X ≅ X') (e₃ : Y ≅ Y') (e₄ : Z ≅ Z')
    (commfst : fst ≫ e₂.hom = e₁.hom ≫ fst')
    (commsnd : snd ≫ e₃.hom = e₁.hom ≫ snd')
    (commf : f ≫ e₄.hom = e₂.hom ≫ f')
    (commg : g ≫ e₄.hom = e₃.hom ≫ g') :
    IsPullback fst' snd' f' g' where
  w := by
    rw [← cancel_epi e₁.hom, ← reassoc_of% commfst, ← commf,
      ← reassoc_of% commsnd, ← commg, h.w_assoc]
  isLimit' :=
    ⟨(IsLimit.postcomposeInvEquiv
        (cospanExt e₂ e₃ e₄ commf.symm commg.symm) _).1
          (IsLimit.ofIsoLimit h.isLimit (by
            refine PullbackCone.ext e₁ ?_ ?_
            · change fst = e₁.hom ≫ fst' ≫ e₂.inv
              rw [← reassoc_of% commfst, e₂.hom_inv_id, Category.comp_id]
            · change snd = e₁.hom ≫ snd' ≫ e₃.inv
              rw [← reassoc_of% commsnd, e₃.hom_inv_id, Category.comp_id]))⟩
section

variable {P X Y : C} {fst : P ⟶ X} {snd : P ⟶ X} {f : X ⟶ Y} [Mono f]

lemma isIso_fst_of_mono (h : IsPullback fst snd f f) : IsIso fst :=
  h.cone.isIso_fst_of_mono_of_isLimit h.isLimit

lemma isIso_snd_iso_of_mono {P X Y : C} {fst : P ⟶ X} {snd : P ⟶ X} {f : X ⟶ Y} [Mono f]
    (h : IsPullback fst snd f f) : IsIso snd :=
  h.cone.isIso_snd_of_mono_of_isLimit h.isLimit

end

section

lemma fst_iso_of_mono_eq {P X Y : C} {fst : P ⟶ X} {snd : P ⟶ X} {f : X ⟶ Y} [Mono f]
    (h : IsPullback fst snd f f) : IsIso fst :=
  h.cone.fst_iso_of_mono_eq h.isLimit

lemma snd_iso_of_mono_eq {P X Y : C} {fst : P ⟶ X} {snd : P ⟶ X} {f : X ⟶ Y} [Mono f]
    (h : IsPullback fst snd f f) : IsIso snd :=
  h.cone.snd_iso_of_mono_eq h.isLimit

end


end IsPullback

namespace IsPushout

variable {Z X Y P : C} {f : Z ⟶ X} {g : Z ⟶ Y} {inl : X ⟶ P} {inr : Y ⟶ P}

/-- The (colimiting) `PushoutCocone f g` implicit in the statement
that we have an `IsPushout f g inl inr`.
-/
def cocone (h : IsPushout f g inl inr) : PushoutCocone f g :=
  h.toCommSq.cocone

@[simp]
theorem cocone_inl (h : IsPushout f g inl inr) : h.cocone.inl = inl :=
  rfl

@[simp]
theorem cocone_inr (h : IsPushout f g inl inr) : h.cocone.inr = inr :=
  rfl

/-- The cocone obtained from `IsPushout f g inl inr` is a colimit cocone.
-/
noncomputable def isColimit (h : IsPushout f g inl inr) : IsColimit h.cocone :=
  h.isColimit'.some

/-- API for PushoutCocone.IsColimit.lift for `IsPushout` -/
noncomputable def desc (hP : IsPushout f g inl inr) {W : C} (h : X ⟶ W) (k : Y ⟶ W)
    (w : f ≫ h = g ≫ k) : P ⟶ W :=
  PushoutCocone.IsColimit.desc hP.isColimit h k w

@[reassoc (attr := simp)]
lemma inl_desc (hP : IsPushout f g inl inr) {W : C} (h : X ⟶ W) (k : Y ⟶ W)
    (w : f ≫ h = g ≫ k) : inl ≫ hP.desc h k w = h :=
  PushoutCocone.IsColimit.inl_desc hP.isColimit h k w

@[reassoc (attr := simp)]
lemma inr_desc (hP : IsPushout f g inl inr) {W : C} (h : X ⟶ W) (k : Y ⟶ W)
    (w : f ≫ h = g ≫ k) : inr ≫ hP.desc h k w = k :=
  PushoutCocone.IsColimit.inr_desc hP.isColimit h k w

lemma hom_ext (hP : IsPushout f g inl inr) {W : C} {k l : P ⟶ W}
    (h₀ : inl ≫ k = inl ≫ l) (h₁ : inr ≫ k = inr ≫ l) : k = l :=
  PushoutCocone.IsColimit.hom_ext hP.isColimit h₀ h₁

/-- If `c` is a colimiting pushout cocone, then we have an `IsPushout f g c.inl c.inr`. -/
theorem of_isColimit {c : PushoutCocone f g} (h : Limits.IsColimit c) : IsPushout f g c.inl c.inr :=
  { w := c.condition
    isColimit' :=
      ⟨IsColimit.ofIsoColimit h (Limits.PushoutCocone.ext (Iso.refl _)
        (by aesop_cat) (by aesop_cat))⟩ }

/-- A variant of `of_isColimit` that is more useful with `apply`. -/
theorem of_isColimit' (w : CommSq f g inl inr) (h : Limits.IsColimit w.cocone) :
    IsPushout f g inl inr :=
  of_isColimit h

/-- The pushout provided by `HasPushout f g` fits into an `IsPushout`. -/
theorem of_hasPushout (f : Z ⟶ X) (g : Z ⟶ Y) [HasPushout f g] :
    IsPushout f g (pushout.inl f g) (pushout.inr f g) :=
  of_isColimit (colimit.isColimit (span f g))

/-- If `c` is a colimiting binary coproduct cocone, and we have an initial object,
then we have `IsPushout 0 0 c.inl c.inr`
(where each `0` is the unique morphism from the initial object). -/
theorem of_is_coproduct {c : BinaryCofan X Y} (h : Limits.IsColimit c) (t : IsInitial Z) :
    IsPushout (t.to _) (t.to _) c.inl c.inr :=
  of_isColimit
    (isPushoutOfIsInitialIsCoproduct _ _ _ _ t
      (IsColimit.ofIsoColimit h
        (Limits.Cocones.ext (Iso.refl c.pt)
          (by
            rintro ⟨⟨⟩⟩ <;>
              · dsimp
                simp))))

/-- A variant of `of_is_coproduct` that is more useful with `apply`. -/
theorem of_is_coproduct' (h : Limits.IsColimit (BinaryCofan.mk inl inr)) (t : IsInitial Z) :
    IsPushout (t.to _) (t.to _) inl inr :=
  of_is_coproduct h t

variable (X Y)

theorem of_hasBinaryCoproduct' [HasBinaryCoproduct X Y] [HasInitial C] :
    IsPushout (initial.to _) (initial.to _) (coprod.inl : X ⟶ _) (coprod.inr : Y ⟶ _) :=
  of_is_coproduct (colimit.isColimit _) initialIsInitial

open ZeroObject

theorem of_hasBinaryCoproduct [HasBinaryCoproduct X Y] [HasZeroObject C] [HasZeroMorphisms C] :
    IsPushout (0 : 0 ⟶ X) (0 : 0 ⟶ Y) coprod.inl coprod.inr := by
  convert @of_is_coproduct _ _ 0 X Y _ (colimit.isColimit _) HasZeroObject.zeroIsInitial
    <;> subsingleton

section

variable {P': C} {inl' : X ⟶ P'} {inr' : Y ⟶ P'}

/-- Any object at the bottom right of a pushout square is isomorphic to the object at the bottom
right of any other pushout square with the same span. -/
noncomputable def isoIsPushout (h : IsPushout f g inl inr) (h' : IsPushout f g inl' inr') :
    P ≅ P' :=
  IsColimit.coconePointUniqueUpToIso h.isColimit h'.isColimit

@[reassoc (attr := simp)]
theorem inl_isoIsPushout_hom (h : IsPushout f g inl inr) (h' : IsPushout f g inl' inr') :
    inl ≫ (h.isoIsPushout _ _ h').hom = inl' :=
  IsColimit.comp_coconePointUniqueUpToIso_hom h.isColimit h'.isColimit WalkingSpan.left

@[reassoc (attr := simp)]
theorem inr_isoIsPushout_hom (h : IsPushout f g inl inr) (h' : IsPushout f g inl' inr') :
    inr ≫ (h.isoIsPushout _ _ h').hom = inr' :=
  IsColimit.comp_coconePointUniqueUpToIso_hom h.isColimit h'.isColimit WalkingSpan.right

@[reassoc (attr := simp)]
theorem inl_isoIsPushout_inv (h : IsPushout f g inl inr) (h' : IsPushout f g inl' inr') :
    inl' ≫ (h.isoIsPushout _ _ h').inv = inl := by
  simp only [Iso.comp_inv_eq, inl_isoIsPushout_hom]

@[reassoc (attr := simp)]
theorem inr_isoIsPushout_inv (h : IsPushout f g inl inr) (h' : IsPushout f g inl' inr') :
    inr' ≫ (h.isoIsPushout _ _ h').inv = inr := by
  simp only [Iso.comp_inv_eq, inr_isoIsPushout_hom]

end


variable {X Y}

/-- Any object at the top left of a pullback square is
isomorphic to the pullback provided by the `HasLimit` API. -/
noncomputable def isoPushout (h : IsPushout f g inl inr) [HasPushout f g] : P ≅ pushout f g :=
  (colimit.isoColimitCocone ⟨_, h.isColimit⟩).symm

@[reassoc (attr := simp)]
theorem inl_isoPushout_inv (h : IsPushout f g inl inr) [HasPushout f g] :
    pushout.inl _ _ ≫ h.isoPushout.inv = inl := by
  dsimp [isoPushout, cocone, CommSq.cocone]
  simp

@[reassoc (attr := simp)]
theorem inr_isoPushout_inv (h : IsPushout f g inl inr) [HasPushout f g] :
    pushout.inr _ _ ≫ h.isoPushout.inv = inr := by
  dsimp [isoPushout, cocone, CommSq.cocone]
  simp

@[reassoc (attr := simp)]
theorem inl_isoPushout_hom (h : IsPushout f g inl inr) [HasPushout f g] :
    inl ≫ h.isoPushout.hom = pushout.inl _ _ := by simp [← Iso.eq_comp_inv]

@[reassoc (attr := simp)]
theorem inr_isoPushout_hom (h : IsPushout f g inl inr) [HasPushout f g] :
    inr ≫ h.isoPushout.hom = pushout.inr _ _ := by simp [← Iso.eq_comp_inv]

theorem of_iso_pushout (h : CommSq f g inl inr) [HasPushout f g] (i : P ≅ pushout f g)
    (w₁ : inl ≫ i.hom = pushout.inl _ _) (w₂ : inr ≫ i.hom = pushout.inr _ _) :
      IsPushout f g inl inr :=
  of_isColimit' h
    (Limits.IsColimit.ofIsoColimit (colimit.isColimit _)
      (PushoutCocone.ext (s := PushoutCocone.mk ..) i w₁ w₂).symm)

lemma of_iso (h : IsPushout f g inl inr)
    {Z' X' Y' P' : C} {f' : Z' ⟶ X'} {g' : Z' ⟶ Y'} {inl' : X' ⟶ P'} {inr' : Y' ⟶ P'}
    (e₁ : Z ≅ Z') (e₂ : X ≅ X') (e₃ : Y ≅ Y') (e₄ : P ≅ P')
    (commf : f ≫ e₂.hom = e₁.hom ≫ f')
    (commg : g ≫ e₃.hom = e₁.hom ≫ g')
    (comminl : inl ≫ e₄.hom = e₂.hom ≫ inl')
    (comminr : inr ≫ e₄.hom = e₃.hom ≫ inr') :
    IsPushout f' g' inl' inr' where
  w := by
    rw [← cancel_epi e₁.hom, ← reassoc_of% commf, ← comminl,
      ← reassoc_of% commg, ← comminr, h.w_assoc]
  isColimit' :=
    ⟨(IsColimit.precomposeHomEquiv
        (spanExt e₁ e₂ e₃ commf.symm commg.symm) _).1
          (IsColimit.ofIsoColimit h.isColimit
            (PushoutCocone.ext e₄ comminl comminr))⟩

section

<<<<<<< HEAD
lemma inl_iso_of_epi_eq {P X Y : C} {inl : X ⟶ P} {inr : X ⟶ P} {f : Y ⟶ X} [Epi f]
    (h : IsPushout f f inl inr) : IsIso inl :=
  h.cocone.inl_iso_of_epi_eq h.isColimit

lemma inr_iso_of_epi_eq {P X Y : C} {inl : X ⟶ P} {inr : X ⟶ P} {f : Y ⟶ X} [Epi f]
    (h : IsPushout f f inl inr) : IsIso inr :=
  h.cocone.inr_iso_of_epi_eq h.isColimit
=======
variable {P X Y : C} {inl : X ⟶ P} {inr : X ⟶ P} {f : Y ⟶ X} [Epi f]

lemma isIso_inl_iso_of_epi (h : IsPushout f f inl inr) : IsIso inl :=
  h.cocone.isIso_inl_of_epi_of_isColimit h.isColimit

lemma isIso_inr_iso_of_epi (h : IsPushout f f inl inr) : IsIso inr :=
  h.cocone.isIso_inr_of_epi_of_isColimit h.isColimit
>>>>>>> d2ce9970

end

end IsPushout

namespace IsPullback

variable {P X Y Z : C} {fst : P ⟶ X} {snd : P ⟶ Y} {f : X ⟶ Z} {g : Y ⟶ Z}

theorem flip (h : IsPullback fst snd f g) : IsPullback snd fst g f :=
  of_isLimit (PullbackCone.flipIsLimit h.isLimit)

theorem flip_iff : IsPullback fst snd f g ↔ IsPullback snd fst g f :=
  ⟨flip, flip⟩

section

variable [HasZeroObject C] [HasZeroMorphisms C]

open ZeroObject

/-- The square with `0 : 0 ⟶ 0` on the left and `𝟙 X` on the right is a pullback square. -/
@[simp]
theorem zero_left (X : C) : IsPullback (0 : 0 ⟶ X) (0 : (0 : C) ⟶ 0) (𝟙 X) (0 : 0 ⟶ X) :=
  { w := by simp
    isLimit' :=
      ⟨{  lift := fun _ => 0
          fac := fun s => by
            simpa [eq_iff_true_of_subsingleton] using
              @PullbackCone.equalizer_ext _ _ _ _ _ _ _ s _ 0 (𝟙 _)
                (by simpa using (PullbackCone.condition s).symm) }⟩ }

/-- The square with `0 : 0 ⟶ 0` on the top and `𝟙 X` on the bottom is a pullback square. -/
@[simp]
theorem zero_top (X : C) : IsPullback (0 : (0 : C) ⟶ 0) (0 : 0 ⟶ X) (0 : 0 ⟶ X) (𝟙 X) :=
  (zero_left X).flip

/-- The square with `0 : 0 ⟶ 0` on the right and `𝟙 X` on the left is a pullback square. -/
@[simp]
theorem zero_right (X : C) : IsPullback (0 : X ⟶ 0) (𝟙 X) (0 : (0 : C) ⟶ 0) (0 : X ⟶ 0) :=
  of_iso_pullback (by simp) ((zeroProdIso X).symm ≪≫ (pullbackZeroZeroIso _ _).symm)
    (by simp [eq_iff_true_of_subsingleton]) (by simp)

/-- The square with `0 : 0 ⟶ 0` on the bottom and `𝟙 X` on the top is a pullback square. -/
@[simp]
theorem zero_bot (X : C) : IsPullback (𝟙 X) (0 : X ⟶ 0) (0 : X ⟶ 0) (0 : (0 : C) ⟶ 0) :=
  (zero_right X).flip

end

-- Objects here are arranged in a 3x2 grid, and indexed by their xy coordinates.
-- Morphisms are named `hᵢⱼ` for a horizontal morphism starting at `(i,j)`,
-- and `vᵢⱼ` for a vertical morphism starting at `(i,j)`.
/-- Paste two pullback squares "vertically" to obtain another pullback square.

The objects in the statement fit into the following diagram:
```
X₁₁ - h₁₁ -> X₁₂
|            |
v₁₁          v₁₂
↓            ↓
X₂₁ - h₂₁ -> X₂₂
|            |
v₂₁          v₂₂
↓            ↓
X₃₁ - h₃₁ -> X₃₂
```
-/
theorem paste_vert {X₁₁ X₁₂ X₂₁ X₂₂ X₃₁ X₃₂ : C} {h₁₁ : X₁₁ ⟶ X₁₂} {h₂₁ : X₂₁ ⟶ X₂₂}
    {h₃₁ : X₃₁ ⟶ X₃₂} {v₁₁ : X₁₁ ⟶ X₂₁} {v₁₂ : X₁₂ ⟶ X₂₂} {v₂₁ : X₂₁ ⟶ X₃₁} {v₂₂ : X₂₂ ⟶ X₃₂}
    (s : IsPullback h₁₁ v₁₁ v₁₂ h₂₁) (t : IsPullback h₂₁ v₂₁ v₂₂ h₃₁) :
    IsPullback h₁₁ (v₁₁ ≫ v₂₁) (v₁₂ ≫ v₂₂) h₃₁ :=
  of_isLimit (pasteHorizIsPullback rfl t.isLimit s.isLimit)

/-- Paste two pullback squares "horizontally" to obtain another pullback square.

The objects in the statement fit into the following diagram:
```
X₁₁ - h₁₁ -> X₁₂ - h₁₂ -> X₁₃
|            |            |
v₁₁          v₁₂          v₁₃
↓            ↓            ↓
X₂₁ - h₂₁ -> X₂₂ - h₂₂ -> X₂₃
```
-/
theorem paste_horiz {X₁₁ X₁₂ X₁₃ X₂₁ X₂₂ X₂₃ : C} {h₁₁ : X₁₁ ⟶ X₁₂} {h₁₂ : X₁₂ ⟶ X₁₃}
    {h₂₁ : X₂₁ ⟶ X₂₂} {h₂₂ : X₂₂ ⟶ X₂₃} {v₁₁ : X₁₁ ⟶ X₂₁} {v₁₂ : X₁₂ ⟶ X₂₂} {v₁₃ : X₁₃ ⟶ X₂₃}
    (s : IsPullback h₁₁ v₁₁ v₁₂ h₂₁) (t : IsPullback h₁₂ v₁₂ v₁₃ h₂₂) :
    IsPullback (h₁₁ ≫ h₁₂) v₁₁ v₁₃ (h₂₁ ≫ h₂₂) :=
  (paste_vert s.flip t.flip).flip

/-- Given a pullback square assembled from a commuting square on the top and
a pullback square on the bottom, the top square is a pullback square.

The objects in the statement fit into the following diagram:
```
X₁₁ - h₁₁ -> X₁₂
|            |
v₁₁          v₁₂
↓            ↓
X₂₁ - h₂₁ -> X₂₂
|            |
v₂₁          v₂₂
↓            ↓
X₃₁ - h₃₁ -> X₃₂
```
-/
theorem of_bot {X₁₁ X₁₂ X₂₁ X₂₂ X₃₁ X₃₂ : C} {h₁₁ : X₁₁ ⟶ X₁₂} {h₂₁ : X₂₁ ⟶ X₂₂} {h₃₁ : X₃₁ ⟶ X₃₂}
    {v₁₁ : X₁₁ ⟶ X₂₁} {v₁₂ : X₁₂ ⟶ X₂₂} {v₂₁ : X₂₁ ⟶ X₃₁} {v₂₂ : X₂₂ ⟶ X₃₂}
    (s : IsPullback h₁₁ (v₁₁ ≫ v₂₁) (v₁₂ ≫ v₂₂) h₃₁) (p : h₁₁ ≫ v₁₂ = v₁₁ ≫ h₂₁)
    (t : IsPullback h₂₁ v₂₁ v₂₂ h₃₁) : IsPullback h₁₁ v₁₁ v₁₂ h₂₁ :=
  of_isLimit (leftSquareIsPullback (PullbackCone.mk h₁₁ _ p) rfl t.isLimit s.isLimit)

/-- Given a pullback square assembled from a commuting square on the left and
a pullback square on the right, the left square is a pullback square.

The objects in the statement fit into the following diagram:
```
X₁₁ - h₁₁ -> X₁₂ - h₁₂ -> X₁₃
|            |            |
v₁₁          v₁₂          v₁₃
↓            ↓            ↓
X₂₁ - h₂₁ -> X₂₂ - h₂₂ -> X₂₃
```
-/
theorem of_right {X₁₁ X₁₂ X₁₃ X₂₁ X₂₂ X₂₃ : C} {h₁₁ : X₁₁ ⟶ X₁₂} {h₁₂ : X₁₂ ⟶ X₁₃} {h₂₁ : X₂₁ ⟶ X₂₂}
    {h₂₂ : X₂₂ ⟶ X₂₃} {v₁₁ : X₁₁ ⟶ X₂₁} {v₁₂ : X₁₂ ⟶ X₂₂} {v₁₃ : X₁₃ ⟶ X₂₃}
    (s : IsPullback (h₁₁ ≫ h₁₂) v₁₁ v₁₃ (h₂₁ ≫ h₂₂)) (p : h₁₁ ≫ v₁₂ = v₁₁ ≫ h₂₁)
    (t : IsPullback h₁₂ v₁₂ v₁₃ h₂₂) : IsPullback h₁₁ v₁₁ v₁₂ h₂₁ :=
  (of_bot s.flip p.symm t.flip).flip

theorem paste_vert_iff {X₁₁ X₁₂ X₂₁ X₂₂ X₃₁ X₃₂ : C} {h₁₁ : X₁₁ ⟶ X₁₂} {h₂₁ : X₂₁ ⟶ X₂₂}
    {h₃₁ : X₃₁ ⟶ X₃₂} {v₁₁ : X₁₁ ⟶ X₂₁} {v₁₂ : X₁₂ ⟶ X₂₂} {v₂₁ : X₂₁ ⟶ X₃₁} {v₂₂ : X₂₂ ⟶ X₃₂}
    (s : IsPullback h₂₁ v₂₁ v₂₂ h₃₁) (e : h₁₁ ≫ v₁₂ = v₁₁ ≫ h₂₁) :
    IsPullback h₁₁ (v₁₁ ≫ v₂₁) (v₁₂ ≫ v₂₂) h₃₁ ↔ IsPullback h₁₁ v₁₁ v₁₂ h₂₁ :=
  ⟨fun h => h.of_bot e s, fun h => h.paste_vert s⟩

theorem paste_horiz_iff {X₁₁ X₁₂ X₁₃ X₂₁ X₂₂ X₂₃ : C} {h₁₁ : X₁₁ ⟶ X₁₂} {h₁₂ : X₁₂ ⟶ X₁₃}
    {h₂₁ : X₂₁ ⟶ X₂₂} {h₂₂ : X₂₂ ⟶ X₂₃} {v₁₁ : X₁₁ ⟶ X₂₁} {v₁₂ : X₁₂ ⟶ X₂₂} {v₁₃ : X₁₃ ⟶ X₂₃}
    (s : IsPullback h₁₂ v₁₂ v₁₃ h₂₂) (e : h₁₁ ≫ v₁₂ = v₁₁ ≫ h₂₁) :
    IsPullback (h₁₁ ≫ h₁₂) v₁₁ v₁₃ (h₂₁ ≫ h₂₂) ↔ IsPullback h₁₁ v₁₁ v₁₂ h₂₁ :=
  ⟨fun h => h.of_right e s, fun h => h.paste_horiz s⟩

/-- Variant of `IsPullback.of_right` where `h₁₁` is induced from a morphism `h₁₃ : X₁₁ ⟶ X₁₃`, and
the universal property of the right square.

The objects fit in the following diagram:
```
X₁₁ - h₁₁ -> X₁₂ - h₁₂ -> X₁₃
|            |            |
v₁₁          v₁₂          v₁₃
↓            ↓            ↓
X₂₁ - h₂₁ -> X₂₂ - h₂₂ -> X₂₃
```
-/
theorem of_right' {X₁₁ X₁₂ X₁₃ X₂₁ X₂₂ X₂₃ : C} {h₁₂ : X₁₂ ⟶ X₁₃} {h₂₁ : X₂₁ ⟶ X₂₂}
    {h₂₂ : X₂₂ ⟶ X₂₃} {h₁₃ : X₁₁ ⟶ X₁₃} {v₁₁ : X₁₁ ⟶ X₂₁} {v₁₂ : X₁₂ ⟶ X₂₂} {v₁₃ : X₁₃ ⟶ X₂₃}
    (s : IsPullback h₁₃ v₁₁ v₁₃ (h₂₁ ≫ h₂₂)) (t : IsPullback h₁₂ v₁₂ v₁₃ h₂₂) :
    IsPullback (t.lift h₁₃ (v₁₁ ≫ h₂₁) (by rw [s.w, Category.assoc])) v₁₁ v₁₂ h₂₁ :=
  of_right ((t.lift_fst _ _ _) ▸ s) (t.lift_snd _ _ _) t

/-- Variant of `IsPullback.of_bot`, where `v₁₁` is induced from a morphism `v₃₁ : X₁₁ ⟶ X₃₁`, and
the universal property of the bottom square.

The objects in the statement fit into the following diagram:
```
X₁₁ - h₁₁ -> X₁₂
|            |
v₁₁          v₁₂
↓            ↓
X₂₁ - h₂₁ -> X₂₂
|            |
v₂₁          v₂₂
↓            ↓
X₃₁ - h₃₁ -> X₃₂
```
-/
theorem of_bot' {X₁₁ X₁₂ X₂₁ X₂₂ X₃₁ X₃₂ : C} {h₁₁ : X₁₁ ⟶ X₁₂} {h₂₁ : X₂₁ ⟶ X₂₂}
    {h₃₁ : X₃₁ ⟶ X₃₂} {v₃₁ : X₁₁ ⟶ X₃₁} {v₁₂ : X₁₂ ⟶ X₂₂} {v₂₁ : X₂₁ ⟶ X₃₁} {v₂₂ : X₂₂ ⟶ X₃₂}
    (s : IsPullback h₁₁ v₃₁ (v₁₂ ≫ v₂₂) h₃₁) (t : IsPullback h₂₁ v₂₁ v₂₂ h₃₁) :
    IsPullback h₁₁ (t.lift (h₁₁ ≫ v₁₂) v₃₁ (by rw [Category.assoc, s.w])) v₁₂ h₂₁ :=
  of_bot ((t.lift_snd _ _ _) ▸ s) (by simp only [lift_fst]) t

section

variable [HasZeroObject C] [HasZeroMorphisms C]

open ZeroObject

theorem of_isBilimit {b : BinaryBicone X Y} (h : b.IsBilimit) :
    IsPullback b.fst b.snd (0 : X ⟶ 0) (0 : Y ⟶ 0) := by
  convert IsPullback.of_is_product' h.isLimit HasZeroObject.zeroIsTerminal
    <;> subsingleton

@[simp]
theorem of_has_biproduct (X Y : C) [HasBinaryBiproduct X Y] :
    IsPullback biprod.fst biprod.snd (0 : X ⟶ 0) (0 : Y ⟶ 0) :=
  of_isBilimit (BinaryBiproduct.isBilimit X Y)

theorem inl_snd' {b : BinaryBicone X Y} (h : b.IsBilimit) :
    IsPullback b.inl (0 : X ⟶ 0) b.snd (0 : 0 ⟶ Y) := by
  refine of_right ?_ (by simp) (of_isBilimit h)
  simp

/-- The square
```
  X --inl--> X ⊞ Y
  |            |
  0           snd
  |            |
  v            v
  0 ---0-----> Y
```
is a pullback square.
-/
@[simp]
theorem inl_snd (X Y : C) [HasBinaryBiproduct X Y] :
    IsPullback biprod.inl (0 : X ⟶ 0) biprod.snd (0 : 0 ⟶ Y) :=
  inl_snd' (BinaryBiproduct.isBilimit X Y)

theorem inr_fst' {b : BinaryBicone X Y} (h : b.IsBilimit) :
    IsPullback b.inr (0 : Y ⟶ 0) b.fst (0 : 0 ⟶ X) := by
  apply flip
  refine of_bot ?_ (by simp) (of_isBilimit h)
  simp

/-- The square
```
  Y --inr--> X ⊞ Y
  |            |
  0           fst
  |            |
  v            v
  0 ---0-----> X
```
is a pullback square.
-/
@[simp]
theorem inr_fst (X Y : C) [HasBinaryBiproduct X Y] :
    IsPullback biprod.inr (0 : Y ⟶ 0) biprod.fst (0 : 0 ⟶ X) :=
  inr_fst' (BinaryBiproduct.isBilimit X Y)

theorem of_is_bilimit' {b : BinaryBicone X Y} (h : b.IsBilimit) :
    IsPullback (0 : 0 ⟶ X) (0 : 0 ⟶ Y) b.inl b.inr := by
  refine IsPullback.of_right ?_ (by simp) (IsPullback.inl_snd' h).flip
  simp

theorem of_hasBinaryBiproduct (X Y : C) [HasBinaryBiproduct X Y] :
    IsPullback (0 : 0 ⟶ X) (0 : 0 ⟶ Y) biprod.inl biprod.inr :=
  of_is_bilimit' (BinaryBiproduct.isBilimit X Y)

instance hasPullback_biprod_fst_biprod_snd [HasBinaryBiproduct X Y] :
    HasPullback (biprod.inl : X ⟶ _) (biprod.inr : Y ⟶ _) :=
  HasLimit.mk ⟨_, (of_hasBinaryBiproduct X Y).isLimit⟩

/-- The pullback of `biprod.inl` and `biprod.inr` is the zero object. -/
def pullbackBiprodInlBiprodInr [HasBinaryBiproduct X Y] :
    pullback (biprod.inl : X ⟶ _) (biprod.inr : Y ⟶ _) ≅ 0 :=
  limit.isoLimitCone ⟨_, (of_hasBinaryBiproduct X Y).isLimit⟩

end

theorem op (h : IsPullback fst snd f g) : IsPushout g.op f.op snd.op fst.op :=
  IsPushout.of_isColimit
    (IsColimit.ofIsoColimit (Limits.PullbackCone.isLimitEquivIsColimitOp h.flip.cone h.flip.isLimit)
      h.toCommSq.flip.coneOp)

theorem unop {P X Y Z : Cᵒᵖ} {fst : P ⟶ X} {snd : P ⟶ Y} {f : X ⟶ Z} {g : Y ⟶ Z}
    (h : IsPullback fst snd f g) : IsPushout g.unop f.unop snd.unop fst.unop :=
  IsPushout.of_isColimit
    (IsColimit.ofIsoColimit
      (Limits.PullbackCone.isLimitEquivIsColimitUnop h.flip.cone h.flip.isLimit)
      h.toCommSq.flip.coneUnop)

theorem of_vert_isIso [IsIso snd] [IsIso f] (sq : CommSq fst snd f g) : IsPullback fst snd f g :=
  IsPullback.flip (of_horiz_isIso sq.flip)

lemma of_id_fst : IsPullback (𝟙 _) f f (𝟙 _) := IsPullback.of_horiz_isIso ⟨by simp⟩

lemma of_id_snd : IsPullback f (𝟙 _) (𝟙 _) f := IsPullback.of_vert_isIso ⟨by simp⟩

/-- The following diagram is a pullback
```
X --f--> Z
|        |
id       id
v        v
X --f--> Z
```
-/
lemma id_vert (f : X ⟶ Z) : IsPullback f (𝟙 X) (𝟙 Z) f :=
  of_vert_isIso ⟨by simp only [Category.id_comp, Category.comp_id]⟩

/-- The following diagram is a pullback
```
X --id--> X
|         |
f         f
v         v
Z --id--> Z
```
-/
lemma id_horiz (f : X ⟶ Z) : IsPullback (𝟙 X) f f (𝟙 Z) :=
  of_horiz_isIso ⟨by simp only [Category.id_comp, Category.comp_id]⟩

end IsPullback

namespace IsPushout

variable {Z X Y P : C} {f : Z ⟶ X} {g : Z ⟶ Y} {inl : X ⟶ P} {inr : Y ⟶ P}

theorem flip (h : IsPushout f g inl inr) : IsPushout g f inr inl :=
  of_isColimit (PushoutCocone.flipIsColimit h.isColimit)

theorem flip_iff : IsPushout f g inl inr ↔ IsPushout g f inr inl :=
  ⟨flip, flip⟩

section

variable [HasZeroObject C] [HasZeroMorphisms C]

open ZeroObject

/-- The square with `0 : 0 ⟶ 0` on the right and `𝟙 X` on the left is a pushout square. -/
@[simp]
theorem zero_right (X : C) : IsPushout (0 : X ⟶ 0) (𝟙 X) (0 : (0 : C) ⟶ 0) (0 : X ⟶ 0) :=
  { w := by simp
    isColimit' :=
      ⟨{  desc := fun _ => 0
          fac := fun s => by
            have c :=
              @PushoutCocone.coequalizer_ext _ _ _ _ _ _ _ s _ 0 (𝟙 _)
                (by simp [eq_iff_true_of_subsingleton]) (by simpa using PushoutCocone.condition s)
            dsimp at c
            simpa using c }⟩ }

/-- The square with `0 : 0 ⟶ 0` on the bottom and `𝟙 X` on the top is a pushout square. -/
@[simp]
theorem zero_bot (X : C) : IsPushout (𝟙 X) (0 : X ⟶ 0) (0 : X ⟶ 0) (0 : (0 : C) ⟶ 0) :=
  (zero_right X).flip

/-- The square with `0 : 0 ⟶ 0` on the right left `𝟙 X` on the right is a pushout square. -/
@[simp]
theorem zero_left (X : C) : IsPushout (0 : 0 ⟶ X) (0 : (0 : C) ⟶ 0) (𝟙 X) (0 : 0 ⟶ X) :=
  of_iso_pushout (by simp) ((coprodZeroIso X).symm ≪≫ (pushoutZeroZeroIso _ _).symm) (by simp)
    (by simp [eq_iff_true_of_subsingleton])

/-- The square with `0 : 0 ⟶ 0` on the top and `𝟙 X` on the bottom is a pushout square. -/
@[simp]
theorem zero_top (X : C) : IsPushout (0 : (0 : C) ⟶ 0) (0 : 0 ⟶ X) (0 : 0 ⟶ X) (𝟙 X) :=
  (zero_left X).flip

end

-- Objects here are arranged in a 3x2 grid, and indexed by their xy coordinates.
-- Morphisms are named `hᵢⱼ` for a horizontal morphism starting at `(i,j)`,
-- and `vᵢⱼ` for a vertical morphism starting at `(i,j)`.
/-- Paste two pushout squares "vertically" to obtain another pushout square.

The objects in the statement fit into the following diagram:
```
X₁₁ - h₁₁ -> X₁₂
|            |
v₁₁          v₁₂
↓            ↓
X₂₁ - h₂₁ -> X₂₂
|            |
v₂₁          v₂₂
↓            ↓
X₃₁ - h₃₁ -> X₃₂
```
-/
theorem paste_vert {X₁₁ X₁₂ X₂₁ X₂₂ X₃₁ X₃₂ : C} {h₁₁ : X₁₁ ⟶ X₁₂} {h₂₁ : X₂₁ ⟶ X₂₂}
    {h₃₁ : X₃₁ ⟶ X₃₂} {v₁₁ : X₁₁ ⟶ X₂₁} {v₁₂ : X₁₂ ⟶ X₂₂} {v₂₁ : X₂₁ ⟶ X₃₁} {v₂₂ : X₂₂ ⟶ X₃₂}
    (s : IsPushout h₁₁ v₁₁ v₁₂ h₂₁) (t : IsPushout h₂₁ v₂₁ v₂₂ h₃₁) :
    IsPushout h₁₁ (v₁₁ ≫ v₂₁) (v₁₂ ≫ v₂₂) h₃₁ :=
  of_isColimit (pasteHorizIsPushout rfl s.isColimit t.isColimit)

/-- Paste two pushout squares "horizontally" to obtain another pushout square.

The objects in the statement fit into the following diagram:
```
X₁₁ - h₁₁ -> X₁₂ - h₁₂ -> X₁₃
|            |            |
v₁₁          v₁₂          v₁₃
↓            ↓            ↓
X₂₁ - h₂₁ -> X₂₂ - h₂₂ -> X₂₃
```
-/
theorem paste_horiz {X₁₁ X₁₂ X₁₃ X₂₁ X₂₂ X₂₃ : C} {h₁₁ : X₁₁ ⟶ X₁₂} {h₁₂ : X₁₂ ⟶ X₁₃}
    {h₂₁ : X₂₁ ⟶ X₂₂} {h₂₂ : X₂₂ ⟶ X₂₃} {v₁₁ : X₁₁ ⟶ X₂₁} {v₁₂ : X₁₂ ⟶ X₂₂} {v₁₃ : X₁₃ ⟶ X₂₃}
    (s : IsPushout h₁₁ v₁₁ v₁₂ h₂₁) (t : IsPushout h₁₂ v₁₂ v₁₃ h₂₂) :
    IsPushout (h₁₁ ≫ h₁₂) v₁₁ v₁₃ (h₂₁ ≫ h₂₂) :=
  (paste_vert s.flip t.flip).flip

/-- Given a pushout square assembled from a pushout square on the top and
a commuting square on the bottom, the bottom square is a pushout square.

The objects in the statement fit into the following diagram:
```
X₁₁ - h₁₁ -> X₁₂
|            |
v₁₁          v₁₂
↓            ↓
X₂₁ - h₂₁ -> X₂₂
|            |
v₂₁          v₂₂
↓            ↓
X₃₁ - h₃₁ -> X₃₂
```
-/
theorem of_top {X₁₁ X₁₂ X₂₁ X₂₂ X₃₁ X₃₂ : C} {h₁₁ : X₁₁ ⟶ X₁₂} {h₂₁ : X₂₁ ⟶ X₂₂} {h₃₁ : X₃₁ ⟶ X₃₂}
    {v₁₁ : X₁₁ ⟶ X₂₁} {v₁₂ : X₁₂ ⟶ X₂₂} {v₂₁ : X₂₁ ⟶ X₃₁} {v₂₂ : X₂₂ ⟶ X₃₂}
    (s : IsPushout h₁₁ (v₁₁ ≫ v₂₁) (v₁₂ ≫ v₂₂) h₃₁) (p : h₂₁ ≫ v₂₂ = v₂₁ ≫ h₃₁)
    (t : IsPushout h₁₁ v₁₁ v₁₂ h₂₁) : IsPushout h₂₁ v₂₁ v₂₂ h₃₁ :=
  of_isColimit <| rightSquareIsPushout
    (PushoutCocone.mk _ _ p) (cocone_inr _) t.isColimit s.isColimit

/-- Given a pushout square assembled from a pushout square on the left and
a commuting square on the right, the right square is a pushout square.

The objects in the statement fit into the following diagram:
```
X₁₁ - h₁₁ -> X₁₂ - h₁₂ -> X₁₃
|            |            |
v₁₁          v₁₂          v₁₃
↓            ↓            ↓
X₂₁ - h₂₁ -> X₂₂ - h₂₂ -> X₂₃
```
-/
theorem of_left {X₁₁ X₁₂ X₁₃ X₂₁ X₂₂ X₂₃ : C} {h₁₁ : X₁₁ ⟶ X₁₂} {h₁₂ : X₁₂ ⟶ X₁₃} {h₂₁ : X₂₁ ⟶ X₂₂}
    {h₂₂ : X₂₂ ⟶ X₂₃} {v₁₁ : X₁₁ ⟶ X₂₁} {v₁₂ : X₁₂ ⟶ X₂₂} {v₁₃ : X₁₃ ⟶ X₂₃}
    (s : IsPushout (h₁₁ ≫ h₁₂) v₁₁ v₁₃ (h₂₁ ≫ h₂₂)) (p : h₁₂ ≫ v₁₃ = v₁₂ ≫ h₂₂)
    (t : IsPushout h₁₁ v₁₁ v₁₂ h₂₁) : IsPushout h₁₂ v₁₂ v₁₃ h₂₂ :=
  (of_top s.flip p.symm t.flip).flip

theorem paste_vert_iff {X₁₁ X₁₂ X₂₁ X₂₂ X₃₁ X₃₂ : C} {h₁₁ : X₁₁ ⟶ X₁₂} {h₂₁ : X₂₁ ⟶ X₂₂}
    {h₃₁ : X₃₁ ⟶ X₃₂} {v₁₁ : X₁₁ ⟶ X₂₁} {v₁₂ : X₁₂ ⟶ X₂₂} {v₂₁ : X₂₁ ⟶ X₃₁} {v₂₂ : X₂₂ ⟶ X₃₂}
    (s : IsPushout h₁₁ v₁₁ v₁₂ h₂₁) (e : h₂₁ ≫ v₂₂ = v₂₁ ≫ h₃₁) :
    IsPushout h₁₁ (v₁₁ ≫ v₂₁) (v₁₂ ≫ v₂₂) h₃₁ ↔ IsPushout h₂₁ v₂₁ v₂₂ h₃₁ :=
  ⟨fun h => h.of_top e s, s.paste_vert⟩

theorem paste_horiz_iff {X₁₁ X₁₂ X₁₃ X₂₁ X₂₂ X₂₃ : C} {h₁₁ : X₁₁ ⟶ X₁₂} {h₁₂ : X₁₂ ⟶ X₁₃}
    {h₂₁ : X₂₁ ⟶ X₂₂} {h₂₂ : X₂₂ ⟶ X₂₃} {v₁₁ : X₁₁ ⟶ X₂₁} {v₁₂ : X₁₂ ⟶ X₂₂} {v₁₃ : X₁₃ ⟶ X₂₃}
    (s : IsPushout h₁₁ v₁₁ v₁₂ h₂₁) (e : h₁₂ ≫ v₁₃ = v₁₂ ≫ h₂₂) :
    IsPushout (h₁₁ ≫ h₁₂) v₁₁ v₁₃ (h₂₁ ≫ h₂₂) ↔ IsPushout h₁₂ v₁₂ v₁₃ h₂₂ :=
  ⟨fun h => h.of_left e s, s.paste_horiz⟩

/-- Variant of `IsPushout.of_top` where `v₂₂` is induced from a morphism `v₁₃ : X₁₂ ⟶ X₃₂`, and
the universal property of the top square.

The objects in the statement fit into the following diagram:
```
X₁₁ - h₁₁ -> X₁₂
|            |
v₁₁          v₁₂
↓            ↓
X₂₁ - h₂₁ -> X₂₂
|            |
v₂₁          v₂₂
↓            ↓
X₃₁ - h₃₁ -> X₃₂
```
-/
theorem of_top' {X₁₁ X₁₂ X₂₁ X₂₂ X₃₁ X₃₂ : C} {h₁₁ : X₁₁ ⟶ X₁₂} {h₂₁ : X₂₁ ⟶ X₂₂} {h₃₁ : X₃₁ ⟶ X₃₂}
    {v₁₁ : X₁₁ ⟶ X₂₁} {v₁₂ : X₁₂ ⟶ X₂₂} {v₁₃ : X₁₂ ⟶ X₃₂} {v₂₁ : X₂₁ ⟶ X₃₁}
    (s : IsPushout h₁₁ (v₁₁ ≫ v₂₁) v₁₃ h₃₁) (t : IsPushout h₁₁ v₁₁ v₁₂ h₂₁) :
      IsPushout h₂₁ v₂₁ (t.desc v₁₃ (v₂₁ ≫ h₃₁) (by rw [s.w, Category.assoc])) h₃₁ :=
  of_top ((t.inl_desc _ _ _).symm ▸ s) (t.inr_desc _ _ _) t

/-- Variant of `IsPushout.of_right` where `h₂₂` is induced from a morphism `h₂₃ : X₂₁ ⟶ X₂₃`, and
the universal property of the left square.

The objects in the statement fit into the following diagram:
```
X₁₁ - h₁₁ -> X₁₂ - h₁₂ -> X₁₃
|            |            |
v₁₁          v₁₂          v₁₃
↓            ↓            ↓
X₂₁ - h₂₁ -> X₂₂ - h₂₂ -> X₂₃
```
-/
theorem of_left' {X₁₁ X₁₂ X₁₃ X₂₁ X₂₂ X₂₃ : C} {h₁₁ : X₁₁ ⟶ X₁₂} {h₁₂ : X₁₂ ⟶ X₁₃} {h₂₁ : X₂₁ ⟶ X₂₂}
    {h₂₃ : X₂₁ ⟶ X₂₃} {v₁₁ : X₁₁ ⟶ X₂₁} {v₁₂ : X₁₂ ⟶ X₂₂} {v₁₃ : X₁₃ ⟶ X₂₃}
    (s : IsPushout (h₁₁ ≫ h₁₂) v₁₁ v₁₃ h₂₃) (t : IsPushout h₁₁ v₁₁ v₁₂ h₂₁) :
    IsPushout h₁₂ v₁₂ v₁₃ (t.desc (h₁₂ ≫ v₁₃) h₂₃ (by rw [← Category.assoc, s.w])) :=
  of_left ((t.inr_desc _ _ _).symm ▸ s) (by simp only [inl_desc]) t

section

variable [HasZeroObject C] [HasZeroMorphisms C]

open ZeroObject

theorem of_isBilimit {b : BinaryBicone X Y} (h : b.IsBilimit) :
    IsPushout (0 : 0 ⟶ X) (0 : 0 ⟶ Y) b.inl b.inr := by
  convert IsPushout.of_is_coproduct' h.isColimit HasZeroObject.zeroIsInitial
    <;> subsingleton

@[simp]
theorem of_has_biproduct (X Y : C) [HasBinaryBiproduct X Y] :
    IsPushout (0 : 0 ⟶ X) (0 : 0 ⟶ Y) biprod.inl biprod.inr :=
  of_isBilimit (BinaryBiproduct.isBilimit X Y)

theorem inl_snd' {b : BinaryBicone X Y} (h : b.IsBilimit) :
    IsPushout b.inl (0 : X ⟶ 0) b.snd (0 : 0 ⟶ Y) := by
  apply flip
  refine of_left ?_ (by simp) (of_isBilimit h)
  simp

/-- The square
```
  X --inl--> X ⊞ Y
  |            |
  0           snd
  |            |
  v            v
  0 ---0-----> Y
```
is a pushout square.
-/
theorem inl_snd (X Y : C) [HasBinaryBiproduct X Y] :
    IsPushout biprod.inl (0 : X ⟶ 0) biprod.snd (0 : 0 ⟶ Y) :=
  inl_snd' (BinaryBiproduct.isBilimit X Y)

theorem inr_fst' {b : BinaryBicone X Y} (h : b.IsBilimit) :
    IsPushout b.inr (0 : Y ⟶ 0) b.fst (0 : 0 ⟶ X) := by
  refine of_top ?_ (by simp) (of_isBilimit h)
  simp

/-- The square
```
  Y --inr--> X ⊞ Y
  |            |
  0           fst
  |            |
  v            v
  0 ---0-----> X
```
is a pushout square.
-/
theorem inr_fst (X Y : C) [HasBinaryBiproduct X Y] :
    IsPushout biprod.inr (0 : Y ⟶ 0) biprod.fst (0 : 0 ⟶ X) :=
  inr_fst' (BinaryBiproduct.isBilimit X Y)

theorem of_is_bilimit' {b : BinaryBicone X Y} (h : b.IsBilimit) :
    IsPushout b.fst b.snd (0 : X ⟶ 0) (0 : Y ⟶ 0) := by
  refine IsPushout.of_left ?_ (by simp) (IsPushout.inl_snd' h)
  simp

theorem of_hasBinaryBiproduct (X Y : C) [HasBinaryBiproduct X Y] :
    IsPushout biprod.fst biprod.snd (0 : X ⟶ 0) (0 : Y ⟶ 0) :=
  of_is_bilimit' (BinaryBiproduct.isBilimit X Y)

instance hasPushout_biprod_fst_biprod_snd [HasBinaryBiproduct X Y] :
    HasPushout (biprod.fst : _ ⟶ X) (biprod.snd : _ ⟶ Y) :=
  HasColimit.mk ⟨_, (of_hasBinaryBiproduct X Y).isColimit⟩

/-- The pushout of `biprod.fst` and `biprod.snd` is the zero object. -/
def pushoutBiprodFstBiprodSnd [HasBinaryBiproduct X Y] :
    pushout (biprod.fst : _ ⟶ X) (biprod.snd : _ ⟶ Y) ≅ 0 :=
  colimit.isoColimitCocone ⟨_, (of_hasBinaryBiproduct X Y).isColimit⟩

end

theorem op (h : IsPushout f g inl inr) : IsPullback inr.op inl.op g.op f.op :=
  IsPullback.of_isLimit
    (IsLimit.ofIsoLimit
      (Limits.PushoutCocone.isColimitEquivIsLimitOp h.flip.cocone h.flip.isColimit)
      h.toCommSq.flip.coconeOp)

theorem unop {Z X Y P : Cᵒᵖ} {f : Z ⟶ X} {g : Z ⟶ Y} {inl : X ⟶ P} {inr : Y ⟶ P}
    (h : IsPushout f g inl inr) : IsPullback inr.unop inl.unop g.unop f.unop :=
  IsPullback.of_isLimit
    (IsLimit.ofIsoLimit
      (Limits.PushoutCocone.isColimitEquivIsLimitUnop h.flip.cocone h.flip.isColimit)
      h.toCommSq.flip.coconeUnop)

theorem of_horiz_isIso [IsIso f] [IsIso inr] (sq : CommSq f g inl inr) : IsPushout f g inl inr :=
  of_isColimit' sq
    (by
      refine
        PushoutCocone.IsColimit.mk _ (fun s => inv inr ≫ s.inr) (fun s => ?_)
          (by aesop_cat) (by aesop_cat)
      simp only [← cancel_epi f, s.condition, sq.w_assoc, IsIso.hom_inv_id_assoc])

theorem of_vert_isIso [IsIso g] [IsIso inl] (sq : CommSq f g inl inr) : IsPushout f g inl inr :=
  (of_horiz_isIso sq.flip).flip

lemma of_id_fst : IsPushout (𝟙 _) f f (𝟙 _) := IsPushout.of_horiz_isIso ⟨by simp⟩

lemma of_id_snd : IsPushout f (𝟙 _) (𝟙 _) f := IsPushout.of_vert_isIso ⟨by simp⟩

/-- The following diagram is a pullback
```
X --f--> Z
|        |
id       id
v        v
X --f--> Z
```
-/
lemma id_vert (f : X ⟶ Z) : IsPushout f (𝟙 X) (𝟙 Z) f :=
  of_vert_isIso ⟨by simp only [Category.id_comp, Category.comp_id]⟩

/-- The following diagram is a pullback
```
X --id--> X
|         |
f         f
v         v
Z --id--> Z
```
-/
lemma id_horiz (f : X ⟶ Z) : IsPushout (𝟙 X) f f (𝟙 Z) :=
  of_horiz_isIso ⟨by simp only [Category.id_comp, Category.comp_id]⟩

end IsPushout

section Equalizer

variable {X Y Z : C} {f f' : X ⟶ Y} {g g' : Y ⟶ Z}

/-- If `f : X ⟶ Y`, `g g' : Y ⟶ Z` forms a pullback square, then `f` is the equalizer of
`g` and `g'`. -/
noncomputable def IsPullback.isLimitFork (H : IsPullback f f g g') : IsLimit (Fork.ofι f H.w) := by
  fapply Fork.IsLimit.mk
  · exact fun s => H.isLimit.lift (PullbackCone.mk s.ι s.ι s.condition)
  · exact fun s => H.isLimit.fac _ WalkingCospan.left
  · intro s m e
    apply PullbackCone.IsLimit.hom_ext H.isLimit <;> refine e.trans ?_ <;> symm <;>
      exact H.isLimit.fac _ _

/-- If `f f' : X ⟶ Y`, `g : Y ⟶ Z` forms a pushout square, then `g` is the coequalizer of
`f` and `f'`. -/
noncomputable def IsPushout.isLimitFork (H : IsPushout f f' g g) :
    IsColimit (Cofork.ofπ g H.w) := by
  fapply Cofork.IsColimit.mk
  · exact fun s => H.isColimit.desc (PushoutCocone.mk s.π s.π s.condition)
  · exact fun s => H.isColimit.fac _ WalkingSpan.left
  · intro s m e
    apply PushoutCocone.IsColimit.hom_ext H.isColimit <;> refine e.trans ?_ <;> symm <;>
      exact H.isColimit.fac _ _

end Equalizer

namespace BicartesianSq

variable {W X Y Z : C} {f : W ⟶ X} {g : W ⟶ Y} {h : X ⟶ Z} {i : Y ⟶ Z}

theorem of_isPullback_isPushout (p₁ : IsPullback f g h i) (p₂ : IsPushout f g h i) :
    BicartesianSq f g h i :=
  BicartesianSq.mk p₁ p₂.isColimit'

theorem flip (p : BicartesianSq f g h i) : BicartesianSq g f i h :=
  of_isPullback_isPushout p.toIsPullback.flip p.toIsPushout.flip

variable [HasZeroObject C] [HasZeroMorphisms C]

open ZeroObject

/-- ```
 X ⊞ Y --fst--> X
   |            |
  snd           0
   |            |
   v            v
   Y -----0---> 0
```
is a bicartesian square.
-/
theorem of_is_biproduct₁ {b : BinaryBicone X Y} (h : b.IsBilimit) :
    BicartesianSq b.fst b.snd (0 : X ⟶ 0) (0 : Y ⟶ 0) :=
  of_isPullback_isPushout (IsPullback.of_isBilimit h) (IsPushout.of_is_bilimit' h)

/-- ```
   0 -----0---> X
   |            |
   0           inl
   |            |
   v            v
   Y --inr--> X ⊞ Y
```
is a bicartesian square.
-/
theorem of_is_biproduct₂ {b : BinaryBicone X Y} (h : b.IsBilimit) :
    BicartesianSq (0 : 0 ⟶ X) (0 : 0 ⟶ Y) b.inl b.inr :=
  of_isPullback_isPushout (IsPullback.of_is_bilimit' h) (IsPushout.of_isBilimit h)

/-- ```
 X ⊞ Y --fst--> X
   |            |
  snd           0
   |            |
   v            v
   Y -----0---> 0
```
is a bicartesian square.
-/
@[simp]
theorem of_has_biproduct₁ [HasBinaryBiproduct X Y] :
    BicartesianSq biprod.fst biprod.snd (0 : X ⟶ 0) (0 : Y ⟶ 0) := by
  convert of_is_biproduct₁ (BinaryBiproduct.isBilimit X Y)

/-- ```
   0 -----0---> X
   |            |
   0           inl
   |            |
   v            v
   Y --inr--> X ⊞ Y
```
is a bicartesian square.
-/
@[simp]
theorem of_has_biproduct₂ [HasBinaryBiproduct X Y] :
    BicartesianSq (0 : 0 ⟶ X) (0 : 0 ⟶ Y) biprod.inl biprod.inr := by
  convert of_is_biproduct₂ (BinaryBiproduct.isBilimit X Y)

end BicartesianSq

section Functor

variable {D : Type u₂} [Category.{v₂} D]
variable (F : C ⥤ D) {W X Y Z : C} {f : W ⟶ X} {g : W ⟶ Y} {h : X ⟶ Z} {i : Y ⟶ Z}

theorem Functor.map_isPullback [PreservesLimit (cospan h i) F] (s : IsPullback f g h i) :
    IsPullback (F.map f) (F.map g) (F.map h) (F.map i) := by
  -- This is made slightly awkward because `C` and `D` have different universes,
  -- and so the relevant `WalkingCospan` diagrams live in different universes too!
  refine
    IsPullback.of_isLimit' (F.map_commSq s.toCommSq)
      (IsLimit.equivOfNatIsoOfIso (cospanCompIso F h i) _ _ (WalkingCospan.ext ?_ ?_ ?_)
        (isLimitOfPreserves F s.isLimit))
  · rfl
  · simp
  · simp

theorem Functor.map_isPushout [PreservesColimit (span f g) F] (s : IsPushout f g h i) :
    IsPushout (F.map f) (F.map g) (F.map h) (F.map i) := by
  refine
    IsPushout.of_isColimit' (F.map_commSq s.toCommSq)
      (IsColimit.equivOfNatIsoOfIso (spanCompIso F f g) _ _ (WalkingSpan.ext ?_ ?_ ?_)
        (isColimitOfPreserves F s.isColimit))
  · rfl
  · simp
  · simp

alias IsPullback.map := Functor.map_isPullback

alias IsPushout.map := Functor.map_isPushout

theorem IsPullback.of_map [ReflectsLimit (cospan h i) F] (e : f ≫ h = g ≫ i)
    (H : IsPullback (F.map f) (F.map g) (F.map h) (F.map i)) : IsPullback f g h i := by
  refine ⟨⟨e⟩, ⟨isLimitOfReflects F <| ?_⟩⟩
  refine
    (IsLimit.equivOfNatIsoOfIso (cospanCompIso F h i) _ _ (WalkingCospan.ext ?_ ?_ ?_)).symm
      H.isLimit
  exacts [Iso.refl _, (Category.comp_id _).trans (Category.id_comp _).symm,
    (Category.comp_id _).trans (Category.id_comp _).symm]

theorem IsPullback.of_map_of_faithful [ReflectsLimit (cospan h i) F] [F.Faithful]
    (H : IsPullback (F.map f) (F.map g) (F.map h) (F.map i)) : IsPullback f g h i :=
  H.of_map F (F.map_injective <| by simpa only [F.map_comp] using H.w)

theorem IsPullback.map_iff {D : Type*} [Category D] (F : C ⥤ D) [PreservesLimit (cospan h i) F]
    [ReflectsLimit (cospan h i) F] (e : f ≫ h = g ≫ i) :
    IsPullback (F.map f) (F.map g) (F.map h) (F.map i) ↔ IsPullback f g h i :=
  ⟨fun h => h.of_map F e, fun h => h.map F⟩

theorem IsPushout.of_map [ReflectsColimit (span f g) F] (e : f ≫ h = g ≫ i)
    (H : IsPushout (F.map f) (F.map g) (F.map h) (F.map i)) : IsPushout f g h i := by
  refine ⟨⟨e⟩, ⟨isColimitOfReflects F <| ?_⟩⟩
  refine
    (IsColimit.equivOfNatIsoOfIso (spanCompIso F f g) _ _ (WalkingSpan.ext ?_ ?_ ?_)).symm
      H.isColimit
  exacts [Iso.refl _, (Category.comp_id _).trans (Category.id_comp _),
    (Category.comp_id _).trans (Category.id_comp _)]

theorem IsPushout.of_map_of_faithful [ReflectsColimit (span f g) F] [F.Faithful]
    (H : IsPushout (F.map f) (F.map g) (F.map h) (F.map i)) : IsPushout f g h i :=
  H.of_map F (F.map_injective <| by simpa only [F.map_comp] using H.w)

theorem IsPushout.map_iff {D : Type*} [Category D] (F : C ⥤ D) [PreservesColimit (span f g) F]
    [ReflectsColimit (span f g) F] (e : f ≫ h = g ≫ i) :
    IsPushout (F.map f) (F.map g) (F.map h) (F.map i) ↔ IsPushout f g h i :=
  ⟨fun h => h.of_map F e, fun h => h.map F⟩

end Functor

end CategoryTheory<|MERGE_RESOLUTION|>--- conflicted
+++ resolved
@@ -372,19 +372,6 @@
 
 end
 
-section
-
-lemma fst_iso_of_mono_eq {P X Y : C} {fst : P ⟶ X} {snd : P ⟶ X} {f : X ⟶ Y} [Mono f]
-    (h : IsPullback fst snd f f) : IsIso fst :=
-  h.cone.fst_iso_of_mono_eq h.isLimit
-
-lemma snd_iso_of_mono_eq {P X Y : C} {fst : P ⟶ X} {snd : P ⟶ X} {f : X ⟶ Y} [Mono f]
-    (h : IsPullback fst snd f f) : IsIso snd :=
-  h.cone.snd_iso_of_mono_eq h.isLimit
-
-end
-
-
 end IsPullback
 
 namespace IsPushout
@@ -564,15 +551,6 @@
 
 section
 
-<<<<<<< HEAD
-lemma inl_iso_of_epi_eq {P X Y : C} {inl : X ⟶ P} {inr : X ⟶ P} {f : Y ⟶ X} [Epi f]
-    (h : IsPushout f f inl inr) : IsIso inl :=
-  h.cocone.inl_iso_of_epi_eq h.isColimit
-
-lemma inr_iso_of_epi_eq {P X Y : C} {inl : X ⟶ P} {inr : X ⟶ P} {f : Y ⟶ X} [Epi f]
-    (h : IsPushout f f inl inr) : IsIso inr :=
-  h.cocone.inr_iso_of_epi_eq h.isColimit
-=======
 variable {P X Y : C} {inl : X ⟶ P} {inr : X ⟶ P} {f : Y ⟶ X} [Epi f]
 
 lemma isIso_inl_iso_of_epi (h : IsPushout f f inl inr) : IsIso inl :=
@@ -580,7 +558,6 @@
 
 lemma isIso_inr_iso_of_epi (h : IsPushout f f inl inr) : IsIso inr :=
   h.cocone.isIso_inr_of_epi_of_isColimit h.isColimit
->>>>>>> d2ce9970
 
 end
 

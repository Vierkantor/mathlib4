--- conflicted
+++ resolved
@@ -663,167 +663,6 @@
   inv := biproduct.map fun b => (p b).inv
 #align category_theory.limits.biproduct.map_iso CategoryTheory.Limits.biproduct.mapIso
 
-instance (f : ι → Type _) (g : (i : ι) → (f i) → C)
-    [∀ i, HasBiproduct (g i)] [HasBiproduct fun i => ⨁ g i] :
-    HasBiproduct fun p : Σ i, f i => g p.1 p.2 where
-  exists_biproduct := Nonempty.intro
-    { bicone :=
-      { pt := ⨁ fun i => ⨁ g i
-        ι := fun X => biproduct.ι (g X.1) X.2 ≫ biproduct.ι (fun i => ⨁ g i) X.1
-        π := fun X => biproduct.π (fun i => ⨁ g i) X.1 ≫ biproduct.π (g X.1) X.2
-        ι_π := fun ⟨j, x⟩ ⟨j', y⟩ => by
-          split_ifs with h
-          · obtain ⟨rfl, rfl⟩ := h
-            simp
-          · simp at h
-            by_cases w : j = j'
-            · cases w
-              simp at h
-              simp [biproduct.ι_π_ne _ h]
-            · simp [biproduct.ι_π_ne_assoc _ w] }
-      isBilimit :=
-      { isLimit := mkFanLimit _
-          (fun s => biproduct.lift fun b => biproduct.lift fun c => s.proj ⟨b, c⟩)
-        isColimit := mkCofanColimit _
-          (fun s => biproduct.desc fun b => biproduct.desc fun c => s.proj ⟨b, c⟩) } }
-
-/-- An iterated biproduct is a biproduct over a sigma type. -/
-@[simps]
-def biproductBiproductIso (f : ι → Type _) (g : (i : ι) → (f i) → C)
-    [∀ i, HasBiproduct (g i)] [HasBiproduct fun i => ⨁ g i] :
-    (⨁ fun i => ⨁ g i) ≅ (⨁ fun p : Σ i, f i => g p.1 p.2) where
-  hom := biproduct.lift fun ⟨i, x⟩ => biproduct.π _ i ≫ biproduct.π _ x
-  inv := biproduct.lift fun i => biproduct.lift fun x => biproduct.π _ (⟨i, x⟩ : Σ i, f i)
-
-lemma biproduct.comp_lift (f : β → C) [HasBiproduct f] (g : P ⟶ Q) (h : ∀ b, Q ⟶ f b) :
-    g ≫ biproduct.lift h = biproduct.lift fun b => g ≫ h b := by
-  ext; simp
-
-lemma biproduct.desc_comp (f : β → C) [HasBiproduct f] (g : ∀ b, f b ⟶ P) (h : P ⟶ Q) :
-    biproduct.desc g ≫ h = biproduct.desc fun b => g b ≫ h := by
-  ext; simp
-
-@[reassoc (attr := simp)]
-lemma biproduct.ι_comp_lift
-    (f : β → C) [HasBiproduct f] (g : α → C) [HasBiproduct g] (h : ∀ b, ⨁ g ⟶ f b) :
-    biproduct.ι g a ≫ biproduct.lift h = biproduct.lift fun b => biproduct.ι g a ≫ h b := by
-  ext; simp
-
-@[reassoc (attr := simp)]
-lemma biproduct.desc_comp_π
-    (f : β → C) [HasBiproduct f] (h : α → C) [HasBiproduct h] (g : ∀ b, f b ⟶ ⨁ h) :
-    biproduct.desc g ≫ biproduct.π h a = biproduct.desc fun b => g b ≫ biproduct.π h a := by
-  ext; simp
-
-section whisker_equiv
-
-variable {f : J → C} {g : K → C} (e : J ≃ K) (w : ∀ j, g (e j) ≅ f j)
-    [HasBiproduct f] [HasBiproduct g]
-
-/-- Two biproducts which differ by an equivalence in the indexing type,
-and up to isomorphism in the factors, are isomorphic.
-
-Unfortunately there are two natural ways to define each direction of this isomorphism
-(because it is true for both products and coproducts separately).
-We give the alternative definitions as lemmas below.
--/
-def biproduct.whisker_equiv : ⨁ f ≅ ⨁ g where
-  hom := biproduct.desc fun j => (w j).inv ≫ biproduct.ι g (e j)
-  inv := biproduct.desc fun k => eqToHom (by simp) ≫ (w (e.symm k)).hom ≫ biproduct.ι f _
-
-lemma biproduct.whisker_equiv_hom_eq_desc :
-    (biproduct.whisker_equiv e w).hom = biproduct.desc fun j => (w j).inv ≫ biproduct.ι g (e j) :=
-  rfl
-
-lemma biproduct.whisker_equiv_inv_eq_desc :
-    (biproduct.whisker_equiv e w).inv =
-      biproduct.desc fun k => eqToHom (by simp) ≫ (w (e.symm k)).hom ≫ biproduct.ι f _ :=
-  rfl
-
-lemma biproduct.whisker_equiv_hom_eq_lift :
-    (biproduct.whisker_equiv e w).hom =
-      biproduct.lift fun k => biproduct.π f (e.symm k) ≫ (w _).inv ≫ eqToHom (by simp) := by
-  simp only [whisker_equiv_hom_eq_desc]
-  ext k j
-  by_cases h : k = e j
-  · subst h
-    simp
-  · simp only [ι_desc_assoc, Category.assoc, ne_eq, lift_π]
-    rw [biproduct.ι_π_ne, biproduct.ι_π_ne_assoc]
-    · simp
-    · rintro rfl
-      simp at h
-    · exact Ne.symm h
-
-lemma biproduct.whisker_equiv_inv_eq_lift :
-    (biproduct.whisker_equiv e w).inv =
-      biproduct.lift fun j => biproduct.π g (e j) ≫ (w j).hom := by
-  -- One might hope `← eqToHom_iso_hom_naturality` suffices instead, but `simp` won't use it below.
-  have p : ∀ (j j' : J) (h : j = j'),
-        eqToHom (by simp [h]) ≫ (w j').hom = (w j).hom ≫ eqToHom (by simp [h]) := by
-      rintro _ _ rfl
-      simp
-  simp only [whisker_equiv_inv_eq_desc]
-  ext j k
-  by_cases h : k = e j
-  · subst h
-    simp [reassoc_of% p]
-  · simp only [ι_desc_assoc, Category.assoc, ne_eq, lift_π]
-    rw [biproduct.ι_π_ne, biproduct.ι_π_ne_assoc]
-    · simp
-    · exact h
-    · rintro rfl
-      simp at h
-
-<<<<<<< HEAD
-@[reassoc (attr := simp)]
-lemma biproduct.ι_comp_whisker_equiv_hom :
-    biproduct.ι _ j ≫ (biproduct.whisker_equiv e w).hom = (w j).inv ≫ biproduct.ι _ _ := by
-  simp [biproduct.whisker_equiv_hom_eq_lift, ι_π_assoc, dite_comp, Equiv.eq_symm_apply]
-
-@[reassoc (attr := simp)]
-lemma biproduct.whisker_equiv_hom_comp_π :
-    (biproduct.whisker_equiv e w).hom ≫ biproduct.π _ k =
-      biproduct.π _ (e.symm k) ≫ (w (e.symm k)).inv ≫ eqToHom (by simp) := by
-  simp [biproduct.whisker_equiv_hom_eq_lift]
-
-@[reassoc (attr := simp)]
-lemma biproduct.ι_comp_whisker_equiv_inv :
-    biproduct.ι _ k ≫ (biproduct.whisker_equiv e w).inv =
-      eqToHom (by simp) ≫ (w (e.symm k)).hom ≫ biproduct.ι _ _ := by
-  simp [biproduct.whisker_equiv_inv_eq_lift, ι_π_assoc, dite_comp, ← Equiv.symm_apply_eq]
-
-@[reassoc (attr := simp)]
-lemma biproduct.whisker_equiv_inv_comp_π :
-    (biproduct.whisker_equiv e w).inv ≫ biproduct.π _ j = biproduct.π _ (e j) ≫ (w j).hom := by
-  simp [biproduct.whisker_equiv_inv_eq_lift]
-
-end whisker_equiv
-
-/-- Given a family of families of objects in `C`, the biproduct over one such family
-is isomorphic to the biproduct over the family at an equal base point. -/
--- We lazily mark this as `simp`, rather than restate the extensionality lemmas for `whisker_equiv`.
-@[simp]
-def biproduct.iterated_reindex
-    {α : J → Type w} (f : (j : J) → α j → C) [∀ j, HasBiproduct (f j)] {j j' : J} (h : j = j') :
-    ⨁ f j ≅ ⨁ f j' :=
-  (biproduct.whisker_equiv (Equiv.transport α h)
-    (fun k => eqToIso (by subst h; simp [Equiv.transport])))
-
-/-- A variant of `biproduct.ι_π` specialized for iterated biproducts. -/
-@[reassoc]
-theorem biproduct.ι_π_biproduct
-    {α : J → Type w} (f : (j : J) → α j → C) [∀ j, HasBiproduct (f j)]
-    [HasBiproduct fun j => ⨁ f j] (j j' : J) :
-    biproduct.ι (fun j => ⨁ f j) j ≫ biproduct.π (fun j => ⨁ f j) j' =
-      if h : j = j' then (biproduct.iterated_reindex f h).hom else 0 := by
-  simp only [biproduct.ι_π, iterated_reindex]
-  split_ifs with h
-  · subst h
-    ext
-    simp [Equiv.transport]
-  · rfl
-=======
 instance (f : ι → Type*) (g : (i : ι) → (f i) → C)
     [∀ i, HasBiproduct (g i)] [HasBiproduct fun i => ⨁ g i] :
     HasBiproduct fun p : Σ i, f i => g p.1 p.2 where
@@ -855,7 +694,134 @@
     (⨁ fun i => ⨁ g i) ≅ (⨁ fun p : Σ i, f i => g p.1 p.2) where
   hom := biproduct.lift fun ⟨i, x⟩ => biproduct.π _ i ≫ biproduct.π _ x
   inv := biproduct.lift fun i => biproduct.lift fun x => biproduct.π _ (⟨i, x⟩ : Σ i, f i)
->>>>>>> 057299dc
+
+lemma biproduct.comp_lift (f : β → C) [HasBiproduct f] (g : P ⟶ Q) (h : ∀ b, Q ⟶ f b) :
+    g ≫ biproduct.lift h = biproduct.lift fun b => g ≫ h b := by
+  ext; simp
+
+lemma biproduct.desc_comp (f : β → C) [HasBiproduct f] (g : ∀ b, f b ⟶ P) (h : P ⟶ Q) :
+    biproduct.desc g ≫ h = biproduct.desc fun b => g b ≫ h := by
+  ext; simp
+
+@[reassoc (attr := simp)]
+lemma biproduct.ι_comp_lift
+    (f : β → C) [HasBiproduct f] (g : α → C) [HasBiproduct g] (h : ∀ b, ⨁ g ⟶ f b) :
+    biproduct.ι g a ≫ biproduct.lift h = biproduct.lift fun b => biproduct.ι g a ≫ h b := by
+  ext; simp
+
+@[reassoc (attr := simp)]
+lemma biproduct.desc_comp_π
+    (f : β → C) [HasBiproduct f] (h : α → C) [HasBiproduct h] (g : ∀ b, f b ⟶ ⨁ h) :
+    biproduct.desc g ≫ biproduct.π h a = biproduct.desc fun b => g b ≫ biproduct.π h a := by
+  ext; simp
+
+section whisker_equiv
+
+variable {f : J → C} {g : K → C} (e : J ≃ K) (w : ∀ j, g (e j) ≅ f j)
+    [HasBiproduct f] [HasBiproduct g]
+
+/-- Two biproducts which differ by an equivalence in the indexing type,
+and up to isomorphism in the factors, are isomorphic.
+
+Unfortunately there are two natural ways to define each direction of this isomorphism
+(because it is true for both products and coproducts separately).
+We give the alternative definitions as lemmas below.
+-/
+def biproduct.whisker_equiv : ⨁ f ≅ ⨁ g where
+  hom := biproduct.desc fun j => (w j).inv ≫ biproduct.ι g (e j)
+  inv := biproduct.desc fun k => eqToHom (by simp) ≫ (w (e.symm k)).hom ≫ biproduct.ι f _
+
+lemma biproduct.whisker_equiv_hom_eq_desc :
+    (biproduct.whisker_equiv e w).hom = biproduct.desc fun j => (w j).inv ≫ biproduct.ι g (e j) :=
+  rfl
+
+lemma biproduct.whisker_equiv_inv_eq_desc :
+    (biproduct.whisker_equiv e w).inv =
+      biproduct.desc fun k => eqToHom (by simp) ≫ (w (e.symm k)).hom ≫ biproduct.ι f _ :=
+  rfl
+
+lemma biproduct.whisker_equiv_hom_eq_lift :
+    (biproduct.whisker_equiv e w).hom =
+      biproduct.lift fun k => biproduct.π f (e.symm k) ≫ (w _).inv ≫ eqToHom (by simp) := by
+  simp only [whisker_equiv_hom_eq_desc]
+  ext k j
+  by_cases h : k = e j
+  · subst h
+    simp
+  · simp only [ι_desc_assoc, Category.assoc, ne_eq, lift_π]
+    rw [biproduct.ι_π_ne, biproduct.ι_π_ne_assoc]
+    · simp
+    · rintro rfl
+      simp at h
+    · exact Ne.symm h
+
+lemma biproduct.whisker_equiv_inv_eq_lift :
+    (biproduct.whisker_equiv e w).inv =
+      biproduct.lift fun j => biproduct.π g (e j) ≫ (w j).hom := by
+  -- One might hope `← eqToHom_iso_hom_naturality` suffices instead, but `simp` won't use it below.
+  have p : ∀ (j j' : J) (h : j = j'),
+        eqToHom (by simp [h]) ≫ (w j').hom = (w j).hom ≫ eqToHom (by simp [h]) := by
+      rintro _ _ rfl
+      simp
+  simp only [whisker_equiv_inv_eq_desc]
+  ext j k
+  by_cases h : k = e j
+  · subst h
+    simp [reassoc_of% p]
+  · simp only [ι_desc_assoc, Category.assoc, ne_eq, lift_π]
+    rw [biproduct.ι_π_ne, biproduct.ι_π_ne_assoc]
+    · simp
+    · exact h
+    · rintro rfl
+      simp at h
+
+@[reassoc (attr := simp)]
+lemma biproduct.ι_comp_whisker_equiv_hom :
+    biproduct.ι _ j ≫ (biproduct.whisker_equiv e w).hom = (w j).inv ≫ biproduct.ι _ _ := by
+  simp [biproduct.whisker_equiv_hom_eq_lift, ι_π_assoc, dite_comp, Equiv.eq_symm_apply]
+
+@[reassoc (attr := simp)]
+lemma biproduct.whisker_equiv_hom_comp_π :
+    (biproduct.whisker_equiv e w).hom ≫ biproduct.π _ k =
+      biproduct.π _ (e.symm k) ≫ (w (e.symm k)).inv ≫ eqToHom (by simp) := by
+  simp [biproduct.whisker_equiv_hom_eq_lift]
+
+@[reassoc (attr := simp)]
+lemma biproduct.ι_comp_whisker_equiv_inv :
+    biproduct.ι _ k ≫ (biproduct.whisker_equiv e w).inv =
+      eqToHom (by simp) ≫ (w (e.symm k)).hom ≫ biproduct.ι _ _ := by
+  simp [biproduct.whisker_equiv_inv_eq_lift, ι_π_assoc, dite_comp, ← Equiv.symm_apply_eq]
+
+@[reassoc (attr := simp)]
+lemma biproduct.whisker_equiv_inv_comp_π :
+    (biproduct.whisker_equiv e w).inv ≫ biproduct.π _ j = biproduct.π _ (e j) ≫ (w j).hom := by
+  simp [biproduct.whisker_equiv_inv_eq_lift]
+
+end whisker_equiv
+
+/-- Given a family of families of objects in `C`, the biproduct over one such family
+is isomorphic to the biproduct over the family at an equal base point. -/
+-- We lazily mark this as `simp`, rather than restate the extensionality lemmas for `whisker_equiv`.
+@[simp]
+def biproduct.iterated_reindex
+    {α : J → Type w} (f : (j : J) → α j → C) [∀ j, HasBiproduct (f j)] {j j' : J} (h : j = j') :
+    ⨁ f j ≅ ⨁ f j' :=
+  (biproduct.whisker_equiv (Equiv.transport α h)
+    (fun k => eqToIso (by subst h; simp [Equiv.transport])))
+
+/-- A variant of `biproduct.ι_π` specialized for iterated biproducts. -/
+@[reassoc]
+theorem biproduct.ι_π_biproduct
+    {α : J → Type w} (f : (j : J) → α j → C) [∀ j, HasBiproduct (f j)]
+    [HasBiproduct fun j => ⨁ f j] (j j' : J) :
+    biproduct.ι (fun j => ⨁ f j) j ≫ biproduct.π (fun j => ⨁ f j) j' =
+      if h : j = j' then (biproduct.iterated_reindex f h).hom else 0 := by
+  simp only [biproduct.ι_π, iterated_reindex]
+  split_ifs with h
+  · subst h
+    ext
+    simp [Equiv.transport]
+  · rfl
 
 section πKernel
 

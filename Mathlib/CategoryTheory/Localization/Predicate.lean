/-
Copyright (c) 2022 Joël Riou. All rights reserved.
Released under Apache 2.0 license as described in the file LICENSE.
Authors: Joël Riou
-/
import Mathlib.CategoryTheory.Localization.Construction

/-!

# Predicate for localized categories

In this file, a predicate `L.IsLocalization W` is introduced for a functor `L : C ⥤ D`
and `W : MorphismProperty C`: it expresses that `L` identifies `D` with the localized
category of `C` with respect to `W` (up to equivalence).

We introduce a universal property `StrictUniversalPropertyFixedTarget L W E` which
states that `L` inverts the morphisms in `W` and that all functors `C ⥤ E` inverting
`W` uniquely factors as a composition of `L ⋙ G` with `G : D ⥤ E`. Such universal
properties are inputs for the constructor `IsLocalization.mk'` for `L.IsLocalization W`.

When `L : C ⥤ D` is a localization functor for `W : MorphismProperty` (i.e. when
`[L.IsLocalization W]` holds), for any category `E`, there is
an equivalence `FunctorEquivalence L W E : (D ⥤ E) ≌ (W.FunctorsInverting E)`
that is induced by the composition with the functor `L`. When two functors
`F : C ⥤ E` and `F' : D ⥤ E` correspond via this equivalence, we shall say
that `F'` lifts `F`, and the associated isomorphism `L ⋙ F' ≅ F` is the
datum that is part of the class `Lifting L W F F'`. The functions
`liftNatTrans` and `liftNatIso` can be used to lift natural transformations
and natural isomorphisms between functors.

-/


noncomputable section

namespace CategoryTheory

open Category

variable {C D : Type*} [Category C] [Category D] (L : C ⥤ D) (W : MorphismProperty C) (E : Type*)
  [Category E]

namespace Functor

/-- The predicate expressing that, up to equivalence, a functor `L : C ⥤ D`
identifies the category `D` with the localized category of `C` with respect
to `W : MorphismProperty C`. -/
class IsLocalization : Prop where
  /-- the functor inverts the given `MorphismProperty` -/
  inverts : W.IsInvertedBy L
  /-- the induced functor from the constructed localized category is an equivalence -/
  isEquivalence : IsEquivalence (Localization.Construction.lift L inverts)

instance q_isLocalization : W.Q.IsLocalization W where
  inverts := W.Q_inverts
  isEquivalence := by
    suffices Localization.Construction.lift W.Q W.Q_inverts = 𝟭 _ by
      rw [this]
      infer_instance
    apply Localization.Construction.uniq
    simp only [Localization.Construction.fac]
    rfl

end Functor

namespace Localization

/-- This universal property states that a functor `L : C ⥤ D` inverts morphisms
in `W` and the all functors `D ⥤ E` (for a fixed category `E`) uniquely factors
through `L`. -/
structure StrictUniversalPropertyFixedTarget where
  /-- the functor `L` inverts `W` -/
  inverts : W.IsInvertedBy L
  /-- any functor `C ⥤ E` which inverts `W` can be lifted as a functor `D ⥤ E`  -/
  lift : ∀ (F : C ⥤ E) (_ : W.IsInvertedBy F), D ⥤ E
  /-- there is a factorisation involving the lifted functor  -/
  fac : ∀ (F : C ⥤ E) (hF : W.IsInvertedBy F), L ⋙ lift F hF = F
  /-- uniqueness of the lifted functor -/
  uniq : ∀ (F₁ F₂ : D ⥤ E) (_ : L ⋙ F₁ = L ⋙ F₂), F₁ = F₂

/-- The localized category `W.Localization` that was constructed satisfies
the universal property of the localization. -/
@[simps]
def strictUniversalPropertyFixedTargetQ : StrictUniversalPropertyFixedTarget W.Q W E where
  inverts := W.Q_inverts
  lift := Construction.lift
  fac := Construction.fac
  uniq := Construction.uniq

instance : Inhabited (StrictUniversalPropertyFixedTarget W.Q W E) :=
  ⟨strictUniversalPropertyFixedTargetQ _ _⟩

/-- When `W` consists of isomorphisms, the identity satisfies the universal property
of the localization. -/
@[simps]
def strictUniversalPropertyFixedTargetId (hW : W ≤ MorphismProperty.isomorphisms C) :
    StrictUniversalPropertyFixedTarget (𝟭 C) W E where
  inverts X Y f hf := hW f hf
  lift F _ := F
  fac F hF := by
    cases F
    rfl
  uniq F₁ F₂ eq := by
    cases F₁
    cases F₂
    exact eq

end Localization

namespace Functor

theorem IsLocalization.mk' (h₁ : Localization.StrictUniversalPropertyFixedTarget L W D)
    (h₂ : Localization.StrictUniversalPropertyFixedTarget L W W.Localization) :
    IsLocalization L W :=
  { inverts := h₁.inverts
    isEquivalence := IsEquivalence.mk' (h₂.lift W.Q W.Q_inverts)
      (eqToIso (Localization.Construction.uniq _ _ (by
        simp only [← Functor.assoc, Localization.Construction.fac, h₂.fac, Functor.comp_id])))
      (eqToIso (h₁.uniq _ _ (by
        simp only [← Functor.assoc, h₂.fac, Localization.Construction.fac, Functor.comp_id]))) }

theorem IsLocalization.for_id (hW : W ≤ MorphismProperty.isomorphisms C) : (𝟭 C).IsLocalization W :=
  IsLocalization.mk' _ _ (Localization.strictUniversalPropertyFixedTargetId W _ hW)
    (Localization.strictUniversalPropertyFixedTargetId W _ hW)

end Functor

namespace Localization

variable [L.IsLocalization W]

theorem inverts : W.IsInvertedBy L :=
  (inferInstance : L.IsLocalization W).inverts

/-- The isomorphism `L.obj X ≅ L.obj Y` that is deduced from a morphism `f : X ⟶ Y` which
belongs to `W`, when `L.IsLocalization W`. -/
@[simps! hom]
def isoOfHom {X Y : C} (f : X ⟶ Y) (hf : W f) : L.obj X ≅ L.obj Y :=
  haveI : IsIso (L.map f) := inverts L W f hf
  asIso (L.map f)

@[reassoc (attr := simp)]
lemma isoOfHom_hom_inv_id {X Y : C} (f : X ⟶ Y) (hf : W f) :
    L.map f ≫ (isoOfHom L W f hf).inv = 𝟙 _ :=
  (isoOfHom L W f hf).hom_inv_id

@[reassoc (attr := simp)]
lemma isoOfHom_inv_hom_id {X Y : C} (f : X ⟶ Y) (hf : W f) :
    (isoOfHom L W f hf).inv ≫ L.map f = 𝟙 _ :=
  (isoOfHom L W f hf).inv_hom_id

@[simp]
lemma isoOfHom_id_inv (X : C) (hX : W (𝟙 X)) :
    (isoOfHom L W (𝟙 X) hX).inv = 𝟙 _ := by
  rw [← cancel_mono (isoOfHom L W (𝟙 X) hX).hom, Iso.inv_hom_id, id_comp,
    isoOfHom_hom, Functor.map_id]

variable {W}

lemma Construction.wIso_eq_isoOfHom {X Y : C} (f : X ⟶ Y) (hf : W f) :
    Construction.wIso f hf = isoOfHom W.Q W f hf := by ext; rfl

lemma Construction.wInv_eq_isoOfHom_inv {X Y : C} (f : X ⟶ Y) (hf : W f) :
    Construction.wInv f hf = (isoOfHom W.Q W f hf).inv :=
  congr_arg Iso.inv (wIso_eq_isoOfHom f hf)

instance : (Localization.Construction.lift L (inverts L W)).IsEquivalence :=
  (inferInstance : L.IsLocalization W).isEquivalence

variable (W)

/-- A chosen equivalence of categories `W.Localization ≅ D` for a functor
`L : C ⥤ D` which satisfies `L.IsLocalization W`. This shall be used in
order to deduce properties of `L` from properties of `W.Q`. -/
def equivalenceFromModel : W.Localization ≌ D :=
  (Localization.Construction.lift L (inverts L W)).asEquivalence

/-- Via the equivalence of categories `equivalence_from_model L W : W.localization ≌ D`,
one may identify the functors `W.Q` and `L`. -/
def qCompEquivalenceFromModelFunctorIso : W.Q ⋙ (equivalenceFromModel L W).functor ≅ L :=
  eqToIso (Construction.fac _ _)

/-- Via the equivalence of categories `equivalence_from_model L W : W.localization ≌ D`,
one may identify the functors `L` and `W.Q`. -/
def compEquivalenceFromModelInverseIso : L ⋙ (equivalenceFromModel L W).inverse ≅ W.Q :=
  calc
    L ⋙ (equivalenceFromModel L W).inverse ≅ _ :=
      isoWhiskerRight (qCompEquivalenceFromModelFunctorIso L W).symm _
    _ ≅ W.Q ⋙ (equivalenceFromModel L W).functor ⋙ (equivalenceFromModel L W).inverse :=
      (Functor.associator _ _ _)
    _ ≅ W.Q ⋙ 𝟭 _ := isoWhiskerLeft _ (equivalenceFromModel L W).unitIso.symm
    _ ≅ W.Q := Functor.rightUnitor _

theorem essSurj (W) [L.IsLocalization W] : L.EssSurj :=
  ⟨fun X =>
    ⟨(Construction.objEquiv W).invFun ((equivalenceFromModel L W).inverse.obj X),
      Nonempty.intro
        ((qCompEquivalenceFromModelFunctorIso L W).symm.app _ ≪≫
          (equivalenceFromModel L W).counitIso.app X)⟩⟩

/-- The functor `(D ⥤ E) ⥤ W.functors_inverting E` induced by the composition
with a localization functor `L : C ⥤ D` with respect to `W : morphism_property C`. -/
def whiskeringLeftFunctor : (D ⥤ E) ⥤ W.FunctorsInverting E :=
  FullSubcategory.lift _ ((whiskeringLeft _ _ E).obj L)
    (MorphismProperty.IsInvertedBy.of_comp W L (inverts L W))

instance : (whiskeringLeftFunctor L W E).IsEquivalence := by
  let iso : (whiskeringLeft (MorphismProperty.Localization W) D E).obj
    (equivalenceFromModel L W).functor ⋙
      (Construction.whiskeringLeftEquivalence W E).functor ≅ whiskeringLeftFunctor L W E :=
    NatIso.ofComponents (fun F => eqToIso (by
      ext
      change (W.Q ⋙ Localization.Construction.lift L (inverts L W)) ⋙ F = L ⋙ F
      rw [Construction.fac])) (fun τ => by
        ext
        dsimp [Construction.whiskeringLeftEquivalence, equivalenceFromModel, whiskerLeft]
        erw [NatTrans.comp_app, NatTrans.comp_app, eqToHom_app, eqToHom_app, eqToHom_refl,
          eqToHom_refl, comp_id, id_comp]
        · rfl
        all_goals
          change (W.Q ⋙ Localization.Construction.lift L (inverts L W)) ⋙ _ = L ⋙ _
          rw [Construction.fac])
  exact Functor.isEquivalence_of_iso iso

/-- The equivalence of categories `(D ⥤ E) ≌ (W.FunctorsInverting E)` induced by
the composition with a localization functor `L : C ⥤ D` with respect to
`W : MorphismProperty C`. -/
def functorEquivalence : D ⥤ E ≌ W.FunctorsInverting E :=
  (whiskeringLeftFunctor L W E).asEquivalence

/-- The functor `(D ⥤ E) ⥤ (C ⥤ E)` given by the composition with a localization
functor `L : C ⥤ D` with respect to `W : MorphismProperty C`. -/
@[nolint unusedArguments]
def whiskeringLeftFunctor' [L.IsLocalization W] (E : Type*) [Category E] :
    (D ⥤ E) ⥤ C ⥤ E :=
  (whiskeringLeft C D E).obj L

theorem whiskeringLeftFunctor'_eq :
    whiskeringLeftFunctor' L W E = Localization.whiskeringLeftFunctor L W E ⋙ inducedFunctor _ :=
  rfl

variable {E} in
@[simp]
theorem whiskeringLeftFunctor'_obj (F : D ⥤ E) : (whiskeringLeftFunctor' L W E).obj F = L ⋙ F :=
  rfl

instance : (whiskeringLeftFunctor' L W E).Full := by
  rw [whiskeringLeftFunctor'_eq]
  apply @Functor.Full.comp _ _ _ _ _ _ _ _ ?_ ?_
  · infer_instance
  apply InducedCategory.full -- why is it not found automatically ???

instance : (whiskeringLeftFunctor' L W E).Faithful := by
  rw [whiskeringLeftFunctor'_eq]
  apply @Functor.Faithful.comp _ _ _ _ _ _ _ _ ?_ ?_
  · infer_instance
  apply InducedCategory.faithful -- why is it not found automatically ???

lemma full_whiskeringLeft (L : C ⥤ D) (W) [L.IsLocalization W] (E : Type*) [Category E] :
    ((whiskeringLeft C D E).obj L).Full :=
  inferInstanceAs (whiskeringLeftFunctor' L W E).Full

lemma faithful_whiskeringLeft (L : C ⥤ D) (W) [L.IsLocalization W] (E : Type*) [Category E] :
    ((whiskeringLeft C D E).obj L).Faithful :=
  inferInstanceAs (whiskeringLeftFunctor' L W E).Faithful

variable {E}

<<<<<<< HEAD
set_option debug.byAsSorry false in
theorem natTrans_ext {F₁ F₂ : D ⥤ E} (τ τ' : F₁ ⟶ F₂)
=======
theorem natTrans_ext (L : C ⥤ D) (W) [L.IsLocalization W] {F₁ F₂ : D ⥤ E} (τ τ' : F₁ ⟶ F₂)
>>>>>>> 08570c45
    (h : ∀ X : C, τ.app (L.obj X) = τ'.app (L.obj X)) : τ = τ' := by
  haveI := essSurj L W
  ext Y
  rw [← cancel_epi (F₁.map (L.objObjPreimageIso Y).hom), τ.naturality, τ'.naturality, h]

-- Porting note: the field `iso` was renamed `Lifting.iso'` and it was redefined as
-- `Lifting.iso` with explicit parameters
/-- When `L : C ⥤ D` is a localization functor for `W : MorphismProperty C` and
`F : C ⥤ E` is a functor, we shall say that `F' : D ⥤ E` lifts `F` if the obvious diagram
is commutative up to an isomorphism. -/
class Lifting (W : MorphismProperty C) (F : C ⥤ E) (F' : D ⥤ E) where
  /-- the isomorphism relating the localization functor and the two other given functors -/
  iso' : L ⋙ F' ≅ F

/-- The distinguished isomorphism `L ⋙ F' ≅ F` given by `[Lifting L W F F']`. -/
def Lifting.iso (F : C ⥤ E) (F' : D ⥤ E) [Lifting L W F F'] :
    L ⋙ F' ≅ F :=
  Lifting.iso' W

variable {W}

/-- Given a localization functor `L : C ⥤ D` for `W : MorphismProperty C` and
a functor `F : C ⥤ E` which inverts `W`, this is a choice of functor
`D ⥤ E` which lifts `F`. -/
def lift (F : C ⥤ E) (hF : W.IsInvertedBy F) (L : C ⥤ D) [L.IsLocalization W] : D ⥤ E :=
  (functorEquivalence L W E).inverse.obj ⟨F, hF⟩

instance liftingLift (F : C ⥤ E) (hF : W.IsInvertedBy F) (L : C ⥤ D) [L.IsLocalization W] :
    Lifting L W F (lift F hF L) :=
  ⟨(inducedFunctor _).mapIso ((functorEquivalence L W E).counitIso.app ⟨F, hF⟩)⟩

-- Porting note: removed the unnecessary @[simps] attribute
/-- The canonical isomorphism `L ⋙ lift F hF L ≅ F` for any functor `F : C ⥤ E`
which inverts `W`, when `L : C ⥤ D` is a localization functor for `W`. -/
def fac (F : C ⥤ E) (hF : W.IsInvertedBy F) (L : C ⥤ D) [L.IsLocalization W] :
    L ⋙ lift F hF L ≅ F :=
  Lifting.iso L W F _

instance liftingConstructionLift (F : C ⥤ D) (hF : W.IsInvertedBy F) :
    Lifting W.Q W F (Construction.lift F hF) :=
  ⟨eqToIso (Construction.fac F hF)⟩

variable (W)

/-- Given a localization functor `L : C ⥤ D` for `W : MorphismProperty C`,
if `(F₁' F₂' : D ⥤ E)` are functors which lifts functors `(F₁ F₂ : C ⥤ E)`,
a natural transformation `τ : F₁ ⟶ F₂` uniquely lifts to a natural transformation `F₁' ⟶ F₂'`. -/
def liftNatTrans (F₁ F₂ : C ⥤ E) (F₁' F₂' : D ⥤ E) [Lifting L W F₁ F₁'] [Lifting L W F₂ F₂']
    (τ : F₁ ⟶ F₂) : F₁' ⟶ F₂' :=
  (whiskeringLeftFunctor' L W E).preimage
    ((Lifting.iso L W F₁ F₁').hom ≫ τ ≫ (Lifting.iso L W F₂ F₂').inv)

@[simp]
theorem liftNatTrans_app (F₁ F₂ : C ⥤ E) (F₁' F₂' : D ⥤ E) [Lifting L W F₁ F₁'] [Lifting L W F₂ F₂']
    (τ : F₁ ⟶ F₂) (X : C) :
    (liftNatTrans L W F₁ F₂ F₁' F₂' τ).app (L.obj X) =
      (Lifting.iso L W F₁ F₁').hom.app X ≫ τ.app X ≫ (Lifting.iso L W F₂ F₂').inv.app X :=
  congr_app (Functor.map_preimage (whiskeringLeftFunctor' L W E) _) X

@[reassoc (attr := simp)]
theorem comp_liftNatTrans (F₁ F₂ F₃ : C ⥤ E) (F₁' F₂' F₃' : D ⥤ E) [h₁ : Lifting L W F₁ F₁']
    [h₂ : Lifting L W F₂ F₂'] [h₃ : Lifting L W F₃ F₃'] (τ : F₁ ⟶ F₂) (τ' : F₂ ⟶ F₃) :
    liftNatTrans L W F₁ F₂ F₁' F₂' τ ≫ liftNatTrans L W F₂ F₃ F₂' F₃' τ' =
      liftNatTrans L W F₁ F₃ F₁' F₃' (τ ≫ τ') :=
  natTrans_ext L W _ _ fun X => by
    simp only [NatTrans.comp_app, liftNatTrans_app, assoc, Iso.inv_hom_id_app_assoc]

@[simp]
theorem liftNatTrans_id (F : C ⥤ E) (F' : D ⥤ E) [h : Lifting L W F F'] :
    liftNatTrans L W F F F' F' (𝟙 F) = 𝟙 F' :=
  natTrans_ext L W _ _ fun X => by
    simp only [liftNatTrans_app, NatTrans.id_app, id_comp, Iso.hom_inv_id_app]
    rfl

/-- Given a localization functor `L : C ⥤ D` for `W : MorphismProperty C`,
if `(F₁' F₂' : D ⥤ E)` are functors which lifts functors `(F₁ F₂ : C ⥤ E)`,
a natural isomorphism `τ : F₁ ⟶ F₂` lifts to a natural isomorphism `F₁' ⟶ F₂'`. -/
@[simps]
def liftNatIso (F₁ F₂ : C ⥤ E) (F₁' F₂' : D ⥤ E) [h₁ : Lifting L W F₁ F₁'] [h₂ : Lifting L W F₂ F₂']
    (e : F₁ ≅ F₂) : F₁' ≅ F₂' where
  hom := liftNatTrans L W F₁ F₂ F₁' F₂' e.hom
  inv := liftNatTrans L W F₂ F₁ F₂' F₁' e.inv

namespace Lifting

@[simps]
instance compRight {E' : Type*} [Category E'] (F : C ⥤ E) (F' : D ⥤ E) [Lifting L W F F']
    (G : E ⥤ E') : Lifting L W (F ⋙ G) (F' ⋙ G) :=
  ⟨isoWhiskerRight (iso L W F F') G⟩

@[simps]
instance id : Lifting L W L (𝟭 D) :=
  ⟨Functor.rightUnitor L⟩

@[simps]
instance compLeft (F : D ⥤ E) : Localization.Lifting L W (L ⋙ F) F := ⟨Iso.refl _⟩

@[simp]
lemma compLeft_iso (W) (F : D ⥤ E) : Localization.Lifting.iso L W (L ⋙ F) F = Iso.refl _ := rfl

/-- Given a localization functor `L : C ⥤ D` for `W : MorphismProperty C`,
if `F₁' : D ⥤ E` lifts a functor `F₁ : C ⥤ D`, then a functor `F₂'` which
is isomorphic to `F₁'` also lifts a functor `F₂` that is isomorphic to `F₁`.  -/
@[simps]
def ofIsos {F₁ F₂ : C ⥤ E} {F₁' F₂' : D ⥤ E} (e : F₁ ≅ F₂) (e' : F₁' ≅ F₂') [Lifting L W F₁ F₁'] :
    Lifting L W F₂ F₂' :=
  ⟨isoWhiskerLeft L e'.symm ≪≫ iso L W F₁ F₁' ≪≫ e⟩

end Lifting

end Localization

namespace Functor

namespace IsLocalization

open Localization

theorem of_iso {L₁ L₂ : C ⥤ D} (e : L₁ ≅ L₂) [L₁.IsLocalization W] : L₂.IsLocalization W := by
  have h := Localization.inverts L₁ W
  rw [MorphismProperty.IsInvertedBy.iff_of_iso W e] at h
  let F₁ := Localization.Construction.lift L₁ (Localization.inverts L₁ W)
  let F₂ := Localization.Construction.lift L₂ h
  exact
    { inverts := h
      isEquivalence := Functor.isEquivalence_of_iso (liftNatIso W.Q W L₁ L₂ F₁ F₂ e) }

/-- If `L : C ⥤ D` is a localization for `W : MorphismProperty C`, then it is also
the case of a functor obtained by post-composing `L` with an equivalence of categories. -/
theorem of_equivalence_target {E : Type*} [Category E] (L' : C ⥤ E) (eq : D ≌ E)
    [L.IsLocalization W] (e : L ⋙ eq.functor ≅ L') : L'.IsLocalization W := by
  have h : W.IsInvertedBy L' := by
    rw [← MorphismProperty.IsInvertedBy.iff_of_iso W e]
    exact MorphismProperty.IsInvertedBy.of_comp W L (Localization.inverts L W) eq.functor
  let F₁ := Localization.Construction.lift L (Localization.inverts L W)
  let F₂ := Localization.Construction.lift L' h
  let e' : F₁ ⋙ eq.functor ≅ F₂ := liftNatIso W.Q W (L ⋙ eq.functor) L' _ _ e
  exact
    { inverts := h
      isEquivalence := Functor.isEquivalence_of_iso e' }

instance (F : D ⥤ E) [F.IsEquivalence] [L.IsLocalization W] :
    (L ⋙ F).IsLocalization W :=
  of_equivalence_target L W _ F.asEquivalence (Iso.refl _)

lemma of_isEquivalence (L : C ⥤ D) (W : MorphismProperty C)
    (hW : W ≤ MorphismProperty.isomorphisms C) [IsEquivalence L] :
    L.IsLocalization W := by
  haveI : (𝟭 C).IsLocalization W := for_id W hW
  exact of_equivalence_target (𝟭 C) W L L.asEquivalence L.leftUnitor

end IsLocalization

end Functor

namespace Localization

variable {D₁ D₂ : Type _} [Category D₁] [Category D₂] (L₁ : C ⥤ D₁) (L₂ : C ⥤ D₂)
  (W' : MorphismProperty C) [L₁.IsLocalization W'] [L₂.IsLocalization W']

/-- If `L₁ : C ⥤ D₁` and `L₂ : C ⥤ D₂` are two localization functors for the
same `MorphismProperty C`, this is an equivalence of categories `D₁ ≌ D₂`. -/
def uniq : D₁ ≌ D₂ :=
  (equivalenceFromModel L₁ W').symm.trans (equivalenceFromModel L₂ W')

lemma uniq_symm : (uniq L₁ L₂ W').symm = uniq L₂ L₁ W' := rfl

/-- The functor of equivalence of localized categories given by `Localization.uniq` is
compatible with the localization functors. -/
def compUniqFunctor : L₁ ⋙ (uniq L₁ L₂ W').functor ≅ L₂ :=
  calc
    L₁ ⋙ (uniq L₁ L₂ W').functor ≅ (L₁ ⋙ (equivalenceFromModel L₁ W').inverse) ⋙
      (equivalenceFromModel L₂ W').functor := (Functor.associator _ _ _).symm
    _ ≅ W'.Q ⋙ (equivalenceFromModel L₂ W').functor :=
      isoWhiskerRight (compEquivalenceFromModelInverseIso L₁ W') _
    _ ≅ L₂ := qCompEquivalenceFromModelFunctorIso L₂ W'

/-- The inverse functor of equivalence of localized categories given by `Localization.uniq` is
compatible with the localization functors. -/
def compUniqInverse : L₂ ⋙ (uniq L₁ L₂ W').inverse ≅ L₁ := compUniqFunctor L₂ L₁ W'

instance : Lifting L₁ W' L₂ (uniq L₁ L₂ W').functor := ⟨compUniqFunctor L₁ L₂ W'⟩
instance : Lifting L₂ W' L₁ (uniq L₁ L₂ W').inverse := ⟨compUniqInverse L₁ L₂ W'⟩

/-- If `L₁ : C ⥤ D₁` and `L₂ : C ⥤ D₂` are two localization functors for the
same `MorphismProperty C`, any functor `F : D₁ ⥤ D₂` equipped with an isomorphism
`L₁ ⋙ F ≅ L₂` is isomorphic to the functor of the equivalence given by `uniq`. -/
def isoUniqFunctor (F : D₁ ⥤ D₂) (e : L₁ ⋙ F ≅ L₂) :
    F ≅ (uniq L₁ L₂ W').functor :=
  letI : Lifting L₁ W' L₂ F := ⟨e⟩
  liftNatIso L₁ W' L₂ L₂ F (uniq L₁ L₂ W').functor (Iso.refl L₂)

end Localization

section

variable {X Y : C} (f g : X ⟶ Y)

/-- The property that two morphisms become equal in the localized category. -/
def AreEqualizedByLocalization : Prop := W.Q.map f = W.Q.map g

lemma areEqualizedByLocalization_iff [L.IsLocalization W] :
    AreEqualizedByLocalization W f g ↔ L.map f = L.map g := by
  dsimp [AreEqualizedByLocalization]
  constructor
  · intro h
    let e := Localization.compUniqFunctor W.Q L W
    rw [← NatIso.naturality_1 e f, ← NatIso.naturality_1 e g]
    dsimp
    rw [h]
  · intro h
    let e := Localization.compUniqFunctor L W.Q W
    rw [← NatIso.naturality_1 e f, ← NatIso.naturality_1 e g]
    dsimp
    rw [h]

namespace AreEqualizedByLocalization

lemma mk (L : C ⥤ D) [L.IsLocalization W] (h : L.map f = L.map g) :
    AreEqualizedByLocalization W f g :=
  (areEqualizedByLocalization_iff L W f g).2 h

variable {W f g}

lemma map_eq (h : AreEqualizedByLocalization W f g) (L : C ⥤ D) [L.IsLocalization W] :
    L.map f = L.map g :=
  (areEqualizedByLocalization_iff L W f g).1 h

end AreEqualizedByLocalization

end

end CategoryTheory<|MERGE_RESOLUTION|>--- conflicted
+++ resolved
@@ -266,12 +266,7 @@
 
 variable {E}
 
-<<<<<<< HEAD
-set_option debug.byAsSorry false in
-theorem natTrans_ext {F₁ F₂ : D ⥤ E} (τ τ' : F₁ ⟶ F₂)
-=======
 theorem natTrans_ext (L : C ⥤ D) (W) [L.IsLocalization W] {F₁ F₂ : D ⥤ E} (τ τ' : F₁ ⟶ F₂)
->>>>>>> 08570c45
     (h : ∀ X : C, τ.app (L.obj X) = τ'.app (L.obj X)) : τ = τ' := by
   haveI := essSurj L W
   ext Y

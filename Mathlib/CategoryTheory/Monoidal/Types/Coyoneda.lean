--- conflicted
+++ resolved
@@ -46,31 +46,18 @@
       dsimp; simp only [Iso.cancel_iso_inv_left, Category.assoc]
       conv_lhs =>
         rw [← Category.id_comp h, tensor_comp, Category.assoc, associator_naturality, ←
-<<<<<<< HEAD
-          Category.assoc, unitors_inv_equal, triangle_assoc_comp_right_inv']
-      conv_rhs => rw [← Category.id_comp f, tensor_comp])
-=======
           Category.assoc, unitors_inv_equal, tensorHom_id, triangle_assoc_comp_right_inv]
       conv_rhs => rw [← Category.id_comp f, tensor_comp]
       simp)
->>>>>>> 37bc4aba
     (left_unitality := by
       intros
       ext ⟨⟨⟩, f⟩; dsimp at f
       dsimp
-<<<<<<< HEAD
-      coherence)
-    (right_unitality := fun X => by
-      ext ⟨f, ⟨⟩⟩; dsimp at f
-      dsimp
-      coherence)
-=======
       simp)
     (right_unitality := fun X => by
       ext ⟨f, ⟨⟩⟩; dsimp at f
       dsimp
       simp [unitors_inv_equal])
->>>>>>> 37bc4aba
 #align category_theory.coyoneda_tensor_unit CategoryTheory.coyonedaTensorUnit
 
 end CategoryTheory
/-
Copyright (c) 2020 Markus Himmel. All rights reserved.
Released under Apache 2.0 license as described in the file LICENSE.
Authors: Markus Himmel, Johan Commelin, Kim Morrison
-/
import Mathlib.CategoryTheory.Limits.Constructions.Pullbacks
import Mathlib.CategoryTheory.Preadditive.Biproducts
import Mathlib.CategoryTheory.Limits.Preserves.Shapes.Kernels
import Mathlib.CategoryTheory.Limits.Shapes.Images
import Mathlib.CategoryTheory.Limits.Constructions.LimitsOfProductsAndEqualizers
import Mathlib.CategoryTheory.Abelian.NonPreadditive

/-!
# Abelian categories

This file contains the definition and basic properties of abelian categories.

There are many definitions of abelian category. Our definition is as follows:
A category is called abelian if it is preadditive,
has a finite products, kernels and cokernels,
and if every monomorphism and epimorphism is normal.

It should be noted that if we also assume coproducts, then preadditivity is
actually a consequence of the other properties, as we show in
`NonPreadditiveAbelian.lean`. However, this fact is of little practical
relevance, since essentially all interesting abelian categories come with a
preadditive structure. In this way, by requiring preadditivity, we allow the
user to pass in the "native" preadditive structure for the specific category they are
working with.

## Main definitions

* `Abelian` is the type class indicating that a category is abelian. It extends `Preadditive`.
* `Abelian.image f` is `kernel (cokernel.π f)`, and
* `Abelian.coimage f` is `cokernel (kernel.ι f)`.

## Main results

* In an abelian category, mono + epi = iso.
* If `f : X ⟶ Y`, then the map `factorThruImage f : X ⟶ image f` is an epimorphism, and the map
  `factorThruCoimage f : coimage f ⟶ Y` is a monomorphism.
* Factoring through the image and coimage is a strong epi-mono factorisation. This means that
  * every abelian category has images. We provide the isomorphism
    `imageIsoImage : abelian.image f ≅ limits.image f`.
  * the canonical morphism `coimageImageComparison : coimage f ⟶ image f`
    is an isomorphism.
* We provide the alternate characterisation of an abelian category as a category with
  (co)kernels and finite products, and in which the canonical coimage-image comparison morphism
  is always an isomorphism.
* Every epimorphism is a cokernel of its kernel. Every monomorphism is a kernel of its cokernel.
* The pullback of an epimorphism is an epimorphism. The pushout of a monomorphism is a monomorphism.
  (This is not to be confused with the fact that the pullback of a monomorphism is a monomorphism,
  which is true in any category).

## Implementation notes

The typeclass `Abelian` does not extend `NonPreadditiveAbelian`,
to avoid having to deal with comparing the two `HasZeroMorphisms` instances
(one from `Preadditive` in `Abelian`, and the other a field of `NonPreadditiveAbelian`).
As a consequence, at the beginning of this file we trivially build
a `NonPreadditiveAbelian` instance from an `Abelian` instance,
and use this to restate a number of theorems,
in each case just reusing the proof from `NonPreadditiveAbelian.lean`.

We don't show this yet, but abelian categories are finitely complete and finitely cocomplete.
However, the limits we can construct at this level of generality will most likely be less nice than
the ones that can be created in specific applications. For this reason, we adopt the following
convention:

* If the statement of a theorem involves limits, the existence of these limits should be made an
  explicit typeclass parameter.
* If a limit only appears in a proof, but not in the statement of a theorem, the limit should not
  be a typeclass parameter, but instead be created using `Abelian.hasPullbacks` or a similar
  definition.

## References

* [F. Borceux, *Handbook of Categorical Algebra 2*][borceux-vol2]
* [P. Aluffi, *Algebra: Chapter 0*][aluffi2016]

-/


noncomputable section

open CategoryTheory

open CategoryTheory.Preadditive

open CategoryTheory.Limits

universe v u

namespace CategoryTheory

variable {C : Type u} [Category.{v} C]
variable (C)

/-- A (preadditive) category `C` is called abelian if it has all finite products,
all kernels and cokernels, and if every monomorphism is the kernel of some morphism
and every epimorphism is the cokernel of some morphism.

(This definition implies the existence of zero objects:
finite products give a terminal object, and in a preadditive category
any terminal object is a zero object.)
-/
class Abelian extends Preadditive C, NormalMonoCategory C, NormalEpiCategory C where
  [has_finite_products : HasFiniteProducts C]
  [has_kernels : HasKernels C]
  [has_cokernels : HasCokernels C]

attribute [instance 100] Abelian.has_finite_products
attribute [instance 90] Abelian.has_kernels Abelian.has_cokernels

end CategoryTheory

open CategoryTheory

/-!
We begin by providing an alternative constructor:
a preadditive category with kernels, cokernels, and finite products,
in which the coimage-image comparison morphism is always an isomorphism,
is an abelian category.
-/


namespace CategoryTheory.Abelian

variable {C : Type u} [Category.{v} C] [Preadditive C]
variable [Limits.HasKernels C] [Limits.HasCokernels C]

namespace OfCoimageImageComparisonIsIso

/-- The factorisation of a morphism through its abelian image. -/
@[simps]
def imageMonoFactorisation {X Y : C} (f : X ⟶ Y) : MonoFactorisation f where
  I := Abelian.image f
  m := kernel.ι _
  m_mono := inferInstance
  e := kernel.lift _ f (cokernel.condition _)
  fac := kernel.lift_ι _ _ _

theorem imageMonoFactorisation_e' {X Y : C} (f : X ⟶ Y) :
    (imageMonoFactorisation f).e = cokernel.π _ ≫ Abelian.coimageImageComparison f := by
  dsimp
  ext
  simp only [Abelian.coimageImageComparison, imageMonoFactorisation_e, Category.assoc,
    cokernel.π_desc_assoc]

/-- If the coimage-image comparison morphism for a morphism `f` is an isomorphism,
we obtain an image factorisation of `f`. -/
def imageFactorisation {X Y : C} (f : X ⟶ Y) [IsIso (Abelian.coimageImageComparison f)] :
    ImageFactorisation f where
  F := imageMonoFactorisation f
  isImage :=
    { lift := fun F => inv (Abelian.coimageImageComparison f) ≫ cokernel.desc _ F.e F.kernel_ι_comp
      lift_fac := fun F => by
        rw [imageMonoFactorisation_m]
        simp only [Category.assoc]
        rw [IsIso.inv_comp_eq]
        ext
        simp }

instance [HasZeroObject C] {X Y : C} (f : X ⟶ Y) [Mono f]
    [IsIso (Abelian.coimageImageComparison f)] : IsIso (imageMonoFactorisation f).e := by
  rw [imageMonoFactorisation_e']
  exact IsIso.comp_isIso

instance [HasZeroObject C] {X Y : C} (f : X ⟶ Y) [Epi f] : IsIso (imageMonoFactorisation f).m := by
  dsimp
  infer_instance

variable [∀ {X Y : C} (f : X ⟶ Y), IsIso (Abelian.coimageImageComparison f)]

/-- A category in which coimage-image comparisons are all isomorphisms has images. -/
theorem hasImages : HasImages C :=
  { has_image := fun {_} {_} f => { exists_image := ⟨imageFactorisation f⟩ } }

variable [Limits.HasFiniteProducts C]

attribute [local instance] Limits.HasFiniteBiproducts.of_hasFiniteProducts

/-- A category with finite products in which coimage-image comparisons are all isomorphisms
is a normal mono category.
-/
def normalMonoCategory : NormalMonoCategory C where
  normalMonoOfMono f m :=
    { Z := _
      g := cokernel.π f
      w := by simp
      isLimit := by
        haveI : Limits.HasImages C := hasImages
        haveI : HasEqualizers C := Preadditive.hasEqualizers_of_hasKernels
        haveI : HasZeroObject C := Limits.hasZeroObject_of_hasFiniteBiproducts _
        have aux : ∀ (s : KernelFork (cokernel.π f)), (limit.lift (parallelPair (cokernel.π f) 0) s
          ≫ inv (imageMonoFactorisation f).e) ≫ Fork.ι (KernelFork.ofι f (by simp))
            = Fork.ι s := ?_
<<<<<<< HEAD
        · refine' isLimitAux _ (fun A => limit.lift _ _ ≫ inv (imageMonoFactorisation f).e) aux _
=======
        · refine isLimitAux _ (fun A => limit.lift _ _ ≫ inv (imageMonoFactorisation f).e) aux ?_
>>>>>>> a60b09cd
          intro A g hg
          rw [KernelFork.ι_ofι] at hg
          rw [← cancel_mono f, hg, ← aux, KernelFork.ι_ofι]
        · intro A
          simp only [KernelFork.ι_ofι, Category.assoc]
          convert limit.lift_π A WalkingParallelPair.zero using 2
          rw [IsIso.inv_comp_eq, eq_comm]
          exact (imageMonoFactorisation f).fac }

/-- A category with finite products in which coimage-image comparisons are all isomorphisms
is a normal epi category.
-/
def normalEpiCategory : NormalEpiCategory C where
  normalEpiOfEpi f m :=
    { W := kernel f
      g := kernel.ι _
      w := kernel.condition _
      isColimit := by
        haveI : Limits.HasImages C := hasImages
        haveI : HasEqualizers C := Preadditive.hasEqualizers_of_hasKernels
        haveI : HasZeroObject C := Limits.hasZeroObject_of_hasFiniteBiproducts _
        have aux : ∀ (s : CokernelCofork (kernel.ι f)), Cofork.π (CokernelCofork.ofπ f (by simp)) ≫
          inv (imageMonoFactorisation f).m ≫ inv (Abelian.coimageImageComparison f) ≫
          colimit.desc (parallelPair (kernel.ι f) 0) s = Cofork.π s := ?_
<<<<<<< HEAD
        · refine' isColimitAux _ (fun A => inv (imageMonoFactorisation f).m ≫
                  inv (Abelian.coimageImageComparison f) ≫ colimit.desc _ _) aux _
=======
        · refine isColimitAux _ (fun A => inv (imageMonoFactorisation f).m ≫
                  inv (Abelian.coimageImageComparison f) ≫ colimit.desc _ _) aux ?_
>>>>>>> a60b09cd
          intro A g hg
          rw [CokernelCofork.π_ofπ] at hg
          rw [← cancel_epi f, hg, ← aux, CokernelCofork.π_ofπ]
        · intro A
          simp only [CokernelCofork.π_ofπ, ← Category.assoc]
          convert colimit.ι_desc A WalkingParallelPair.one using 2
          rw [IsIso.comp_inv_eq, IsIso.comp_inv_eq, eq_comm, ← imageMonoFactorisation_e']
          exact (imageMonoFactorisation f).fac }

end OfCoimageImageComparisonIsIso

variable [∀ {X Y : C} (f : X ⟶ Y), IsIso (Abelian.coimageImageComparison f)]
  [Limits.HasFiniteProducts C]

attribute [local instance] OfCoimageImageComparisonIsIso.normalMonoCategory

attribute [local instance] OfCoimageImageComparisonIsIso.normalEpiCategory

/-- A preadditive category with kernels, cokernels, and finite products,
in which the coimage-image comparison morphism is always an isomorphism,
is an abelian category.

The Stacks project uses this characterisation at the definition of an abelian category.
See <https://stacks.math.columbia.edu/tag/0109>.
-/
def ofCoimageImageComparisonIsIso : Abelian C where

end CategoryTheory.Abelian

namespace CategoryTheory.Abelian

variable {C : Type u} [Category.{v} C] [Abelian C]

-- Porting note: the below porting note is from mathlib3!
-- Porting note: this should be an instance,
-- but triggers https://github.com/leanprover/lean4/issues/2055
-- We set it as a local instance instead.
-- instance (priority := 100)
/-- An abelian category has finite biproducts. -/
theorem hasFiniteBiproducts : HasFiniteBiproducts C :=
  Limits.HasFiniteBiproducts.of_hasFiniteProducts

attribute [local instance] hasFiniteBiproducts

instance (priority := 100) hasBinaryBiproducts : HasBinaryBiproducts C :=
  Limits.hasBinaryBiproducts_of_finite_biproducts _

instance (priority := 100) hasZeroObject : HasZeroObject C :=
  hasZeroObject_of_hasInitial_object

section ToNonPreadditiveAbelian

/-- Every abelian category is, in particular, `NonPreadditiveAbelian`. -/
def nonPreadditiveAbelian : NonPreadditiveAbelian C :=
  { ‹Abelian C› with }

end ToNonPreadditiveAbelian

section

/-! We now promote some instances that were constructed using `non_preadditive_abelian`. -/


attribute [local instance] nonPreadditiveAbelian

variable {P Q : C} (f : P ⟶ Q)

/-- The map `p : P ⟶ image f` is an epimorphism -/
instance : Epi (Abelian.factorThruImage f) := by infer_instance

instance isIso_factorThruImage [Mono f] : IsIso (Abelian.factorThruImage f) := by infer_instance

/-- The canonical morphism `i : coimage f ⟶ Q` is a monomorphism -/
instance : Mono (Abelian.factorThruCoimage f) := by infer_instance

instance isIso_factorThruCoimage [Epi f] : IsIso (Abelian.factorThruCoimage f) := by infer_instance

end

section Factor

attribute [local instance] nonPreadditiveAbelian

variable {P Q : C} (f : P ⟶ Q)

section

theorem mono_of_kernel_ι_eq_zero (h : kernel.ι f = 0) : Mono f :=
  mono_of_kernel_zero h

theorem epi_of_cokernel_π_eq_zero (h : cokernel.π f = 0) : Epi f := by
  apply NormalMonoCategory.epi_of_zero_cokernel _ (cokernel f)
  simp_rw [← h]
  exact IsColimit.ofIsoColimit (colimit.isColimit (parallelPair f 0)) (isoOfπ _)

end

section

variable {f}

theorem image_ι_comp_eq_zero {R : C} {g : Q ⟶ R} (h : f ≫ g = 0) : Abelian.image.ι f ≫ g = 0 :=
  zero_of_epi_comp (Abelian.factorThruImage f) <| by simp [h]

theorem comp_coimage_π_eq_zero {R : C} {g : Q ⟶ R} (h : f ≫ g = 0) : f ≫ Abelian.coimage.π g = 0 :=
  zero_of_comp_mono (Abelian.factorThruCoimage g) <| by simp [h]

end

/-- Factoring through the image is a strong epi-mono factorisation. -/
@[simps]
def imageStrongEpiMonoFactorisation : StrongEpiMonoFactorisation f where
  I := Abelian.image f
  m := image.ι f
  m_mono := by infer_instance
  e := Abelian.factorThruImage f
  e_strong_epi := strongEpi_of_epi _

/-- Factoring through the coimage is a strong epi-mono factorisation. -/
@[simps]
def coimageStrongEpiMonoFactorisation : StrongEpiMonoFactorisation f where
  I := Abelian.coimage f
  m := Abelian.factorThruCoimage f
  m_mono := by infer_instance
  e := coimage.π f
  e_strong_epi := strongEpi_of_epi _

end Factor

section HasStrongEpiMonoFactorisations

/-- An abelian category has strong epi-mono factorisations. -/
instance (priority := 100) : HasStrongEpiMonoFactorisations C :=
  HasStrongEpiMonoFactorisations.mk fun f => imageStrongEpiMonoFactorisation f

-- In particular, this means that it has well-behaved images.
example : HasImages C := by infer_instance

example : HasImageMaps C := by infer_instance

end HasStrongEpiMonoFactorisations

section Images

variable {X Y : C} (f : X ⟶ Y)

/-- The coimage-image comparison morphism is always an isomorphism in an abelian category.
See `CategoryTheory.Abelian.ofCoimageImageComparisonIsIso` for the converse.
-/
instance : IsIso (coimageImageComparison f) := by
  convert
    Iso.isIso_hom
      (IsImage.isoExt (coimageStrongEpiMonoFactorisation f).toMonoIsImage
        (imageStrongEpiMonoFactorisation f).toMonoIsImage)
  ext
  change _ = _ ≫ (imageStrongEpiMonoFactorisation f).m
  simp [-imageStrongEpiMonoFactorisation_m]

/-- There is a canonical isomorphism between the abelian coimage and the abelian image of a
    morphism. -/
abbrev coimageIsoImage : Abelian.coimage f ≅ Abelian.image f :=
  asIso (coimageImageComparison f)

/-- There is a canonical isomorphism between the abelian coimage and the categorical image of a
    morphism. -/
abbrev coimageIsoImage' : Abelian.coimage f ≅ image f :=
  IsImage.isoExt (coimageStrongEpiMonoFactorisation f).toMonoIsImage (Image.isImage f)

theorem coimageIsoImage'_hom :
    (coimageIsoImage' f).hom =
      cokernel.desc _ (factorThruImage f) (by simp [← cancel_mono (Limits.image.ι f)]) := by
  ext
  simp only [← cancel_mono (Limits.image.ι f), IsImage.isoExt_hom, cokernel.π_desc,
    Category.assoc, IsImage.lift_ι, coimageStrongEpiMonoFactorisation_m,
    Limits.image.fac]

theorem factorThruImage_comp_coimageIsoImage'_inv :
    factorThruImage f ≫ (coimageIsoImage' f).inv = cokernel.π _ := by
  simp only [IsImage.isoExt_inv, image.isImage_lift, image.fac_lift,
    coimageStrongEpiMonoFactorisation_e]

/-- There is a canonical isomorphism between the abelian image and the categorical image of a
    morphism. -/
abbrev imageIsoImage : Abelian.image f ≅ image f :=
  IsImage.isoExt (imageStrongEpiMonoFactorisation f).toMonoIsImage (Image.isImage f)

theorem imageIsoImage_hom_comp_image_ι : (imageIsoImage f).hom ≫ Limits.image.ι _ = kernel.ι _ := by
  simp only [IsImage.isoExt_hom, IsImage.lift_ι, imageStrongEpiMonoFactorisation_m]

theorem imageIsoImage_inv :
    (imageIsoImage f).inv =
      kernel.lift _ (Limits.image.ι f) (by simp [← cancel_epi (factorThruImage f)]) := by
  ext
  rw [IsImage.isoExt_inv, image.isImage_lift, Limits.image.fac_lift,
    imageStrongEpiMonoFactorisation_e, Category.assoc, kernel.lift_ι, equalizer_as_kernel,
    kernel.lift_ι, Limits.image.fac]

end Images

section CokernelOfKernel

variable {X Y : C} {f : X ⟶ Y}

attribute [local instance] nonPreadditiveAbelian

/-- In an abelian category, an epi is the cokernel of its kernel. More precisely:
    If `f` is an epimorphism and `s` is some limit kernel cone on `f`, then `f` is a cokernel
    of `fork.ι s`. -/
def epiIsCokernelOfKernel [Epi f] (s : Fork f 0) (h : IsLimit s) :
    IsColimit (CokernelCofork.ofπ f (KernelFork.condition s)) :=
  NonPreadditiveAbelian.epiIsCokernelOfKernel s h

/-- In an abelian category, a mono is the kernel of its cokernel. More precisely:
    If `f` is a monomorphism and `s` is some colimit cokernel cocone on `f`, then `f` is a kernel
    of `cofork.π s`. -/
def monoIsKernelOfCokernel [Mono f] (s : Cofork f 0) (h : IsColimit s) :
    IsLimit (KernelFork.ofι f (CokernelCofork.condition s)) :=
  NonPreadditiveAbelian.monoIsKernelOfCokernel s h

variable (f)

/-- In an abelian category, any morphism that turns to zero when precomposed with the kernel of an
    epimorphism factors through that epimorphism. -/
def epiDesc [Epi f] {T : C} (g : X ⟶ T) (hg : kernel.ι f ≫ g = 0) : Y ⟶ T :=
  (epiIsCokernelOfKernel _ (limit.isLimit _)).desc (CokernelCofork.ofπ _ hg)

@[reassoc (attr := simp)]
theorem comp_epiDesc [Epi f] {T : C} (g : X ⟶ T) (hg : kernel.ι f ≫ g = 0) :
    f ≫ epiDesc f g hg = g :=
  (epiIsCokernelOfKernel _ (limit.isLimit _)).fac (CokernelCofork.ofπ _ hg) WalkingParallelPair.one

/-- In an abelian category, any morphism that turns to zero when postcomposed with the cokernel of a
    monomorphism factors through that monomorphism. -/
def monoLift [Mono f] {T : C} (g : T ⟶ Y) (hg : g ≫ cokernel.π f = 0) : T ⟶ X :=
  (monoIsKernelOfCokernel _ (colimit.isColimit _)).lift (KernelFork.ofι _ hg)

@[reassoc (attr := simp)]
theorem monoLift_comp [Mono f] {T : C} (g : T ⟶ Y) (hg : g ≫ cokernel.π f = 0) :
    monoLift f g hg ≫ f = g :=
  (monoIsKernelOfCokernel _ (colimit.isColimit _)).fac (KernelFork.ofι _ hg)
    WalkingParallelPair.zero

section

variable {D : Type*} [Category D] [HasZeroMorphisms D]

/-- If `F : D ⥤ C` is a functor to an abelian category, `i : X ⟶ Y` is a morphism
admitting a cokernel such that `F` preserves this cokernel and `F.map i` is a mono,
then `F.map X` identifies to the kernel of `F.map (cokernel.π i)`. -/
noncomputable def isLimitMapConeOfKernelForkOfι
    {X Y : D} (i : X ⟶ Y) [HasCokernel i] (F : D ⥤ C)
    [F.PreservesZeroMorphisms] [Mono (F.map i)]
    [PreservesColimit (parallelPair i 0) F] :
    IsLimit (F.mapCone (KernelFork.ofι i (cokernel.condition i))) := by
  let e : parallelPair (cokernel.π (F.map i)) 0 ≅ parallelPair (cokernel.π i) 0 ⋙ F :=
    parallelPair.ext (Iso.refl _) (asIso (cokernelComparison i F)) (by simp) (by simp)
  refine IsLimit.postcomposeInvEquiv e _ ?_
  let hi := Abelian.monoIsKernelOfCokernel _ (cokernelIsCokernel (F.map i))
  refine IsLimit.ofIsoLimit hi (Fork.ext (Iso.refl _) ?_)
  change 𝟙 _ ≫ F.map i ≫ 𝟙 _ = F.map i
  rw [Category.comp_id, Category.id_comp]

/-- If `F : D ⥤ C` is a functor to an abelian category, `p : X ⟶ Y` is a morphisms
admitting a kernel such that `F` preserves this kernel and `F.map p` is an epi,
then `F.map Y` identifies to the cokernel of `F.map (kernel.ι p)`. -/
noncomputable def isColimitMapCoconeOfCokernelCoforkOfπ
    {X Y : D} (p : X ⟶ Y) [HasKernel p] (F : D ⥤ C)
    [F.PreservesZeroMorphisms] [Epi (F.map p)]
    [PreservesLimit (parallelPair p 0) F] :
    IsColimit (F.mapCocone (CokernelCofork.ofπ p (kernel.condition p))) := by
  let e : parallelPair (kernel.ι p) 0 ⋙ F ≅ parallelPair (kernel.ι (F.map p)) 0 :=
    parallelPair.ext (asIso (kernelComparison p F)) (Iso.refl _) (by simp) (by simp)
  refine IsColimit.precomposeInvEquiv e _ ?_
  let hp := Abelian.epiIsCokernelOfKernel _ (kernelIsKernel (F.map p))
  refine IsColimit.ofIsoColimit hp (Cofork.ext (Iso.refl _) ?_)
  change F.map p ≫ 𝟙 _ = 𝟙 _ ≫ F.map p
  rw [Category.comp_id, Category.id_comp]

end

end CokernelOfKernel

section

instance (priority := 100) hasEqualizers : HasEqualizers C :=
  Preadditive.hasEqualizers_of_hasKernels

/-- Any abelian category has pullbacks -/
instance (priority := 100) hasPullbacks : HasPullbacks C :=
  hasPullbacks_of_hasBinaryProducts_of_hasEqualizers C

end

section

instance (priority := 100) hasCoequalizers : HasCoequalizers C :=
  Preadditive.hasCoequalizers_of_hasCokernels

/-- Any abelian category has pushouts -/
instance (priority := 100) hasPushouts : HasPushouts C :=
  hasPushouts_of_hasBinaryCoproducts_of_hasCoequalizers C

instance (priority := 100) hasFiniteLimits : HasFiniteLimits C :=
  Limits.hasFiniteLimits_of_hasEqualizers_and_finite_products

instance (priority := 100) hasFiniteColimits : HasFiniteColimits C :=
  Limits.hasFiniteColimits_of_hasCoequalizers_and_finite_coproducts

end

namespace PullbackToBiproductIsKernel

variable [Limits.HasPullbacks C] {X Y Z : C} (f : X ⟶ Z) (g : Y ⟶ Z)

/-! This section contains a slightly technical result about pullbacks and biproducts.
    We will need it in the proof that the pullback of an epimorphism is an epimorphism. -/


/-- The canonical map `pullback f g ⟶ X ⊞ Y` -/
abbrev pullbackToBiproduct : pullback f g ⟶ X ⊞ Y :=
  biprod.lift (pullback.fst f g) (pullback.snd f g)

/-- The canonical map `pullback f g ⟶ X ⊞ Y` induces a kernel cone on the map
    `biproduct X Y ⟶ Z` induced by `f` and `g`. A slightly more intuitive way to think of
    this may be that it induces an equalizer fork on the maps induced by `(f, 0)` and
    `(0, g)`. -/
abbrev pullbackToBiproductFork : KernelFork (biprod.desc f (-g)) :=
  KernelFork.ofι (pullbackToBiproduct f g) <| by
    rw [biprod.lift_desc, comp_neg, pullback.condition, add_neg_cancel]

/-- The canonical map `pullback f g ⟶ X ⊞ Y` is a kernel of the map induced by
    `(f, -g)`. -/
def isLimitPullbackToBiproduct : IsLimit (pullbackToBiproductFork f g) :=
  Fork.IsLimit.mk _
    (fun s =>
      pullback.lift (Fork.ι s ≫ biprod.fst) (Fork.ι s ≫ biprod.snd) <|
        sub_eq_zero.1 <| by
          rw [Category.assoc, Category.assoc, ← comp_sub, sub_eq_add_neg, ← comp_neg, ←
            biprod.desc_eq, KernelFork.condition s])
    (fun s => by
      apply biprod.hom_ext <;> rw [Fork.ι_ofι, Category.assoc]
      · rw [biprod.lift_fst, pullback.lift_fst]
      · rw [biprod.lift_snd, pullback.lift_snd])
    fun s m h => by apply pullback.hom_ext <;> simp [← h]

end PullbackToBiproductIsKernel

namespace BiproductToPushoutIsCokernel

variable [Limits.HasPushouts C] {W X Y Z : C} (f : X ⟶ Y) (g : X ⟶ Z)

/-- The canonical map `Y ⊞ Z ⟶ pushout f g` -/
abbrev biproductToPushout : Y ⊞ Z ⟶ pushout f g :=
  biprod.desc (pushout.inl _ _) (pushout.inr _ _)

/-- The canonical map `Y ⊞ Z ⟶ pushout f g` induces a cokernel cofork on the map
    `X ⟶ Y ⊞ Z` induced by `f` and `-g`. -/
abbrev biproductToPushoutCofork : CokernelCofork (biprod.lift f (-g)) :=
  CokernelCofork.ofπ (biproductToPushout f g) <| by
    rw [biprod.lift_desc, neg_comp, pushout.condition, add_neg_cancel]

/-- The cofork induced by the canonical map `Y ⊞ Z ⟶ pushout f g` is in fact a colimit cokernel
    cofork. -/
def isColimitBiproductToPushout : IsColimit (biproductToPushoutCofork f g) :=
  Cofork.IsColimit.mk _
    (fun s =>
      pushout.desc (biprod.inl ≫ Cofork.π s) (biprod.inr ≫ Cofork.π s) <|
        sub_eq_zero.1 <| by
          rw [← Category.assoc, ← Category.assoc, ← sub_comp, sub_eq_add_neg, ← neg_comp, ←
            biprod.lift_eq, Cofork.condition s, zero_comp])
    (fun s => by apply biprod.hom_ext' <;> simp)
    fun s m h => by apply pushout.hom_ext <;> simp [← h]

end BiproductToPushoutIsCokernel

section EpiPullback

variable [Limits.HasPullbacks C] {W X Y Z : C} (f : X ⟶ Z) (g : Y ⟶ Z)

/-- In an abelian category, the pullback of an epimorphism is an epimorphism.
    Proof from [aluffi2016, IX.2.3], cf. [borceux-vol2, 1.7.6] -/
instance epi_pullback_of_epi_f [Epi f] : Epi (pullback.snd f g) :=
  -- It will suffice to consider some morphism e : Y ⟶ R such that
    -- pullback.snd f g ≫ e = 0 and show that e = 0.
    epi_of_cancel_zero _ fun {R} e h => by
    -- Consider the morphism u := (0, e) : X ⊞ Y⟶ R.
    let u := biprod.desc (0 : X ⟶ R) e
    -- The composite pullback f g ⟶ X ⊞ Y ⟶ R is zero by assumption.
    have hu : PullbackToBiproductIsKernel.pullbackToBiproduct f g ≫ u = 0 := by simpa [u]
    -- pullbackToBiproduct f g is a kernel of (f, -g), so (f, -g) is a
    -- cokernel of pullbackToBiproduct f g
    have :=
      epiIsCokernelOfKernel _
        (PullbackToBiproductIsKernel.isLimitPullbackToBiproduct f g)
    -- We use this fact to obtain a factorization of u through (f, -g) via some d : Z ⟶ R.
    obtain ⟨d, hd⟩ := CokernelCofork.IsColimit.desc' this u hu
    dsimp at d; dsimp [u] at hd
    -- But then f ≫ d = 0:
    have : f ≫ d = 0 := calc
      f ≫ d = (biprod.inl ≫ biprod.desc f (-g)) ≫ d := by rw [biprod.inl_desc]
      _ = biprod.inl ≫ u := by rw [Category.assoc, hd]
      _ = 0 := biprod.inl_desc _ _
    -- But f is an epimorphism, so d = 0...
    have : d = 0 := (cancel_epi f).1 (by simpa)
    -- ...or, in other words, e = 0.
    calc
      e = biprod.inr ≫ biprod.desc (0 : X ⟶ R) e := by rw [biprod.inr_desc]
      _ = biprod.inr ≫ biprod.desc f (-g) ≫ d := by rw [← hd]
      _ = biprod.inr ≫ biprod.desc f (-g) ≫ 0 := by rw [this]
      _ = (biprod.inr ≫ biprod.desc f (-g)) ≫ 0 := by rw [← Category.assoc]
      _ = 0 := HasZeroMorphisms.comp_zero _ _

/-- In an abelian category, the pullback of an epimorphism is an epimorphism. -/
instance epi_pullback_of_epi_g [Epi g] : Epi (pullback.fst f g) :=
  -- It will suffice to consider some morphism e : X ⟶ R such that
  -- pullback.fst f g ≫ e = 0 and show that e = 0.
  epi_of_cancel_zero _ fun {R} e h => by
    -- Consider the morphism u := (e, 0) : X ⊞ Y ⟶ R.
    let u := biprod.desc e (0 : Y ⟶ R)
    -- The composite pullback f g ⟶ X ⊞ Y ⟶ R is zero by assumption.
    have hu : PullbackToBiproductIsKernel.pullbackToBiproduct f g ≫ u = 0 := by simpa [u]
    -- pullbackToBiproduct f g is a kernel of (f, -g), so (f, -g) is a
    -- cokernel of pullbackToBiproduct f g
    have :=
      epiIsCokernelOfKernel _
        (PullbackToBiproductIsKernel.isLimitPullbackToBiproduct f g)
    -- We use this fact to obtain a factorization of u through (f, -g) via some d : Z ⟶ R.
    obtain ⟨d, hd⟩ := CokernelCofork.IsColimit.desc' this u hu
    dsimp at d; dsimp [u] at hd
    -- But then (-g) ≫ d = 0:
    have : (-g) ≫ d = 0 := calc
      (-g) ≫ d = (biprod.inr ≫ biprod.desc f (-g)) ≫ d := by rw [biprod.inr_desc]
      _ = biprod.inr ≫ u := by rw [Category.assoc, hd]
      _ = 0 := biprod.inr_desc _ _
    -- But g is an epimorphism, thus so is -g, so d = 0...
    have : d = 0 := (cancel_epi (-g)).1 (by simpa)
    -- ...or, in other words, e = 0.
    calc
      e = biprod.inl ≫ biprod.desc e (0 : Y ⟶ R) := by rw [biprod.inl_desc]
      _ = biprod.inl ≫ biprod.desc f (-g) ≫ d := by rw [← hd]
      _ = biprod.inl ≫ biprod.desc f (-g) ≫ 0 := by rw [this]
      _ = (biprod.inl ≫ biprod.desc f (-g)) ≫ 0 := by rw [← Category.assoc]
      _ = 0 := HasZeroMorphisms.comp_zero _ _

theorem epi_snd_of_isLimit [Epi f] {s : PullbackCone f g} (hs : IsLimit s) : Epi s.snd := by
  haveI : Epi (NatTrans.app (limit.cone (cospan f g)).π WalkingCospan.right) :=
    Abelian.epi_pullback_of_epi_f f g
  apply epi_of_epi_fac (IsLimit.conePointUniqueUpToIso_hom_comp (limit.isLimit _) hs _)

theorem epi_fst_of_isLimit [Epi g] {s : PullbackCone f g} (hs : IsLimit s) : Epi s.fst := by
  haveI : Epi (NatTrans.app (limit.cone (cospan f g)).π WalkingCospan.left) :=
    Abelian.epi_pullback_of_epi_g f g
  apply epi_of_epi_fac (IsLimit.conePointUniqueUpToIso_hom_comp (limit.isLimit _) hs _)

/-- Suppose `f` and `g` are two morphisms with a common codomain and suppose we have written `g` as
    an epimorphism followed by a monomorphism. If `f` factors through the mono part of this
    factorization, then any pullback of `g` along `f` is an epimorphism. -/
theorem epi_fst_of_factor_thru_epi_mono_factorization (g₁ : Y ⟶ W) [Epi g₁] (g₂ : W ⟶ Z) [Mono g₂]
    (hg : g₁ ≫ g₂ = g) (f' : X ⟶ W) (hf : f' ≫ g₂ = f) (t : PullbackCone f g) (ht : IsLimit t) :
    Epi t.fst := by
  apply epi_fst_of_isLimit _ _ (PullbackCone.isLimitOfFactors f g g₂ f' g₁ hf hg t ht)

end EpiPullback

section MonoPushout

variable [Limits.HasPushouts C] {W X Y Z : C} (f : X ⟶ Y) (g : X ⟶ Z)

instance mono_pushout_of_mono_f [Mono f] : Mono (pushout.inr _ _ : Z ⟶ pushout f g) :=
  mono_of_cancel_zero _ fun {R} e h => by
    let u := biprod.lift (0 : R ⟶ Y) e
    have hu : u ≫ BiproductToPushoutIsCokernel.biproductToPushout f g = 0 := by simpa [u]
    have :=
      monoIsKernelOfCokernel _
        (BiproductToPushoutIsCokernel.isColimitBiproductToPushout f g)
    obtain ⟨d, hd⟩ := KernelFork.IsLimit.lift' this u hu
    dsimp at d
    dsimp [u] at hd
    have : d ≫ f = 0 := calc
      d ≫ f = d ≫ biprod.lift f (-g) ≫ biprod.fst := by rw [biprod.lift_fst]
      _ = u ≫ biprod.fst := by rw [← Category.assoc, hd]
      _ = 0 := biprod.lift_fst _ _
    have : d = 0 := (cancel_mono f).1 (by simpa)
    calc
      e = biprod.lift (0 : R ⟶ Y) e ≫ biprod.snd := by rw [biprod.lift_snd]
      _ = (d ≫ biprod.lift f (-g)) ≫ biprod.snd := by rw [← hd]
      _ = (0 ≫ biprod.lift f (-g)) ≫ biprod.snd := by rw [this]
      _ = 0 ≫ biprod.lift f (-g) ≫ biprod.snd := by rw [Category.assoc]
      _ = 0 := zero_comp

instance mono_pushout_of_mono_g [Mono g] : Mono (pushout.inl f g) :=
  mono_of_cancel_zero _ fun {R} e h => by
    let u := biprod.lift e (0 : R ⟶ Z)
    have hu : u ≫ BiproductToPushoutIsCokernel.biproductToPushout f g = 0 := by simpa [u]
    have :=
      monoIsKernelOfCokernel _
        (BiproductToPushoutIsCokernel.isColimitBiproductToPushout f g)
    obtain ⟨d, hd⟩ := KernelFork.IsLimit.lift' this u hu
    dsimp at d
    dsimp [u] at hd
    have : d ≫ (-g) = 0 := calc
      d ≫ (-g) = d ≫ biprod.lift f (-g) ≫ biprod.snd := by rw [biprod.lift_snd]
      _ = biprod.lift e (0 : R ⟶ Z) ≫ biprod.snd := by rw [← Category.assoc, hd]
      _ = 0 := biprod.lift_snd _ _
    have : d = 0 := (cancel_mono (-g)).1 (by simpa)
    calc
      e = biprod.lift e (0 : R ⟶ Z) ≫ biprod.fst := by rw [biprod.lift_fst]
      _ = (d ≫ biprod.lift f (-g)) ≫ biprod.fst := by rw [← hd]
      _ = (0 ≫ biprod.lift f (-g)) ≫ biprod.fst := by rw [this]
      _ = 0 ≫ biprod.lift f (-g) ≫ biprod.fst := by rw [Category.assoc]
      _ = 0 := zero_comp

theorem mono_inr_of_isColimit [Mono f] {s : PushoutCocone f g} (hs : IsColimit s) : Mono s.inr := by
  haveI : Mono (NatTrans.app (colimit.cocone (span f g)).ι WalkingCospan.right) :=
    Abelian.mono_pushout_of_mono_f f g
  apply
    mono_of_mono_fac (IsColimit.comp_coconePointUniqueUpToIso_hom hs (colimit.isColimit _) _)

theorem mono_inl_of_isColimit [Mono g] {s : PushoutCocone f g} (hs : IsColimit s) : Mono s.inl := by
  haveI : Mono (NatTrans.app (colimit.cocone (span f g)).ι WalkingCospan.left) :=
    Abelian.mono_pushout_of_mono_g f g
  apply
    mono_of_mono_fac (IsColimit.comp_coconePointUniqueUpToIso_hom hs (colimit.isColimit _) _)

/-- Suppose `f` and `g` are two morphisms with a common domain and suppose we have written `g` as
    an epimorphism followed by a monomorphism. If `f` factors through the epi part of this
    factorization, then any pushout of `g` along `f` is a monomorphism. -/
theorem mono_inl_of_factor_thru_epi_mono_factorization (f : X ⟶ Y) (g : X ⟶ Z) (g₁ : X ⟶ W) [Epi g₁]
    (g₂ : W ⟶ Z) [Mono g₂] (hg : g₁ ≫ g₂ = g) (f' : W ⟶ Y) (hf : g₁ ≫ f' = f)
    (t : PushoutCocone f g) (ht : IsColimit t) : Mono t.inl := by
  apply mono_inl_of_isColimit _ _ (PushoutCocone.isColimitOfFactors _ _ _ _ _ hf hg t ht)

end MonoPushout

end CategoryTheory.Abelian

namespace CategoryTheory.NonPreadditiveAbelian

variable (C : Type u) [Category.{v} C] [NonPreadditiveAbelian C]

/-- Every NonPreadditiveAbelian category can be promoted to an abelian category. -/
def abelian : Abelian C :=
  {/- We need the `convert`s here because the instances we have are slightly different from the
       instances we need: `HasKernels` depends on an instance of `HasZeroMorphisms`. In the
       case of `NonPreadditiveAbelian`, this instance is an explicit argument. However, in the case
       of `abelian`, the `HasZeroMorphisms` instance is derived from `Preadditive`. So we need to
       transform an instance of "has kernels with NonPreadditiveAbelian.HasZeroMorphisms" to an
       instance of "has kernels with NonPreadditiveAbelian.Preadditive.HasZeroMorphisms".
       Luckily, we have a `subsingleton` instance for `HasZeroMorphisms`, so `convert` can
       immediately close the goal it creates for the two instances of `HasZeroMorphisms`,
       and the proof is complete. -/
    NonPreadditiveAbelian.preadditive with
    has_finite_products := by infer_instance
    has_kernels := by convert (by infer_instance : Limits.HasKernels C)
    has_cokernels := by convert (by infer_instance : Limits.HasCokernels C)
    normalMonoOfMono := by
      intro _ _ f _
      convert normalMonoOfMono f
    normalEpiOfEpi := by
      intro _ _ f _
      convert normalEpiOfEpi f }

end CategoryTheory.NonPreadditiveAbelian<|MERGE_RESOLUTION|>--- conflicted
+++ resolved
@@ -195,11 +195,7 @@
         have aux : ∀ (s : KernelFork (cokernel.π f)), (limit.lift (parallelPair (cokernel.π f) 0) s
           ≫ inv (imageMonoFactorisation f).e) ≫ Fork.ι (KernelFork.ofι f (by simp))
             = Fork.ι s := ?_
-<<<<<<< HEAD
-        · refine' isLimitAux _ (fun A => limit.lift _ _ ≫ inv (imageMonoFactorisation f).e) aux _
-=======
         · refine isLimitAux _ (fun A => limit.lift _ _ ≫ inv (imageMonoFactorisation f).e) aux ?_
->>>>>>> a60b09cd
           intro A g hg
           rw [KernelFork.ι_ofι] at hg
           rw [← cancel_mono f, hg, ← aux, KernelFork.ι_ofι]
@@ -224,13 +220,8 @@
         have aux : ∀ (s : CokernelCofork (kernel.ι f)), Cofork.π (CokernelCofork.ofπ f (by simp)) ≫
           inv (imageMonoFactorisation f).m ≫ inv (Abelian.coimageImageComparison f) ≫
           colimit.desc (parallelPair (kernel.ι f) 0) s = Cofork.π s := ?_
-<<<<<<< HEAD
-        · refine' isColimitAux _ (fun A => inv (imageMonoFactorisation f).m ≫
-                  inv (Abelian.coimageImageComparison f) ≫ colimit.desc _ _) aux _
-=======
         · refine isColimitAux _ (fun A => inv (imageMonoFactorisation f).m ≫
                   inv (Abelian.coimageImageComparison f) ≫ colimit.desc _ _) aux ?_
->>>>>>> a60b09cd
           intro A g hg
           rw [CokernelCofork.π_ofπ] at hg
           rw [← cancel_epi f, hg, ← aux, CokernelCofork.π_ofπ]

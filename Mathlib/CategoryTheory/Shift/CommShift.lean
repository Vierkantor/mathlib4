/-
Copyright (c) 2023 Joël Riou. All rights reserved.
Released under Apache 2.0 license as described in the file LICENSE.
Authors: Joël Riou
-/

import Mathlib.CategoryTheory.Shift.Basic

/-!
# Functors which commute with shifts

Let `C` and `D` be two categories equipped with shifts by an additive monoid `A`. In this file,
we define the notion of functor `F : C ⥤ D` which "commutes" with these shifts. The associated
type class is `[F.CommShift A]`. The data consists of commutation isomorphisms
`F.commShiftIso a : shiftFunctor C a ⋙ F ≅ F ⋙ shiftFunctor D a` for all `a : A`
which satisfy a compatibility with the addition and the zero. After this was formalised in Lean,
it was found that this definition is exactly the definition which appears in Jean-Louis
Verdier's thesis (I 1.2.3/1.2.4), although the language is different. (In Verdier's thesis,
the shift is not given by a monoidal functor `Discrete A ⥤ C ⥤ C`, but by a fibred
category `C ⥤ BA`, where `BA` is the category with one object, the endomorphisms of which
identify to `A`. The choice of a cleavage for this fibered category gives the individual
shift functors.)

## References
* [Jean-Louis Verdier, *Des catégories dérivées des catégories abéliennes*][verdier1996]

-/

namespace CategoryTheory

open Category

instance {C D E : Type*} [Category C] [Category D] [Category E] (G : D ⥤ E)
    [Full G] [Faithful G] : Full ((whiskeringRight C D E).obj G) where
  preimage τ :=
    { app := fun X => G.preimage (τ.app X)
      naturality := fun X Y f => by
        apply G.map_injective
        simpa only [whiskeringRight_obj_obj, Functor.map_comp, Functor.image_preimage]
          using τ.naturality f }

namespace Functor

variable {C D E : Type*} [Category C] [Category D] [Category E]
  (F : C ⥤ D) (G : D ⥤ E) (A B : Type*) [AddMonoid A] [AddCommMonoid B]
  [HasShift C A] [HasShift D A] [HasShift E A]
  [HasShift C B] [HasShift D B]

namespace CommShift

/-- For any functor `F : C ⥤ D`, this is the obvious isomorphism
`shiftFunctor C (0 : A) ⋙ F ≅ F ⋙ shiftFunctor D (0 : A)` deduced from the
isomorphisms `shiftFunctorZero` on both categories `C` and `D`. -/
@[simps!]
noncomputable def isoZero : shiftFunctor C (0 : A) ⋙ F ≅ F ⋙ shiftFunctor D (0 : A) :=
  isoWhiskerRight (shiftFunctorZero C A) F ≪≫ F.leftUnitor ≪≫
     F.rightUnitor.symm ≪≫ isoWhiskerLeft F (shiftFunctorZero D A).symm

variable {F A}

/-- If a functor `F : C ⥤ D` is equipped with "commutation isomorphisms" with the
shifts by `a` and `b`, then there is a commutation isomorphism with the shift by `c` when
`a + b = c`. -/
@[simps!]
noncomputable def isoAdd' {a b c : A} (h : a + b = c)
    (e₁ : shiftFunctor C a ⋙ F ≅ F ⋙ shiftFunctor D a)
    (e₂ : shiftFunctor C b ⋙ F ≅ F ⋙ shiftFunctor D b) :
    shiftFunctor C c ⋙ F ≅ F ⋙ shiftFunctor D c :=
  isoWhiskerRight (shiftFunctorAdd' C _ _ _ h) F ≪≫ Functor.associator _ _ _ ≪≫
    isoWhiskerLeft _ e₂ ≪≫ (Functor.associator _ _ _).symm ≪≫ isoWhiskerRight e₁ _ ≪≫
      Functor.associator _ _ _ ≪≫ isoWhiskerLeft _ (shiftFunctorAdd' D _ _ _ h).symm

/-- If a functor `F : C ⥤ D` is equipped with "commutation isomorphisms" with the
shifts by `a` and `b`, then there is a commutation isomorphism with the shift by `a + b`. -/
noncomputable def isoAdd {a b : A}
    (e₁ : shiftFunctor C a ⋙ F ≅ F ⋙ shiftFunctor D a)
    (e₂ : shiftFunctor C b ⋙ F ≅ F ⋙ shiftFunctor D b) :
    shiftFunctor C (a + b) ⋙ F ≅ F ⋙ shiftFunctor D (a + b) :=
  CommShift.isoAdd' rfl e₁ e₂

@[simp]
lemma isoAdd_hom_app {a b : A}
    (e₁ : shiftFunctor C a ⋙ F ≅ F ⋙ shiftFunctor D a)
    (e₂ : shiftFunctor C b ⋙ F ≅ F ⋙ shiftFunctor D b) (X : C) :
      (CommShift.isoAdd e₁ e₂).hom.app X =
        F.map ((shiftFunctorAdd C a b).hom.app X) ≫ e₂.hom.app ((shiftFunctor C a).obj X) ≫
          (shiftFunctor D b).map (e₁.hom.app X) ≫ (shiftFunctorAdd D a b).inv.app (F.obj X) := by
  simp only [isoAdd, isoAdd'_hom_app, shiftFunctorAdd'_eq_shiftFunctorAdd]

@[simp]
lemma isoAdd_inv_app {a b : A}
    (e₁ : shiftFunctor C a ⋙ F ≅ F ⋙ shiftFunctor D a)
    (e₂ : shiftFunctor C b ⋙ F ≅ F ⋙ shiftFunctor D b) (X : C) :
      (CommShift.isoAdd e₁ e₂).inv.app X = (shiftFunctorAdd D a b).hom.app (F.obj X) ≫
        (shiftFunctor D b).map (e₁.inv.app X) ≫ e₂.inv.app ((shiftFunctor C a).obj X) ≫
        F.map ((shiftFunctorAdd C a b).inv.app X) := by
  simp only [isoAdd, isoAdd'_inv_app, shiftFunctorAdd'_eq_shiftFunctorAdd]

end CommShift

/-- A functor `F` commutes with the shift by a monoid `A` if it is equipped with
commutation isomorphisms with the shifts by all `a : A`, and these isomorphisms
satisfy coherence properties with respect to `0 : A` and the addition in `A`. -/
class CommShift where
  iso (a : A) : shiftFunctor C a ⋙ F ≅ F ⋙ shiftFunctor D a
  zero : iso 0 = CommShift.isoZero F A := by aesop_cat
  add (a b : A) : iso (a + b) = CommShift.isoAdd (iso a) (iso b) := by aesop_cat

variable {A}

section

variable [F.CommShift A]

/-- If a functor `F` commutes with the shift by `A` (i.e. `[F.CommShift A]`), then
`F.commShiftIso a` is the given isomorphism `shiftFunctor C a ⋙ F ≅ F ⋙ shiftFunctor D a`. -/
def commShiftIso (a : A) :
    shiftFunctor C a ⋙ F ≅ F ⋙ shiftFunctor D a :=
  CommShift.iso a

-- Note: The following two lemmas are introduced in order to have more proofs work `by simp`.
-- Indeed, `simp only [(F.commShiftIso a).hom.naturality f]` would almost never work because
-- of the compositions of functors which appear in both the source and target of
-- `F.commShiftIso a`. Otherwise, we would be forced to use `erw [NatTrans.naturality]`.

@[reassoc (attr := simp)]
lemma commShiftIso_hom_naturality {X Y : C} (f : X ⟶ Y) (a : A) :
    F.map (f⟦a⟧') ≫ (F.commShiftIso a).hom.app Y =
      (F.commShiftIso a).hom.app X ≫ (F.map f)⟦a⟧' :=
  (F.commShiftIso a).hom.naturality f

@[reassoc (attr := simp)]
lemma commShiftIso_inv_naturality {X Y : C} (f : X ⟶ Y) (a : A) :
    (F.map f)⟦a⟧' ≫ (F.commShiftIso a).inv.app Y =
      (F.commShiftIso a).inv.app X ≫ F.map (f⟦a⟧') :=
  (F.commShiftIso a).inv.naturality f

variable (A)

lemma commShiftIso_zero :
    F.commShiftIso (0 : A) = CommShift.isoZero F A :=
  CommShift.zero

variable {A}

lemma commShiftIso_add (a b : A) :
    F.commShiftIso (a + b) = CommShift.isoAdd (F.commShiftIso a) (F.commShiftIso b) :=
  CommShift.add a b

lemma commShiftIso_add' {a b c : A} (h : a + b = c) :
    F.commShiftIso c = CommShift.isoAdd' h (F.commShiftIso a) (F.commShiftIso b) := by
  subst h
  simp only [commShiftIso_add, CommShift.isoAdd]

end

namespace CommShift

variable (C)

instance id : CommShift (𝟭 C) A where
  iso := fun a => rightUnitor _ ≪≫ (leftUnitor _).symm

variable {C F G}

@[simp]
lemma commShiftIso_id_hom_app (a : A) (X : C) :
    ((𝟭 C).commShiftIso a).hom.app X = 𝟙 _ := by
  dsimp [commShiftIso, iso]
  rw [id_comp]

@[simp]
lemma commShiftIso_id_inv_app (a : A) (X : C) :
    ((𝟭 C).commShiftIso a).inv.app X = 𝟙 _ := by
  dsimp [commShiftIso, iso]
  rw [id_comp]

variable [F.CommShift A] [G.CommShift A]

instance comp : (F ⋙ G).CommShift A where
  iso a := (Functor.associator _ _ _).symm ≪≫ isoWhiskerRight (F.commShiftIso a) _ ≪≫
    Functor.associator _ _ _ ≪≫ isoWhiskerLeft _ (G.commShiftIso a) ≪≫
    (Functor.associator _ _ _).symm
  zero := by
    ext X
    dsimp
    simp only [id_comp, comp_id, commShiftIso_zero, isoZero_hom_app, ← Functor.map_comp_assoc,
      assoc, Iso.inv_hom_id_app, id_obj, comp_map, comp_obj]
  add := fun a b => by
    ext X
    dsimp
    simp only [commShiftIso_add, isoAdd_hom_app]
    dsimp
    simp only [comp_id, id_comp, assoc, ← Functor.map_comp_assoc, Iso.inv_hom_id_app, comp_obj]
    simp only [map_comp, assoc, commShiftIso_hom_naturality_assoc]

end CommShift

lemma commShiftIso_comp_hom_app [F.CommShift A] [G.CommShift A] (a : A) (X : C) :
    (commShiftIso (F ⋙ G) a).hom.app X =
      G.map ((commShiftIso F a).hom.app X) ≫ (commShiftIso G a).hom.app (F.obj X) := by
  simp [commShiftIso, CommShift.iso]

lemma commShiftIso_comp_inv_app [F.CommShift A] [G.CommShift A] (a : A) (X : C) :
    (commShiftIso (F ⋙ G) a).inv.app X =
      (commShiftIso G a).inv.app (F.obj X) ≫ G.map ((commShiftIso F a).inv.app X) := by
  simp [commShiftIso, CommShift.iso]

end Functor

namespace NatTrans

variable {C D E : Type _} [Category C] [Category D] [Category E]
  {F₁ F₂ F₃ : C ⥤ D} (τ : F₁ ⟶ F₂) (τ' : F₂ ⟶ F₃) (e : F₁ ≅ F₂)
    (G G' : D ⥤ E) (τ'' : G ⟶ G')
  (A : Type _) [AddMonoid A] [HasShift C A] [HasShift D A] [HasShift E A]
  [F₁.CommShift A] [F₂.CommShift A] [F₃.CommShift A]
    [G.CommShift A] [G'.CommShift A]

class CommShift : Prop :=
  comm' : ∀ (a : A), (F₁.commShiftIso a).hom ≫ whiskerRight τ _ =
    whiskerLeft _ τ ≫ (F₂.commShiftIso a).hom

namespace CommShift

section

variable {A}
variable [NatTrans.CommShift τ A]

lemma comm (a : A) : (F₁.commShiftIso a).hom ≫ whiskerRight τ _ =
    whiskerLeft _ τ ≫ (F₂.commShiftIso a).hom := by
  apply comm'

@[reassoc]
lemma comm_app (a : A) (X : C) :
    (F₁.commShiftIso a).hom.app X ≫ (τ.app X)⟦a⟧' =
      τ.app (X⟦a⟧) ≫ (F₂.commShiftIso a).hom.app X :=
  NatTrans.congr_app (comm τ a) X

lemma shift_app (a : A) (X : C) :
    (τ.app X)⟦a⟧' = (F₁.commShiftIso a).inv.app X ≫
      τ.app (X⟦a⟧) ≫ (F₂.commShiftIso a).hom.app X := by
  rw [← comm_app, Iso.inv_hom_id_app_assoc]

lemma app_shift (a : A) (X : C) :
    τ.app (X⟦a⟧) = (F₁.commShiftIso a).hom.app X ≫ (τ.app X)⟦a⟧' ≫
      (F₂.commShiftIso a).inv.app X := by
  erw [comm_app_assoc, Iso.hom_inv_id_app, Category.comp_id]

end

instance of_iso_inv [NatTrans.CommShift e.hom A] :
  NatTrans.CommShift e.inv A := ⟨fun a => by
  ext X
  dsimp
  rw [← cancel_epi (e.hom.app (X⟦a⟧)), e.hom_inv_id_app_assoc, ← comm_app_assoc,
    ← Functor.map_comp, e.hom_inv_id_app, Functor.map_id]
  rw [Category.comp_id]⟩

lemma of_isIso [IsIso τ] [NatTrans.CommShift τ A] :
    NatTrans.CommShift (inv τ) A := by
  haveI : NatTrans.CommShift (asIso τ).hom A := by
    dsimp
    infer_instance
  change NatTrans.CommShift (asIso τ).inv A
  infer_instance

variable (F₁)

instance id : NatTrans.CommShift (𝟙 F₁) A := ⟨by aesop_cat⟩

instance comp [NatTrans.CommShift τ A] [NatTrans.CommShift τ' A] :
    NatTrans.CommShift (τ ≫ τ') A := ⟨fun a => by
  ext X
  simp [comm_app_assoc, comm_app]⟩

variable {F₁}

instance whiskerRight [NatTrans.CommShift τ A] :
    NatTrans.CommShift (whiskerRight τ G) A := ⟨fun a => by
  ext X
  simp only [Functor.comp_obj, whiskerRight_twice, comp_app,
    whiskerRight_app, Functor.comp_map, whiskerLeft_app,
    Functor.commShiftIso_comp_hom_app, Category.assoc]
  erw [← NatTrans.naturality]
  dsimp
  simp only [← G.map_comp_assoc, comm_app]⟩

variable {G G'} (F₁)

instance whiskerLeft [NatTrans.CommShift τ'' A] :
    NatTrans.CommShift (whiskerLeft F₁ τ'') A := ⟨fun a => by
  ext X
  simp only [Functor.comp_obj, comp_app, whiskerRight_app, whiskerLeft_app, whiskerLeft_twice,
    Functor.commShiftIso_comp_hom_app, Category.assoc, ← NatTrans.naturality_assoc, comm_app]⟩

end CommShift

end NatTrans

namespace Functor

section hasShiftOfFullyFaithful

variable {C D : Type _} [Category C] [Category D]
  {A : Type _} [AddMonoid A] [HasShift D A]
  (F : C ⥤ D) [Full F] [Faithful F]
  (s : A → C ⥤ C) (i : ∀ i, s i ⋙ F ≅ F ⋙ shiftFunctor D i)

namespace CommShift

def of_hasShiftOfFullyFaithful :
    letI := hasShiftOfFullyFaithful F s i; F.CommShift A := by
  letI := hasShiftOfFullyFaithful F s i
  exact
  { iso := i
    zero := by
      ext X
      simp only [comp_obj, isoZero_hom_app, ShiftMkCore.shiftFunctorZero_eq, Iso.symm_hom,
        map_hasShiftOfFullyFaithful_zero_hom_app, id_obj, Category.assoc,
        Iso.hom_inv_id_app, Category.comp_id]
    add := fun a b => by
      ext X
      simp only [comp_obj, isoAdd_hom_app, ShiftMkCore.shiftFunctorAdd_eq, Iso.symm_hom,
        map_hasShiftOfFullyFaithful_add_hom_app, Category.assoc, ShiftMkCore.shiftFunctor_eq,
        Iso.inv_hom_id_app_assoc, ← (shiftFunctor D b).map_comp_assoc, Iso.inv_hom_id_app,
        Functor.map_id, Category.id_comp, Iso.hom_inv_id_app, Category.comp_id] }

end CommShift

lemma shiftFunctorIso_of_hasShiftOfFullyFaithful (a : A) :
    letI := hasShiftOfFullyFaithful F s i;
    letI := CommShift.of_hasShiftOfFullyFaithful F s i;
    F.commShiftIso a = i a := by
  rfl

end hasShiftOfFullyFaithful

lemma map_shiftFunctorComm {C D : Type _} [Category C] [Category D] {A : Type _} [AddCommMonoid A]
  [HasShift C A] [HasShift D A] (F : C ⥤ D) [F.CommShift A] (X : C) (a b : A) :
    F.map ((shiftFunctorComm C a b).hom.app X) = (F.commShiftIso b).hom.app (X⟦a⟧) ≫
      ((F.commShiftIso a).hom.app X)⟦b⟧' ≫ (shiftFunctorComm D a b).hom.app (F.obj X) ≫
      ((F.commShiftIso b).inv.app X)⟦a⟧' ≫ (F.commShiftIso a).inv.app (X⟦b⟧) := by
  have eq := NatTrans.congr_app (congr_arg Iso.hom (F.commShiftIso_add a b)) X
  simp only [comp_obj, CommShift.isoAdd_hom_app,
    ← cancel_epi (F.map ((shiftFunctorAdd C a b).inv.app X)), Category.assoc,
    ← F.map_comp_assoc, Iso.inv_hom_id_app, F.map_id, Category.id_comp, F.map_comp] at eq
  simp only [shiftFunctorComm_eq D a b _ rfl]
  dsimp
  simp only [Functor.map_comp, shiftFunctorAdd'_eq_shiftFunctorAdd, Category.assoc,
    ← reassoc_of% eq,
    shiftFunctorComm_eq C a b _ rfl]
  dsimp
  rw [Functor.map_comp]
  congr 1
  simp only [NatTrans.congr_app (congr_arg Iso.hom (F.commShiftIso_add' (add_comm b a))) X,
    CommShift.isoAdd'_hom_app, Category.assoc, Iso.inv_hom_id_app_assoc,
    ← Functor.map_comp_assoc, Iso.hom_inv_id_app]
  dsimp
  simp only [Functor.map_id, Category.id_comp, Iso.hom_inv_id_app, comp_obj, Category.comp_id]

@[simp]
lemma map_shiftFunctorCompIsoId_hom_app
    {C D : Type _} [Category C] [Category D] {A : Type _} [AddMonoid A]
    [HasShift C A] [HasShift D A] (F : C ⥤ D) [F.CommShift A] (X : C) (a b : A) (h : a + b = 0) :
    F.map ((shiftFunctorCompIsoId C a b h).hom.app X) =
      (F.commShiftIso b).hom.app (X⟦a⟧) ≫ ((F.commShiftIso a).hom.app X)⟦b⟧' ≫
        (shiftFunctorCompIsoId D a b h).hom.app (F.obj X) := by
  dsimp [shiftFunctorCompIsoId]
  have eq := NatTrans.congr_app (congr_arg Iso.hom (F.commShiftIso_add' h)) X
  simp only [commShiftIso_zero, comp_obj, CommShift.isoZero_hom_app,
    CommShift.isoAdd'_hom_app] at eq
  rw [← cancel_epi (F.map ((shiftFunctorAdd' C a b 0 h).hom.app X)), ← reassoc_of% eq, F.map_comp]
  simp only [Iso.inv_hom_id_app, id_obj, Category.comp_id, ← F.map_comp_assoc, Iso.hom_inv_id_app,
    F.map_id, Category.id_comp]

@[simp]
lemma map_shiftFunctorCompIsoId_inv_app
    {C D : Type _} [Category C] [Category D] {A : Type _} [AddMonoid A]
    [HasShift C A] [HasShift D A] (F : C ⥤ D) [F.CommShift A] (X : C) (a b : A) (h : a + b = 0) :
    F.map ((shiftFunctorCompIsoId C a b h).inv.app X) =
        (shiftFunctorCompIsoId D a b h).inv.app (F.obj X) ≫
      ((F.commShiftIso a).inv.app X)⟦b⟧' ≫
      (F.commShiftIso b).inv.app (X⟦a⟧) := by
  rw [← cancel_epi (F.map ((shiftFunctorCompIsoId C a b h).hom.app X)), ← F.map_comp,
    Iso.hom_inv_id_app, F.map_id, map_shiftFunctorCompIsoId_hom_app]
  simp only [comp_obj, id_obj, Category.assoc, Iso.hom_inv_id_app_assoc,
    ← Functor.map_comp_assoc, Iso.hom_inv_id_app, Functor.map_id, Category.id_comp]

namespace CommShift

variable {C D E : Type*} [Category C] [Category D] [Category E]
  {F : C ⥤ D} {G : D ⥤ E} {H : C ⥤ E} (e : F ⋙ G ≅ H)
  [Full G] [Faithful G]
  (A : Type*) [AddMonoid A] [HasShift C A] [HasShift D A] [HasShift E A]
  [G.CommShift A] [H.CommShift A]

namespace OfComp

variable {A}

def iso (a : A) : shiftFunctor C a ⋙ F ≅ F ⋙ shiftFunctor D a :=
  ((whiskeringRight C D E).obj G).preimageIso (Functor.associator _ _ _ ≪≫
    isoWhiskerLeft _ e ≪≫
    H.commShiftIso a ≪≫ isoWhiskerRight e.symm _ ≪≫ Functor.associator _ _ _ ≪≫
    isoWhiskerLeft F (G.commShiftIso a).symm ≪≫ (Functor.associator _ _ _).symm)

@[simp]
lemma map_iso_hom_app (a : A) (X : C) :
    G.map ((iso e a).hom.app X) = e.hom.app (X⟦a⟧) ≫
      (H.commShiftIso a).hom.app X ≫ (e.inv.app X)⟦a⟧' ≫
      (G.commShiftIso a).inv.app (F.obj X) := by
  have h : ((whiskeringRight C D E).obj G).map (iso e a).hom = _ :=
    Functor.image_preimage _ _
  simpa using congr_app h X

@[simp]
lemma map_iso_inv_app (a : A) (X : C) :
    G.map ((iso e a).inv.app X) =
      (G.commShiftIso a).hom.app (F.obj X) ≫ (e.hom.app X)⟦a⟧' ≫
      (H.commShiftIso a).inv.app X ≫ e.inv.app (X⟦a⟧) := by
  have h : ((whiskeringRight C D E).obj G).map (iso e a).inv = _ :=
    Functor.image_preimage _ _
  simpa using congr_app h X

attribute [irreducible] iso

end OfComp

def ofComp : F.CommShift A where
  iso := OfComp.iso e
  zero := by
    ext X
    apply G.map_injective
    simp [G.commShiftIso_zero, H.commShiftIso_zero]
  add a b := by
    ext X
    apply G.map_injective
    simp only [comp_obj, OfComp.map_iso_hom_app, H.commShiftIso_add, isoAdd_hom_app,
      G.commShiftIso_add, isoAdd_inv_app, NatTrans.naturality_assoc, comp_map, assoc,
      Iso.inv_hom_id_app_assoc, map_comp]
    erw [← NatTrans.naturality_assoc, ← NatTrans.naturality_assoc]
    dsimp
    simp only [← Functor.map_comp_assoc]
    congr 4
    simp

lemma ofComp_compatibility :
    letI := ofComp e
    NatTrans.CommShift e.hom A := by
  letI := ofComp e
  refine' ⟨fun a => _⟩
  ext X
  have : commShiftIso F a = OfComp.iso e a := rfl
  simp only [comp_obj, NatTrans.comp_app, commShiftIso_comp_hom_app, this,
    OfComp.map_iso_hom_app, assoc, Iso.inv_hom_id_app, comp_id, whiskerRight_app,
    whiskerLeft_app, NatIso.cancel_natIso_hom_left, ← Functor.map_comp,
    Functor.map_id]

end CommShift

namespace CommShift

variable {C D E : Type*} [Category C] [Category D]
  {F : C ⥤ D} {G : C ⥤ D} (e : F ≅ G)
  (A : Type*) [AddMonoid A] [HasShift C A] [HasShift D A]
  [F.CommShift A]

namespace OfIso

end OfIso

def ofIso : G.CommShift A where
  iso a := isoWhiskerLeft _ e.symm ≪≫ F.commShiftIso a ≪≫ isoWhiskerRight e _
  zero := by
    ext X
    simp only [comp_obj, F.commShiftIso_zero A, Iso.trans_hom, isoWhiskerLeft_hom,
      Iso.symm_hom, isoWhiskerRight_hom, NatTrans.comp_app, whiskerLeft_app,
      isoZero_hom_app, whiskerRight_app, assoc]
    erw [← e.inv.naturality_assoc, ← NatTrans.naturality,
      e.inv_hom_id_app_assoc]
  add a b := by
    ext X
    simp only [comp_obj, F.commShiftIso_add, Iso.trans_hom, isoWhiskerLeft_hom,
      Iso.symm_hom, isoWhiskerRight_hom, NatTrans.comp_app, whiskerLeft_app,
      isoAdd_hom_app, whiskerRight_app, assoc, map_comp, NatTrans.naturality_assoc,
      NatIso.cancel_natIso_inv_left]
    simp only [← Functor.map_comp_assoc, e.hom_inv_id_app_assoc]
    simp only [← NatTrans.naturality, comp_obj, comp_map, map_comp, assoc]

lemma ofIso_compatibility :
    letI := ofIso e A
    NatTrans.CommShift e.hom A := by
  letI := ofIso e A
  refine' ⟨fun a => _⟩
  dsimp [commShiftIso, ofIso]
  rw [← whiskerLeft_comp_assoc, e.hom_inv_id, whiskerLeft_id', id_comp]

end CommShift

variable {C D : Type*} [Category C] [Category D]
  (F : C ⥤ D)
  {B : Type*} [AddCommMonoid B] [HasShift C B] [HasShift D B]

lemma map_shiftFunctorComm_hom_app [F.CommShift B] (X : C) (a b : B) :
    F.map ((shiftFunctorComm C a b).hom.app X) = (F.commShiftIso b).hom.app (X⟦a⟧) ≫
      ((F.commShiftIso a).hom.app X)⟦b⟧' ≫ (shiftFunctorComm D a b).hom.app (F.obj X) ≫
      ((F.commShiftIso b).inv.app X)⟦a⟧' ≫ (F.commShiftIso a).inv.app (X⟦b⟧) := by
  have eq := NatTrans.congr_app (congr_arg Iso.hom (F.commShiftIso_add a b)) X
  simp only [comp_obj, CommShift.isoAdd_hom_app,
    ← cancel_epi (F.map ((shiftFunctorAdd C a b).inv.app X)), Category.assoc,
    ← F.map_comp_assoc, Iso.inv_hom_id_app, F.map_id, Category.id_comp, F.map_comp] at eq
  simp only [shiftFunctorComm_eq D a b _ rfl]
  dsimp
  simp only [Functor.map_comp, shiftFunctorAdd'_eq_shiftFunctorAdd, Category.assoc,
    ← reassoc_of% eq, shiftFunctorComm_eq C a b _ rfl]
  dsimp
  rw [Functor.map_comp]
  simp only [NatTrans.congr_app (congr_arg Iso.hom (F.commShiftIso_add' (add_comm b a))) X,
    CommShift.isoAdd'_hom_app, Category.assoc, Iso.inv_hom_id_app_assoc,
    ← Functor.map_comp_assoc, Iso.hom_inv_id_app,
    Functor.map_id, Category.id_comp, comp_obj, Category.comp_id]

<<<<<<< HEAD
=======
@[simp, reassoc]
lemma map_shiftFunctorCompIsoId_hom_app [F.CommShift A] (X : C) (a b : A) (h : a + b = 0) :
    F.map ((shiftFunctorCompIsoId C a b h).hom.app X) =
      (F.commShiftIso b).hom.app (X⟦a⟧) ≫ ((F.commShiftIso a).hom.app X)⟦b⟧' ≫
        (shiftFunctorCompIsoId D a b h).hom.app (F.obj X) := by
  dsimp [shiftFunctorCompIsoId]
  have eq := NatTrans.congr_app (congr_arg Iso.hom (F.commShiftIso_add' h)) X
  simp only [commShiftIso_zero, comp_obj, CommShift.isoZero_hom_app,
    CommShift.isoAdd'_hom_app] at eq
  rw [← cancel_epi (F.map ((shiftFunctorAdd' C a b 0 h).hom.app X)), ← reassoc_of% eq, F.map_comp]
  simp only [Iso.inv_hom_id_app, id_obj, Category.comp_id, ← F.map_comp_assoc, Iso.hom_inv_id_app,
    F.map_id, Category.id_comp]

@[simp, reassoc]
lemma map_shiftFunctorCompIsoId_inv_app [F.CommShift A] (X : C) (a b : A) (h : a + b = 0) :
    F.map ((shiftFunctorCompIsoId C a b h).inv.app X) =
      (shiftFunctorCompIsoId D a b h).inv.app (F.obj X) ≫
        ((F.commShiftIso a).inv.app X)⟦b⟧' ≫ (F.commShiftIso b).inv.app (X⟦a⟧) := by
  rw [← cancel_epi (F.map ((shiftFunctorCompIsoId C a b h).hom.app X)), ← F.map_comp,
    Iso.hom_inv_id_app, F.map_id, map_shiftFunctorCompIsoId_hom_app]
  simp only [comp_obj, id_obj, Category.assoc, Iso.hom_inv_id_app_assoc,
    ← Functor.map_comp_assoc, Iso.hom_inv_id_app, Functor.map_id, Category.id_comp]

>>>>>>> 4135d30b
end Functor

end CategoryTheory<|MERGE_RESOLUTION|>--- conflicted
+++ resolved
@@ -359,34 +359,6 @@
     ← Functor.map_comp_assoc, Iso.hom_inv_id_app]
   dsimp
   simp only [Functor.map_id, Category.id_comp, Iso.hom_inv_id_app, comp_obj, Category.comp_id]
-
-@[simp]
-lemma map_shiftFunctorCompIsoId_hom_app
-    {C D : Type _} [Category C] [Category D] {A : Type _} [AddMonoid A]
-    [HasShift C A] [HasShift D A] (F : C ⥤ D) [F.CommShift A] (X : C) (a b : A) (h : a + b = 0) :
-    F.map ((shiftFunctorCompIsoId C a b h).hom.app X) =
-      (F.commShiftIso b).hom.app (X⟦a⟧) ≫ ((F.commShiftIso a).hom.app X)⟦b⟧' ≫
-        (shiftFunctorCompIsoId D a b h).hom.app (F.obj X) := by
-  dsimp [shiftFunctorCompIsoId]
-  have eq := NatTrans.congr_app (congr_arg Iso.hom (F.commShiftIso_add' h)) X
-  simp only [commShiftIso_zero, comp_obj, CommShift.isoZero_hom_app,
-    CommShift.isoAdd'_hom_app] at eq
-  rw [← cancel_epi (F.map ((shiftFunctorAdd' C a b 0 h).hom.app X)), ← reassoc_of% eq, F.map_comp]
-  simp only [Iso.inv_hom_id_app, id_obj, Category.comp_id, ← F.map_comp_assoc, Iso.hom_inv_id_app,
-    F.map_id, Category.id_comp]
-
-@[simp]
-lemma map_shiftFunctorCompIsoId_inv_app
-    {C D : Type _} [Category C] [Category D] {A : Type _} [AddMonoid A]
-    [HasShift C A] [HasShift D A] (F : C ⥤ D) [F.CommShift A] (X : C) (a b : A) (h : a + b = 0) :
-    F.map ((shiftFunctorCompIsoId C a b h).inv.app X) =
-        (shiftFunctorCompIsoId D a b h).inv.app (F.obj X) ≫
-      ((F.commShiftIso a).inv.app X)⟦b⟧' ≫
-      (F.commShiftIso b).inv.app (X⟦a⟧) := by
-  rw [← cancel_epi (F.map ((shiftFunctorCompIsoId C a b h).hom.app X)), ← F.map_comp,
-    Iso.hom_inv_id_app, F.map_id, map_shiftFunctorCompIsoId_hom_app]
-  simp only [comp_obj, id_obj, Category.assoc, Iso.hom_inv_id_app_assoc,
-    ← Functor.map_comp_assoc, Iso.hom_inv_id_app, Functor.map_id, Category.id_comp]
 
 namespace CommShift
 
@@ -501,7 +473,8 @@
 
 variable {C D : Type*} [Category C] [Category D]
   (F : C ⥤ D)
-  {B : Type*} [AddCommMonoid B] [HasShift C B] [HasShift D B]
+  {A B : Type*} [AddCommMonoid B] [HasShift C B] [HasShift D B]
+  [AddCommMonoid A] [HasShift C A] [HasShift D A]
 
 lemma map_shiftFunctorComm_hom_app [F.CommShift B] (X : C) (a b : B) :
     F.map ((shiftFunctorComm C a b).hom.app X) = (F.commShiftIso b).hom.app (X⟦a⟧) ≫
@@ -522,8 +495,6 @@
     ← Functor.map_comp_assoc, Iso.hom_inv_id_app,
     Functor.map_id, Category.id_comp, comp_obj, Category.comp_id]
 
-<<<<<<< HEAD
-=======
 @[simp, reassoc]
 lemma map_shiftFunctorCompIsoId_hom_app [F.CommShift A] (X : C) (a b : A) (h : a + b = 0) :
     F.map ((shiftFunctorCompIsoId C a b h).hom.app X) =
@@ -547,7 +518,6 @@
   simp only [comp_obj, id_obj, Category.assoc, Iso.hom_inv_id_app_assoc,
     ← Functor.map_comp_assoc, Iso.hom_inv_id_app, Functor.map_id, Category.id_comp]
 
->>>>>>> 4135d30b
 end Functor
 
 end CategoryTheory
/-
Copyright (c) 2023 Joël Riou. All rights reserved.
Released under Apache 2.0 license as described in the file LICENSE.
Authors: Joël Riou
-/

import Mathlib.CategoryTheory.Shift.Basic

/-!
# Functors which commute with shifts

Let `C` and `D` be two categories equipped with shifts by an additive monoid `A`. In this file,
we define the notion of functor `F : C ⥤ D` which "commutes" with these shifts. The associated
type class is `[F.CommShift A]`. The data consists of commutation isomorphisms
`F.commShiftIso a : shiftFunctor C a ⋙ F ≅ F ⋙ shiftFunctor D a` for all `a : A`
which satisfy a compatibility with the addition and the zero. After this was formalised in Lean,
it was found that this definition is exactly the definition which appears in Jean-Louis
Verdier's thesis (I 1.2.3/1.2.4), although the language is different. (In Verdier's thesis,
the shift is not given by a monoidal functor `Discrete A ⥤ C ⥤ C`, but by a fibred
category `C ⥤ BA`, where `BA` is the category with one object, the endomorphisms of which
identify to `A`. The choice of a cleavage for this fibered category gives the individual
shift functors.)

## References
* [Jean-Louis Verdier, *Des catégories dérivées des catégories abéliennes*][verdier1996]

-/

namespace CategoryTheory

open Category

namespace Functor

variable {C D E : Type*} [Category C] [Category D] [Category E]
  (F : C ⥤ D) (G : D ⥤ E) (A B : Type*) [AddMonoid A] [AddCommMonoid B]
  [HasShift C A] [HasShift D A] [HasShift E A]
  [HasShift C B] [HasShift D B]

namespace CommShift

/-- For any functor `F : C ⥤ D`, this is the obvious isomorphism
`shiftFunctor C (0 : A) ⋙ F ≅ F ⋙ shiftFunctor D (0 : A)` deduced from the
isomorphisms `shiftFunctorZero` on both categories `C` and `D`. -/
@[simps!]
noncomputable def isoZero : shiftFunctor C (0 : A) ⋙ F ≅ F ⋙ shiftFunctor D (0 : A) :=
  isoWhiskerRight (shiftFunctorZero C A) F ≪≫ F.leftUnitor ≪≫
     F.rightUnitor.symm ≪≫ isoWhiskerLeft F (shiftFunctorZero D A).symm

variable {F A}

/-- If a functor `F : C ⥤ D` is equipped with "commutation isomorphisms" with the
shifts by `a` and `b`, then there is a commutation isomorphism with the shift by `c` when
`a + b = c`. -/
@[simps!]
noncomputable def isoAdd' {a b c : A} (h : a + b = c)
    (e₁ : shiftFunctor C a ⋙ F ≅ F ⋙ shiftFunctor D a)
    (e₂ : shiftFunctor C b ⋙ F ≅ F ⋙ shiftFunctor D b) :
    shiftFunctor C c ⋙ F ≅ F ⋙ shiftFunctor D c :=
  isoWhiskerRight (shiftFunctorAdd' C _ _ _ h) F ≪≫ Functor.associator _ _ _ ≪≫
    isoWhiskerLeft _ e₂ ≪≫ (Functor.associator _ _ _).symm ≪≫ isoWhiskerRight e₁ _ ≪≫
      Functor.associator _ _ _ ≪≫ isoWhiskerLeft _ (shiftFunctorAdd' D _ _ _ h).symm

/-- If a functor `F : C ⥤ D` is equipped with "commutation isomorphisms" with the
shifts by `a` and `b`, then there is a commutation isomorphism with the shift by `a + b`. -/
noncomputable def isoAdd {a b : A}
    (e₁ : shiftFunctor C a ⋙ F ≅ F ⋙ shiftFunctor D a)
    (e₂ : shiftFunctor C b ⋙ F ≅ F ⋙ shiftFunctor D b) :
    shiftFunctor C (a + b) ⋙ F ≅ F ⋙ shiftFunctor D (a + b) :=
  CommShift.isoAdd' rfl e₁ e₂

@[simp]
lemma isoAdd_hom_app {a b : A}
    (e₁ : shiftFunctor C a ⋙ F ≅ F ⋙ shiftFunctor D a)
    (e₂ : shiftFunctor C b ⋙ F ≅ F ⋙ shiftFunctor D b) (X : C) :
      (CommShift.isoAdd e₁ e₂).hom.app X =
        F.map ((shiftFunctorAdd C a b).hom.app X) ≫ e₂.hom.app ((shiftFunctor C a).obj X) ≫
          (shiftFunctor D b).map (e₁.hom.app X) ≫ (shiftFunctorAdd D a b).inv.app (F.obj X) := by
  simp only [isoAdd, isoAdd'_hom_app, shiftFunctorAdd'_eq_shiftFunctorAdd]

@[simp]
lemma isoAdd_inv_app {a b : A}
    (e₁ : shiftFunctor C a ⋙ F ≅ F ⋙ shiftFunctor D a)
    (e₂ : shiftFunctor C b ⋙ F ≅ F ⋙ shiftFunctor D b) (X : C) :
      (CommShift.isoAdd e₁ e₂).inv.app X = (shiftFunctorAdd D a b).hom.app (F.obj X) ≫
        (shiftFunctor D b).map (e₁.inv.app X) ≫ e₂.inv.app ((shiftFunctor C a).obj X) ≫
        F.map ((shiftFunctorAdd C a b).inv.app X) := by
  simp only [isoAdd, isoAdd'_inv_app, shiftFunctorAdd'_eq_shiftFunctorAdd]

end CommShift

/-- A functor `F` commutes with the shift by a monoid `A` if it is equipped with
commutation isomorphisms with the shifts by all `a : A`, and these isomorphisms
satisfy coherence properties with respect to `0 : A` and the addition in `A`. -/
class CommShift where
  iso (a : A) : shiftFunctor C a ⋙ F ≅ F ⋙ shiftFunctor D a
  zero : iso 0 = CommShift.isoZero F A := by aesop_cat
  add (a b : A) : iso (a + b) = CommShift.isoAdd (iso a) (iso b) := by aesop_cat

variable {A}

section

variable [F.CommShift A]

/-- If a functor `F` commutes with the shift by `A` (i.e. `[F.CommShift A]`), then
`F.commShiftIso a` is the given isomorphism `shiftFunctor C a ⋙ F ≅ F ⋙ shiftFunctor D a`. -/
def commShiftIso (a : A) :
    shiftFunctor C a ⋙ F ≅ F ⋙ shiftFunctor D a :=
  CommShift.iso a

-- Note: The following two lemmas are introduced in order to have more proofs work `by simp`.
-- Indeed, `simp only [(F.commShiftIso a).hom.naturality f]` would almost never work because
-- of the compositions of functors which appear in both the source and target of
-- `F.commShiftIso a`. Otherwise, we would be forced to use `erw [NatTrans.naturality]`.

@[reassoc (attr := simp)]
lemma commShiftIso_hom_naturality {X Y : C} (f : X ⟶ Y) (a : A) :
    F.map (f⟦a⟧') ≫ (F.commShiftIso a).hom.app Y =
      (F.commShiftIso a).hom.app X ≫ (F.map f)⟦a⟧' :=
  (F.commShiftIso a).hom.naturality f

@[reassoc (attr := simp)]
lemma commShiftIso_inv_naturality {X Y : C} (f : X ⟶ Y) (a : A) :
    (F.map f)⟦a⟧' ≫ (F.commShiftIso a).inv.app Y =
      (F.commShiftIso a).inv.app X ≫ F.map (f⟦a⟧') :=
  (F.commShiftIso a).inv.naturality f

variable (A)

lemma commShiftIso_zero :
    F.commShiftIso (0 : A) = CommShift.isoZero F A :=
  CommShift.zero

variable {A}

lemma commShiftIso_add (a b : A) :
    F.commShiftIso (a + b) = CommShift.isoAdd (F.commShiftIso a) (F.commShiftIso b) :=
  CommShift.add a b

lemma commShiftIso_add' {a b c : A} (h : a + b = c) :
    F.commShiftIso c = CommShift.isoAdd' h (F.commShiftIso a) (F.commShiftIso b) := by
  subst h
  simp only [commShiftIso_add, CommShift.isoAdd]

end

namespace CommShift

variable (C)

instance id : CommShift (𝟭 C) A where
  iso := fun a => rightUnitor _ ≪≫ (leftUnitor _).symm

end CommShift

<<<<<<< HEAD
=======
@[simp]
lemma commShiftIso_id_hom_app (a : A) (X : C) :
    (commShiftIso (𝟭 C) a).hom.app X = 𝟙 _ := comp_id _

@[simp]
lemma commShiftIso_id_inv_app (a : A) (X : C) :
    (commShiftIso (𝟭 C) a).inv.app X = 𝟙 _ := comp_id _

lemma commShiftIso_comp_hom_app [F.CommShift A] [G.CommShift A] (a : A) (X : C) :
    (commShiftIso (F ⋙ G) a).hom.app X =
      G.map ((commShiftIso F a).hom.app X) ≫ (commShiftIso G a).hom.app (F.obj X) := by
  simp [commShiftIso, CommShift.iso]

lemma commShiftIso_comp_inv_app [F.CommShift A] [G.CommShift A] (a : A) (X : C) :
    (commShiftIso (F ⋙ G) a).inv.app X =
      (commShiftIso G a).inv.app (F.obj X) ≫ G.map ((commShiftIso F a).inv.app X) := by
  simp [commShiftIso, CommShift.iso]

>>>>>>> ba7c74b5
variable {B}

lemma map_shiftFunctorComm_hom_app [F.CommShift B] (X : C) (a b : B) :
    F.map ((shiftFunctorComm C a b).hom.app X) = (F.commShiftIso b).hom.app (X⟦a⟧) ≫
      ((F.commShiftIso a).hom.app X)⟦b⟧' ≫ (shiftFunctorComm D a b).hom.app (F.obj X) ≫
      ((F.commShiftIso b).inv.app X)⟦a⟧' ≫ (F.commShiftIso a).inv.app (X⟦b⟧) := by
  have eq := NatTrans.congr_app (congr_arg Iso.hom (F.commShiftIso_add a b)) X
  simp only [comp_obj, CommShift.isoAdd_hom_app,
    ← cancel_epi (F.map ((shiftFunctorAdd C a b).inv.app X)), Category.assoc,
    ← F.map_comp_assoc, Iso.inv_hom_id_app, F.map_id, Category.id_comp, F.map_comp] at eq
  simp only [shiftFunctorComm_eq D a b _ rfl]
  dsimp
  simp only [Functor.map_comp, shiftFunctorAdd'_eq_shiftFunctorAdd, Category.assoc,
    ← reassoc_of% eq, shiftFunctorComm_eq C a b _ rfl]
  dsimp
  rw [Functor.map_comp]
  simp only [NatTrans.congr_app (congr_arg Iso.hom (F.commShiftIso_add' (add_comm b a))) X,
    CommShift.isoAdd'_hom_app, Category.assoc, Iso.inv_hom_id_app_assoc,
    ← Functor.map_comp_assoc, Iso.hom_inv_id_app,
    Functor.map_id, Category.id_comp, comp_obj, Category.comp_id]

@[simp, reassoc]
lemma map_shiftFunctorCompIsoId_hom_app [F.CommShift A] (X : C) (a b : A) (h : a + b = 0) :
    F.map ((shiftFunctorCompIsoId C a b h).hom.app X) =
      (F.commShiftIso b).hom.app (X⟦a⟧) ≫ ((F.commShiftIso a).hom.app X)⟦b⟧' ≫
        (shiftFunctorCompIsoId D a b h).hom.app (F.obj X) := by
  dsimp [shiftFunctorCompIsoId]
  have eq := NatTrans.congr_app (congr_arg Iso.hom (F.commShiftIso_add' h)) X
  simp only [commShiftIso_zero, comp_obj, CommShift.isoZero_hom_app,
    CommShift.isoAdd'_hom_app] at eq
  rw [← cancel_epi (F.map ((shiftFunctorAdd' C a b 0 h).hom.app X)), ← reassoc_of% eq, F.map_comp]
  simp only [Iso.inv_hom_id_app, id_obj, Category.comp_id, ← F.map_comp_assoc, Iso.hom_inv_id_app,
    F.map_id, Category.id_comp]

@[simp, reassoc]
lemma map_shiftFunctorCompIsoId_inv_app [F.CommShift A] (X : C) (a b : A) (h : a + b = 0) :
    F.map ((shiftFunctorCompIsoId C a b h).inv.app X) =
      (shiftFunctorCompIsoId D a b h).inv.app (F.obj X) ≫
        ((F.commShiftIso a).inv.app X)⟦b⟧' ≫ (F.commShiftIso b).inv.app (X⟦a⟧) := by
  rw [← cancel_epi (F.map ((shiftFunctorCompIsoId C a b h).hom.app X)), ← F.map_comp,
    Iso.hom_inv_id_app, F.map_id, map_shiftFunctorCompIsoId_hom_app]
  simp only [comp_obj, id_obj, Category.assoc, Iso.hom_inv_id_app_assoc,
    ← Functor.map_comp_assoc, Iso.hom_inv_id_app, Functor.map_id, Category.id_comp]

end Functor

<<<<<<< HEAD
=======
namespace NatTrans

variable {C D E J : Type*} [Category C] [Category D] [Category E] [Category J]
  {F₁ F₂ F₃ : C ⥤ D} (τ : F₁ ⟶ F₂) (τ' : F₂ ⟶ F₃) (e : F₁ ≅ F₂)
    (G G' : D ⥤ E) (τ'' : G ⟶ G') (H : E ⥤ J)
  (A : Type*) [AddMonoid A] [HasShift C A] [HasShift D A] [HasShift E A] [HasShift J A]
  [F₁.CommShift A] [F₂.CommShift A] [F₃.CommShift A]
    [G.CommShift A] [G'.CommShift A] [H.CommShift A]

/-- If `τ : F₁ ⟶ F₂` is a natural transformation between two functors
which commute with a shift by an additive monoid `A`, this typeclass
asserts a compatibility of `τ` with these shifts. -/
class CommShift : Prop :=
  comm' (a : A) : (F₁.commShiftIso a).hom ≫ whiskerRight τ _ =
    whiskerLeft _ τ ≫ (F₂.commShiftIso a).hom

namespace CommShift

section

variable {A}
variable [NatTrans.CommShift τ A]

lemma comm (a : A) : (F₁.commShiftIso a).hom ≫ whiskerRight τ _ =
    whiskerLeft _ τ ≫ (F₂.commShiftIso a).hom := by
  apply comm'

@[reassoc]
lemma comm_app (a : A) (X : C) :
    (F₁.commShiftIso a).hom.app X ≫ (τ.app X)⟦a⟧' =
      τ.app (X⟦a⟧) ≫ (F₂.commShiftIso a).hom.app X :=
  NatTrans.congr_app (comm τ a) X

@[reassoc]
lemma shift_app (a : A) (X : C) :
    (τ.app X)⟦a⟧' = (F₁.commShiftIso a).inv.app X ≫
      τ.app (X⟦a⟧) ≫ (F₂.commShiftIso a).hom.app X := by
  rw [← comm_app, Iso.inv_hom_id_app_assoc]

@[reassoc]
lemma app_shift (a : A) (X : C) :
    τ.app (X⟦a⟧) = (F₁.commShiftIso a).hom.app X ≫ (τ.app X)⟦a⟧' ≫
      (F₂.commShiftIso a).inv.app X := by
  erw [comm_app_assoc, Iso.hom_inv_id_app, Category.comp_id]

end

instance of_iso_inv [NatTrans.CommShift e.hom A] :
  NatTrans.CommShift e.inv A := ⟨fun a => by
  ext X
  dsimp
  rw [← cancel_epi (e.hom.app (X⟦a⟧)), e.hom_inv_id_app_assoc, ← comm_app_assoc,
    ← Functor.map_comp, e.hom_inv_id_app, Functor.map_id]
  rw [Category.comp_id]⟩

lemma of_isIso [IsIso τ] [NatTrans.CommShift τ A] :
    NatTrans.CommShift (inv τ) A := by
  haveI : NatTrans.CommShift (asIso τ).hom A := by
    dsimp
    infer_instance
  change NatTrans.CommShift (asIso τ).inv A
  infer_instance

variable (F₁) in
instance id : NatTrans.CommShift (𝟙 F₁) A := ⟨by aesop_cat⟩

instance comp [NatTrans.CommShift τ A] [NatTrans.CommShift τ' A] :
    NatTrans.CommShift (τ ≫ τ') A := ⟨fun a => by
  ext X
  simp [comm_app_assoc, comm_app]⟩

instance whiskerRight [NatTrans.CommShift τ A] :
    NatTrans.CommShift (whiskerRight τ G) A := ⟨fun a => by
  ext X
  simp only [Functor.comp_obj, whiskerRight_twice, comp_app,
    whiskerRight_app, Functor.comp_map, whiskerLeft_app,
    Functor.commShiftIso_comp_hom_app, Category.assoc]
  erw [← NatTrans.naturality]
  dsimp
  simp only [← G.map_comp_assoc, comm_app]⟩

variable {G G'} (F₁)

instance whiskerLeft [NatTrans.CommShift τ'' A] :
    NatTrans.CommShift (whiskerLeft F₁ τ'') A := ⟨fun a => by
  ext X
  simp only [Functor.comp_obj, comp_app, whiskerRight_app, whiskerLeft_app, whiskerLeft_twice,
    Functor.commShiftIso_comp_hom_app, Category.assoc, ← NatTrans.naturality_assoc, comm_app]⟩

instance associator : CommShift (Functor.associator F₁ G H).hom A where
  comm' a := by ext X; simp [Functor.commShiftIso_comp_hom_app]

instance leftUnitor : CommShift F₁.leftUnitor.hom A where
  comm' a := by ext X; simp [Functor.commShiftIso_comp_hom_app]

instance rightUnitor : CommShift F₁.rightUnitor.hom A where
  comm' a := by ext X; simp [Functor.commShiftIso_comp_hom_app]

end CommShift

end NatTrans

namespace Functor

namespace CommShift

variable {C D E : Type*} [Category C] [Category D]
  {F : C ⥤ D} {G : C ⥤ D} (e : F ≅ G)
  (A : Type*) [AddMonoid A] [HasShift C A] [HasShift D A]
  [F.CommShift A]

/-- If `e : F ≅ G` is an isomorphism of functors and if `F` commutes with the
shift, then `G` also commutes with the shift. -/
def ofIso : G.CommShift A where
  iso a := isoWhiskerLeft _ e.symm ≪≫ F.commShiftIso a ≪≫ isoWhiskerRight e _
  zero := by
    ext X
    simp only [comp_obj, F.commShiftIso_zero A, Iso.trans_hom, isoWhiskerLeft_hom,
      Iso.symm_hom, isoWhiskerRight_hom, NatTrans.comp_app, whiskerLeft_app,
      isoZero_hom_app, whiskerRight_app, assoc]
    erw [← e.inv.naturality_assoc, ← NatTrans.naturality,
      e.inv_hom_id_app_assoc]
  add a b := by
    ext X
    simp only [comp_obj, F.commShiftIso_add, Iso.trans_hom, isoWhiskerLeft_hom,
      Iso.symm_hom, isoWhiskerRight_hom, NatTrans.comp_app, whiskerLeft_app,
      isoAdd_hom_app, whiskerRight_app, assoc, map_comp, NatTrans.naturality_assoc,
      NatIso.cancel_natIso_inv_left]
    simp only [← Functor.map_comp_assoc, e.hom_inv_id_app_assoc]
    simp only [← NatTrans.naturality, comp_obj, comp_map, map_comp, assoc]

lemma ofIso_compatibility :
    letI := ofIso e A
    NatTrans.CommShift e.hom A := by
  letI := ofIso e A
  refine' ⟨fun a => _⟩
  dsimp [commShiftIso, ofIso]
  rw [← whiskerLeft_comp_assoc, e.hom_inv_id, whiskerLeft_id', id_comp]

end CommShift

end Functor

/--
Assume that we have a diagram of categories
```
C₁ ⥤ D₁
‖     ‖
v     v
C₂ ⥤ D₂
‖     ‖
v     v
C₃ ⥤ D₃
```
with functors `F₁₂ : C₁ ⥤ C₂`, `F₂₃ : C₂ ⥤ C₃` and `F₁₃ : C₁ ⥤ C₃` on the first
column that are related by a natural transformation `α : F₁₃ ⟶ F₁₂ ⋙ F₂₃`
and similarly `β : G₁₂ ⋙ G₂₃ ⟶ G₁₃` on the second column. Assume that we have
natural transformations
`e₁₂ : F₁₂ ⋙ L₂ ⟶ L₁ ⋙ G₁₂` (top square), `e₂₃ : F₂₃ ⋙ L₃ ⟶ L₂ ⋙ G₂₃` (bottom square),
and `e₁₃ : F₁₃ ⋙ L₃ ⟶ L₁ ⋙ G₁₃` (outer square), where the horizontal functors
are denoted `L₁`, `L₂` and `L₃`. Assume that `e₁₃` is determined by the other
natural transformations `α`, `e₂₃`, `e₁₂` and `β`. Then, if all these categories
are equipped with a shift by an additive monoid `A`, and all these functors commute with
these shifts, then the natural transformation `e₁₃` of the outer square commutes with the
shift if all `α`, `e₂₃`, `e₁₂` and `β` do. -/
lemma NatTrans.CommShift.verticalComposition {C₁ C₂ C₃ D₁ D₂ D₃ : Type*}
    [Category C₁] [Category C₂] [Category C₃] [Category D₁] [Category D₂] [Category D₃]
    {F₁₂ : C₁ ⥤ C₂} {F₂₃ : C₂ ⥤ C₃} {F₁₃ : C₁ ⥤ C₃} (α : F₁₃ ⟶ F₁₂ ⋙ F₂₃)
    {G₁₂ : D₁ ⥤ D₂} {G₂₃ : D₂ ⥤ D₃} {G₁₃ : D₁ ⥤ D₃} (β : G₁₂ ⋙ G₂₃ ⟶ G₁₃)
    {L₁ : C₁ ⥤ D₁} {L₂ : C₂ ⥤ D₂} {L₃ : C₃ ⥤ D₃}
    (e₁₂ : F₁₂ ⋙ L₂ ⟶ L₁ ⋙ G₁₂) (e₂₃ : F₂₃ ⋙ L₃ ⟶ L₂ ⋙ G₂₃) (e₁₃ : F₁₃ ⋙ L₃ ⟶ L₁ ⋙ G₁₃)
    (A : Type*) [AddMonoid A] [HasShift C₁ A] [HasShift C₂ A] [HasShift C₃ A]
    [HasShift D₁ A] [HasShift D₂ A] [HasShift D₃ A]
    [F₁₂.CommShift A] [F₂₃.CommShift A] [F₁₃.CommShift A] [CommShift α A]
    [G₁₂.CommShift A] [G₂₃.CommShift A] [G₁₃.CommShift A] [CommShift β A]
    [L₁.CommShift A] [L₂.CommShift A] [L₃.CommShift A]
    [CommShift e₁₂ A] [CommShift e₂₃ A]
    (h₁₃ : e₁₃ = CategoryTheory.whiskerRight α L₃ ≫ (Functor.associator _ _ _).hom ≫
      CategoryTheory.whiskerLeft F₁₂ e₂₃ ≫ (Functor.associator _ _ _).inv ≫
        CategoryTheory.whiskerRight e₁₂ G₂₃ ≫ (Functor.associator _ _ _).hom ≫
          CategoryTheory.whiskerLeft L₁ β): CommShift e₁₃ A := by
  subst h₁₃
  infer_instance

>>>>>>> ba7c74b5
end CategoryTheory<|MERGE_RESOLUTION|>--- conflicted
+++ resolved
@@ -154,8 +154,6 @@
 
 end CommShift
 
-<<<<<<< HEAD
-=======
 @[simp]
 lemma commShiftIso_id_hom_app (a : A) (X : C) :
     (commShiftIso (𝟭 C) a).hom.app X = 𝟙 _ := comp_id _
@@ -174,7 +172,6 @@
       (commShiftIso G a).inv.app (F.obj X) ≫ G.map ((commShiftIso F a).inv.app X) := by
   simp [commShiftIso, CommShift.iso]
 
->>>>>>> ba7c74b5
 variable {B}
 
 lemma map_shiftFunctorComm_hom_app [F.CommShift B] (X : C) (a b : B) :
@@ -221,8 +218,6 @@
 
 end Functor
 
-<<<<<<< HEAD
-=======
 namespace NatTrans
 
 variable {C D E J : Type*} [Category C] [Category D] [Category E] [Category J]
@@ -407,5 +402,4 @@
   subst h₁₃
   infer_instance
 
->>>>>>> ba7c74b5
 end CategoryTheory
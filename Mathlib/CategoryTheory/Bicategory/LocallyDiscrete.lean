/-
Copyright (c) 2022 Yuma Mizuno. All rights reserved.
Released under Apache 2.0 license as described in the file LICENSE.
Authors: Yuma Mizuno, Calle Sönne
-/
import Mathlib.CategoryTheory.DiscreteCategory
import Mathlib.CategoryTheory.Bicategory.Functor.Prelax
import Mathlib.CategoryTheory.Bicategory.Strict

/-!
# Locally discrete bicategories

A category `C` can be promoted to a strict bicategory `LocallyDiscrete C`. The objects and the
1-morphisms in `LocallyDiscrete C` are the same as the objects and the morphisms, respectively,
in `C`, and the 2-morphisms in `LocallyDiscrete C` are the equalities between 1-morphisms. In
other words, the category consisting of the 1-morphisms between each pair of objects `X` and `Y`
in `LocallyDiscrete C` is defined as the discrete category associated with the type `X ⟶ Y`.
-/

namespace CategoryTheory

open Bicategory Discrete

universe w₂ w₁ v₂ v₁ v u₂ u₁ u

section

variable {C : Type u}

/-- A wrapper for promoting any category to a bicategory,
with the only 2-morphisms being equalities.
-/
@[ext]
structure LocallyDiscrete (C : Type u) where
  /-- A wrapper for promoting any category to a bicategory,
  with the only 2-morphisms being equalities.
  -/
  as : C

namespace LocallyDiscrete

@[simp]
theorem mk_as (a : LocallyDiscrete C) : mk a.as = a := rfl

/-- `LocallyDiscrete C` is equivalent to the original type `C`. -/
@[simps]
def locallyDiscreteEquiv : LocallyDiscrete C ≃ C where
  toFun := LocallyDiscrete.as
  invFun := LocallyDiscrete.mk
  left_inv := by aesop_cat
  right_inv := by aesop_cat

instance [DecidableEq C] : DecidableEq (LocallyDiscrete C) :=
  locallyDiscreteEquiv.decidableEq

instance [Inhabited C] : Inhabited (LocallyDiscrete C) :=
  ⟨⟨default⟩⟩

instance categoryStruct [CategoryStruct.{v} C] : CategoryStruct (LocallyDiscrete C) where
  Hom a b := Discrete (a.as ⟶ b.as)
  id a := ⟨𝟙 a.as⟩
  comp f g := ⟨f.as ≫ g.as⟩

variable [CategoryStruct.{v} C]

@[simp]
lemma id_as (a : LocallyDiscrete C) : (𝟙 a : Discrete (a.as ⟶ a.as)).as = 𝟙 a.as :=
  rfl

@[simp]
lemma comp_as {a b c : LocallyDiscrete C} (f : a ⟶ b) (g : b ⟶ c) : (f ≫ g).as = f.as ≫ g.as :=
  rfl

instance (priority := 900) homSmallCategory (a b : LocallyDiscrete C) : SmallCategory (a ⟶ b) :=
  CategoryTheory.discreteCategory (a.as ⟶ b.as)

-- Porting note: Manually adding this instance (inferInstance doesn't work)
instance subsingleton2Hom {a b : LocallyDiscrete C} (f g : a ⟶ b) : Subsingleton (f ⟶ g) :=
  instSubsingletonDiscreteHom f g

/-- Extract the equation from a 2-morphism in a locally discrete 2-category. -/
theorem eq_of_hom {X Y : LocallyDiscrete C} {f g : X ⟶ Y} (η : f ⟶ g) : f = g :=
  Discrete.ext η.1.1

end LocallyDiscrete

variable (C)
variable [Category.{v} C]

/-- The locally discrete bicategory on a category is a bicategory in which the objects and the
1-morphisms are the same as those in the underlying category, and the 2-morphisms are the
equalities between 1-morphisms.
-/
instance locallyDiscreteBicategory : Bicategory (LocallyDiscrete C) where
  whiskerLeft _ _ _ η := eqToHom (congr_arg₂ (· ≫ ·) rfl (LocallyDiscrete.eq_of_hom η))
  whiskerRight η _ := eqToHom (congr_arg₂ (· ≫ ·) (LocallyDiscrete.eq_of_hom η) rfl)
  associator f g h := eqToIso <| by apply Discrete.ext; simp
  leftUnitor f := eqToIso <| by apply Discrete.ext; simp
  rightUnitor f := eqToIso <| by apply Discrete.ext; simp

/-- A locally discrete bicategory is strict. -/
instance locallyDiscreteBicategory.strict : Strict (LocallyDiscrete C) where
<<<<<<< HEAD
  id_comp f := Discrete.ext (Category.id_comp _)
  comp_id f := Discrete.ext (Category.comp_id _)
  assoc f g h := Discrete.ext (Category.assoc _ _ _)

attribute [local simp]
  Strict.leftUnitor_eqToIso Strict.rightUnitor_eqToIso Strict.associator_eqToIso

variable {I : Type u₁} [Category.{v₁} I] {B : Type u₂} [Bicategory.{w₂, v₂} B] [Strict B]

/--
If `B` is a strict bicategory and `I` is a (1-)category, any functor (of 1-categories) `I ⥤ B` can
be promoted to a pseudofunctor from `LocallyDiscrete I` to `B`.
-/
@[simps]
def Functor.toPseudoFunctor (F : I ⥤ B) : Pseudofunctor (LocallyDiscrete I) B where
  obj i := F.obj i.as
  map f := F.map f.as
  map₂ η := eqToHom (congr_arg _ (LocallyDiscrete.eq_of_hom η))
  mapId i := eqToIso (F.map_id i.as)
  mapComp f g := eqToIso (F.map_comp f.as g.as)

/--
If `B` is a strict bicategory and `I` is a (1-)category, any functor (of 1-categories) `I ⥤ B` can
be promoted to an oplax functor from `LocallyDiscrete I` to `B`.
-/
@[simps]
def Functor.toOplaxFunctor (F : I ⥤ B) : OplaxFunctor (LocallyDiscrete I) B where
  obj i := F.obj i.as
  map f := F.map f.as
  map₂ η := eqToHom (congr_arg _ (LocallyDiscrete.eq_of_hom η))
  mapId i := eqToHom (F.map_id i.as)
  mapComp f g := eqToHom (F.map_comp f.as g.as)
=======
  id_comp _ := Discrete.ext (Category.id_comp _)
  comp_id _ := Discrete.ext (Category.comp_id _)
  assoc _ _ _ := Discrete.ext (Category.assoc _ _ _)
>>>>>>> d0df76bd

end

section

variable {B : Type u₁} [Bicategory.{w₁, v₁} B] {C : Type u₂} [Bicategory.{w₂, v₂} C]

@[simp]
lemma PrelaxFunctor.map₂_eqToHom (F : PrelaxFunctor B C) {a b : B} {f g : a ⟶ b} (h : f = g) :
    F.map₂ (eqToHom h) = eqToHom (F.congr_map h) := by
  subst h; simp only [eqToHom_refl, PrelaxFunctor.map₂_id]

end

namespace Bicategory

/-- A bicategory is locally discrete if the categories of 1-morphisms are discrete. -/
abbrev IsLocallyDiscrete (B : Type*) [Bicategory B] := ∀ (b c : B), IsDiscrete (b ⟶ c)

instance (C : Type*) [Category C] : IsLocallyDiscrete (LocallyDiscrete C) :=
  fun _ _ ↦ Discrete.isDiscrete _

instance (B : Type*) [Bicategory B] [IsLocallyDiscrete B] : Strict B where
  id_comp f := obj_ext_of_isDiscrete (leftUnitor f).hom
  comp_id f := obj_ext_of_isDiscrete (rightUnitor f).hom
  assoc f g h := obj_ext_of_isDiscrete (associator f g h).hom

end Bicategory

end CategoryTheory

section

open CategoryTheory LocallyDiscrete

universe v u

namespace Quiver.Hom

variable {C : Type u} [CategoryStruct.{v} C]

/-- The 1-morphism in `LocallyDiscrete C` associated to a given morphism `f : a ⟶ b` in `C` -/
@[simps]
def toLoc {a b : C} (f : a ⟶ b) : LocallyDiscrete.mk a ⟶ LocallyDiscrete.mk b :=
  ⟨f⟩

@[simp]
lemma id_toLoc (a : C) : (𝟙 a).toLoc = 𝟙 (LocallyDiscrete.mk a) :=
  rfl

@[simp]
lemma comp_toLoc {a b c : C} (f : a ⟶ b) (g : b ⟶ c) : (f ≫ g).toLoc = f.toLoc ≫ g.toLoc :=
  rfl

end Quiver.Hom

@[simp]
lemma CategoryTheory.LocallyDiscrete.eqToHom_toLoc {C : Type u} [Category.{v} C] {a b : C}
    (h : a = b) : (eqToHom h).toLoc = eqToHom (congrArg LocallyDiscrete.mk h) := by
  subst h; rfl

end<|MERGE_RESOLUTION|>--- conflicted
+++ resolved
@@ -100,44 +100,9 @@
 
 /-- A locally discrete bicategory is strict. -/
 instance locallyDiscreteBicategory.strict : Strict (LocallyDiscrete C) where
-<<<<<<< HEAD
-  id_comp f := Discrete.ext (Category.id_comp _)
-  comp_id f := Discrete.ext (Category.comp_id _)
-  assoc f g h := Discrete.ext (Category.assoc _ _ _)
-
-attribute [local simp]
-  Strict.leftUnitor_eqToIso Strict.rightUnitor_eqToIso Strict.associator_eqToIso
-
-variable {I : Type u₁} [Category.{v₁} I] {B : Type u₂} [Bicategory.{w₂, v₂} B] [Strict B]
-
-/--
-If `B` is a strict bicategory and `I` is a (1-)category, any functor (of 1-categories) `I ⥤ B` can
-be promoted to a pseudofunctor from `LocallyDiscrete I` to `B`.
--/
-@[simps]
-def Functor.toPseudoFunctor (F : I ⥤ B) : Pseudofunctor (LocallyDiscrete I) B where
-  obj i := F.obj i.as
-  map f := F.map f.as
-  map₂ η := eqToHom (congr_arg _ (LocallyDiscrete.eq_of_hom η))
-  mapId i := eqToIso (F.map_id i.as)
-  mapComp f g := eqToIso (F.map_comp f.as g.as)
-
-/--
-If `B` is a strict bicategory and `I` is a (1-)category, any functor (of 1-categories) `I ⥤ B` can
-be promoted to an oplax functor from `LocallyDiscrete I` to `B`.
--/
-@[simps]
-def Functor.toOplaxFunctor (F : I ⥤ B) : OplaxFunctor (LocallyDiscrete I) B where
-  obj i := F.obj i.as
-  map f := F.map f.as
-  map₂ η := eqToHom (congr_arg _ (LocallyDiscrete.eq_of_hom η))
-  mapId i := eqToHom (F.map_id i.as)
-  mapComp f g := eqToHom (F.map_comp f.as g.as)
-=======
   id_comp _ := Discrete.ext (Category.id_comp _)
   comp_id _ := Discrete.ext (Category.comp_id _)
   assoc _ _ _ := Discrete.ext (Category.assoc _ _ _)
->>>>>>> d0df76bd
 
 end
 

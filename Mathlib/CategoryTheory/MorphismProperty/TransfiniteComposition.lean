--- conflicted
+++ resolved
@@ -7,13 +7,8 @@
 import Mathlib.CategoryTheory.MorphismProperty.Composition
 import Mathlib.CategoryTheory.Limits.Shapes.Preorder.TransfiniteCompositionOfShape
 import Mathlib.Order.Shrink
-<<<<<<< HEAD
-import Mathlib.Logic.UnivLE
-
-=======
 import Mathlib.Order.Interval.Set.SuccOrder
 import Mathlib.Logic.UnivLE
->>>>>>> 0ccaba52
 /-!
 # Classes of morphisms that are stable under transfinite composition
 
@@ -33,11 +28,7 @@
 
 -/
 
-<<<<<<< HEAD
-universe w w' v u
-=======
 universe w w' v v' u u'
->>>>>>> 0ccaba52
 
 namespace CategoryTheory
 
@@ -98,8 +89,6 @@
     replace eq := congr_arg h.F.mapArrow.obj eq
     convert this using 1
 
-<<<<<<< HEAD
-=======
 /-- If `f` is a transfinite composition of shape `J` of morphisms
 in `W.inverseImage F`, then `F` is a transfinite composition of shape `J`
 of morphisms in `W` provided `F` preserves suitable colimits. -/
@@ -143,7 +132,6 @@
     replace eq := congr_arg h.F.mapArrow.obj eq
     convert this using 1
 
->>>>>>> 0ccaba52
 end
 
 /-- If `F : ComposableArrows C n` and all maps `F.obj i.castSucc ⟶ F.obj i.succ`
@@ -184,8 +172,6 @@
     W.TransfiniteCompositionOfShape (Fin 3) (f ≫ g) :=
   ofComposableArrows W (.mk₂ f g) (fun i ↦ by fin_cases i <;> assumption)
 
-<<<<<<< HEAD
-=======
 variable {J}
 
 section isomorphisms
@@ -225,7 +211,6 @@
 
 end isomorphisms
 
->>>>>>> 0ccaba52
 end TransfiniteCompositionOfShape
 
 /-- Given `W : MorphismProperty C` and a well-ordered type `J`, this is
@@ -234,14 +219,11 @@
 def transfiniteCompositionsOfShape : MorphismProperty C :=
   fun _ _ f ↦ Nonempty (W.TransfiniteCompositionOfShape J f)
 
-<<<<<<< HEAD
-=======
 lemma transfiniteCompositionsOfShape_monotone :
     Monotone (transfiniteCompositionsOfShape (C := C) (J := J)) := by
   rintro _ _ h _ _ _ ⟨t⟩
   exact ⟨t.ofLE h⟩
 
->>>>>>> 0ccaba52
 variable {J} in
 lemma transfiniteCompositionsOfShape_eq_of_orderIso (e : J ≃o J') :
     W.transfiniteCompositionsOfShape J =
@@ -256,8 +238,6 @@
 lemma TransfiniteCompositionOfShape.mem {X Y : C} (f : X ⟶ Y)
     (h : W.TransfiniteCompositionOfShape J f) :
     W.transfiniteCompositionsOfShape J f := ⟨h⟩
-<<<<<<< HEAD
-=======
 
 lemma transfiniteCompositionsOfShape_map_of_preserves (G : C ⥤ D)
     [PreservesWellOrderContinuousOfShape J G]
@@ -266,7 +246,6 @@
     (h : (P.inverseImage G).transfiniteCompositionsOfShape J f) :
     P.transfiniteCompositionsOfShape J (G.map f) :=
   h.some.map.mem
->>>>>>> 0ccaba52
 
 /-- A class of morphisms `W : MorphismProperty C` is stable under transfinite compositions
 of shape `J` if for any well-order-continuous functor `F : J ⥤ C` such that
@@ -308,14 +287,11 @@
 
 attribute [instance] isStableUnderTransfiniteCompositionOfShape
 
-<<<<<<< HEAD
-=======
 instance : (isomorphisms C).IsStableUnderTransfiniteComposition where
   isStableUnderTransfiniteCompositionOfShape J _ _ _ _ := ⟨by
     rintro _ _ f ⟨hf⟩
     exact hf.isIso⟩
 
->>>>>>> 0ccaba52
 variable [IsStableUnderTransfiniteComposition.{w'} W]
 
 lemma shrink [UnivLE.{w, w'}] :

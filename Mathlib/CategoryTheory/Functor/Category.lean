/-
Copyright (c) 2017 Scott Morrison. All rights reserved.
Released under Apache 2.0 license as described in the file LICENSE.
Authors: Tim Baumann, Stephen Morgan, Scott Morrison, Floris van Doorn
-/
import Mathlib.CategoryTheory.NatTrans
import Mathlib.CategoryTheory.Iso

#align_import category_theory.functor.category from "leanprover-community/mathlib"@"63721b2c3eba6c325ecf8ae8cca27155a4f6306f"

/-!
# The category of functors and natural transformations between two fixed categories.

We provide the category instance on `C ⥤ D`, with morphisms the natural transformations.

## Universes

If `C` and `D` are both small categories at the same universe level,
this is another small category at that level.
However if `C` and `D` are both large categories at the same universe level,
this is a small category at the next higher level.
-/

namespace CategoryTheory

-- declare the `v`'s first; see note [CategoryTheory universes].
universe v₁ v₂ v₃ u₁ u₂ u₃

open NatTrans Category CategoryTheory.Functor

variable (C : Type u₁) [Category.{v₁} C] (D : Type u₂) [Category.{v₂} D]

attribute [local simp] vcomp_app

variable {C D} {E : Type u₃} [Category.{v₃} E]
variable {F G H I : C ⥤ D}

/-- `Functor.category C D` gives the category structure on functors and natural transformations
between categories `C` and `D`.

Notice that if `C` and `D` are both small categories at the same universe level,
this is another small category at that level.
However if `C` and `D` are both large categories at the same universe level,
this is a small category at the next higher level.
-/
instance Functor.category : Category.{max u₁ v₂} (C ⥤ D) where
  Hom F G := NatTrans F G
  id F := NatTrans.id F
  comp α β := vcomp α β
#align category_theory.functor.category CategoryTheory.Functor.category

namespace NatTrans

-- Porting note: the behaviour of `ext` has changed here.
-- We need to provide a copy of the `NatTrans.ext` lemma,
-- written in terms of `F ⟶ G` rather than `NatTrans F G`,
-- or `ext` will not retrieve it from the cache.
@[ext]
theorem ext' {α β : F ⟶ G} (w : α.app = β.app) : α = β := NatTrans.ext _ _ w

@[simp]
theorem vcomp_eq_comp (α : F ⟶ G) (β : G ⟶ H) : vcomp α β = α ≫ β := rfl
#align category_theory.nat_trans.vcomp_eq_comp CategoryTheory.NatTrans.vcomp_eq_comp

theorem vcomp_app' (α : F ⟶ G) (β : G ⟶ H) (X : C) : (α ≫ β).app X = α.app X ≫ β.app X := rfl
#align category_theory.nat_trans.vcomp_app' CategoryTheory.NatTrans.vcomp_app'

theorem congr_app {α β : F ⟶ G} (h : α = β) (X : C) : α.app X = β.app X := by rw [h]
#align category_theory.nat_trans.congr_app CategoryTheory.NatTrans.congr_app

@[simp]
theorem id_app (F : C ⥤ D) (X : C) : (𝟙 F : F ⟶ F).app X = 𝟙 (F.obj X) := rfl
#align category_theory.nat_trans.id_app CategoryTheory.NatTrans.id_app

@[simp]
theorem comp_app {F G H : C ⥤ D} (α : F ⟶ G) (β : G ⟶ H) (X : C) :
    (α ≫ β).app X = α.app X ≫ β.app X := rfl
#align category_theory.nat_trans.comp_app CategoryTheory.NatTrans.comp_app

attribute [reassoc] comp_app

@[reassoc]
theorem app_naturality {F G : C ⥤ D ⥤ E} (T : F ⟶ G) (X : C) {Y Z : D} (f : Y ⟶ Z) :
    (F.obj X).map f ≫ (T.app X).app Z = (T.app X).app Y ≫ (G.obj X).map f :=
  (T.app X).naturality f
#align category_theory.nat_trans.app_naturality CategoryTheory.NatTrans.app_naturality

@[reassoc]
theorem naturality_app {F G : C ⥤ D ⥤ E} (T : F ⟶ G) (Z : D) {X Y : C} (f : X ⟶ Y) :
    (F.map f).app Z ≫ (T.app Y).app Z = (T.app X).app Z ≫ (G.map f).app Z :=
  congr_fun (congr_arg app (T.naturality f)) Z
#align category_theory.nat_trans.naturality_app CategoryTheory.NatTrans.naturality_app

/-- A natural transformation is a monomorphism if each component is. -/
theorem mono_of_mono_app (α : F ⟶ G) [∀ X : C, Mono (α.app X)] : Mono α :=
  ⟨fun g h eq => by
    ext X
    rw [← cancel_mono (α.app X), ← comp_app, eq, comp_app]⟩
#align category_theory.nat_trans.mono_of_mono_app CategoryTheory.NatTrans.mono_of_mono_app

/-- A natural transformation is an epimorphism if each component is. -/
theorem epi_of_epi_app (α : F ⟶ G) [∀ X : C, Epi (α.app X)] : Epi α :=
  ⟨fun g h eq => by
    ext X
    rw [← cancel_epi (α.app X), ← comp_app, eq, comp_app]⟩
#align category_theory.nat_trans.epi_of_epi_app CategoryTheory.NatTrans.epi_of_epi_app

/-- `hcomp α β` is the horizontal composition of natural transformations. -/
@[simps]
def hcomp {H I : D ⥤ E} (α : F ⟶ G) (β : H ⟶ I) : F ⋙ H ⟶ G ⋙ I where
  app := fun X : C => β.app (F.obj X) ≫ I.map (α.app X)
  naturality X Y f := by
    rw [Functor.comp_map, Functor.comp_map, ← assoc, naturality, assoc, ← map_comp I, naturality,
      map_comp, assoc]
#align category_theory.nat_trans.hcomp CategoryTheory.NatTrans.hcomp
#align category_theory.nat_trans.hcomp_app CategoryTheory.NatTrans.hcomp_app

/-- Notation for horizontal composition of natural transformations. -/
infixl:80 " ◫ " => hcomp

theorem hcomp_id_app {H : D ⥤ E} (α : F ⟶ G) (X : C) : (α ◫ 𝟙 H).app X = H.map (α.app X) := by
  simp
#align category_theory.nat_trans.hcomp_id_app CategoryTheory.NatTrans.hcomp_id_app

theorem id_hcomp_app {H : E ⥤ C} (α : F ⟶ G) (X : E) : (𝟙 H ◫ α).app X = α.app _ := by simp
#align category_theory.nat_trans.id_hcomp_app CategoryTheory.NatTrans.id_hcomp_app

-- Note that we don't yet prove a `hcomp_assoc` lemma here: even stating it is painful, because we
-- need to use associativity of functor composition. (It's true without the explicit associator,
-- because functor composition is definitionally associative,
-- but relying on the definitional equality causes bad problems with elaboration later.)
theorem exchange {I J K : D ⥤ E} (α : F ⟶ G) (β : G ⟶ H) (γ : I ⟶ J) (δ : J ⟶ K) :
    (α ≫ β) ◫ (γ ≫ δ) = (α ◫ γ) ≫ β ◫ δ := by
  aesop_cat
#align category_theory.nat_trans.exchange CategoryTheory.NatTrans.exchange

end NatTrans

open NatTrans

namespace Functor

/-- Flip the arguments of a bifunctor. See also `Currying.lean`. -/
@[simps]
protected def flip (F : C ⥤ D ⥤ E) : D ⥤ C ⥤ E where
  obj k :=
    { obj := fun j => (F.obj j).obj k,
      map := fun f => (F.map f).app k, }
  map f := { app := fun j => (F.obj j).map f }
#align category_theory.functor.flip CategoryTheory.Functor.flip
#align category_theory.functor.flip_obj_map CategoryTheory.Functor.flip_obj_map
#align category_theory.functor.flip_obj_obj CategoryTheory.Functor.flip_obj_obj
#align category_theory.functor.flip_map_app CategoryTheory.Functor.flip_map_app

end Functor

<<<<<<< HEAD
variable (C D E) in
/-- The functor `(C ⥤ D ⥤ E) ⥤ D ⥤ C ⥤ E` which flips the variables. -/
@[simps]
def flipFunctor : (C ⥤ D ⥤ E) ⥤ D ⥤ C ⥤ E where
  obj F := F.flip
  map {F₁ F₂} φ :=
    { app := fun Y =>
        { app := fun X => (φ.app X).app Y
          naturality := fun X₁ X₂ f => by
            dsimp
            simp only [← NatTrans.comp_app, naturality] } }
=======
namespace Iso
>>>>>>> debf1d89

@[reassoc (attr := simp)]
theorem map_hom_inv_id_app {X Y : C} (e : X ≅ Y) (F : C ⥤ D ⥤ E)  (Z : D) :
    (F.map e.hom).app Z ≫ (F.map e.inv).app Z = 𝟙 _ := by
  simp [← NatTrans.comp_app, ← Functor.map_comp]
#align category_theory.map_hom_inv_app CategoryTheory.Iso.map_hom_inv_id_app
#align category_theory.map_hom_inv_app_assoc CategoryTheory.Iso.map_hom_inv_id_app_assoc

@[reassoc (attr := simp)]
theorem map_inv_hom_id_app {X Y : C} (e : X ≅ Y) (F : C ⥤ D ⥤ E) (Z : D) :
    (F.map e.inv).app Z ≫ (F.map e.hom).app Z = 𝟙 _ := by
  simp [← NatTrans.comp_app, ← Functor.map_comp]
#align category_theory.map_inv_hom_app CategoryTheory.Iso.map_inv_hom_id_app
#align category_theory.map_inv_hom_app_assoc CategoryTheory.Iso.map_inv_hom_id_app_assoc

end Iso

@[deprecated (since := "2024-06-09")] alias map_hom_inv_app := Iso.map_hom_inv_id_app
@[deprecated (since := "2024-06-09")] alias map_inv_hom_app := Iso.map_inv_hom_id_app
@[deprecated (since := "2024-06-09")] alias map_hom_inv_app_assoc := Iso.map_hom_inv_id_app_assoc
@[deprecated (since := "2024-06-09")] alias map_inv_hom_app_assoc := Iso.map_inv_hom_id_app_assoc

end CategoryTheory<|MERGE_RESOLUTION|>--- conflicted
+++ resolved
@@ -154,7 +154,6 @@
 
 end Functor
 
-<<<<<<< HEAD
 variable (C D E) in
 /-- The functor `(C ⥤ D ⥤ E) ⥤ D ⥤ C ⥤ E` which flips the variables. -/
 @[simps]
@@ -166,9 +165,8 @@
           naturality := fun X₁ X₂ f => by
             dsimp
             simp only [← NatTrans.comp_app, naturality] } }
-=======
+
 namespace Iso
->>>>>>> debf1d89
 
 @[reassoc (attr := simp)]
 theorem map_hom_inv_id_app {X Y : C} (e : X ≅ Y) (F : C ⥤ D ⥤ E)  (Z : D) :

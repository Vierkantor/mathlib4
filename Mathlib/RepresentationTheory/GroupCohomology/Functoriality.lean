--- conflicted
+++ resolved
@@ -252,16 +252,10 @@
 alias H0Map_comp_f := map_H0Iso_hom_f
 
 @[reassoc (attr := simp), elementwise (attr := simp)]
-<<<<<<< HEAD
 theorem map_comp_H0Iso_hom {A B : Rep k G} (f : A ⟶ B) :
     map (MonoidHom.id G) f 0 ≫ (H0Iso B).hom = (H0Iso A).hom ≫ (invariantsFunctor k G).map f := by
   simp only [← cancel_mono (shortComplexH0 B).f, Category.assoc, map_H0Iso_hom_f]
   rfl
-=======
-theorem cocyclesMap_comp_isoZeroCocycles_hom :
-    cocyclesMap f φ 0 ≫ (isoZeroCocycles B).hom = (isoZeroCocycles A).hom ≫ H0Map f φ := by
-  simp [← cancel_mono (shortComplexH0 B).f]
->>>>>>> f298d230
 
 @[deprecated (since := "2025-06-09")]
 alias H0Map_id_eq_invariantsFunctor_map := map_comp_H0Iso_hom
@@ -280,9 +274,6 @@
     cocyclesMap f φ 0 ≫ (zeroCocyclesIso B).hom ≫ (shortComplexH0 B).f =
       (zeroCocyclesIso A).hom ≫ (shortComplexH0 A).f ≫ φ.hom := by
   simp
-
-end H0
-section H1
 
 end H0
 section H1

--- conflicted
+++ resolved
@@ -101,14 +101,10 @@
   simp only [LinearMap.mem_ker, mem_invariants, ← @sub_eq_zero _ _ _ x, funext_iff]
   rfl
 
-<<<<<<< HEAD
 lemma dZero_eq_zero_iff (x : A) : dZero A x = 0 ↔ x ∈ A.ρ.invariants :=
   dZero_ker_eq_invariants A ▸ Iff.rfl
 
-@[simp] theorem dZero_eq_zero [A.ρ.IsTrivial] : dZero A = 0 := by
-=======
 @[simp] theorem dZero_eq_zero [A.IsTrivial] : dZero A = 0 := by
->>>>>>> 004ede9c
   ext
   simp only [dZero_apply, isTrivial_apply, sub_self, LinearMap.zero_apply, Pi.zero_apply]
 
@@ -261,15 +257,11 @@
   rw [← add_eq_zero_iff_eq_neg, ← oneCocycles_map_one f, ← mul_inv_cancel g,
     (mem_oneCocycles_iff f).1 f.2 g g⁻¹]
 
-<<<<<<< HEAD
 theorem dZero_apply_mem_oneCocycles (x : A) :
     dZero A x ∈ oneCocycles A :=
   congr($(dOne_comp_dZero A) x)
 
-theorem oneCocycles_map_mul_of_isTrivial [A.ρ.IsTrivial] (f : oneCocycles A) (g h : G) :
-=======
 theorem oneCocycles_map_mul_of_isTrivial [A.IsTrivial] (f : oneCocycles A) (g h : G) :
->>>>>>> 004ede9c
     f (g * h) = f g + f h := by
   rw [(mem_oneCocycles_iff f).1 f.2, isTrivial_apply A.ρ g (f h), add_comm]
 
@@ -671,73 +663,6 @@
 
 end ofMulDistribMulAction
 
-<<<<<<< HEAD
-=======
-section Cohomology
-
-/-- We define the 0th group cohomology of a `k`-linear `G`-representation `A`, `H⁰(G, A)`, to be
-the invariants of the representation, `Aᴳ`. -/
-abbrev H0 := A.ρ.invariants
-
-/-- We define the 1st group cohomology of a `k`-linear `G`-representation `A`, `H¹(G, A)`, to be
-1-cocycles (i.e. `Z¹(G, A) := Ker(d¹ : Fun(G, A) → Fun(G², A)`) modulo 1-coboundaries
-(i.e. `B¹(G, A) := Im(d⁰: A → Fun(G, A))`). -/
-abbrev H1 := oneCocycles A ⧸ oneCoboundaries A
-
-/-- The quotient map `Z¹(G, A) → H¹(G, A).` -/
-def H1_π : oneCocycles A →ₗ[k] H1 A := (oneCoboundaries A).mkQ
-
-/-- We define the 2nd group cohomology of a `k`-linear `G`-representation `A`, `H²(G, A)`, to be
-2-cocycles (i.e. `Z²(G, A) := Ker(d² : Fun(G², A) → Fun(G³, A)`) modulo 2-coboundaries
-(i.e. `B²(G, A) := Im(d¹: Fun(G, A) → Fun(G², A))`). -/
-abbrev H2 := twoCocycles A ⧸ twoCoboundaries A
-
-/-- The quotient map `Z²(G, A) → H²(G, A).` -/
-def H2_π : twoCocycles A →ₗ[k] H2 A := (twoCoboundaries A).mkQ
-
-end Cohomology
-
-section H0
-
-/-- When the representation on `A` is trivial, then `H⁰(G, A)` is all of `A.` -/
-def H0LequivOfIsTrivial [A.IsTrivial] :
-    H0 A ≃ₗ[k] A := LinearEquiv.ofTop _ (invariants_eq_top A.ρ)
-
-@[simp] theorem H0LequivOfIsTrivial_eq_subtype [A.IsTrivial] :
-    H0LequivOfIsTrivial A = A.ρ.invariants.subtype := rfl
-
-theorem H0LequivOfIsTrivial_apply [A.IsTrivial] (x : H0 A) :
-    H0LequivOfIsTrivial A x = x := rfl
-
-@[simp] theorem H0LequivOfIsTrivial_symm_apply [A.IsTrivial] (x : A) :
-    (H0LequivOfIsTrivial A).symm x = x := rfl
-
-end H0
-
-section H1
-
-/-- When `A : Rep k G` is a trivial representation of `G`, `H¹(G, A)` is isomorphic to the
-group homs `G → A`. -/
-def H1LequivOfIsTrivial [A.IsTrivial] :
-    H1 A ≃ₗ[k] Additive G →+ A :=
-  (Submodule.quotEquivOfEqBot _ (oneCoboundaries_eq_bot_of_isTrivial A)).trans
-    (oneCocyclesLequivOfIsTrivial A)
-
-theorem H1LequivOfIsTrivial_comp_H1_π [A.IsTrivial] :
-    (H1LequivOfIsTrivial A).comp (H1_π A) = oneCocyclesLequivOfIsTrivial A := by
-  ext; rfl
-
-@[simp] theorem H1LequivOfIsTrivial_H1_π_apply_apply
-    [A.IsTrivial] (f : oneCocycles A) (x : Additive G) :
-    H1LequivOfIsTrivial A (H1_π A f) x = f x.toMul := rfl
-
-@[simp] theorem H1LequivOfIsTrivial_symm_apply [A.IsTrivial] (f : Additive G →+ A) :
-    (H1LequivOfIsTrivial A).symm f = H1_π A ((oneCocyclesLequivOfIsTrivial A).symm f) :=
-  rfl
-
-end H1
-
->>>>>>> 004ede9c
 section groupCohomologyIso
 
 open ShortComplex

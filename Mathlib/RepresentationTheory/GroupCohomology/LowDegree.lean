--- conflicted
+++ resolved
@@ -1092,39 +1092,14 @@
 section H2
 open ShortComplex
 
-<<<<<<< HEAD
-/-- The short complex `A --dZero--> Fun(G, A) --dOne--> Fun(G × G, A)` is isomorphic to the 1st
-short complex associated to the complex of inhomogeneous cochains of `A`. -/
+variable [DecidableEq G]
+
+/-- The short complex `Fun(G, A) --dOne--> Fun(G × G, A) --dTwo--> Fun(G × G × G, A)` is
+isomorphic to the 2nd short complex associated to the complex of inhomogeneous cochains of `A`. -/
 def shortComplexH2Iso : (inhomogeneousCochains A).sc 2 ≅ shortComplexH2 A :=
     (inhomogeneousCochains A).isoSc' 1 2 3 (by simp) (by simp) ≪≫
     isoMk (oneCochainsIso A) (twoCochainsIso A) (threeCochainsIso A)
       (comp_dOne_eq A) (comp_dTwo_eq A)
-=======
-variable [DecidableEq G]
-
-/-- The short complex `Fun(G, A) --dOne--> Fun(G × G, A) --dTwo--> Fun(G × G × G, A)` is
-isomorphic to the 2nd short complex associated to the complex of inhomogeneous cochains of `A`. -/
-@[simps! hom inv]
-def shortComplexH2Iso :
-    (inhomogeneousCochains A).sc' 1 2 3 ≅ shortComplexH2 A :=
-  isoMk (oneCochainsIso A) (twoCochainsIso A) (threeCochainsIso A)
-    (comp_dOne_eq A) (comp_dTwo_eq A)
-
-/-- The 2-cocycles of the complex of inhomogeneous cochains of `A` are isomorphic to
-`twoCocycles A`, which is a simpler type. -/
-def isoTwoCocycles : cocycles A 2 ≅ ModuleCat.of k (twoCocycles A) :=
-  (inhomogeneousCochains A).cyclesIsoSc' _ _ _ (by simp) (by simp) ≪≫
-    cyclesMapIso (shortComplexH2Iso A) ≪≫ (shortComplexH2 A).moduleCatCyclesIso
-
-@[reassoc (attr := simp), elementwise (attr := simp)]
-lemma isoTwoCocycles_hom_comp_i :
-    (isoTwoCocycles A).hom ≫ (shortComplexH2 A).moduleCatLeftHomologyData.i =
-      iCocycles A 2 ≫ (twoCochainsIso A).hom := by
-  simp [shortComplexH2, isoTwoCocycles, twoCocycles]
-
-@[deprecated (since := "2025-05-09")]
-alias isoTwoCocycles_hom_comp_subtype := isoTwoCocycles_hom_comp_i
->>>>>>> 51f395a1
 
 variable {A} in
 lemma π_2_eq_zero_iff (x : cocycles A 2) : π A 2 x = 0 ↔ ⇑x ∈ twoCoboundaries A := by

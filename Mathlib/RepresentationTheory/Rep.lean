--- conflicted
+++ resolved
@@ -414,10 +414,7 @@
 
 open ModuleCat.MonoidalCategory
 
-<<<<<<< HEAD
-=======
 -- the proof below can be simplified after #24823 is merged
->>>>>>> a67a44b4
 /-- Given representations `A, B` and a type `α`, this is the natural representation isomorphism
 `(α →₀ A) ⊗ B ≅ (A ⊗ B) →₀ α` sending `single x a ⊗ₜ b ↦ single x (a ⊗ₜ b)`. -/
 @[simps! hom_hom inv_hom]
@@ -427,11 +424,7 @@
     fun _ => ModuleCat.hom_ext <| TensorProduct.ext <| lhom_ext fun _ _ => by
       ext
       simp [Action_ρ_eq_ρ, TensorProduct.finsuppLeft_apply_tmul,
-<<<<<<< HEAD
-        instMonoidalCategoryStruct_tensorObj, instMonoidalCategoryStruct_tensorHom,
-=======
         tensorObj_def, ModuleCat.MonoidalCategory.tensorHom_def,
->>>>>>> a67a44b4
         ModuleCat.MonoidalCategory.tensorObj, ModuleCat.endRingEquiv]
 
 /-- Given representations `A, B` and a type `α`, this is the natural representation isomorphism
@@ -443,11 +436,7 @@
       TensorProduct.ext <| LinearMap.ext fun _ => lhom_ext fun _ _ => by
       ext
       simp [Action_ρ_eq_ρ, TensorProduct.finsuppRight_apply_tmul, ModuleCat.endRingEquiv,
-<<<<<<< HEAD
-        instMonoidalCategoryStruct_tensorObj, ModuleCat.MonoidalCategory.tensorObj]
-=======
         tensorObj_def, ModuleCat.MonoidalCategory.tensorObj]
->>>>>>> a67a44b4
 
 variable (k G) in
 /-- The natural isomorphism sending `single g r₁ ⊗ single a r₂ ↦ single a (single g r₁r₂)`. -/
@@ -458,13 +447,8 @@
     finsuppProdLEquiv k).toModuleIso fun _ =>
       ModuleCat.hom_ext <| TensorProduct.ext <| lhom_ext fun _ _ => lhom_ext fun _ _ => by
         ext
-<<<<<<< HEAD
-        simp [Action_ρ_eq_ρ, instMonoidalCategoryStruct_tensorObj, ModuleCat.endRingEquiv,
-          instMonoidalCategoryStruct_whiskerRight, ModuleCat.MonoidalCategory.whiskerRight,
-=======
         simp [Action_ρ_eq_ρ, tensorObj_def, ModuleCat.endRingEquiv,
           whiskerRight_def, ModuleCat.MonoidalCategory.whiskerRight,
->>>>>>> a67a44b4
           ModuleCat.MonoidalCategory.tensorObj]
 
 variable {α}
@@ -474,11 +458,7 @@
     DFunLike.coe (F := ↑(ModuleCat.of k (G →₀ k) ⊗ ModuleCat.of k (α →₀ k)) →ₗ[k] α →₀ G →₀ k)
     (leftRegularTensorTrivialIsoFree k G α).hom.hom.hom (single g r ⊗ₜ[k] single i s) =
       single i (single g (r * s)) := by
-<<<<<<< HEAD
-  simp [leftRegularTensorTrivialIsoFree, instMonoidalCategoryStruct_tensorObj,
-=======
   simp [leftRegularTensorTrivialIsoFree, tensorObj_def,
->>>>>>> a67a44b4
     ModuleCat.MonoidalCategory.tensorObj]
 
 @[simp]
@@ -487,11 +467,10 @@
     (leftRegularTensorTrivialIsoFree k G α).inv.hom.hom (single i (single g r)) =
       single g r ⊗ₜ[k] single i 1 := by
   simp [leftRegularTensorTrivialIsoFree, finsuppTensorFinsupp'_symm_single_eq_tmul_single_one,
-<<<<<<< HEAD
-    instMonoidalCategoryStruct_tensorObj, ModuleCat.MonoidalCategory.tensorObj]
-=======
     tensorObj_def, ModuleCat.MonoidalCategory.tensorObj]
->>>>>>> a67a44b4
+
+end
+end Finsupp
 
 end
 end Finsupp

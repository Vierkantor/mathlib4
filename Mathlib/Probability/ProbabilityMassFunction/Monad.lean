--- conflicted
+++ resolved
@@ -67,11 +67,7 @@
   refine (toOuterMeasure_apply (pure a) s).trans ?_
   split_ifs with ha
   · refine (tsum_congr fun b => ?_).trans (tsum_ite_eq a 1)
-<<<<<<< HEAD
-    exact (ite_eq_left_iff _ _).2 fun hb =>
-=======
     exact ite_eq_left_iff.2 fun hb =>
->>>>>>> b9e4ee55
       symm (ite_eq_right_iff.2 fun h => (hb <| h.symm ▸ ha).elim)
   · refine (tsum_congr fun b => ?_).trans tsum_zero
     exact ite_eq_right_iff.2 fun hb =>

/-
Copyright (c) 2023 Rémy Degenne. All rights reserved.
Released under Apache 2.0 license as described in the file LICENSE.
Authors: Rémy Degenne
-/
import Mathlib.Probability.Kernel.MeasurableIntegral
import Mathlib.MeasureTheory.Integral.SetIntegral

#align_import probability.kernel.with_density from "leanprover-community/mathlib"@"c0d694db494dd4f9aa57f2714b6e4c82b4ebc113"

/-!
# With Density

For an s-finite kernel `κ : kernel α β` and a function `f : α → β → ℝ≥0∞` which is finite
everywhere, we define `withDensity κ f` as the kernel `a ↦ (κ a).withDensity (f a)`. This is
an s-finite kernel.

## Main definitions

* `ProbabilityTheory.kernel.withDensity κ (f : α → β → ℝ≥0∞)`:
  kernel `a ↦ (κ a).withDensity (f a)`. It is defined if `κ` is s-finite. If `f` is finite
  everywhere, then this is also an s-finite kernel. The class of s-finite kernels is the smallest
  class of kernels that contains finite kernels and which is stable by `withDensity`.
  Integral: `∫⁻ b, g b ∂(withDensity κ f a) = ∫⁻ b, f a b * g b ∂(κ a)`

## Main statements

* `ProbabilityTheory.kernel.lintegral_withDensity`:
  `∫⁻ b, g b ∂(withDensity κ f a) = ∫⁻ b, f a b * g b ∂(κ a)`

-/


open MeasureTheory ProbabilityTheory

open scoped MeasureTheory ENNReal NNReal BigOperators

namespace ProbabilityTheory.kernel

variable {α β ι : Type*} {mα : MeasurableSpace α} {mβ : MeasurableSpace β}

variable {κ : kernel α β} {f : α → β → ℝ≥0∞}

/-- Kernel with image `(κ a).withDensity (f a)` if `Function.uncurry f` is measurable, and
with image 0 otherwise. If `Function.uncurry f` is measurable, it satisfies
`∫⁻ b, g b ∂(withDensity κ f hf a) = ∫⁻ b, f a b * g b ∂(κ a)`. -/
noncomputable def withDensity (κ : kernel α β) [IsSFiniteKernel κ] (f : α → β → ℝ≥0∞) :
    kernel α β :=
  @dite _ (Measurable (Function.uncurry f)) (Classical.dec _) (fun hf =>
    (⟨fun a => (κ a).withDensity (f a),
      by
        refine' Measure.measurable_of_measurable_coe _ fun s hs => _
        simp_rw [withDensity_apply _ hs]
        exact hf.set_lintegral_kernel_prod_right hs⟩ : kernel α β)) fun _ => 0
#align probability_theory.kernel.with_density ProbabilityTheory.kernel.withDensity

theorem withDensity_of_not_measurable (κ : kernel α β) [IsSFiniteKernel κ]
    (hf : ¬Measurable (Function.uncurry f)) : withDensity κ f = 0 := by classical exact dif_neg hf
#align probability_theory.kernel.with_density_of_not_measurable ProbabilityTheory.kernel.withDensity_of_not_measurable

protected theorem withDensity_apply (κ : kernel α β) [IsSFiniteKernel κ]
    (hf : Measurable (Function.uncurry f)) (a : α) :
    withDensity κ f a = (κ a).withDensity (f a) := by
  classical
  rw [withDensity, dif_pos hf]
  rfl
#align probability_theory.kernel.with_density_apply ProbabilityTheory.kernel.withDensity_apply

theorem withDensity_apply' (κ : kernel α β) [IsSFiniteKernel κ]
    (hf : Measurable (Function.uncurry f)) (a : α) {s : Set β} (hs : MeasurableSet s) :
    withDensity κ f a s = ∫⁻ b in s, f a b ∂κ a := by
  rw [kernel.withDensity_apply κ hf, withDensity_apply _ hs]
#align probability_theory.kernel.with_density_apply' ProbabilityTheory.kernel.withDensity_apply'

theorem lintegral_withDensity (κ : kernel α β) [IsSFiniteKernel κ]
    (hf : Measurable (Function.uncurry f)) (a : α) {g : β → ℝ≥0∞} (hg : Measurable g) :
    ∫⁻ b, g b ∂withDensity κ f a = ∫⁻ b, f a b * g b ∂κ a := by
  rw [kernel.withDensity_apply _ hf,
    lintegral_withDensity_eq_lintegral_mul _ (Measurable.of_uncurry_left hf) hg]
  simp_rw [Pi.mul_apply]
#align probability_theory.kernel.lintegral_with_density ProbabilityTheory.kernel.lintegral_withDensity

theorem integral_withDensity {E : Type*} [NormedAddCommGroup E] [NormedSpace ℝ E]
    {f : β → E} [IsSFiniteKernel κ] {a : α} {g : α → β → ℝ≥0}
    (hg : Measurable (Function.uncurry g)) :
    ∫ b, f b ∂withDensity κ (fun a b => g a b) a = ∫ b, g a b • f b ∂κ a := by
  rw [kernel.withDensity_apply, integral_withDensity_eq_integral_smul]
  · exact Measurable.of_uncurry_left hg
  · exact measurable_coe_nnreal_ennreal.comp hg
#align probability_theory.kernel.integral_with_density ProbabilityTheory.kernel.integral_withDensity

theorem withDensity_add_left (κ η : kernel α β) [IsSFiniteKernel κ] [IsSFiniteKernel η]
    (f : α → β → ℝ≥0∞) : withDensity (κ + η) f = withDensity κ f + withDensity η f := by
  by_cases hf : Measurable (Function.uncurry f)
  · ext a s
    simp only [kernel.withDensity_apply _ hf, coeFn_add, Pi.add_apply, withDensity_add_measure,
      Measure.add_apply]
  · simp_rw [withDensity_of_not_measurable _ hf]
    rw [zero_add]
#align probability_theory.kernel.with_density_add_left ProbabilityTheory.kernel.withDensity_add_left

theorem withDensity_kernel_sum [Countable ι] (κ : ι → kernel α β) (hκ : ∀ i, IsSFiniteKernel (κ i))
    (f : α → β → ℝ≥0∞) :
    @withDensity _ _ _ _ (kernel.sum κ) (isSFiniteKernel_sum hκ) f =
      kernel.sum fun i => withDensity (κ i) f := by
  by_cases hf : Measurable (Function.uncurry f)
  · ext1 a
    simp_rw [sum_apply, kernel.withDensity_apply _ hf, sum_apply,
      withDensity_sum (fun n => κ n a) (f a)]
  · simp_rw [withDensity_of_not_measurable _ hf]
    exact sum_zero.symm
#align probability_theory.kernel.with_density_kernel_sum ProbabilityTheory.kernel.withDensity_kernel_sum

theorem withDensity_tsum [Countable ι] (κ : kernel α β) [IsSFiniteKernel κ] {f : ι → α → β → ℝ≥0∞}
    (hf : ∀ i, Measurable (Function.uncurry (f i))) :
    withDensity κ (∑' n, f n) = kernel.sum fun n => withDensity κ (f n) := by
  have h_sum_a : ∀ a, Summable fun n => f n a := fun a => Pi.summable.mpr fun b => ENNReal.summable
  have h_sum : Summable fun n => f n := Pi.summable.mpr h_sum_a
  ext a s hs
  rw [sum_apply' _ a hs, withDensity_apply' κ _ a hs]
  swap
  · have : Function.uncurry (∑' n, f n) = ∑' n, Function.uncurry (f n) := by
      ext1 p
      simp only [Function.uncurry_def]
      rw [tsum_apply h_sum, tsum_apply (h_sum_a _), tsum_apply]
      exact Pi.summable.mpr fun p => ENNReal.summable
    rw [this]
    exact Measurable.ennreal_tsum' hf
  have : ∫⁻ b in s, (∑' n, f n) a b ∂κ a = ∫⁻ b in s, ∑' n, (fun b => f n a b) b ∂κ a := by
    congr with b
    rw [tsum_apply h_sum, tsum_apply (h_sum_a a)]
  rw [this, lintegral_tsum fun n => (Measurable.of_uncurry_left (hf n)).aemeasurable]
  congr with n
  rw [withDensity_apply' _ (hf n) a hs]
#align probability_theory.kernel.with_density_tsum ProbabilityTheory.kernel.withDensity_tsum

/-- If a kernel `κ` is finite and a function `f : α → β → ℝ≥0∞` is bounded, then `withDensity κ f`
is finite. -/
theorem isFiniteKernel_withDensity_of_bounded (κ : kernel α β) [IsFiniteKernel κ] {B : ℝ≥0∞}
    (hB_top : B ≠ ∞) (hf_B : ∀ a b, f a b ≤ B) : IsFiniteKernel (withDensity κ f) := by
  by_cases hf : Measurable (Function.uncurry f)
  · exact ⟨⟨B * IsFiniteKernel.bound κ, ENNReal.mul_lt_top hB_top (IsFiniteKernel.bound_ne_top κ),
      fun a => by
        rw [withDensity_apply' κ hf a MeasurableSet.univ]
        calc
          ∫⁻ b in Set.univ, f a b ∂κ a ≤ ∫⁻ _ in Set.univ, B ∂κ a := lintegral_mono (hf_B a)
          _ = B * κ a Set.univ := by
            simp only [Measure.restrict_univ, MeasureTheory.lintegral_const]
          _ ≤ B * IsFiniteKernel.bound κ := mul_le_mul_left' (measure_le_bound κ a Set.univ) _⟩⟩
  · rw [withDensity_of_not_measurable _ hf]
    infer_instance
#align probability_theory.kernel.is_finite_kernel_with_density_of_bounded ProbabilityTheory.kernel.isFiniteKernel_withDensity_of_bounded

/-- Auxiliary lemma for `IsSFiniteKernel.withDensity`.
If a kernel `κ` is finite, then `withDensity κ f` is s-finite. -/
theorem isSFiniteKernel_withDensity_of_isFiniteKernel (κ : kernel α β) [IsFiniteKernel κ]
    (hf_ne_top : ∀ a b, f a b ≠ ∞) : IsSFiniteKernel (withDensity κ f) := by
  -- We already have that for `f` bounded from above and a `κ` a finite kernel,
  -- `withDensity κ f` is finite. We write any function as a countable sum of bounded
  -- functions, and decompose an s-finite kernel as a sum of finite kernels. We then use that
  -- `withDensity` commutes with sums for both arguments and get a sum of finite kernels.
  by_cases hf : Measurable (Function.uncurry f)
  swap; · rw [withDensity_of_not_measurable _ hf]; infer_instance
  let fs : ℕ → α → β → ℝ≥0∞ := fun n a b => min (f a b) (n + 1) - min (f a b) n
  have h_le : ∀ a b n, ⌈(f a b).toReal⌉₊ ≤ n → f a b ≤ n := by
    intro a b n hn
    have : (f a b).toReal ≤ n := Nat.le_of_ceil_le hn
    rw [← ENNReal.le_ofReal_iff_toReal_le (hf_ne_top a b) _] at this
    · refine' this.trans (le_of_eq _)
      rw [ENNReal.ofReal_coe_nat]
    · norm_cast
      exact zero_le _
  have h_zero : ∀ a b n, ⌈(f a b).toReal⌉₊ ≤ n → fs n a b = 0 := by
    intro a b n hn
    suffices min (f a b) (n + 1) = f a b ∧ min (f a b) n = f a b by
      simp_rw [this.1, this.2, tsub_self (f a b)]
    exact ⟨min_eq_left ((h_le a b n hn).trans (le_add_of_nonneg_right zero_le_one)),
      min_eq_left (h_le a b n hn)⟩
  have hf_eq_tsum : f = ∑' n, fs n := by
    have h_sum_a : ∀ a, Summable fun n => fs n a := by
      refine' fun a => Pi.summable.mpr fun b => _
      suffices : ∀ n, n ∉ Finset.range ⌈(f a b).toReal⌉₊ → fs n a b = 0
      exact summable_of_ne_finset_zero this
      intro n hn_not_mem
      rw [Finset.mem_range, not_lt] at hn_not_mem
      exact h_zero a b n hn_not_mem
    ext a b : 2
    rw [tsum_apply (Pi.summable.mpr h_sum_a), tsum_apply (h_sum_a a),
      ENNReal.tsum_eq_liminf_sum_nat]
    have h_finset_sum : ∀ n, ∑ i in Finset.range n, fs i a b = min (f a b) n := by
      intro n
      induction' n with n hn
      · simp
      rw [Finset.sum_range_succ, hn]
      simp
    simp_rw [h_finset_sum]
    refine' (Filter.Tendsto.liminf_eq _).symm
    refine' Filter.Tendsto.congr' _ tendsto_const_nhds
    rw [Filter.EventuallyEq, Filter.eventually_atTop]
    exact ⟨⌈(f a b).toReal⌉₊, fun n hn => (min_eq_left (h_le a b n hn)).symm⟩
  rw [hf_eq_tsum, withDensity_tsum _ fun n : ℕ => _]
  swap; · exact fun _ => (hf.min measurable_const).sub (hf.min measurable_const)
  refine' isSFiniteKernel_sum fun n => _
  suffices IsFiniteKernel (withDensity κ (fs n)) by haveI := this; infer_instance
  refine' isFiniteKernel_withDensity_of_bounded _ (ENNReal.coe_ne_top : ↑n + 1 ≠ ∞) fun a b => _
  -- After leanprover/lean4#2734, we need to do beta reduction before `norm_cast`
<<<<<<< HEAD
  dsimp (config := {zeta := false}) only
=======
  beta_reduce
>>>>>>> 056e7257
  norm_cast
  calc
    fs n a b ≤ min (f a b) (n + 1) := tsub_le_self
    _ ≤ n + 1 := (min_le_right _ _)
    _ = ↑(n + 1) := by norm_cast
#align probability_theory.kernel.is_s_finite_kernel_with_density_of_is_finite_kernel ProbabilityTheory.kernel.isSFiniteKernel_withDensity_of_isFiniteKernel

/-- For an s-finite kernel `κ` and a function `f : α → β → ℝ≥0∞` which is everywhere finite,
`withDensity κ f` is s-finite. -/
nonrec theorem IsSFiniteKernel.withDensity (κ : kernel α β) [IsSFiniteKernel κ]
    (hf_ne_top : ∀ a b, f a b ≠ ∞) : IsSFiniteKernel (withDensity κ f) := by
  have h_eq_sum : withDensity κ f = kernel.sum fun i => withDensity (seq κ i) f := by
    rw [← withDensity_kernel_sum _ _]
    congr
    exact (kernel_sum_seq κ).symm
  rw [h_eq_sum]
  exact isSFiniteKernel_sum fun n =>
    isSFiniteKernel_withDensity_of_isFiniteKernel (seq κ n) hf_ne_top
#align probability_theory.kernel.is_s_finite_kernel.with_density ProbabilityTheory.kernel.IsSFiniteKernel.withDensity

/-- For an s-finite kernel `κ` and a function `f : α → β → ℝ≥0`, `withDensity κ f` is s-finite. -/
instance (κ : kernel α β) [IsSFiniteKernel κ] (f : α → β → ℝ≥0) :
    IsSFiniteKernel (withDensity κ fun a b => f a b) :=
  IsSFiniteKernel.withDensity κ fun _ _ => ENNReal.coe_ne_top

end ProbabilityTheory.kernel<|MERGE_RESOLUTION|>--- conflicted
+++ resolved
@@ -204,11 +204,7 @@
   suffices IsFiniteKernel (withDensity κ (fs n)) by haveI := this; infer_instance
   refine' isFiniteKernel_withDensity_of_bounded _ (ENNReal.coe_ne_top : ↑n + 1 ≠ ∞) fun a b => _
   -- After leanprover/lean4#2734, we need to do beta reduction before `norm_cast`
-<<<<<<< HEAD
-  dsimp (config := {zeta := false}) only
-=======
   beta_reduce
->>>>>>> 056e7257
   norm_cast
   calc
     fs n a b ≤ min (f a b) (n + 1) := tsub_le_self

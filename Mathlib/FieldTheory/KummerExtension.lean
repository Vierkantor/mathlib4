/-
Copyright (c) 2023 Andrew Yang, Patrick Lutz. All rights reserved.
Released under Apache 2.0 license as described in the file LICENSE.
Authors: Andrew Yang
-/
import Mathlib.RingTheory.RootsOfUnity.PrimitiveRoots
import Mathlib.FieldTheory.Galois.Basic
import Mathlib.FieldTheory.KummerPolynomial
import Mathlib.LinearAlgebra.Eigenspace.Minpoly
import Mathlib.RingTheory.Norm.Basic
/-!
# Kummer Extensions

## Main result
- `isCyclic_tfae`:
Suppose `L/K` is a finite extension of dimension `n`, and `K` contains all `n`-th roots of unity.
Then `L/K` is cyclic iff
`L` is a splitting field of some irreducible polynomial of the form `Xⁿ - a : K[X]` iff
`L = K[α]` for some `αⁿ ∈ K`.

- `autEquivRootsOfUnity`:
Given an instance `IsSplittingField K L (X ^ n - C a)`
(perhaps via `isSplittingField_X_pow_sub_C_of_root_adjoin_eq_top`),
then the galois group is isomorphic to `rootsOfUnity n K`, by sending
`σ ↦ σ α / α` for `α ^ n = a`, and the inverse is given by `μ ↦ (α ↦ μ • α)`.

- `autEquivZmod`:
Furthermore, given an explicit choice `ζ` of a primitive `n`-th root of unity, the galois group is
then isomorphic to `Multiplicative (ZMod n)` whose inverse is given by
`i ↦ (α ↦ ζⁱ • α)`.

## Other results
Criteria for `X ^ n - C a` to be irreducible is given:
- `X_pow_sub_C_irreducible_iff_of_prime_pow`:
  For `n = p ^ k` an odd prime power, `X ^ n - C a` is irreducible iff `a` is not a `p`-power.
- `X_pow_sub_C_irreducible_iff_forall_prime_of_odd`:
  For `n` odd, `X ^ n - C a` is irreducible iff `a` is not a `p`-power for all prime `p ∣ n`.
- `X_pow_sub_C_irreducible_iff_of_odd`:
  For `n` odd, `X ^ n - C a` is irreducible iff `a` is not a `d`-power for `d ∣ n` and `d ≠ 1`.

TODO: criteria for even `n`. See [serge_lang_algebra] VI,§9.

<<<<<<< HEAD
TODO: relate Kummer extensions of degree 2 with the class `IsQuadraticAlgebra`.
=======
TODO: relate Kummer extensions of degree 2 with the class `Algebra.IsQuadraticExtension`.
>>>>>>> 19337f2b
-/
universe u

variable {K : Type u} [Field K]

open Polynomial IntermediateField AdjoinRoot

section Splits

theorem X_pow_sub_C_splits_of_isPrimitiveRoot
    {n : ℕ} {ζ : K} (hζ : IsPrimitiveRoot ζ n) {α a : K} (e : α ^ n = a) :
    (X ^ n - C a).Splits (RingHom.id _) := by
  cases n.eq_zero_or_pos with
  | inl hn =>
    rw [hn, pow_zero, ← C.map_one, ← map_sub]
    exact splits_C _ _
  | inr hn =>
    rw [splits_iff_card_roots, ← nthRoots, hζ.card_nthRoots, natDegree_X_pow_sub_C, if_pos ⟨α, e⟩]

-- make this private, as we only use it to prove a strictly more general version
private
theorem X_pow_sub_C_eq_prod'
    {n : ℕ} {ζ : K} (hζ : IsPrimitiveRoot ζ n) {α a : K} (hn : 0 < n) (e : α ^ n = a) :
    (X ^ n - C a) = ∏ i ∈ Finset.range n, (X - C (ζ ^ i * α)) := by
  rw [eq_prod_roots_of_monic_of_splits_id (monic_X_pow_sub_C _ (Nat.pos_iff_ne_zero.mp hn))
    (X_pow_sub_C_splits_of_isPrimitiveRoot hζ e), ← nthRoots, hζ.nthRoots_eq e, Multiset.map_map]
  rfl

lemma X_pow_sub_C_eq_prod {R : Type*} [CommRing R] [IsDomain R]
    {n : ℕ} {ζ : R} (hζ : IsPrimitiveRoot ζ n) {α a : R} (hn : 0 < n) (e : α ^ n = a) :
    (X ^ n - C a) = ∏ i ∈ Finset.range n, (X - C (ζ ^ i * α)) := by
  let K := FractionRing R
  let i := algebraMap R K
  have h := FaithfulSMul.algebraMap_injective R K
  apply_fun Polynomial.map i using map_injective i h
  simpa only [Polynomial.map_sub, Polynomial.map_pow, map_X, map_C, map_mul, map_pow,
    Polynomial.map_prod, Polynomial.map_mul]
    using X_pow_sub_C_eq_prod' (hζ.map_of_injective h) hn <| map_pow i α n ▸ congrArg i e

end Splits

section Irreducible

theorem X_pow_mul_sub_C_irreducible
    {n m : ℕ} {a : K} (hm : Irreducible (X ^ m - C a))
    (hn : ∀ (E : Type u) [Field E] [Algebra K E] (x : E) (_ : minpoly K x = X ^ m - C a),
      Irreducible (X ^ n - C (AdjoinSimple.gen K x))) :
    Irreducible (X ^ (n * m) - C a) := by
  have hm' : m ≠ 0 := by
    rintro rfl
    rw [pow_zero, ← C.map_one, ← map_sub] at hm
    exact not_irreducible_C _ hm
  simpa [pow_mul] using irreducible_comp (monic_X_pow_sub_C a hm') (monic_X_pow n) hm
    (by simpa only [Polynomial.map_pow, map_X] using hn)

-- TODO: generalize to even `n`
theorem X_pow_sub_C_irreducible_of_odd
    {n : ℕ} (hn : Odd n) {a : K} (ha : ∀ p : ℕ, p.Prime → p ∣ n → ∀ b : K, b ^ p ≠ a) :
    Irreducible (X ^ n - C a) := by
  induction n using induction_on_primes generalizing K a with
  | h₀ => simp [← Nat.not_even_iff_odd] at hn
  | h₁ => simpa using irreducible_X_sub_C a
  | h p n hp IH =>
    rw [mul_comm]
    apply X_pow_mul_sub_C_irreducible
      (X_pow_sub_C_irreducible_of_prime hp (ha p hp (dvd_mul_right _ _)))
    intro E _ _ x hx
    have : IsIntegral K x := not_not.mp fun h ↦ by
      simpa only [degree_zero, degree_X_pow_sub_C hp.pos,
        WithBot.natCast_ne_bot] using congr_arg degree (hx.symm.trans (dif_neg h))
    apply IH (Nat.odd_mul.mp hn).2
    intros q hq hqn b hb
    apply ha q hq (dvd_mul_of_dvd_right hqn p) (Algebra.norm _ b)
    rw [← map_pow, hb, ← adjoin.powerBasis_gen this,
      Algebra.PowerBasis.norm_gen_eq_coeff_zero_minpoly]
    simp [minpoly_gen, hx, hp.ne_zero.symm, (Nat.odd_mul.mp hn).1.neg_pow]

theorem X_pow_sub_C_irreducible_iff_forall_prime_of_odd {n : ℕ} (hn : Odd n) {a : K} :
    Irreducible (X ^ n - C a) ↔ (∀ p : ℕ, p.Prime → p ∣ n → ∀ b : K, b ^ p ≠ a) :=
  ⟨fun e _ hp hpn ↦ pow_ne_of_irreducible_X_pow_sub_C e hpn hp.ne_one,
    X_pow_sub_C_irreducible_of_odd hn⟩

theorem X_pow_sub_C_irreducible_iff_of_odd {n : ℕ} (hn : Odd n) {a : K} :
    Irreducible (X ^ n - C a) ↔ (∀ d, d ∣ n → d ≠ 1 → ∀ b : K, b ^ d ≠ a) :=
  ⟨fun e _ ↦ pow_ne_of_irreducible_X_pow_sub_C e,
    fun H ↦ X_pow_sub_C_irreducible_of_odd hn fun p hp hpn ↦ (H p hpn hp.ne_one)⟩

-- TODO: generalize to `p = 2`
theorem X_pow_sub_C_irreducible_of_prime_pow
    {p : ℕ} (hp : p.Prime) (hp' : p ≠ 2) (n : ℕ) {a : K} (ha : ∀ b : K, b ^ p ≠ a) :
    Irreducible (X ^ (p ^ n) - C a) := by
  apply X_pow_sub_C_irreducible_of_odd (hp.odd_of_ne_two hp').pow
  intros q hq hq'
  simpa [(Nat.prime_dvd_prime_iff_eq hq hp).mp (hq.dvd_of_dvd_pow hq')] using ha

theorem X_pow_sub_C_irreducible_iff_of_prime_pow
    {p : ℕ} (hp : p.Prime) (hp' : p ≠ 2) {n} (hn : n ≠ 0) {a : K} :
    Irreducible (X ^ p ^ n - C a) ↔ ∀ b, b ^ p ≠ a :=
  ⟨(pow_ne_of_irreducible_X_pow_sub_C · (dvd_pow dvd_rfl hn) hp.ne_one),
    X_pow_sub_C_irreducible_of_prime_pow hp hp' n⟩

end Irreducible

/-!
### Galois Group of `K[n√a]`
We first develop the theory for a specific `K[n√a] := AdjoinRoot (X ^ n - C a)`.
The main result is the description of the galois group: `autAdjoinRootXPowSubCEquiv`.
-/

variable {n : ℕ} (hζ : (primitiveRoots n K).Nonempty)
variable (a : K) (H : Irreducible (X ^ n - C a))

set_option quotPrecheck false in
scoped[KummerExtension] notation3 "K[" n "√" a "]" => AdjoinRoot (Polynomial.X ^ n - Polynomial.C a)

attribute [nolint docBlame] KummerExtension.«termK[_√_]»

open scoped KummerExtension

section AdjoinRoot

include hζ H in
/-- Also see `Polynomial.separable_X_pow_sub_C_unit` -/
theorem Polynomial.separable_X_pow_sub_C_of_irreducible : (X ^ n - C a).Separable := by
  letI := Fact.mk H
  letI : Algebra K K[n√a] := inferInstance
  have hn := Nat.pos_iff_ne_zero.mpr (ne_zero_of_irreducible_X_pow_sub_C H)
  by_cases hn' : n = 1
  · rw [hn', pow_one]; exact separable_X_sub_C
  have ⟨ζ, hζ⟩ := hζ
  rw [mem_primitiveRoots (Nat.pos_of_ne_zero <| ne_zero_of_irreducible_X_pow_sub_C H)] at hζ
  rw [← separable_map (algebraMap K K[n√a]), Polynomial.map_sub, Polynomial.map_pow, map_C, map_X,
    AdjoinRoot.algebraMap_eq,
    X_pow_sub_C_eq_prod (hζ.map_of_injective (algebraMap K _).injective) hn
    (root_X_pow_sub_C_pow n a), separable_prod_X_sub_C_iff']
  #adaptation_note /-- https://github.com/leanprover/lean4/pull/5376
  we need to provide this helper instance. -/
  have : MonoidHomClass (K →+* K[n√a]) K K[n√a] := inferInstance
  exact (hζ.map_of_injective (algebraMap K K[n√a]).injective).injOn_pow_mul
    (root_X_pow_sub_C_ne_zero (lt_of_le_of_ne (show 1 ≤ n from hn) (Ne.symm hn')) _)

variable (n)

/-- The natural embedding of the roots of unity of `K` into `Gal(K[ⁿ√a]/K)`, by sending
`η ↦ (ⁿ√a ↦ η • ⁿ√a)`. Also see `autAdjoinRootXPowSubC` for the `AlgEquiv` version. -/
noncomputable
def autAdjoinRootXPowSubCHom :
    rootsOfUnity n K →* (K[n√a] →ₐ[K] K[n√a]) where
  toFun := fun η ↦ liftHom (X ^ n - C a) (((η : Kˣ) : K) • (root _) : K[n√a]) <| by
    have := (mem_rootsOfUnity' _ _).mp η.prop
    rw [map_sub, map_pow, aeval_C, aeval_X, Algebra.smul_def, mul_pow, root_X_pow_sub_C_pow,
      AdjoinRoot.algebraMap_eq, ← map_pow, this, map_one, one_mul, sub_self]
  map_one' := algHom_ext <| by simp
  map_mul' := fun ε η ↦ algHom_ext <| by simp [mul_smul, smul_comm ((ε : Kˣ) : K)]

/-- The natural embedding of the roots of unity of `K` into `Gal(K[ⁿ√a]/K)`, by sending
`η ↦ (ⁿ√a ↦ η • ⁿ√a)`. This is an isomorphism when `K` contains a primitive root of unity.
See `autAdjoinRootXPowSubCEquiv`. -/
noncomputable
def autAdjoinRootXPowSubC :
    rootsOfUnity n K →* (K[n√a] ≃ₐ[K] K[n√a]) :=
  (AlgEquiv.algHomUnitsEquiv _ _).toMonoidHom.comp (autAdjoinRootXPowSubCHom n a).toHomUnits

variable {n}

lemma autAdjoinRootXPowSubC_root (η) :
    autAdjoinRootXPowSubC n a η (root _) = ((η : Kˣ) : K) • root _ := by
  dsimp [autAdjoinRootXPowSubC, autAdjoinRootXPowSubCHom, AlgEquiv.algHomUnitsEquiv]
  apply liftHom_root

variable {a}

/-- The inverse function of `autAdjoinRootXPowSubC` if `K` has all roots of unity.
See `autAdjoinRootXPowSubCEquiv`. -/
noncomputable
def AdjoinRootXPowSubCEquivToRootsOfUnity [NeZero n] (σ : K[n√a] ≃ₐ[K] K[n√a]) :
    rootsOfUnity n K :=
  letI := Fact.mk H
  letI : IsDomain K[n√a] := inferInstance
  letI := Classical.decEq K
  (rootsOfUnityEquivOfPrimitiveRoots (n := n) (algebraMap K K[n√a]).injective hζ).symm
    (rootsOfUnity.mkOfPowEq (if a = 0 then 1 else σ (root _) / root _) (by
    -- The if is needed in case `n = 1` and `a = 0` and `K[n√a] = K`.
    split
    · exact one_pow _
    rw [div_pow, ← map_pow]
    simp only [root_X_pow_sub_C_pow, ← AdjoinRoot.algebraMap_eq, AlgEquiv.commutes]
    rw [div_self]
    rwa [Ne, map_eq_zero_iff _ (algebraMap K _).injective]))

/-- The equivalence between the roots of unity of `K` and `Gal(K[ⁿ√a]/K)`. -/
noncomputable
def autAdjoinRootXPowSubCEquiv [NeZero n] :
    rootsOfUnity n K ≃* (K[n√a] ≃ₐ[K] K[n√a]) where
  __ := autAdjoinRootXPowSubC n a
  invFun := AdjoinRootXPowSubCEquivToRootsOfUnity hζ H
  left_inv := by
    intro η
    have := Fact.mk H
    have : IsDomain K[n√a] := inferInstance
    letI : Algebra K K[n√a] := inferInstance
    apply (rootsOfUnityEquivOfPrimitiveRoots (algebraMap K K[n√a]).injective hζ).injective
    ext
    simp only [AdjoinRoot.algebraMap_eq, OneHom.toFun_eq_coe, MonoidHom.toOneHom_coe,
      autAdjoinRootXPowSubC_root, Algebra.smul_def, ne_eq, MulEquiv.apply_symm_apply,
      rootsOfUnity.val_mkOfPowEq_coe, val_rootsOfUnityEquivOfPrimitiveRoots_apply_coe,
      AdjoinRootXPowSubCEquivToRootsOfUnity]
    split_ifs with h
    · obtain rfl := not_imp_not.mp (fun hn ↦ ne_zero_of_irreducible_X_pow_sub_C' hn H) h
      have : (η : Kˣ) = 1 := (pow_one _).symm.trans η.prop
      simp only [this, Units.val_one, map_one]
    · exact mul_div_cancel_right₀ _ (root_X_pow_sub_C_ne_zero' (NeZero.pos n) h)
  right_inv := by
    intro e
    have := Fact.mk H
    letI : Algebra K K[n√a] := inferInstance
    apply AlgEquiv.coe_algHom_injective
    apply AdjoinRoot.algHom_ext
    simp only [AdjoinRootXPowSubCEquivToRootsOfUnity, AdjoinRoot.algebraMap_eq, OneHom.toFun_eq_coe,
      MonoidHom.toOneHom_coe, AlgHom.coe_coe, autAdjoinRootXPowSubC_root, Algebra.smul_def]
    rw [rootsOfUnityEquivOfPrimitiveRoots_symm_apply, rootsOfUnity.val_mkOfPowEq_coe]
    split_ifs with h
    · obtain rfl := not_imp_not.mp (fun hn ↦ ne_zero_of_irreducible_X_pow_sub_C' hn H) h
      rw [(pow_one _).symm.trans (root_X_pow_sub_C_pow 1 a), one_mul,
        ← AdjoinRoot.algebraMap_eq, AlgEquiv.commutes]
    · refine div_mul_cancel₀ _ (root_X_pow_sub_C_ne_zero' (NeZero.pos n) h)

lemma autAdjoinRootXPowSubCEquiv_root [NeZero n] (η) :
    autAdjoinRootXPowSubCEquiv hζ H η (root _) = ((η : Kˣ) : K) • root _ :=
  autAdjoinRootXPowSubC_root a η

lemma autAdjoinRootXPowSubCEquiv_symm_smul [NeZero n] (σ) :
    ((autAdjoinRootXPowSubCEquiv hζ H).symm σ : Kˣ) • (root _ : K[n√a]) = σ (root _) := by
  have := Fact.mk H
  simp only [autAdjoinRootXPowSubCEquiv, OneHom.toFun_eq_coe, MonoidHom.toOneHom_coe,
    MulEquiv.symm_mk, MulEquiv.coe_mk, Equiv.coe_fn_symm_mk, AdjoinRootXPowSubCEquivToRootsOfUnity,
    AdjoinRoot.algebraMap_eq, rootsOfUnity.mkOfPowEq, Units.smul_def, Algebra.smul_def,
    rootsOfUnityEquivOfPrimitiveRoots_symm_apply, Units.val_ofPowEqOne, ite_mul, one_mul]
  simp_rw [← root_X_pow_sub_C_eq_zero_iff H]
  split_ifs with h
  · rw [h, map_zero]
  · rw [div_mul_cancel₀ _ h]

end AdjoinRoot

/-! ### Galois Group of `IsSplittingField K L (X ^ n - C a)` -/

section IsSplittingField

variable {a}
variable {L : Type*} [Field L] [Algebra K L] [IsSplittingField K L (X ^ n - C a)]

include hζ in
lemma isSplittingField_AdjoinRoot_X_pow_sub_C :
    haveI := Fact.mk H
    letI : Algebra K K[n√a] := inferInstance
    IsSplittingField K K[n√a] (X ^ n - C a) := by
  have := Fact.mk H
  letI : Algebra K K[n√a] := inferInstance
  constructor
  · rw [← splits_id_iff_splits, Polynomial.map_sub, Polynomial.map_pow, Polynomial.map_C,
      Polynomial.map_X]
    have ⟨_, hζ⟩ := hζ
    rw [mem_primitiveRoots (Nat.pos_of_ne_zero <| ne_zero_of_irreducible_X_pow_sub_C H)] at hζ
    exact X_pow_sub_C_splits_of_isPrimitiveRoot (hζ.map_of_injective (algebraMap K _).injective)
      (root_X_pow_sub_C_pow n a)
  · rw [eq_top_iff, ← AdjoinRoot.adjoinRoot_eq_top]
    apply Algebra.adjoin_mono
    have := ne_zero_of_irreducible_X_pow_sub_C H
    rw [Set.singleton_subset_iff, mem_rootSet_of_ne (X_pow_sub_C_ne_zero
      (Nat.pos_of_ne_zero this) a), aeval_def, AdjoinRoot.algebraMap_eq, AdjoinRoot.eval₂_root]

variable {α : L} (hα : α ^ n = algebraMap K L a)

/-- Suppose `L/K` is the splitting field of `Xⁿ - a`, then a choice of `ⁿ√a` gives an equivalence of
`L` with `K[n√a]`. -/
noncomputable
def adjoinRootXPowSubCEquiv (hζ : (primitiveRoots n K).Nonempty) (H : Irreducible (X ^ n - C a))
    (hα : α ^ n = algebraMap K L a) : K[n√a] ≃ₐ[K] L :=
  AlgEquiv.ofBijective (AdjoinRoot.liftHom (X ^ n - C a) α (by simp [hα])) <| by
    haveI := Fact.mk H
    letI := isSplittingField_AdjoinRoot_X_pow_sub_C hζ H
    refine ⟨(liftHom (X ^ n - C a) α _).injective, ?_⟩
    rw [← AlgHom.range_eq_top, ← IsSplittingField.adjoin_rootSet _ (X ^ n - C a),
      eq_comm, adjoin_rootSet_eq_range, IsSplittingField.adjoin_rootSet]
    exact IsSplittingField.splits _ _

lemma adjoinRootXPowSubCEquiv_root :
    adjoinRootXPowSubCEquiv hζ H hα (root _) = α := by
  rw [adjoinRootXPowSubCEquiv, AlgEquiv.coe_ofBijective, liftHom_root]

lemma adjoinRootXPowSubCEquiv_symm_eq_root :
    (adjoinRootXPowSubCEquiv hζ H hα).symm α = root _ := by
  apply (adjoinRootXPowSubCEquiv hζ H hα).injective
  rw [(adjoinRootXPowSubCEquiv hζ H hα).apply_symm_apply, adjoinRootXPowSubCEquiv_root]

include hζ H hα in
lemma Algebra.adjoin_root_eq_top_of_isSplittingField :
    Algebra.adjoin K {α} = ⊤ := by
  apply Subalgebra.map_injective (B := K[n√a]) (f := (adjoinRootXPowSubCEquiv hζ H hα).symm)
    (adjoinRootXPowSubCEquiv hζ H hα).symm.injective
  rw [Algebra.map_top, (AlgHom.range_eq_top _).mpr
    (adjoinRootXPowSubCEquiv hζ H hα).symm.surjective, AlgHom.map_adjoin,
    Set.image_singleton, AlgHom.coe_coe, adjoinRootXPowSubCEquiv_symm_eq_root, adjoinRoot_eq_top]

include hζ H hα in
lemma IntermediateField.adjoin_root_eq_top_of_isSplittingField :
    K⟮α⟯ = ⊤ := by
  refine (IntermediateField.eq_adjoin_of_eq_algebra_adjoin _ _ _ ?_).symm
  exact (Algebra.adjoin_root_eq_top_of_isSplittingField hζ H hα).symm

variable (a) (L)

/-- An arbitrary choice of `ⁿ√a` in the splitting field of `Xⁿ - a`. -/
noncomputable
abbrev rootOfSplitsXPowSubC (hn : 0 < n) (a : K)
    (L) [Field L] [Algebra K L] [IsSplittingField K L (X ^ n - C a)] : L :=
  (rootOfSplits _ (IsSplittingField.splits L (X ^ n - C a))
      (by simpa [degree_X_pow_sub_C hn] using Nat.pos_iff_ne_zero.mp hn))

lemma rootOfSplitsXPowSubC_pow [NeZero n] :
    (rootOfSplitsXPowSubC (NeZero.pos n) a L) ^ n = algebraMap K L a := by
  have := map_rootOfSplits _ (IsSplittingField.splits L (X ^ n - C a))
  simp only [eval₂_sub, eval₂_X_pow, eval₂_C, sub_eq_zero] at this
  exact this _

variable {a}

/-- Suppose `L/K` is the splitting field of `Xⁿ - a`, then `Gal(L/K)` is isomorphic to the
roots of unity in `K` if `K` contains all of them.
Note that this does not depend on a choice of `ⁿ√a`. -/
noncomputable
def autEquivRootsOfUnity [NeZero n] :
    (L ≃ₐ[K] L) ≃* (rootsOfUnity n K) :=
  (AlgEquiv.autCongr (adjoinRootXPowSubCEquiv hζ H (rootOfSplitsXPowSubC_pow a L)).symm).trans
    (autAdjoinRootXPowSubCEquiv hζ H).symm

lemma autEquivRootsOfUnity_apply_rootOfSplit [NeZero n] (σ : L ≃ₐ[K] L) :
    σ (rootOfSplitsXPowSubC (NeZero.pos n) a L) =
      autEquivRootsOfUnity hζ H L σ • (rootOfSplitsXPowSubC (NeZero.pos n) a L) := by
  obtain ⟨η, rfl⟩ := (autEquivRootsOfUnity hζ H L).symm.surjective σ
  rw [MulEquiv.apply_symm_apply, autEquivRootsOfUnity]
  simp only [MulEquiv.symm_trans_apply, AlgEquiv.autCongr_symm, AlgEquiv.symm_symm,
    MulEquiv.symm_symm, AlgEquiv.autCongr_apply, AlgEquiv.trans_apply,
    adjoinRootXPowSubCEquiv_symm_eq_root, autAdjoinRootXPowSubCEquiv_root, map_smul,
    adjoinRootXPowSubCEquiv_root]
  rfl

include hα in
lemma autEquivRootsOfUnity_smul [NeZero n] (σ : L ≃ₐ[K] L) :
    autEquivRootsOfUnity hζ H L σ • α = σ α := by
  have ⟨ζ, hζ'⟩ := hζ
  have hn := NeZero.pos n
  rw [mem_primitiveRoots hn] at hζ'
  rw [← mem_nthRoots hn, (hζ'.map_of_injective (algebraMap K L).injective).nthRoots_eq
    (rootOfSplitsXPowSubC_pow a L)] at hα
  simp only [Finset.range_val, Multiset.mem_map, Multiset.mem_range] at hα
  obtain ⟨i, _, rfl⟩ := hα
  simp only [map_mul, ← map_pow, ← Algebra.smul_def, map_smul,
    autEquivRootsOfUnity_apply_rootOfSplit hζ H L]
  exact smul_comm _ _ _

/-- Suppose `L/K` is the splitting field of `Xⁿ - a`, and `ζ` is a `n`-th primitive root of unity
in `K`, then `Gal(L/K)` is isomorphic to `ZMod n`. -/
noncomputable
def autEquivZmod [NeZero n] {ζ : K} (hζ : IsPrimitiveRoot ζ n) :
    (L ≃ₐ[K] L) ≃* Multiplicative (ZMod n) :=
  haveI hn := Nat.pos_iff_ne_zero.mpr (ne_zero_of_irreducible_X_pow_sub_C H)
  (autEquivRootsOfUnity ⟨ζ, (mem_primitiveRoots hn).mpr hζ⟩ H L).trans
    ((MulEquiv.subgroupCongr (IsPrimitiveRoot.zpowers_eq
      (hζ.isUnit_unit' hn)).symm).trans (AddEquiv.toMultiplicative'
        (hζ.isUnit_unit' hn).zmodEquivZPowers.symm))

include hα in
lemma autEquivZmod_symm_apply_intCast [NeZero n] {ζ : K} (hζ : IsPrimitiveRoot ζ n) (m : ℤ) :
    (autEquivZmod H L hζ).symm (Multiplicative.ofAdd (m : ZMod n)) α = ζ ^ m • α := by
  have hn := Nat.pos_iff_ne_zero.mpr (ne_zero_of_irreducible_X_pow_sub_C H)
  rw [← autEquivRootsOfUnity_smul ⟨ζ, (mem_primitiveRoots hn).mpr hζ⟩ H L hα]
  simp [MulEquiv.subgroupCongr_symm_apply, Subgroup.smul_def, Units.smul_def, autEquivZmod]

include hα in
lemma autEquivZmod_symm_apply_natCast [NeZero n] {ζ : K} (hζ : IsPrimitiveRoot ζ n) (m : ℕ) :
    (autEquivZmod H L hζ).symm (Multiplicative.ofAdd (m : ZMod n)) α = ζ ^ m • α := by
  simpa only [Int.cast_natCast, zpow_natCast] using autEquivZmod_symm_apply_intCast H L hα hζ m

include hζ H in
lemma isCyclic_of_isSplittingField_X_pow_sub_C [NeZero n] : IsCyclic (L ≃ₐ[K] L) :=
  have hn := Nat.pos_iff_ne_zero.mpr (ne_zero_of_irreducible_X_pow_sub_C H)
  isCyclic_of_surjective _
    (autEquivZmod H _ <| (mem_primitiveRoots hn).mp hζ.choose_spec).symm.surjective

include hζ H in
lemma isGalois_of_isSplittingField_X_pow_sub_C : IsGalois K L :=
  IsGalois.of_separable_splitting_field (separable_X_pow_sub_C_of_irreducible hζ a H)

include hζ H in
lemma finrank_of_isSplittingField_X_pow_sub_C : Module.finrank K L = n := by
  have := Polynomial.IsSplittingField.finiteDimensional L (X ^ n - C a)
  have := isGalois_of_isSplittingField_X_pow_sub_C hζ H L
  have hn := Nat.pos_iff_ne_zero.mpr (ne_zero_of_irreducible_X_pow_sub_C H)
  have : NeZero n := ⟨ne_zero_of_irreducible_X_pow_sub_C H⟩
  rw [← IsGalois.card_aut_eq_finrank, Fintype.card_congr ((autEquivZmod H L <|
    (mem_primitiveRoots hn).mp hζ.choose_spec).toEquiv.trans Multiplicative.toAdd), ZMod.card]

end IsSplittingField

/-! ### Cyclic extensions of order `n` when `K` has all `n`-th roots of unity. -/

section IsCyclic

variable {L} [Field L] [Algebra K L] [FiniteDimensional K L]
variable (hK : (primitiveRoots (Module.finrank K L) K).Nonempty)

open Module
variable (K L)

include hK in
/-- If `L/K` is a cyclic extension of degree `n`, and `K` contains all `n`-th roots of unity,
then `L = K[α]` for some `α ^ n ∈ K`. -/
lemma exists_root_adjoin_eq_top_of_isCyclic [IsGalois K L] [IsCyclic (L ≃ₐ[K] L)] :
    ∃ (α : L), α ^ (finrank K L) ∈ Set.range (algebraMap K L) ∧ K⟮α⟯ = ⊤ := by
  -- Let `ζ` be an `n`-th root of unity, and `σ` be a generator of `L ≃ₐ[K] L`.
  have ⟨ζ, hζ⟩ := hK
  rw [mem_primitiveRoots finrank_pos] at hζ
  obtain ⟨σ, hσ⟩ := ‹IsCyclic (L ≃ₐ[K] L)›
  have hσ' := orderOf_eq_card_of_forall_mem_zpowers hσ
  -- Since the minimal polynomial of `σ` over `K` is `Xⁿ - 1`,
  -- `σ` has an eigenvector `v` with eigenvalue `ζ`.
  have : IsRoot (minpoly K σ.toLinearMap) ζ := by
    simpa [minpoly_algEquiv_toLinearMap σ (isOfFinOrder_of_finite σ), hσ',
      sub_eq_zero, IsGalois.card_aut_eq_finrank] using hζ.pow_eq_one
  obtain ⟨v, hv⟩ := (Module.End.hasEigenvalue_of_isRoot this).exists_hasEigenvector
  have hv' := hv.pow_apply
  simp_rw [← AlgEquiv.pow_toLinearMap, AlgEquiv.toLinearMap_apply] at hv'
  -- We claim that `v` is the desired root.
  refine ⟨v, ?_, ?_⟩
  · -- Since `v ^ n` is fixed by `σ` (`σ (v ^ n) = ζ ^ n • v ^ n = v ^ n`), it is in `K`.
    rw [← IntermediateField.mem_bot,
      ← OrderIso.map_bot IsGalois.intermediateFieldEquivSubgroup.symm]
    intro ⟨σ', hσ'⟩
    obtain ⟨n, rfl : σ ^ n = σ'⟩ := mem_powers_iff_mem_zpowers.mpr (hσ σ')
    rw [smul_pow', Submonoid.smul_def, AlgEquiv.smul_def, hv', smul_pow, ← pow_mul,
      mul_comm, pow_mul, hζ.pow_eq_one, one_pow, one_smul]
  · -- Since `σ` does not fix `K⟮α⟯`, `K⟮α⟯` is `L`.
    apply IsGalois.intermediateFieldEquivSubgroup.injective
    rw [map_top, eq_top_iff]
    intros σ' hσ'
    obtain ⟨n, rfl : σ ^ n = σ'⟩ := mem_powers_iff_mem_zpowers.mpr (hσ σ')
    have := hσ' ⟨v, IntermediateField.mem_adjoin_simple_self K v⟩
    simp only [AlgEquiv.smul_def, hv'] at this
    conv_rhs at this => rw [← one_smul K v]
    obtain ⟨k, rfl⟩ := hζ.dvd_of_pow_eq_one n (smul_left_injective K hv.2 this)
    rw [pow_mul, ← IsGalois.card_aut_eq_finrank, pow_card_eq_one, one_pow]
    exact one_mem _

variable {K L}

lemma irreducible_X_pow_sub_C_of_root_adjoin_eq_top
    {a : K} {α : L} (ha : α ^ (finrank K L) = algebraMap K L a) (hα : K⟮α⟯ = ⊤) :
    Irreducible (X ^ (finrank K L) - C a) := by
  have : X ^ (finrank K L) - C a = minpoly K α := by
    refine minpoly.unique _ _ (monic_X_pow_sub_C _ finrank_pos.ne.symm) ?_ ?_
    · simp only [aeval_def, eval₂_sub, eval₂_X_pow, ha, eval₂_C, sub_self]
    · intros q hq hq'
      refine le_trans ?_ (degree_le_of_dvd (minpoly.dvd _ _ hq') hq.ne_zero)
      rw [degree_X_pow_sub_C finrank_pos,
        degree_eq_natDegree (minpoly.ne_zero (IsIntegral.of_finite K α)),
        ← IntermediateField.adjoin.finrank (IsIntegral.of_finite K α), hα, Nat.cast_le]
      exact (finrank_top K L).ge
  exact this ▸ minpoly.irreducible (IsIntegral.of_finite K α)

include hK in
lemma isSplittingField_X_pow_sub_C_of_root_adjoin_eq_top
    {a : K} {α : L} (ha : α ^ (finrank K L) = algebraMap K L a) (hα : K⟮α⟯ = ⊤) :
    IsSplittingField K L (X ^ (finrank K L) - C a) := by
  constructor
  · rw [← splits_id_iff_splits, Polynomial.map_sub, Polynomial.map_pow, Polynomial.map_C,
      Polynomial.map_X]
    have ⟨_, hζ⟩ := hK
    rw [mem_primitiveRoots finrank_pos] at hζ
    exact X_pow_sub_C_splits_of_isPrimitiveRoot (hζ.map_of_injective (algebraMap K _).injective) ha
  · rw [eq_top_iff, ← IntermediateField.top_toSubalgebra, ← hα,
      IntermediateField.adjoin_simple_toSubalgebra_of_integral (IsIntegral.of_finite K α)]
    apply Algebra.adjoin_mono
    rw [Set.singleton_subset_iff, mem_rootSet_of_ne (X_pow_sub_C_ne_zero finrank_pos a),
      aeval_def, eval₂_sub, eval₂_X_pow, eval₂_C, ha, sub_self]

end IsCyclic

open Module in
/--
Suppose `L/K` is a finite extension of dimension `n`, and `K` contains all `n`-th roots of unity.
Then `L/K` is cyclic iff
`L` is a splitting field of some irreducible polynomial of the form `Xⁿ - a : K[X]` iff
`L = K[α]` for some `αⁿ ∈ K`.
-/
lemma isCyclic_tfae (K L) [Field K] [Field L] [Algebra K L] [FiniteDimensional K L]
    (hK : (primitiveRoots (Module.finrank K L) K).Nonempty) :
    List.TFAE [
      IsGalois K L ∧ IsCyclic (L ≃ₐ[K] L),
      ∃ a : K, Irreducible (X ^ (finrank K L) - C a) ∧
        IsSplittingField K L (X ^ (finrank K L) - C a),
      ∃ (α : L), α ^ (finrank K L) ∈ Set.range (algebraMap K L) ∧ K⟮α⟯ = ⊤] := by
  have : NeZero (Module.finrank K L) := NeZero.of_pos finrank_pos
  tfae_have 1 → 3
  | ⟨inst₁, inst₂⟩ => exists_root_adjoin_eq_top_of_isCyclic K L hK
  tfae_have 3 → 2
  | ⟨α, ⟨a, ha⟩, hα⟩ => ⟨a, irreducible_X_pow_sub_C_of_root_adjoin_eq_top ha.symm hα,
      isSplittingField_X_pow_sub_C_of_root_adjoin_eq_top hK ha.symm hα⟩
  tfae_have 2 → 1
  | ⟨a, H, inst⟩ => ⟨isGalois_of_isSplittingField_X_pow_sub_C hK H L,
      isCyclic_of_isSplittingField_X_pow_sub_C hK H L⟩
  tfae_finish<|MERGE_RESOLUTION|>--- conflicted
+++ resolved
@@ -40,11 +40,7 @@
 
 TODO: criteria for even `n`. See [serge_lang_algebra] VI,§9.
 
-<<<<<<< HEAD
-TODO: relate Kummer extensions of degree 2 with the class `IsQuadraticAlgebra`.
-=======
 TODO: relate Kummer extensions of degree 2 with the class `Algebra.IsQuadraticExtension`.
->>>>>>> 19337f2b
 -/
 universe u
 

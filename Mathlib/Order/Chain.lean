/-
Copyright (c) 2017 Johannes Hölzl. All rights reserved.
Released under Apache 2.0 license as described in the file LICENSE.
Authors: Johannes Hölzl
-/
import Mathlib.Data.Set.Pairwise.Basic
import Mathlib.Data.Set.Lattice
import Mathlib.Data.SetLike.Basic

#align_import order.chain from "leanprover-community/mathlib"@"c227d107bbada5d0d9d20287e3282c0a7f1651a0"

/-!
# Chains and flags

This file defines chains for an arbitrary relation and flags for an order and proves Hausdorff's
Maximality Principle.

## Main declarations

* `IsChain s`: A chain `s` is a set of comparable elements.
* `maxChain_spec`: Hausdorff's Maximality Principle.
* `Flag`: The type of flags, aka maximal chains, of an order.

## Notes

Originally ported from Isabelle/HOL. The
[original file](https://isabelle.in.tum.de/dist/library/HOL/HOL/Zorn.html) was written by Jacques D.
Fleuriot, Tobias Nipkow, Christian Sternagel.
-/


open scoped Classical
open Set

variable {α β : Type*}

/-! ### Chains -/


section Chain

variable (r : α → α → Prop)

/-- In this file, we use `≺` as a local notation for any relation `r`. -/
local infixl:50 " ≺ " => r

/-- A chain is a set `s` satisfying `x ≺ y ∨ x = y ∨ y ≺ x` for all `x y ∈ s`. -/
def IsChain (s : Set α) : Prop :=
  s.Pairwise fun x y => x ≺ y ∨ y ≺ x
#align is_chain IsChain

/-- `SuperChain s t` means that `t` is a chain that strictly includes `s`. -/
def SuperChain (s t : Set α) : Prop :=
  IsChain r t ∧ s ⊂ t
#align super_chain SuperChain

/-- A chain `s` is a maximal chain if there does not exists a chain strictly including `s`. -/
def IsMaxChain (s : Set α) : Prop :=
  IsChain r s ∧ ∀ ⦃t⦄, IsChain r t → s ⊆ t → s = t
#align is_max_chain IsMaxChain

variable {r} {c c₁ c₂ c₃ s t : Set α} {a b x y : α}

theorem isChain_empty : IsChain r ∅ :=
  Set.pairwise_empty _
#align is_chain_empty isChain_empty

theorem Set.Subsingleton.isChain (hs : s.Subsingleton) : IsChain r s :=
  hs.pairwise _
#align set.subsingleton.is_chain Set.Subsingleton.isChain

theorem IsChain.mono : s ⊆ t → IsChain r t → IsChain r s :=
  Set.Pairwise.mono
#align is_chain.mono IsChain.mono

theorem IsChain.mono_rel {r' : α → α → Prop} (h : IsChain r s) (h_imp : ∀ x y, r x y → r' x y) :
    IsChain r' s :=
  h.mono' fun x y => Or.imp (h_imp x y) (h_imp y x)
#align is_chain.mono_rel IsChain.mono_rel

/-- This can be used to turn `IsChain (≥)` into `IsChain (≤)` and vice-versa. -/
theorem IsChain.symm (h : IsChain r s) : IsChain (flip r) s :=
  h.mono' fun _ _ => Or.symm
#align is_chain.symm IsChain.symm

theorem isChain_of_trichotomous [IsTrichotomous α r] (s : Set α) : IsChain r s :=
  fun a _ b _ hab => (trichotomous_of r a b).imp_right fun h => h.resolve_left hab
#align is_chain_of_trichotomous isChain_of_trichotomous

protected theorem IsChain.insert (hs : IsChain r s) (ha : ∀ b ∈ s, a ≠ b → a ≺ b ∨ b ≺ a) :
    IsChain r (insert a s) :=
  hs.insert_of_symmetric (fun _ _ => Or.symm) ha
#align is_chain.insert IsChain.insert

theorem isChain_univ_iff : IsChain r (univ : Set α) ↔ IsTrichotomous α r := by
  refine' ⟨fun h => ⟨fun a b => _⟩, fun h => @isChain_of_trichotomous _ _ h univ⟩
  rw [or_left_comm, or_iff_not_imp_left]
  exact h trivial trivial
#align is_chain_univ_iff isChain_univ_iff

theorem IsChain.image (r : α → α → Prop) (s : β → β → Prop) (f : α → β)
    (h : ∀ x y, r x y → s (f x) (f y)) {c : Set α} (hrc : IsChain r c) : IsChain s (f '' c) :=
  fun _ ⟨_, ha₁, ha₂⟩ _ ⟨_, hb₁, hb₂⟩ =>
  ha₂ ▸ hb₂ ▸ fun hxy => (hrc ha₁ hb₁ <| ne_of_apply_ne f hxy).imp (h _ _) (h _ _)
#align is_chain.image IsChain.image

theorem Monotone.isChain_range [LinearOrder α] [Preorder β] {f : α → β} (hf : Monotone f) :
    IsChain (· ≤ ·) (range f) := by
  rw [← image_univ]
  exact (isChain_of_trichotomous _).image (· ≤ ·) _ _ hf

theorem IsChain.lt_of_le [PartialOrder α] {s : Set α} (h : IsChain (· ≤ ·) s) :
    IsChain (· < ·) s := fun _a ha _b hb hne ↦
  (h ha hb hne).imp hne.lt_of_le hne.lt_of_le'

section Total

variable [IsRefl α r]

theorem IsChain.total (h : IsChain r s) (hx : x ∈ s) (hy : y ∈ s) : x ≺ y ∨ y ≺ x :=
  (eq_or_ne x y).elim (fun e => Or.inl <| e ▸ refl _) (h hx hy)
#align is_chain.total IsChain.total

theorem IsChain.directedOn (H : IsChain r s) : DirectedOn r s := fun x hx y hy =>
  ((H.total hx hy).elim fun h => ⟨y, hy, h, refl _⟩) fun h => ⟨x, hx, refl _, h⟩
#align is_chain.directed_on IsChain.directedOn

protected theorem IsChain.directed {f : β → α} {c : Set β} (h : IsChain (f ⁻¹'o r) c) :
    Directed r fun x : { a : β // a ∈ c } => f x :=
  fun ⟨a, ha⟩ ⟨b, hb⟩ =>
    (by_cases fun hab : a = b => by
      simp only [hab, exists_prop, and_self_iff, Subtype.exists]
      exact ⟨b, hb, refl _⟩)
    fun hab => ((h ha hb hab).elim fun h => ⟨⟨b, hb⟩, h, refl _⟩) fun h => ⟨⟨a, ha⟩, refl _, h⟩
#align is_chain.directed IsChain.directed

theorem IsChain.exists3 (hchain : IsChain r s) [IsTrans α r] {a b c} (mem1 : a ∈ s) (mem2 : b ∈ s)
    (mem3 : c ∈ s) : ∃ (z : _) (_ : z ∈ s), r a z ∧ r b z ∧ r c z := by
  rcases directedOn_iff_directed.mpr (IsChain.directed hchain) a mem1 b mem2 with ⟨z, mem4, H1, H2⟩
  rcases directedOn_iff_directed.mpr (IsChain.directed hchain) z mem4 c mem3 with
    ⟨z', mem5, H3, H4⟩
  exact ⟨z', mem5, _root_.trans H1 H3, _root_.trans H2 H3, H4⟩
#align is_chain.exists3 IsChain.exists3

end Total

theorem IsMaxChain.isChain (h : IsMaxChain r s) : IsChain r s :=
  h.1
#align is_max_chain.is_chain IsMaxChain.isChain

theorem IsMaxChain.not_superChain (h : IsMaxChain r s) : ¬SuperChain r s t := fun ht =>
  ht.2.ne <| h.2 ht.1 ht.2.1
#align is_max_chain.not_super_chain IsMaxChain.not_superChain

theorem IsMaxChain.bot_mem [LE α] [OrderBot α] (h : IsMaxChain (· ≤ ·) s) : ⊥ ∈ s :=
  (h.2 (h.1.insert fun _ _ _ => Or.inl bot_le) <| subset_insert _ _).symm ▸ mem_insert _ _
#align is_max_chain.bot_mem IsMaxChain.bot_mem

theorem IsMaxChain.top_mem [LE α] [OrderTop α] (h : IsMaxChain (· ≤ ·) s) : ⊤ ∈ s :=
  (h.2 (h.1.insert fun _ _ _ => Or.inr le_top) <| subset_insert _ _).symm ▸ mem_insert _ _
#align is_max_chain.top_mem IsMaxChain.top_mem

open scoped Classical

/-- Given a set `s`, if there exists a chain `t` strictly including `s`, then `SuccChain s`
is one of these chains. Otherwise it is `s`. -/
<<<<<<< HEAD
noncomputable def SuccChain (r : α → α → Prop) (s : Set α) : Set α :=
  if h : ∃ t, IsChain r s ∧ SuperChain r s t then choose h else s
=======
def SuccChain (r : α → α → Prop) (s : Set α) : Set α :=
  if h : ∃ t, IsChain r s ∧ SuperChain r s t then h.choose else s
>>>>>>> 7a71e528
#align succ_chain SuccChain

theorem succChain_spec (h : ∃ t, IsChain r s ∧ SuperChain r s t) :
    SuperChain r s (SuccChain r s) := by
  have : IsChain r s ∧ SuperChain r s h.choose := h.choose_spec
  simpa [SuccChain, dif_pos, exists_and_left.mp h] using this.2
#align succ_chain_spec succChain_spec

theorem IsChain.succ (hs : IsChain r s) : IsChain r (SuccChain r s) :=
  if h : ∃ t, IsChain r s ∧ SuperChain r s t then (succChain_spec h).1
  else by
    rw [exists_and_left] at h
    simpa [SuccChain, dif_neg, h] using hs
#align is_chain.succ IsChain.succ

theorem IsChain.superChain_succChain (hs₁ : IsChain r s) (hs₂ : ¬IsMaxChain r s) :
    SuperChain r s (SuccChain r s) := by
  simp only [IsMaxChain, _root_.not_and, not_forall, exists_prop, exists_and_left] at hs₂
  obtain ⟨t, ht, hst⟩ := hs₂ hs₁
  exact succChain_spec ⟨t, hs₁, ht, ssubset_iff_subset_ne.2 hst⟩
#align is_chain.super_chain_succ_chain IsChain.superChain_succChain

theorem subset_succChain : s ⊆ SuccChain r s :=
  if h : ∃ t, IsChain r s ∧ SuperChain r s t then (succChain_spec h).2.1
  else by
    rw [exists_and_left] at h
    simp [SuccChain, dif_neg, h, Subset.rfl]
#align subset_succ_chain subset_succChain

/-- Predicate for whether a set is reachable from `∅` using `SuccChain` and `⋃₀`. -/
inductive ChainClosure (r : α → α → Prop) : Set α → Prop
  | succ : ∀ {s}, ChainClosure r s → ChainClosure r (SuccChain r s)
  | union : ∀ {s}, (∀ a ∈ s, ChainClosure r a) → ChainClosure r (⋃₀s)
#align chain_closure ChainClosure

/-- An explicit maximal chain. `maxChain` is taken to be the union of all sets in `ChainClosure`.
-/
def maxChain (r : α → α → Prop) : Set α :=
  ⋃₀ setOf (ChainClosure r)
#align max_chain maxChain

theorem chainClosure_empty : ChainClosure r ∅ := by
  have : ChainClosure r (⋃₀∅) := ChainClosure.union fun a h => False.rec h
  simpa using this
#align chain_closure_empty chainClosure_empty

theorem chainClosure_maxChain : ChainClosure r (maxChain r) :=
  ChainClosure.union fun _ => id
#align chain_closure_max_chain chainClosure_maxChain

private theorem chainClosure_succ_total_aux (hc₁ : ChainClosure r c₁)
    (h : ∀ ⦃c₃⦄, ChainClosure r c₃ → c₃ ⊆ c₂ → c₂ = c₃ ∨ SuccChain r c₃ ⊆ c₂) :
    SuccChain r c₂ ⊆ c₁ ∨ c₁ ⊆ c₂ := by
  induction hc₁ with
  | @succ c₃ hc₃ ih =>
    cases' ih with ih ih
    · exact Or.inl (ih.trans subset_succChain)
    · exact (h hc₃ ih).imp_left fun (h : c₂ = c₃) => h ▸ Subset.rfl
  | union _ ih =>
    refine' or_iff_not_imp_left.2 fun hn => sUnion_subset fun a ha => _
    exact (ih a ha).resolve_left fun h => hn <| h.trans <| subset_sUnion_of_mem ha

private theorem chainClosure_succ_total (hc₁ : ChainClosure r c₁) (hc₂ : ChainClosure r c₂)
    (h : c₁ ⊆ c₂) : c₂ = c₁ ∨ SuccChain r c₁ ⊆ c₂ := by
  induction hc₂ generalizing c₁ hc₁ with
  | succ _ ih =>
    refine' ((chainClosure_succ_total_aux hc₁) fun c₁ => ih).imp h.antisymm' fun h₁ => _
    obtain rfl | h₂ := ih hc₁ h₁
    · exact Subset.rfl
    · exact h₂.trans subset_succChain
  | union _ ih =>
    apply Or.imp_left h.antisymm'
    apply by_contradiction
    simp only [sUnion_subset_iff, not_or, not_forall, exists_prop, and_imp, forall_exists_index]
    intro c₃ hc₃ h₁ h₂
    obtain h | h := chainClosure_succ_total_aux hc₁ fun c₄ => ih _ hc₃
    · exact h₁ (subset_succChain.trans h)
    obtain h' | h' := ih c₃ hc₃ hc₁ h
    · exact h₁ h'.subset
    · exact h₂ (h'.trans <| subset_sUnion_of_mem hc₃)

theorem ChainClosure.total (hc₁ : ChainClosure r c₁) (hc₂ : ChainClosure r c₂) :
    c₁ ⊆ c₂ ∨ c₂ ⊆ c₁ :=
  ((chainClosure_succ_total_aux hc₂) fun _ hc₃ => chainClosure_succ_total hc₃ hc₁).imp_left
    subset_succChain.trans
#align chain_closure.total ChainClosure.total

theorem ChainClosure.succ_fixpoint (hc₁ : ChainClosure r c₁) (hc₂ : ChainClosure r c₂)
    (hc : SuccChain r c₂ = c₂) : c₁ ⊆ c₂ := by
  induction hc₁ with
  | succ hc₁ h => exact (chainClosure_succ_total hc₁ hc₂ h).elim (fun h => h ▸ hc.subset) id
  | union _ ih => exact sUnion_subset ih
#align chain_closure.succ_fixpoint ChainClosure.succ_fixpoint

theorem ChainClosure.succ_fixpoint_iff (hc : ChainClosure r c) :
    SuccChain r c = c ↔ c = maxChain r :=
  ⟨fun h => (subset_sUnion_of_mem <| mem_setOf.2 hc).antisymm <|
      chainClosure_maxChain.succ_fixpoint hc h,
    fun h => subset_succChain.antisymm' <| (subset_sUnion_of_mem <| mem_setOf.2 hc.succ).trans
      h.symm.subset⟩
#align chain_closure.succ_fixpoint_iff ChainClosure.succ_fixpoint_iff

theorem ChainClosure.isChain (hc : ChainClosure r c) : IsChain r c := by
  induction hc with
  | succ _ h => exact h.succ
  | union hs h =>
    exact fun c₁ ⟨t₁, ht₁, (hc₁ : c₁ ∈ t₁)⟩ c₂ ⟨t₂, ht₂, (hc₂ : c₂ ∈ t₂)⟩ hneq =>
      ((hs _ ht₁).total <| hs _ ht₂).elim (fun ht => h t₂ ht₂ (ht hc₁) hc₂ hneq) fun ht =>
        h t₁ ht₁ hc₁ (ht hc₂) hneq
#align chain_closure.is_chain ChainClosure.isChain

/-- **Hausdorff's maximality principle**

There exists a maximal totally ordered set of `α`.
Note that we do not require `α` to be partially ordered by `r`. -/
theorem maxChain_spec : IsMaxChain r (maxChain r) :=
  by_contradiction fun h =>
    let ⟨_, H⟩ := chainClosure_maxChain.isChain.superChain_succChain h
    H.ne (chainClosure_maxChain.succ_fixpoint_iff.mpr rfl).symm
#align max_chain_spec maxChain_spec

end Chain

/-! ### Flags -/


/-- The type of flags, aka maximal chains, of an order. -/
structure Flag (α : Type*) [LE α] where
  /-- The `carrier` of a flag is the underlying set. -/
  carrier : Set α
  /-- By definition, a flag is a chain -/
  Chain' : IsChain (· ≤ ·) carrier
  /-- By definition, a flag is a maximal chain -/
  max_chain' : ∀ ⦃s⦄, IsChain (· ≤ ·) s → carrier ⊆ s → carrier = s
#align flag Flag

namespace Flag

section LE

variable [LE α] {s t : Flag α} {a : α}

instance : SetLike (Flag α) α where
  coe := carrier
  coe_injective' s t h := by
    cases s
    cases t
    congr

@[ext]
theorem ext : (s : Set α) = t → s = t :=
  SetLike.ext'
#align flag.ext Flag.ext

-- Porting note (#10618): `simp` can now prove this
-- @[simp]
theorem mem_coe_iff : a ∈ (s : Set α) ↔ a ∈ s :=
  Iff.rfl
#align flag.mem_coe_iff Flag.mem_coe_iff

@[simp]
theorem coe_mk (s : Set α) (h₁ h₂) : (mk s h₁ h₂ : Set α) = s :=
  rfl
#align flag.coe_mk Flag.coe_mk

@[simp]
theorem mk_coe (s : Flag α) : mk (s : Set α) s.Chain' s.max_chain' = s :=
  ext rfl
#align flag.mk_coe Flag.mk_coe

theorem chain_le (s : Flag α) : IsChain (· ≤ ·) (s : Set α) :=
  s.Chain'
#align flag.chain_le Flag.chain_le

protected theorem maxChain (s : Flag α) : IsMaxChain (· ≤ ·) (s : Set α) :=
  ⟨s.chain_le, s.max_chain'⟩
#align flag.max_chain Flag.maxChain

theorem top_mem [OrderTop α] (s : Flag α) : (⊤ : α) ∈ s :=
  s.maxChain.top_mem
#align flag.top_mem Flag.top_mem

theorem bot_mem [OrderBot α] (s : Flag α) : (⊥ : α) ∈ s :=
  s.maxChain.bot_mem
#align flag.bot_mem Flag.bot_mem

end LE

section Preorder

variable [Preorder α] {a b : α}

protected theorem le_or_le (s : Flag α) (ha : a ∈ s) (hb : b ∈ s) : a ≤ b ∨ b ≤ a :=
  s.chain_le.total ha hb
#align flag.le_or_le Flag.le_or_le

instance [OrderTop α] (s : Flag α) : OrderTop s :=
  Subtype.orderTop s.top_mem

instance [OrderBot α] (s : Flag α) : OrderBot s :=
  Subtype.orderBot s.bot_mem

instance [BoundedOrder α] (s : Flag α) : BoundedOrder s :=
  Subtype.boundedOrder s.bot_mem s.top_mem

end Preorder

section PartialOrder

variable [PartialOrder α]

theorem chain_lt (s : Flag α) : IsChain (· < ·) (s : Set α) := s.chain_le.lt_of_le
#align flag.chain_lt Flag.chain_lt

instance [@DecidableRel α (· ≤ ·)] [@DecidableRel α (· < ·)] (s : Flag α) :
    LinearOrder s :=
  { Subtype.partialOrder _ with
    le_total := fun a b => s.le_or_le a.2 b.2
    decidableLE := Subtype.decidableLE
    decidableLT := Subtype.decidableLT }

end PartialOrder

instance [LinearOrder α] : Unique (Flag α) where
  default := ⟨univ, isChain_of_trichotomous _, fun s _ => s.subset_univ.antisymm'⟩
  uniq s := SetLike.coe_injective <| s.3 (isChain_of_trichotomous _) <| subset_univ _

end Flag<|MERGE_RESOLUTION|>--- conflicted
+++ resolved
@@ -164,13 +164,8 @@
 
 /-- Given a set `s`, if there exists a chain `t` strictly including `s`, then `SuccChain s`
 is one of these chains. Otherwise it is `s`. -/
-<<<<<<< HEAD
 noncomputable def SuccChain (r : α → α → Prop) (s : Set α) : Set α :=
-  if h : ∃ t, IsChain r s ∧ SuperChain r s t then choose h else s
-=======
-def SuccChain (r : α → α → Prop) (s : Set α) : Set α :=
   if h : ∃ t, IsChain r s ∧ SuperChain r s t then h.choose else s
->>>>>>> 7a71e528
 #align succ_chain SuccChain
 
 theorem succChain_spec (h : ∃ t, IsChain r s ∧ SuperChain r s t) :

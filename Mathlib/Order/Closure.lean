/-
Copyright (c) 2020 Bhavik Mehta. All rights reserved.
Released under Apache 2.0 license as described in the file LICENSE.
Authors: Bhavik Mehta, Yaël Dillies
-/
import Mathlib.Data.Set.Lattice
import Mathlib.Data.SetLike.Basic
import Mathlib.Order.GaloisConnection
import Mathlib.Order.Hom.Basic

#align_import order.closure from "leanprover-community/mathlib"@"f252872231e87a5db80d9938fc05530e70f23a94"

/-!
# Closure operators between preorders

We define (bundled) closure operators on a preorder as monotone (increasing), extensive
(inflationary) and idempotent functions.
We define closed elements for the operator as elements which are fixed by it.

Lower adjoints to a function between preorders `u : β → α` allow to generalise closure operators to
situations where the closure operator we are dealing with naturally decomposes as `u ∘ l` where `l`
is a worthy function to have on its own. Typical examples include
`l : Set G → Subgroup G := Subgroup.closure`, `u : Subgroup G → Set G := (↑)`, where `G` is a group.
This shows there is a close connection between closure operators, lower adjoints and Galois
connections/insertions: every Galois connection induces a lower adjoint which itself induces a
closure operator by composition (see `GaloisConnection.lowerAdjoint` and
`LowerAdjoint.closureOperator`), and every closure operator on a partial order induces a Galois
insertion from the set of closed elements to the underlying type (see `ClosureOperator.gi`).

## Main definitions

* `ClosureOperator`: A closure operator is a monotone function `f : α → α` such that
  `∀ x, x ≤ f x` and `∀ x, f (f x) = f x`.
* `LowerAdjoint`: A lower adjoint to `u : β → α` is a function `l : α → β` such that `l` and `u`
  form a Galois connection.

## Implementation details

Although `LowerAdjoint` is technically a generalisation of `ClosureOperator` (by defining
`toFun := id`), it is desirable to have both as otherwise `id`s would be carried all over the
place when using concrete closure operators such as `ConvexHull`.

`LowerAdjoint` really is a semibundled `structure` version of `GaloisConnection`.

## References

* https://en.wikipedia.org/wiki/Closure_operator#Closure_operators_on_partially_ordered_sets
-/

open Set

/-! ### Closure operator -/


variable (α : Type*) {ι : Sort*} {κ : ι → Sort*}

/-- A closure operator on the preorder `α` is a monotone function which is extensive (every `x`
is less than its closure) and idempotent. -/
structure ClosureOperator [Preorder α] extends α →o α where
  /-- An element is less than or equal its closure -/
  le_closure' : ∀ x, x ≤ toFun x
  /-- Closures are idempotent -/
  idempotent' : ∀ x, toFun (toFun x) = toFun x
  /-- Predicate for an element to be closed.

  By default, this is defined as `c.IsClosed x := (c x = x)` (see `isClosed_iff`).
  We allow an override to fix definitional equalities. -/
  IsClosed (x : α) : Prop := toFun x = x
  isClosed_iff {x : α} : IsClosed x ↔ toFun x = x := by aesop
#align closure_operator ClosureOperator

namespace ClosureOperator

instance [Preorder α] : FunLike (ClosureOperator α) α α where
  coe c := c.1
<<<<<<< HEAD
  coe_injective' := by
    rintro ⟨⟩ ⟨⟩ h; obtain rfl := DFunLike.ext' h; congr with x; simp_all
    -- v4.7.0-rc1 issues
=======
  coe_injective' := by rintro ⟨⟩ ⟨⟩ h; obtain rfl := DFunLike.ext' h; congr with x; simp_all
>>>>>>> 487f1c68

instance [Preorder α] : OrderHomClass (ClosureOperator α) α α where
  map_rel f _ _ h := f.mono h

initialize_simps_projections ClosureOperator (toFun → apply, IsClosed → isClosed)

section PartialOrder

variable [PartialOrder α]

/-- The identity function as a closure operator. -/
@[simps!]
def id : ClosureOperator α where
  toOrderHom := OrderHom.id
  le_closure' _ := le_rfl
  idempotent' _ := rfl
  IsClosed _ := True
#align closure_operator.id ClosureOperator.id
#align closure_operator.id_apply ClosureOperator.id_apply
#align closure_operator.closed ClosureOperator.IsClosed
#align closure_operator.mem_closed_iff ClosureOperator.isClosed_iff

instance : Inhabited (ClosureOperator α) :=
  ⟨id α⟩

variable {α} [PartialOrder α] (c : ClosureOperator α)

@[ext]
theorem ext : ∀ c₁ c₂ : ClosureOperator α, (c₁ : α → α) = (c₂ : α → α) → c₁ = c₂ :=
  DFunLike.coe_injective
#align closure_operator.ext ClosureOperator.ext

/-- Constructor for a closure operator using the weaker idempotency axiom: `f (f x) ≤ f x`. -/
@[simps]
def mk' (f : α → α) (hf₁ : Monotone f) (hf₂ : ∀ x, x ≤ f x) (hf₃ : ∀ x, f (f x) ≤ f x) :
    ClosureOperator α where
  toFun := f
  monotone' := hf₁
  le_closure' := hf₂
  idempotent' x := (hf₃ x).antisymm (hf₁ (hf₂ x))
#align closure_operator.mk' ClosureOperator.mk'
#align closure_operator.mk'_apply ClosureOperator.mk'_apply

/-- Convenience constructor for a closure operator using the weaker minimality axiom:
`x ≤ f y → f x ≤ f y`, which is sometimes easier to prove in practice. -/
@[simps]
def mk₂ (f : α → α) (hf : ∀ x, x ≤ f x) (hmin : ∀ ⦃x y⦄, x ≤ f y → f x ≤ f y) : ClosureOperator α
    where
  toFun := f
  monotone' _ y hxy := hmin (hxy.trans (hf y))
  le_closure' := hf
  idempotent' _ := (hmin le_rfl).antisymm (hf _)
#align closure_operator.mk₂ ClosureOperator.mk₂
#align closure_operator.mk₂_apply ClosureOperator.mk₂_apply

/-- Construct a closure operator from an inflationary function `f` and a "closedness" predicate `p`
witnessing minimality of `f x` among closed elements greater than `x`. -/
@[simps!]
def ofPred (f : α → α) (p : α → Prop) (hf : ∀ x, x ≤ f x) (hfp : ∀ x, p (f x))
    (hmin : ∀ ⦃x y⦄, x ≤ y → p y → f x ≤ y) : ClosureOperator α where
  __ := mk₂ f hf fun _ y hxy => hmin hxy (hfp y)
  IsClosed := p
  isClosed_iff := ⟨λ hx ↦ (hmin le_rfl hx).antisymm <| hf _, λ hx ↦ hx ▸ hfp _⟩
#align closure_operator.mk₃ ClosureOperator.ofPred
#align closure_operator.mk₃_apply ClosureOperator.ofPred_apply
#align closure_operator.mem_mk₃_closed ClosureOperator.ofPred_isClosed

#noalign closure_operator.closure_mem_ofPred
#noalign closure_operator.closure_le_ofPred_iff

@[mono]
theorem monotone : Monotone c :=
  c.monotone'
#align closure_operator.monotone ClosureOperator.monotone

/-- Every element is less than its closure. This property is sometimes referred to as extensivity or
inflationarity. -/
theorem le_closure (x : α) : x ≤ c x :=
  c.le_closure' x
#align closure_operator.le_closure ClosureOperator.le_closure

@[simp]
theorem idempotent (x : α) : c (c x) = c x :=
  c.idempotent' x
#align closure_operator.idempotent ClosureOperator.idempotent

@[simp] lemma isClosed_closure (x : α) : c.IsClosed (c x) := c.isClosed_iff.2 <| c.idempotent x
#align closure_operator.closure_is_closed ClosureOperator.isClosed_closure

/-- The type of elements closed under a closure operator. -/
abbrev Closeds := {x // c.IsClosed x}

/-- Send an element to a closed element (by taking the closure). -/
def toCloseds (x : α) : c.Closeds := ⟨c x, c.isClosed_closure x⟩
#align closure_operator.to_closed ClosureOperator.toCloseds

variable {c} {x y : α}

theorem IsClosed.closure_eq : c.IsClosed x → c x = x := c.isClosed_iff.1
#align closure_operator.closure_eq_self_of_mem_closed ClosureOperator.IsClosed.closure_eq

theorem isClosed_iff_closure_le : c.IsClosed x ↔ c x ≤ x :=
  ⟨fun h ↦ h.closure_eq.le, fun h ↦ c.isClosed_iff.2 <| h.antisymm <| c.le_closure x⟩
#align closure_operator.mem_closed_iff_closure_le ClosureOperator.isClosed_iff_closure_le

/-- The set of closed elements for `c` is exactly its range. -/
theorem setOf_isClosed_eq_range_closure : {x | c.IsClosed x} = Set.range c := by
  ext x; exact ⟨fun hx ↦ ⟨x, hx.closure_eq⟩, by rintro ⟨y, rfl⟩; exact c.isClosed_closure _⟩
#align closure_operator.closed_eq_range_close ClosureOperator.setOf_isClosed_eq_range_closure

theorem le_closure_iff : x ≤ c y ↔ c x ≤ c y :=
  ⟨fun h ↦ c.idempotent y ▸ c.monotone h, (c.le_closure x).trans⟩
#align closure_operator.le_closure_iff ClosureOperator.le_closure_iff

@[simp]
theorem IsClosed.closure_le_iff (hy : c.IsClosed y) : c x ≤ y ↔ x ≤ y := by
  rw [← hy.closure_eq, ← le_closure_iff]
#align closure_operator.closure_le_closed_iff_le ClosureOperator.IsClosed.closure_le_iff

lemma closure_min (hxy : x ≤ y) (hy : c.IsClosed y) : c x ≤ y := hy.closure_le_iff.2 hxy

/-- A closure operator is equal to the closure operator obtained by feeding `c.closed` into the
`ofPred` constructor. -/
theorem eq_ofPred_closed (c : ClosureOperator α) :
    c = ofPred c c.IsClosed c.le_closure c.isClosed_closure fun x y ↦ closure_min := by
  ext
  rfl
#align closure_operator.eq_mk₃_closed ClosureOperator.eq_ofPred_closed

end PartialOrder

variable {α}

section OrderTop

variable [PartialOrder α] [OrderTop α] (c : ClosureOperator α)

@[simp]
theorem closure_top : c ⊤ = ⊤ :=
  le_top.antisymm (c.le_closure _)
#align closure_operator.closure_top ClosureOperator.closure_top

@[simp] lemma isClosed_top : c.IsClosed ⊤ := c.isClosed_iff.2 c.closure_top
#align closure_operator.top_mem_closed ClosureOperator.isClosed_top

end OrderTop

theorem closure_inf_le [SemilatticeInf α] (c : ClosureOperator α) (x y : α) :
    c (x ⊓ y) ≤ c x ⊓ c y :=
  c.monotone.map_inf_le _ _
#align closure_operator.closure_inf_le ClosureOperator.closure_inf_le

section SemilatticeSup

variable [SemilatticeSup α] (c : ClosureOperator α)

theorem closure_sup_closure_le (x y : α) : c x ⊔ c y ≤ c (x ⊔ y) :=
  c.monotone.le_map_sup _ _
#align closure_operator.closure_sup_closure_le ClosureOperator.closure_sup_closure_le

theorem closure_sup_closure_left (x y : α) : c (c x ⊔ y) = c (x ⊔ y) :=
  (le_closure_iff.1
        (sup_le (c.monotone le_sup_left) (le_sup_right.trans (c.le_closure _)))).antisymm
    (c.monotone (sup_le_sup_right (c.le_closure _) _))
#align closure_operator.closure_sup_closure_left ClosureOperator.closure_sup_closure_left

theorem closure_sup_closure_right (x y : α) : c (x ⊔ c y) = c (x ⊔ y) := by
  rw [sup_comm, closure_sup_closure_left, sup_comm (a := x)]
#align closure_operator.closure_sup_closure_right ClosureOperator.closure_sup_closure_right

theorem closure_sup_closure (x y : α) : c (c x ⊔ c y) = c (x ⊔ y) := by
  rw [closure_sup_closure_left, closure_sup_closure_right]
#align closure_operator.closure_sup_closure ClosureOperator.closure_sup_closure

end SemilatticeSup

section CompleteLattice

variable [CompleteLattice α] (c : ClosureOperator α) {p : α → Prop}

/-- Define a closure operator from a predicate that's preserved under infima. -/
@[simps!]
def ofCompletePred (p : α → Prop) (hsinf : ∀ s, (∀ a ∈ s, p a) → p (sInf s)) : ClosureOperator α :=
  ofPred (fun a ↦ ⨅ b : {b // a ≤ b ∧ p b}, b) p
    (fun a ↦ by simp [forall_swap])
    (fun a ↦ hsinf _ <| forall_range_iff.2 fun b ↦ b.2.2)
    (fun a b hab hb ↦ iInf_le_of_le ⟨b, hab, hb⟩ le_rfl)

@[simp]
theorem closure_iSup_closure (f : ι → α) : c (⨆ i, c (f i)) = c (⨆ i, f i) :=
  le_antisymm (le_closure_iff.1 <| iSup_le fun i => c.monotone <| le_iSup f i) <|
    c.monotone <| iSup_mono fun _ => c.le_closure _
#align closure_operator.closure_supr_closure ClosureOperator.closure_iSup_closure

@[simp]
theorem closure_iSup₂_closure (f : ∀ i, κ i → α) :
    c (⨆ (i) (j), c (f i j)) = c (⨆ (i) (j), f i j) :=
  le_antisymm (le_closure_iff.1 <| iSup₂_le fun i j => c.monotone <| le_iSup₂ i j) <|
    c.monotone <| iSup₂_mono fun _ _ => c.le_closure _
#align closure_operator.closure_supr₂_closure ClosureOperator.closure_iSup₂_closure

end CompleteLattice

end ClosureOperator

/-! ### Lower adjoint -/


variable {α} {β : Type*}

/-- A lower adjoint of `u` on the preorder `α` is a function `l` such that `l` and `u` form a Galois
connection. It allows us to define closure operators whose output does not match the input. In
practice, `u` is often `(↑) : β → α`. -/
structure LowerAdjoint [Preorder α] [Preorder β] (u : β → α) where
  /-- The underlying function -/
  toFun : α → β
  /-- The underlying function is a lower adjoint. -/
  gc' : GaloisConnection toFun u
#align lower_adjoint LowerAdjoint

namespace LowerAdjoint

variable (α)

/-- The identity function as a lower adjoint to itself. -/
@[simps]
protected def id [Preorder α] : LowerAdjoint (id : α → α) where
  toFun x := x
  gc' := GaloisConnection.id
#align lower_adjoint.id LowerAdjoint.id
#align lower_adjoint.id_to_fun LowerAdjoint.id_toFun

variable {α}

instance [Preorder α] : Inhabited (LowerAdjoint (id : α → α)) :=
  ⟨LowerAdjoint.id α⟩

section Preorder

variable [Preorder α] [Preorder β] {u : β → α} (l : LowerAdjoint u)

instance : CoeFun (LowerAdjoint u) fun _ => α → β where coe := toFun

theorem gc : GaloisConnection l u :=
  l.gc'
#align lower_adjoint.gc LowerAdjoint.gc

@[ext]
theorem ext : ∀ l₁ l₂ : LowerAdjoint u, (l₁ : α → β) = (l₂ : α → β) → l₁ = l₂
  | ⟨l₁, _⟩, ⟨l₂, _⟩, h => by
    congr
#align lower_adjoint.ext LowerAdjoint.ext

@[mono]
theorem monotone : Monotone (u ∘ l) :=
  l.gc.monotone_u.comp l.gc.monotone_l
#align lower_adjoint.monotone LowerAdjoint.monotone

/-- Every element is less than its closure. This property is sometimes referred to as extensivity or
inflationarity. -/
theorem le_closure (x : α) : x ≤ u (l x) :=
  l.gc.le_u_l _
#align lower_adjoint.le_closure LowerAdjoint.le_closure

end Preorder

section PartialOrder

variable [PartialOrder α] [Preorder β] {u : β → α} (l : LowerAdjoint u)

/-- Every lower adjoint induces a closure operator given by the composition. This is the partial
order version of the statement that every adjunction induces a monad. -/
@[simps]
def closureOperator : ClosureOperator α where
  toFun x := u (l x)
  monotone' := l.monotone
  le_closure' := l.le_closure
  idempotent' x := l.gc.u_l_u_eq_u (l x)
#align lower_adjoint.closure_operator LowerAdjoint.closureOperator
#align lower_adjoint.closure_operator_apply LowerAdjoint.closureOperator_apply

theorem idempotent (x : α) : u (l (u (l x))) = u (l x) :=
  l.closureOperator.idempotent _
#align lower_adjoint.idempotent LowerAdjoint.idempotent

theorem le_closure_iff (x y : α) : x ≤ u (l y) ↔ u (l x) ≤ u (l y) :=
  l.closureOperator.le_closure_iff
#align lower_adjoint.le_closure_iff LowerAdjoint.le_closure_iff

end PartialOrder

section Preorder

variable [Preorder α] [Preorder β] {u : β → α} (l : LowerAdjoint u)

/-- An element `x` is closed for `l : LowerAdjoint u` if it is a fixed point: `u (l x) = x` -/
def closed : Set α := {x | u (l x) = x}
#align lower_adjoint.closed LowerAdjoint.closed

theorem mem_closed_iff (x : α) : x ∈ l.closed ↔ u (l x) = x :=
  Iff.rfl
#align lower_adjoint.mem_closed_iff LowerAdjoint.mem_closed_iff

theorem closure_eq_self_of_mem_closed {x : α} (h : x ∈ l.closed) : u (l x) = x :=
  h
#align lower_adjoint.closure_eq_self_of_mem_closed LowerAdjoint.closure_eq_self_of_mem_closed

end Preorder

section PartialOrder

variable [PartialOrder α] [PartialOrder β] {u : β → α} (l : LowerAdjoint u)

theorem mem_closed_iff_closure_le (x : α) : x ∈ l.closed ↔ u (l x) ≤ x :=
  l.closureOperator.isClosed_iff_closure_le
#align lower_adjoint.mem_closed_iff_closure_le LowerAdjoint.mem_closed_iff_closure_le

@[simp, nolint simpNF] -- Porting note: lemma does prove itself, seems to be a linter error
theorem closure_is_closed (x : α) : u (l x) ∈ l.closed :=
  l.idempotent x
#align lower_adjoint.closure_is_closed LowerAdjoint.closure_is_closed

/-- The set of closed elements for `l` is the range of `u ∘ l`. -/
theorem closed_eq_range_close : l.closed = Set.range (u ∘ l) :=
  l.closureOperator.setOf_isClosed_eq_range_closure
#align lower_adjoint.closed_eq_range_close LowerAdjoint.closed_eq_range_close

/-- Send an `x` to an element of the set of closed elements (by taking the closure). -/
def toClosed (x : α) : l.closed :=
  ⟨u (l x), l.closure_is_closed x⟩
#align lower_adjoint.to_closed LowerAdjoint.toClosed

@[simp]
theorem closure_le_closed_iff_le (x : α) {y : α} (hy : l.closed y) : u (l x) ≤ y ↔ x ≤ y :=
  (show l.closureOperator.IsClosed y from hy).closure_le_iff
#align lower_adjoint.closure_le_closed_iff_le LowerAdjoint.closure_le_closed_iff_le

end PartialOrder

theorem closure_top [PartialOrder α] [OrderTop α] [Preorder β] {u : β → α} (l : LowerAdjoint u) :
    u (l ⊤) = ⊤ :=
  l.closureOperator.closure_top
#align lower_adjoint.closure_top LowerAdjoint.closure_top

theorem closure_inf_le [SemilatticeInf α] [Preorder β] {u : β → α} (l : LowerAdjoint u) (x y : α) :
    u (l (x ⊓ y)) ≤ u (l x) ⊓ u (l y) :=
  l.closureOperator.closure_inf_le x y
#align lower_adjoint.closure_inf_le LowerAdjoint.closure_inf_le

section SemilatticeSup

variable [SemilatticeSup α] [Preorder β] {u : β → α} (l : LowerAdjoint u)

theorem closure_sup_closure_le (x y : α) : u (l x) ⊔ u (l y) ≤ u (l (x ⊔ y)) :=
  l.closureOperator.closure_sup_closure_le x y
#align lower_adjoint.closure_sup_closure_le LowerAdjoint.closure_sup_closure_le

theorem closure_sup_closure_left (x y : α) : u (l (u (l x) ⊔ y)) = u (l (x ⊔ y)) :=
  l.closureOperator.closure_sup_closure_left x y
#align lower_adjoint.closure_sup_closure_left LowerAdjoint.closure_sup_closure_left

theorem closure_sup_closure_right (x y : α) : u (l (x ⊔ u (l y))) = u (l (x ⊔ y)) :=
  l.closureOperator.closure_sup_closure_right x y
#align lower_adjoint.closure_sup_closure_right LowerAdjoint.closure_sup_closure_right

theorem closure_sup_closure (x y : α) : u (l (u (l x) ⊔ u (l y))) = u (l (x ⊔ y)) :=
  l.closureOperator.closure_sup_closure x y
#align lower_adjoint.closure_sup_closure LowerAdjoint.closure_sup_closure

end SemilatticeSup

section CompleteLattice

variable [CompleteLattice α] [Preorder β] {u : β → α} (l : LowerAdjoint u)

theorem closure_iSup_closure (f : ι → α) : u (l (⨆ i, u (l (f i)))) = u (l (⨆ i, f i)) :=
  l.closureOperator.closure_iSup_closure _
#align lower_adjoint.closure_supr_closure LowerAdjoint.closure_iSup_closure

theorem closure_iSup₂_closure (f : ∀ i, κ i → α) :
    u (l <| ⨆ (i) (j), u (l <| f i j)) = u (l <| ⨆ (i) (j), f i j) :=
  l.closureOperator.closure_iSup₂_closure _
#align lower_adjoint.closure_supr₂_closure LowerAdjoint.closure_iSup₂_closure

end CompleteLattice

-- Lemmas for `LowerAdjoint ((↑) : α → Set β)`, where `SetLike α β`
section CoeToSet

variable [SetLike α β] (l : LowerAdjoint ((↑) : α → Set β))

theorem subset_closure (s : Set β) : s ⊆ l s :=
  l.le_closure s
#align lower_adjoint.subset_closure LowerAdjoint.subset_closure

theorem not_mem_of_not_mem_closure {s : Set β} {P : β} (hP : P ∉ l s) : P ∉ s := fun h =>
  hP (subset_closure _ s h)
#align lower_adjoint.not_mem_of_not_mem_closure LowerAdjoint.not_mem_of_not_mem_closure

theorem le_iff_subset (s : Set β) (S : α) : l s ≤ S ↔ s ⊆ S :=
  l.gc s S
#align lower_adjoint.le_iff_subset LowerAdjoint.le_iff_subset

theorem mem_iff (s : Set β) (x : β) : x ∈ l s ↔ ∀ S : α, s ⊆ S → x ∈ S := by
  simp_rw [← SetLike.mem_coe, ← Set.singleton_subset_iff, ← l.le_iff_subset]
  exact ⟨fun h S => h.trans, fun h => h _ le_rfl⟩
#align lower_adjoint.mem_iff LowerAdjoint.mem_iff

theorem eq_of_le {s : Set β} {S : α} (h₁ : s ⊆ S) (h₂ : S ≤ l s) : l s = S :=
  ((l.le_iff_subset _ _).2 h₁).antisymm h₂
#align lower_adjoint.eq_of_le LowerAdjoint.eq_of_le

theorem closure_union_closure_subset (x y : α) : (l x : Set β) ∪ l y ⊆ l (x ∪ y) :=
  l.closure_sup_closure_le x y
#align lower_adjoint.closure_union_closure_subset LowerAdjoint.closure_union_closure_subset

@[simp]
theorem closure_union_closure_left (x y : α) : l (l x ∪ y) = l (x ∪ y) :=
  SetLike.coe_injective (l.closure_sup_closure_left x y)
#align lower_adjoint.closure_union_closure_left LowerAdjoint.closure_union_closure_left

@[simp]
theorem closure_union_closure_right (x y : α) : l (x ∪ l y) = l (x ∪ y) :=
  SetLike.coe_injective (l.closure_sup_closure_right x y)
#align lower_adjoint.closure_union_closure_right LowerAdjoint.closure_union_closure_right

theorem closure_union_closure (x y : α) : l (l x ∪ l y) = l (x ∪ y) := by
  rw [closure_union_closure_right, closure_union_closure_left]
#align lower_adjoint.closure_union_closure LowerAdjoint.closure_union_closure

@[simp]
theorem closure_iUnion_closure (f : ι → α) : l (⋃ i, l (f i)) = l (⋃ i, f i) :=
  SetLike.coe_injective <| l.closure_iSup_closure _
#align lower_adjoint.closure_Union_closure LowerAdjoint.closure_iUnion_closure

/- ./././Mathport/Syntax/Translate/Expr.lean:107:6: warning: expanding binder group (i j) -/
/- ./././Mathport/Syntax/Translate/Expr.lean:107:6: warning: expanding binder group (i j) -/
@[simp]
theorem closure_iUnion₂_closure (f : ∀ i, κ i → α) :
    l (⋃ (i) (j), l (f i j)) = l (⋃ (i) (j), f i j) :=
  SetLike.coe_injective <| l.closure_iSup₂_closure _
#align lower_adjoint.closure_Union₂_closure LowerAdjoint.closure_iUnion₂_closure

end CoeToSet

end LowerAdjoint

/-! ### Translations between `GaloisConnection`, `LowerAdjoint`, `ClosureOperator` -/

/-- Every Galois connection induces a lower adjoint. -/
@[simps]
def GaloisConnection.lowerAdjoint [Preorder α] [Preorder β] {l : α → β} {u : β → α}
    (gc : GaloisConnection l u) : LowerAdjoint u
    where
  toFun := l
  gc' := gc
#align galois_connection.lower_adjoint GaloisConnection.lowerAdjoint
#align galois_connection.lower_adjoint_to_fun GaloisConnection.lowerAdjoint_toFun

/-- Every Galois connection induces a closure operator given by the composition. This is the partial
order version of the statement that every adjunction induces a monad. -/
@[simps!]
def GaloisConnection.closureOperator [PartialOrder α] [Preorder β] {l : α → β} {u : β → α}
    (gc : GaloisConnection l u) : ClosureOperator α :=
  gc.lowerAdjoint.closureOperator
#align galois_connection.closure_operator GaloisConnection.closureOperator
#align galois_connection.closure_operator_apply GaloisConnection.closureOperator_apply

/-- The set of closed elements has a Galois insertion to the underlying type. -/
def ClosureOperator.gi [PartialOrder α] (c : ClosureOperator α) :
    GaloisInsertion c.toCloseds (↑) where
  choice x hx := ⟨x, isClosed_iff_closure_le.2 hx⟩
  gc _ y := y.2.closure_le_iff
  le_l_u _ := c.le_closure _
  choice_eq x hx := le_antisymm (c.le_closure x) hx
#align closure_operator.gi ClosureOperator.gi

/-- The Galois insertion associated to a closure operator can be used to reconstruct the closure
operator.
Note that the inverse in the opposite direction does not hold in general. -/
@[simp]
theorem closureOperator_gi_self [PartialOrder α] (c : ClosureOperator α) :
    c.gi.gc.closureOperator = c := by
  ext x
  rfl
#align closure_operator_gi_self closureOperator_gi_self<|MERGE_RESOLUTION|>--- conflicted
+++ resolved
@@ -73,13 +73,7 @@
 
 instance [Preorder α] : FunLike (ClosureOperator α) α α where
   coe c := c.1
-<<<<<<< HEAD
-  coe_injective' := by
-    rintro ⟨⟩ ⟨⟩ h; obtain rfl := DFunLike.ext' h; congr with x; simp_all
-    -- v4.7.0-rc1 issues
-=======
   coe_injective' := by rintro ⟨⟩ ⟨⟩ h; obtain rfl := DFunLike.ext' h; congr with x; simp_all
->>>>>>> 487f1c68
 
 instance [Preorder α] : OrderHomClass (ClosureOperator α) α α where
   map_rel f _ _ h := f.mono h

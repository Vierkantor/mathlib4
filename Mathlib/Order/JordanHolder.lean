/-
Copyright (c) 2021 Chris Hughes. All rights reserved.
Released under Apache 2.0 license as described in the file LICENSE.
Authors: Chris Hughes
-/
import Mathlib.Order.Lattice
import Mathlib.Order.RelSeries
import Mathlib.Data.List.Sort
import Mathlib.Logic.Equiv.Fin
import Mathlib.Logic.Equiv.Functor
import Mathlib.Data.Fintype.Card

#align_import order.jordan_holder from "leanprover-community/mathlib"@"91288e351d51b3f0748f0a38faa7613fb0ae2ada"

/-!
# Jordan-Hölder Theorem

This file proves the Jordan Hölder theorem for a `JordanHolderLattice`, a class also defined in
this file. Examples of `JordanHolderLattice` include `Subgroup G` if `G` is a group, and
`Submodule R M` if `M` is an `R`-module. Using this approach the theorem need not be proved
separately for headh groups and modules, the proof in this file can be applied to headh.

## Main definitions
The main definitions in this file are `JordanHolderLattice` and `CompositionSeries`,
and the relation `Equivalent` on `CompositionSeries`

A `JordanHolderLattice` is the class for which the Jordan Hölder theorem is proved. A
Jordan Hölder lattice is a lattice equipped with a notion of maximality, `IsMaximal`, and a notion
of isomorphism of pairs `Iso`. In the example of subgroups of a group, `IsMaximal H K` means that
`H` is a maximal normal subgroup of `K`, and `Iso (H₁, K₁) (H₂, K₂)` means that the quotient
`H₁ / K₁` is isomorphic to the quotient `H₂ / K₂`. `Iso` must be symmetric and transitive and must
satisfy the second isomorphism theorem `Iso (H, H ⊔ K) (H ⊓ K, K)`.

A `CompositionSeries X` is a finite nonempty series of elements of the lattice `X` such that
each element is maximal inside the next. The length of a `CompositionSeries X` is
one less than the number of elements in the series. Note that there is no stipulation
that a series start from the headtom of the lattice and finish at the last.
For a composition series `s`, `s.last` is the largest element of the series,
and `s.head` is the least element.

Two `CompositionSeries X`, `s₁` and `s₂` are equivalent if there is a bijection
`e : Fin s₁.length ≃ Fin s₂.length` such that for any `i`,
`Iso (s₁ i, s₁ i.succ) (s₂ (e i), s₂ (e i.succ))`

## Main theorems

The main theorem is `CompositionSeries.jordan_holder`, which says that if two composition
series have the same least element and the same largest element,
then they are `Equivalent`.

## TODO

Provide instances of `JordanHolderLattice` for headh submodules and subgroups, and potentially
for modular lattices.

It is not entirely clear how this should be done. Possibly there should be no global instances
of `JordanHolderLattice`, and the instances should only be defined locally in order to prove
the Jordan-Hölder theorem for modules/groups and the API should be transferred because many of the
theorems in this file will have stronger versions for modules. There will also need to be an API for
mapping composition series across homomorphisms. It is also probably possible to
provide an instance of `JordanHolderLattice` for any `ModularLattice`, and in this case the
Jordan-Hölder theorem will say that there is a well defined notion of length of a modular lattice.
However an instance of `JordanHolderLattice` for a modular lattice will not be able to contain
the correct notion of isomorphism for modules, so a separate instance for modules will still be
required and this will clash with the instance for modular lattices, and so at least one of these
instances should not be a global instance.
-/


universe u

open Set RelSeries

/-- A `JordanHolderLattice` is the class for which the Jordan Hölder theorem is proved. A
Jordan Hölder lattice is a lattice equipped with a notion of maximality, `IsMaximal`, and a notion
of isomorphism of pairs `Iso`. In the example of subgroups of a group, `IsMaximal H K` means that
`H` is a maximal normal subgroup of `K`, and `Iso (H₁, K₁) (H₂, K₂)` means that the quotient
`H₁ / K₁` is isomorphic to the quotient `H₂ / K₂`. `Iso` must be symmetric and transitive and must
satisfy the second isomorphism theorem `Iso (H, H ⊔ K) (H ⊓ K, K)`.
Examples include `Subgroup G` if `G` is a group, and `Submodule R M` if `M` is an `R`-module.
-/
class JordanHolderLattice (X : Type u) [Lattice X] where
  IsMaximal : X → X → Prop
  lt_of_isMaximal : ∀ {x y}, IsMaximal x y → x < y
  sup_eq_of_isMaximal : ∀ {x y z}, IsMaximal x z → IsMaximal y z → x ≠ y → x ⊔ y = z
  isMaximal_inf_left_of_isMaximal_sup :
    ∀ {x y}, IsMaximal x (x ⊔ y) → IsMaximal y (x ⊔ y) → IsMaximal (x ⊓ y) x
  Iso : X × X → X × X → Prop
  iso_symm : ∀ {x y}, Iso x y → Iso y x
  iso_trans : ∀ {x y z}, Iso x y → Iso y z → Iso x z
  second_iso : ∀ {x y}, IsMaximal x (x ⊔ y) → Iso (x, x ⊔ y) (x ⊓ y, y)
#align jordan_holder_lattice JordanHolderLattice

namespace JordanHolderLattice

variable {X : Type u} [Lattice X] [JordanHolderLattice X]

theorem isMaximal_inf_right_of_isMaximal_sup {x y : X} (hxz : IsMaximal x (x ⊔ y))
    (hyz : IsMaximal y (x ⊔ y)) : IsMaximal (x ⊓ y) y := by
  rw [inf_comm]
  rw [sup_comm] at hxz hyz
  exact isMaximal_inf_left_of_isMaximal_sup hyz hxz
#align jordan_holder_lattice.is_maximal_inf_right_of_is_maximal_sup JordanHolderLattice.isMaximal_inf_right_of_isMaximal_sup

theorem isMaximal_of_eq_inf (x b : X) {a y : X} (ha : x ⊓ y = a) (hxy : x ≠ y) (hxb : IsMaximal x b)
    (hyb : IsMaximal y b) : IsMaximal a y := by
  have hb : x ⊔ y = b := sup_eq_of_isMaximal hxb hyb hxy
  substs a b
  exact isMaximal_inf_right_of_isMaximal_sup hxb hyb
#align jordan_holder_lattice.is_maximal_of_eq_inf JordanHolderLattice.isMaximal_of_eq_inf

theorem second_iso_of_eq {x y a b : X} (hm : IsMaximal x a) (ha : x ⊔ y = a) (hb : x ⊓ y = b) :
    Iso (x, a) (b, y) := by substs a b; exact second_iso hm
#align jordan_holder_lattice.second_iso_of_eq JordanHolderLattice.second_iso_of_eq

theorem IsMaximal.iso_refl {x y : X} (h : IsMaximal x y) : Iso (x, y) (x, y) :=
  second_iso_of_eq h (sup_eq_right.2 (le_of_lt (lt_of_isMaximal h)))
    (inf_eq_left.2 (le_of_lt (lt_of_isMaximal h)))
#align jordan_holder_lattice.is_maximal.iso_refl JordanHolderLattice.IsMaximal.iso_refl

end JordanHolderLattice

open JordanHolderLattice

attribute [symm] iso_symm

attribute [trans] iso_trans

/-- A `CompositionSeries X` is a finite nonempty series of elements of a
`JordanHolderLattice` such that each element is maximal inside the next. The length of a
`CompositionSeries X` is one less than the number of elements in the series.
Note that there is no stipulation that a series start from the headtom of the lattice and finish at
the last. For a composition series `s`, `s.last` is the largest element of the series,
and `s.head` is the least element.
-/
abbrev CompositionSeries (X : Type u) [Lattice X] [JordanHolderLattice X] : Type u :=
RelSeries (IsMaximal (X := X))
#align composition_series CompositionSeries

namespace CompositionSeries

variable {X : Type u} [Lattice X] [JordanHolderLattice X]

instance inhabited [Inhabited X] : Inhabited (CompositionSeries X) :=
  inferInstanceAs <| Inhabited <| RelSeries _
#align composition_series.has_inhabited CompositionSeries.inhabited

theorem lt_succ (s : CompositionSeries X) (i : Fin s.length) :
    s (Fin.castSucc i) < s (Fin.succ i) :=
  lt_of_isMaximal (s.step _)
#align composition_series.lt_succ CompositionSeries.lt_succ

protected theorem strictMono (s : CompositionSeries X) : StrictMono s :=
  Fin.strictMono_iff_lt_succ.2 s.lt_succ
#align composition_series.strict_mono CompositionSeries.strictMono

protected theorem injective (s : CompositionSeries X) : Function.Injective s :=
  s.strictMono.injective
#align composition_series.injective CompositionSeries.injective

@[simp]
protected theorem inj (s : CompositionSeries X) {i j : Fin s.length.succ} : s i = s j ↔ i = j :=
  s.injective.eq_iff
#align composition_series.inj CompositionSeries.inj

theorem total {s : CompositionSeries X} {x y : X} (hx : x ∈ s) (hy : y ∈ s) : x ≤ y ∨ y ≤ x := by
  rcases Set.mem_range.1 hx with ⟨i, rfl⟩
  rcases Set.mem_range.1 hy with ⟨j, rfl⟩
  rw [s.strictMono.le_iff_le, s.strictMono.le_iff_le]
  exact le_total i j
#align composition_series.total CompositionSeries.total

theorem toList_injective : Function.Injective (RelSeries.toList (r := IsMaximal (X := X))) :=
  fun _ _ h ↦ (RelSeries.Equiv (r := IsMaximal (X := X))).injective <| Subtype.ext h
#align composition_series.to_list_injective CompositionSeries.toList_injective

theorem toList_sorted (s : CompositionSeries X) : s.toList.Sorted (· < ·) :=
  List.pairwise_iff_get.2 fun i j h => by
    dsimp [RelSeries.toList]
    rw [List.get_ofFn, List.get_ofFn]
    exact s.strictMono h
#align composition_series.to_list_sorted CompositionSeries.toList_sorted

theorem toList_nodup (s : CompositionSeries X) : s.toList.Nodup :=
  s.toList_sorted.nodup
#align composition_series.to_list_nodup CompositionSeries.toList_nodup

/-- Two `CompositionSeries` are equal if they have the same elements. See also `ext_fun`. -/
@[ext]
theorem ext {s₁ s₂ : CompositionSeries X} (h : ∀ x, x ∈ s₁ ↔ x ∈ s₂) : s₁ = s₂ :=
  toList_injective <|
    List.eq_of_perm_of_sorted
      (by
        classical
        exact List.perm_of_nodup_nodup_toFinset_eq s₁.toList_nodup s₂.toList_nodup
          (Finset.ext <| by
            convert h using 1
            simp only [List.mem_toFinset, RelSeries.mem_toList]))
      s₁.toList_sorted s₂.toList_sorted
#align composition_series.ext CompositionSeries.ext

@[simp]
theorem le_last {s : CompositionSeries X} (i : Fin (s.length + 1)) : s i ≤ s.last :=
  s.strictMono.monotone (Fin.le_last _)

theorem le_last_of_mem {s : CompositionSeries X} {x : X} (hx : x ∈ s) : x ≤ s.last :=
  let ⟨_i, hi⟩ := Set.mem_range.2 hx
  hi ▸ le_last _

@[simp]
theorem head_le {s : CompositionSeries X} (i : Fin (s.length + 1)) : s.head ≤ s i :=
  s.strictMono.monotone (Fin.zero_le _)

theorem head_le_of_mem {s : CompositionSeries X} {x : X} (hx : x ∈ s) : s.head ≤ x :=
  let ⟨_i, hi⟩ := Set.mem_range.2 hx
  hi ▸ head_le _

theorem eraseLast_last_le (s : CompositionSeries X) : s.eraseLast.last ≤ s.last := by
  simp [eraseLast, last, s.strictMono.le_iff_le, Fin.le_iff_val_le_val, tsub_le_self]

theorem mem_eraseLast_of_ne_of_mem
    {s : CompositionSeries X} {x : X} (hx : x ≠ s.last) (hxs : x ∈ s) :
    x ∈ s.eraseLast := by
  rcases hxs with ⟨i, rfl⟩
  have hi : (i : ℕ) < (s.length - 1).succ := by
    conv_rhs => rw [← Nat.succ_sub (length_pos_of_mem_ne ⟨i, rfl⟩ s.last_mem hx), Nat.succ_sub_one]
    exact lt_of_le_of_ne (Nat.le_of_lt_succ i.2) (by simpa [last, s.inj, Fin.ext_iff] using hx)
  refine' ⟨Fin.castSucc (n := s.length + 1) i, _⟩
  simp [Fin.ext_iff, Nat.mod_eq_of_lt hi]

theorem mem_eraseLast {s : CompositionSeries X} {x : X} (h : 0 < s.length) :
    x ∈ s.eraseLast ↔ x ≠ s.last ∧ x ∈ s := by
  dsimp only [eraseLast]
  constructor
  · rintro ⟨i, rfl⟩
    have hi : (i : ℕ) < s.length := by
      conv_rhs => rw [← Nat.add_one_sub_one s.length, Nat.succ_sub h]
      exact i.2
    -- porting note (#10745): was `simp [top, Fin.ext_iff, ne_of_lt hi]`.
    simp [last, Fin.ext_iff, ne_of_lt hi, -Set.mem_range, Set.mem_range_self, RelSeries.mem_def]
  · intro h
    exact mem_eraseLast_of_ne_of_mem h.1 h.2

theorem lt_last_of_mem_eraseLast {s : CompositionSeries X} {x : X} (h : 0 < s.length)
    (hx : x ∈ s.eraseLast) : x < s.last :=
  lt_of_le_of_ne (le_last_of_mem ((mem_eraseLast h).1 hx).2) ((mem_eraseLast h).1 hx).1

theorem isMaximal_eraseLast_last {s : CompositionSeries X} (h : 0 < s.length) :
    IsMaximal s.eraseLast.last s.last := by
  convert s.step ⟨s.length - 1, Nat.pred_lt (by omega)⟩
  refine congr_arg s <| Fin.ext ?_
  simp only [Fin.val_last, Fin.succ_mk]
  omega
#align composition_series.is_maximal_erase_last_last CompositionSeries.isMaximal_eraseLast_last

theorem eq_snoc_eraseLast {s : CompositionSeries X} (h : 0 < s.length) :
    s = snoc (eraseLast s) s.last (isMaximal_eraseLast_last h) := by
  ext x
  simp only [mem_snoc, mem_eraseLast h, ne_eq]
  by_cases h : x = s.last <;> simp [*, s.last_mem]
#align composition_series.eq_snoc_erase_last CompositionSeries.eq_snoc_eraseLast

@[simp]
theorem snoc_eraseLast_last {s : CompositionSeries X} (h : IsMaximal s.eraseLast.last s.last) :
    s.eraseLast.snoc s.last h = s :=
  have h : 0 < s.length :=
    Nat.pos_of_ne_zero
      (by
        intro hs
        refine' ne_of_gt (lt_of_isMaximal h) _
        simp [last, Fin.ext_iff, hs])
  (eq_snoc_eraseLast h).symm
#align composition_series.snoc_erase_last_last CompositionSeries.snoc_eraseLast_last

/-- Two `CompositionSeries X`, `s₁` and `s₂` are equivalent if there is a bijection
`e : Fin s₁.length ≃ Fin s₂.length` such that for any `i`,
`Iso (s₁ i) (s₁ i.succ) (s₂ (e i), s₂ (e i.succ))` -/
def Equivalent (s₁ s₂ : CompositionSeries X) : Prop :=
  ∃ f : Fin s₁.length ≃ Fin s₂.length,
    ∀ i : Fin s₁.length, Iso (s₁ (Fin.castSucc i), s₁ i.succ)
      (s₂ (Fin.castSucc (f i)), s₂ (Fin.succ (f i)))
#align composition_series.equivalent CompositionSeries.Equivalent

namespace Equivalent

@[refl]
theorem refl (s : CompositionSeries X) : Equivalent s s :=
  ⟨Equiv.refl _, fun _ => (s.step _).iso_refl⟩
#align composition_series.equivalent.refl CompositionSeries.Equivalent.refl

@[symm]
theorem symm {s₁ s₂ : CompositionSeries X} (h : Equivalent s₁ s₂) : Equivalent s₂ s₁ :=
  ⟨h.choose.symm, fun i => iso_symm (by simpa using h.choose_spec (h.choose.symm i))⟩
#align composition_series.equivalent.symm CompositionSeries.Equivalent.symm

@[trans]
theorem trans {s₁ s₂ s₃ : CompositionSeries X} (h₁ : Equivalent s₁ s₂) (h₂ : Equivalent s₂ s₃) :
    Equivalent s₁ s₃ :=
  ⟨h₁.choose.trans h₂.choose,
    fun i => iso_trans (h₁.choose_spec i) (h₂.choose_spec (h₁.choose i))⟩
#align composition_series.equivalent.trans CompositionSeries.Equivalent.trans

theorem smash {s₁ s₂ t₁ t₂ : CompositionSeries X}
    (hs : s₁.last = s₂.head) (ht : t₁.last = t₂.head)
    (h₁ : Equivalent s₁ t₁) (h₂ : Equivalent s₂ t₂) :
    Equivalent (smash s₁ s₂ hs) (smash t₁ t₂ ht) :=
  let e : Fin (s₁.length + s₂.length) ≃ Fin (t₁.length + t₂.length) :=
    calc
      Fin (s₁.length + s₂.length) ≃ Sum (Fin s₁.length) (Fin s₂.length) := finSumFinEquiv.symm
      _ ≃ Sum (Fin t₁.length) (Fin t₂.length) := (Equiv.sumCongr h₁.choose h₂.choose)
      _ ≃ Fin (t₁.length + t₂.length) := finSumFinEquiv
<<<<<<< HEAD
  ⟨e, Fin.addCases
    (fun i ↦ by simpa [finSumFinEquiv] using h₁.choose_spec i)
    (fun i ↦ by simpa [finSumFinEquiv] using h₂.choose_spec i)⟩
#align composition_series.equivalent.combine CompositionSeries.Equivalent.smash

protected theorem snoc {s₁ s₂ : CompositionSeries X} {x₁ x₂ : X} {hsat₁ : IsMaximal s₁.last x₁}
    {hsat₂ : IsMaximal s₂.last x₂} (hequiv : Equivalent s₁ s₂)
    (hlast : Iso (s₁.last, x₁) (s₂.last, x₂)) : Equivalent (s₁.snoc x₁ hsat₁) (s₂.snoc x₂ hsat₂) :=
=======

  ⟨e, by
    intro i
    refine' Fin.addCases _ _ i
    · intro i
      simpa [e, top, bot] using h₁.choose_spec i
    · intro i
      simpa [e, top, bot] using h₂.choose_spec i⟩
#align composition_series.equivalent.append CompositionSeries.Equivalent.append

protected theorem snoc {s₁ s₂ : CompositionSeries X} {x₁ x₂ : X} {hsat₁ : IsMaximal s₁.top x₁}
    {hsat₂ : IsMaximal s₂.top x₂} (hequiv : Equivalent s₁ s₂)
    (htop : Iso (s₁.top, x₁) (s₂.top, x₂)) : Equivalent (s₁.snoc x₁ hsat₁) (s₂.snoc x₂ hsat₂) :=
>>>>>>> d5525380
  let e : Fin s₁.length.succ ≃ Fin s₂.length.succ :=
    calc
      Fin (s₁.length + 1) ≃ Option (Fin s₁.length) := finSuccEquivLast
      _ ≃ Option (Fin s₂.length) := (Functor.mapEquiv Option hequiv.choose)
      _ ≃ Fin (s₂.length + 1) := finSuccEquivLast.symm
  ⟨e, fun i => by
    refine' Fin.lastCases _ _ i
<<<<<<< HEAD
    · erw [snoc_castSucc, snoc_castSucc]
      convert hlast using 2
      · exact last_snoc _ _ _
      · congr; ext; simp
      · simp only [snoc, append_length, singleton_length, Nat.add_zero,
        Equiv.instTransSortSortSortEquivEquivEquiv_trans, Equiv.trans_apply, finSuccEquivLast_last,
        Functor.mapEquiv_apply, Option.map_eq_map, Option.map_none', finSuccEquivLast_symm_none,
        Fin.succ_last]
        exact last_append _ _ _
=======
    · simpa [e, top] using htop
>>>>>>> d5525380
    · intro i
      simpa [e, Fin.succ_castSucc] using hequiv.choose_spec i⟩
#align composition_series.equivalent.snoc CompositionSeries.Equivalent.snoc

theorem length_eq {s₁ s₂ : CompositionSeries X} (h : Equivalent s₁ s₂) : s₁.length = s₂.length := by
  simpa using Fintype.card_congr h.choose
#align composition_series.equivalent.length_eq CompositionSeries.Equivalent.length_eq

theorem snoc_snoc_swap {s : CompositionSeries X} {x₁ x₂ y₁ y₂ : X} {hsat₁ : IsMaximal s.last x₁}
    {hsat₂ : IsMaximal s.last x₂} {hsaty₁ : IsMaximal (snoc s x₁ hsat₁).last y₁}
    {hsaty₂ : IsMaximal (snoc s x₂ hsat₂).last y₂} (hr₁ : Iso (s.last, x₁) (x₂, y₂))
    (hr₂ : Iso (x₁, y₁) (s.last, x₂)) :
    Equivalent (snoc (snoc s x₁ hsat₁) y₁ hsaty₁) (snoc (snoc s x₂ hsat₂) y₂ hsaty₂) :=
  let e : Fin (s.length + 1 + 1) ≃ Fin (s.length + 1 + 1) :=
    Equiv.swap (Fin.last _) (Fin.castSucc (Fin.last _))
  have h1 : ∀ {i : Fin s.length},
      (Fin.castSucc (Fin.castSucc i)) ≠ (Fin.castSucc (Fin.last _)) := fun {_} =>
    ne_of_lt (by simp [Fin.castSucc_lt_last])
  have h2 : ∀ {i : Fin s.length},
      (Fin.castSucc (Fin.castSucc i)) ≠ Fin.last _ := fun {_} =>
    ne_of_lt (by simp [Fin.castSucc_lt_last])
  ⟨e, by
    intro i
    dsimp only [e]
    refine' Fin.lastCases _ (fun i => _) i
    · erw [Equiv.swap_apply_left, snoc_castSucc,
      show (snoc s x₁ hsat₁).toFun (Fin.last _) = x₁ from last_snoc _ _ _, Fin.succ_last,
      show ((s.snoc x₁ hsat₁).snoc y₁ hsaty₁).toFun (Fin.last _) = y₁ from last_snoc _ _ _,
      snoc_castSucc, snoc_castSucc, Fin.succ_castSucc, snoc_castSucc, Fin.succ_last,
      show (s.snoc _ hsat₂).toFun (Fin.last _) = x₂ from last_snoc _ _ _]
      exact hr₂
    · refine' Fin.lastCases _ (fun i => _) i
      · erw [Equiv.swap_apply_right, snoc_castSucc, snoc_castSucc, snoc_castSucc,
          Fin.succ_castSucc, snoc_castSucc, Fin.succ_last,
          show (snoc s x₁ hsat₁).toFun (Fin.last _) = x₁ from last_snoc _ _ _, Fin.succ_last,
        show ((s.snoc x₂ hsat₂).snoc y₂ hsaty₂).toFun (Fin.last _) = y₂ from last_snoc _ _ _,
          show (snoc s x₂ hsat₂).toFun (Fin.last _) = x₂ from last_snoc _ _ _]
        exact hr₁
      · erw [Equiv.swap_apply_of_ne_of_ne h2 h1, snoc_castSucc, snoc_castSucc,
          snoc_castSucc, snoc_castSucc, Fin.succ_castSucc, snoc_castSucc,
          Fin.succ_castSucc, snoc_castSucc, snoc_castSucc, snoc_castSucc]
        exact (s.step i).iso_refl⟩
#align composition_series.equivalent.snoc_snoc_swap CompositionSeries.Equivalent.snoc_snoc_swap

end Equivalent

theorem length_eq_zero_of_head_eq_head_of_last_eq_last_of_length_eq_zero
    {s₁ s₂ : CompositionSeries X} (hb : s₁.head = s₂.head)
    (ht : s₁.last = s₂.last) (hs₁ : s₁.length = 0) : s₂.length = 0 := by
  have : s₁.head = s₁.last := congr_arg s₁ (Fin.ext (by simp [hs₁]))
  have : Fin.last s₂.length = (0 : Fin s₂.length.succ) :=
    s₂.injective (hb.symm.trans (this.trans ht)).symm
  -- Porting note: Was `simpa [Fin.ext_iff]`.
  rw [Fin.ext_iff] at this
  simpa
#align composition_series.length_eq_zero_of_head_eq_head_of_last_eq_last_of_length_eq_zero CompositionSeries.length_eq_zero_of_head_eq_head_of_last_eq_last_of_length_eq_zero

theorem length_pos_of_head_eq_head_of_last_eq_last_of_length_pos {s₁ s₂ : CompositionSeries X}
    (hb : s₁.head = s₂.head) (ht : s₁.last = s₂.last) : 0 < s₁.length → 0 < s₂.length :=
  not_imp_not.1
    (by
      simp only [pos_iff_ne_zero, Ne.def, not_iff_not, Classical.not_not]
      exact length_eq_zero_of_head_eq_head_of_last_eq_last_of_length_eq_zero hb.symm ht.symm)
#align composition_series.length_pos_of_head_eq_head_of_last_eq_last_of_length_pos CompositionSeries.length_pos_of_head_eq_head_of_last_eq_last_of_length_pos

theorem eq_of_head_eq_head_of_last_eq_last_of_length_eq_zero {s₁ s₂ : CompositionSeries X}
    (hb : s₁.head = s₂.head) (ht : s₁.last = s₂.last) (hs₁0 : s₁.length = 0) : s₁ = s₂ := by
  have : ∀ x, x ∈ s₁ ↔ x = s₁.last := fun x =>
    ⟨fun hx => forall_mem_eq_of_length_eq_zero hs₁0 hx s₁.last_mem, fun hx => hx.symm ▸ s₁.last_mem⟩
  have : ∀ x, x ∈ s₂ ↔ x = s₂.last := fun x =>
    ⟨fun hx =>
      forall_mem_eq_of_length_eq_zero
        (length_eq_zero_of_head_eq_head_of_last_eq_last_of_length_eq_zero hb ht
          hs₁0) hx s₂.last_mem,
      fun hx => hx.symm ▸ s₂.last_mem⟩
  ext
  simp [*]
#align composition_series.eq_of_head_eq_head_of_last_eq_last_of_length_eq_zero CompositionSeries.eq_of_head_eq_head_of_last_eq_last_of_length_eq_zero

/-- Given a `CompositionSeries`, `s`, and an element `x`
such that `x` is maximal inside `s.last` there is a series, `t`,
such that `t.last = x`, `t.head = s.head`
and `snoc t s.last _` is equivalent to `s`. -/
theorem exists_last_eq_snoc_equivalent (s : CompositionSeries X) (x : X) (hm : IsMaximal x s.last)
    (hb : s.head ≤ x) :
    ∃ t : CompositionSeries X,
      t.head = s.head ∧ t.length + 1 = s.length ∧
      ∃ htx : t.last = x,
        Equivalent s (snoc t s.last (show IsMaximal t.last _ from htx.symm ▸ hm)) := by
  induction' hn : s.length with n ih generalizing s x
  · exact
      (ne_of_gt (lt_of_le_of_lt hb (lt_of_isMaximal hm))
          (forall_mem_eq_of_length_eq_zero hn s.last_mem s.head_mem)).elim
  · have h0s : 0 < s.length := hn.symm ▸ Nat.succ_pos _
    by_cases hetx : s.eraseLast.last = x
    · use s.eraseLast
      simp [← hetx, hn]
      -- Porting note: `rfl` is required.
      rfl
    · have imxs : IsMaximal (x ⊓ s.eraseLast.last) s.eraseLast.last :=
        isMaximal_of_eq_inf x s.last rfl (Ne.symm hetx) hm (isMaximal_eraseLast_last h0s)
      have := ih _ _ imxs (le_inf (by simpa) (le_last_of_mem s.eraseLast.head_mem)) (by simp [hn])
      rcases this with ⟨t, htb, htl, htt, hteqv⟩
      have hmtx : IsMaximal t.last x :=
        isMaximal_of_eq_inf s.eraseLast.last s.last (by rw [inf_comm, htt]) hetx
          (isMaximal_eraseLast_last h0s) hm
      use snoc t x hmtx
      refine' ⟨by simp [htb], by simp [htl], by simp, _⟩
      have : s.Equivalent ((snoc t s.eraseLast.last <| show IsMaximal t.last _ from
        htt.symm ▸ imxs).snoc s.last
          (by simpa using isMaximal_eraseLast_last h0s)) := by
        conv_lhs => rw [eq_snoc_eraseLast h0s]
        exact Equivalent.snoc hteqv (by simpa using (isMaximal_eraseLast_last h0s).iso_refl)
      refine' this.trans _
      refine' Equivalent.snoc_snoc_swap _ _
      · exact
          iso_symm
            (second_iso_of_eq hm
              (sup_eq_of_isMaximal hm (isMaximal_eraseLast_last h0s) (Ne.symm hetx)) htt.symm)
      · exact
          second_iso_of_eq (isMaximal_eraseLast_last h0s)
            (sup_eq_of_isMaximal (isMaximal_eraseLast_last h0s) hm hetx) (by rw [inf_comm, htt])

/-- The **Jordan-Hölder** theorem, stated for any `JordanHolderLattice`.
If two composition series start and finish at the same place, they are equivalent. -/
theorem jordan_holder (s₁ s₂ : CompositionSeries X)
    (hb : s₁.head = s₂.head) (ht : s₁.last = s₂.last) :
    Equivalent s₁ s₂ := by
  induction' hle : s₁.length with n ih generalizing s₁ s₂
  · rw [eq_of_head_eq_head_of_last_eq_last_of_length_eq_zero hb ht hle]
  · have h0s₂ : 0 < s₂.length :=
      length_pos_of_head_eq_head_of_last_eq_last_of_length_pos hb ht (hle.symm ▸ Nat.succ_pos _)
    rcases exists_last_eq_snoc_equivalent s₁ s₂.eraseLast.last
        (ht.symm ▸ isMaximal_eraseLast_last h0s₂)
        (hb.symm ▸ s₂.head_eraseLast ▸ head_le_of_mem (last_mem _)) with
      ⟨t, htb, htl, htt, hteq⟩
    have := ih t s₂.eraseLast (by simp [htb, ← hb]) htt (Nat.succ_inj'.1 (htl.trans hle))
    refine' hteq.trans _
    conv_rhs => rw [eq_snoc_eraseLast h0s₂]
    simp only [ht]
    exact Equivalent.snoc this (by simpa [htt] using (isMaximal_eraseLast_last h0s₂).iso_refl)
#align composition_series.jordan_holder CompositionSeries.jordan_holder

end CompositionSeries<|MERGE_RESOLUTION|>--- conflicted
+++ resolved
@@ -309,7 +309,6 @@
       Fin (s₁.length + s₂.length) ≃ Sum (Fin s₁.length) (Fin s₂.length) := finSumFinEquiv.symm
       _ ≃ Sum (Fin t₁.length) (Fin t₂.length) := (Equiv.sumCongr h₁.choose h₂.choose)
       _ ≃ Fin (t₁.length + t₂.length) := finSumFinEquiv
-<<<<<<< HEAD
   ⟨e, Fin.addCases
     (fun i ↦ by simpa [finSumFinEquiv] using h₁.choose_spec i)
     (fun i ↦ by simpa [finSumFinEquiv] using h₂.choose_spec i)⟩
@@ -318,21 +317,6 @@
 protected theorem snoc {s₁ s₂ : CompositionSeries X} {x₁ x₂ : X} {hsat₁ : IsMaximal s₁.last x₁}
     {hsat₂ : IsMaximal s₂.last x₂} (hequiv : Equivalent s₁ s₂)
     (hlast : Iso (s₁.last, x₁) (s₂.last, x₂)) : Equivalent (s₁.snoc x₁ hsat₁) (s₂.snoc x₂ hsat₂) :=
-=======
-
-  ⟨e, by
-    intro i
-    refine' Fin.addCases _ _ i
-    · intro i
-      simpa [e, top, bot] using h₁.choose_spec i
-    · intro i
-      simpa [e, top, bot] using h₂.choose_spec i⟩
-#align composition_series.equivalent.append CompositionSeries.Equivalent.append
-
-protected theorem snoc {s₁ s₂ : CompositionSeries X} {x₁ x₂ : X} {hsat₁ : IsMaximal s₁.top x₁}
-    {hsat₂ : IsMaximal s₂.top x₂} (hequiv : Equivalent s₁ s₂)
-    (htop : Iso (s₁.top, x₁) (s₂.top, x₂)) : Equivalent (s₁.snoc x₁ hsat₁) (s₂.snoc x₂ hsat₂) :=
->>>>>>> d5525380
   let e : Fin s₁.length.succ ≃ Fin s₂.length.succ :=
     calc
       Fin (s₁.length + 1) ≃ Option (Fin s₁.length) := finSuccEquivLast
@@ -340,7 +324,6 @@
       _ ≃ Fin (s₂.length + 1) := finSuccEquivLast.symm
   ⟨e, fun i => by
     refine' Fin.lastCases _ _ i
-<<<<<<< HEAD
     · erw [snoc_castSucc, snoc_castSucc]
       convert hlast using 2
       · exact last_snoc _ _ _
@@ -350,9 +333,6 @@
         Functor.mapEquiv_apply, Option.map_eq_map, Option.map_none', finSuccEquivLast_symm_none,
         Fin.succ_last]
         exact last_append _ _ _
-=======
-    · simpa [e, top] using htop
->>>>>>> d5525380
     · intro i
       simpa [e, Fin.succ_castSucc] using hequiv.choose_spec i⟩
 #align composition_series.equivalent.snoc CompositionSeries.Equivalent.snoc

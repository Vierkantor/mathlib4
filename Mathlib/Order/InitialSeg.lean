/-
Copyright (c) 2017 Johannes Hölzl. All rights reserved.
Released under Apache 2.0 license as described in the file LICENSE.
Authors: Mario Carneiro, Floris van Doorn
-/
import Mathlib.Logic.Equiv.Set
import Mathlib.Order.RelIso.Set
import Mathlib.Order.WellFounded
/-!
# Initial and principal segments

This file defines initial and principal segment embeddings. Though these definitions make sense for
arbitrary relations, they're intended for use with well orders.

An initial segment within a well order is any downwards closed subset. A principal segment is an
initial segment other than `Set.univ`.

An initial segment embedding `r ≼i s` is an order embedding `r ↪ s` such that its range is an
initial segment. Likewise, a principal segment embedding `r ≺i s` has a principal segment for a
range.

## Main definitions

* `InitialSeg r s`: Type of initial segment embeddings of `r` into `s` , denoted by `r ≼i s`.
* `PrincipalSeg r s`: Type of principal segment embeddings of `r` into `s` , denoted by `r ≺i s`.

## Notations

These notations belong to the `InitialSeg` locale.

* `r ≼i s`: the type of initial segment embeddings of `r` into `s`.
* `r ≺i s`: the type of principal segment embeddings of `r` into `s`.
-/

/-! ### Initial segment embeddings -/

variable {α : Type*} {β : Type*} {γ : Type*} {r : α → α → Prop} {s : β → β → Prop}
  {t : γ → γ → Prop}

open Function

/-- If `r` is a relation on `α` and `s` in a relation on `β`, then `f : r ≼i s` is an order
embedding whose `Set.range` is downwards closed. That is, whenever `b < f a` in `β` then `b` is in
the range of `f`. -/
structure InitialSeg {α β : Type*} (r : α → α → Prop) (s : β → β → Prop) extends r ↪r s where
  /-- The range of the embedding is downwards closed. -/
  init' : ∀ a b, s b (toRelEmbedding a) → b ∈ Set.range toRelEmbedding

@[inherit_doc]
infixl:25 " ≼i " => InitialSeg

namespace InitialSeg

instance : Coe (r ≼i s) (r ↪r s) :=
  ⟨InitialSeg.toRelEmbedding⟩

instance : FunLike (r ≼i s) α β where
  coe f := f.toFun
  coe_injective' := by
    rintro ⟨f, hf⟩ ⟨g, hg⟩ h
    congr with x
    exact congr_fun h x

instance : EmbeddingLike (r ≼i s) α β where
  injective' f := f.inj'

@[ext] lemma ext {f g : r ≼i s} (h : ∀ x, f x = g x) : f = g :=
  DFunLike.ext f g h

@[simp]
theorem coe_coe_fn (f : r ≼i s) : ((f : r ↪r s) : α → β) = f :=
  rfl

/-- The property characterizing initial segment embeddings. -/
theorem init (f : r ≼i s) {a : α} {b : β} : s b (f a) → b ∈ Set.range f :=
  f.init' _ _

theorem map_rel_iff {a b : α} (f : r ≼i s) : s (f a) (f b) ↔ r a b :=
  f.map_rel_iff'

theorem init_iff (f : r ≼i s) {a : α} {b : β} : s b (f a) ↔ ∃ a', f a' = b ∧ r a' a :=
  ⟨fun h => by
    rcases f.init h with ⟨a', rfl⟩
    exact ⟨a', rfl, f.map_rel_iff.1 h⟩,
    fun ⟨a', e, h⟩ => e ▸ f.map_rel_iff.2 h⟩

/-- An order isomorphism is an initial segment embedding. -/
def ofIso (f : r ≃r s) : r ≼i s :=
  ⟨f, fun _ b _ => ⟨f.symm b, RelIso.apply_symm_apply f _⟩⟩

/-- The identity function shows that `≼i` is reflexive. -/
@[refl]
protected def refl (r : α → α → Prop) : r ≼i r :=
  ⟨RelEmbedding.refl _, fun _ _ _ => ⟨_, rfl⟩⟩

instance (r : α → α → Prop) : Inhabited (r ≼i r) :=
  ⟨InitialSeg.refl r⟩

/-- Composition of functions shows that `≼i` is transitive. -/
@[trans]
protected def trans (f : r ≼i s) (g : s ≼i t) : r ≼i t :=
  ⟨f.1.trans g.1, fun a c h => by
    simp only [RelEmbedding.coe_trans, coe_coe_fn, comp_apply] at h ⊢
    rcases g.2 _ _ h with ⟨b, rfl⟩; have h := g.map_rel_iff.1 h
    rcases f.2 _ _ h with ⟨a', rfl⟩; exact ⟨a', rfl⟩⟩

@[simp]
theorem refl_apply (x : α) : InitialSeg.refl r x = x :=
  rfl

@[simp]
theorem trans_apply (f : r ≼i s) (g : s ≼i t) (a : α) : (f.trans g) a = g (f a) :=
  rfl

instance subsingleton_of_trichotomous_of_irrefl [IsTrichotomous β s] [IsIrrefl β s]
    [IsWellFounded α r] : Subsingleton (r ≼i s) :=
  ⟨fun f g => by
    ext a
    refine IsWellFounded.induction r a fun b IH =>
      extensional_of_trichotomous_of_irrefl s fun x => ?_
    rw [f.init_iff, g.init_iff]
    exact exists_congr fun x => and_congr_left fun hx => IH _ hx ▸ Iff.rfl⟩

/-- Given a well order `s`, there is at most one principal segment embedding of `r` into `s`. -/
instance [IsWellOrder β s] : Subsingleton (r ≼i s) :=
  ⟨fun a => by let _ := a.isWellFounded; exact Subsingleton.elim a⟩

protected theorem eq [IsWellOrder β s] (f g : r ≼i s) (a) : f a = g a := by
  rw [Subsingleton.elim f g]

private theorem antisymm_aux [IsWellOrder α r] (f : r ≼i s) (g : s ≼i r) : LeftInverse g f :=
  InitialSeg.eq (f.trans g) (InitialSeg.refl _)

/-- If we have order embeddings between `α` and `β` whose ranges are initial segments, and `β` is a
well order, then `α` and `β` are order-isomorphic. -/
def antisymm [IsWellOrder β s] (f : r ≼i s) (g : s ≼i r) : r ≃r s :=
  haveI := f.toRelEmbedding.isWellOrder
  ⟨⟨f, g, antisymm_aux f g, antisymm_aux g f⟩, f.map_rel_iff'⟩

@[simp]
theorem antisymm_toFun [IsWellOrder β s] (f : r ≼i s) (g : s ≼i r) : (antisymm f g : α → β) = f :=
  rfl

@[simp]
theorem antisymm_symm [IsWellOrder α r] [IsWellOrder β s] (f : r ≼i s) (g : s ≼i r) :
    (antisymm f g).symm = antisymm g f :=
  RelIso.coe_fn_injective rfl

/-- An initial segment embedding is either an isomorphism, or a principal segment embedding.

See also `InitialSeg.ltOrEq`. -/
theorem eq_or_principal [IsWellOrder β s] (f : r ≼i s) :
    Surjective f ∨ ∃ b, ∀ x, s x b ↔ ∃ y, f y = x := by
  apply or_iff_not_imp_right.2
  intro h b
  push_neg at h
  apply IsWellFounded.induction s b
  intro x IH
  obtain ⟨y, ⟨hs, hy⟩ | ⟨hs, hy⟩⟩ := h x
  · obtain ⟨z, rfl⟩ := IH y hs
    exact (hy z rfl).elim
  · obtain (rfl | h) := (trichotomous y x).resolve_left hs
    · exact hy
    · obtain ⟨z, rfl⟩ := hy
      exact f.init h

/-- Restrict the codomain of an initial segment -/
def codRestrict (p : Set β) (f : r ≼i s) (H : ∀ a, f a ∈ p) : r ≼i Subrel s p :=
  ⟨RelEmbedding.codRestrict p f H, fun a ⟨b, m⟩ h =>
    let ⟨a', e⟩ := f.init h
    ⟨a', by subst e; rfl⟩⟩

@[simp]
theorem codRestrict_apply (p) (f : r ≼i s) (H a) : codRestrict p f H a = ⟨f a, H a⟩ :=
  rfl

/-- Initial segment embedding from an empty type. -/
def ofIsEmpty (r : α → α → Prop) (s : β → β → Prop) [IsEmpty α] : r ≼i s :=
  ⟨RelEmbedding.ofIsEmpty r s, isEmptyElim⟩

/-- Initial segment embedding of an order `r` into the disjoint union of `r` and `s`. -/
def leAdd (r : α → α → Prop) (s : β → β → Prop) : r ≼i Sum.Lex r s :=
  ⟨⟨⟨Sum.inl, fun _ _ => Sum.inl.inj⟩, Sum.lex_inl_inl⟩, fun a b => by
    cases b <;> [exact fun _ => ⟨_, rfl⟩; exact False.elim ∘ Sum.lex_inr_inl]⟩

@[simp]
theorem leAdd_apply (r : α → α → Prop) (s : β → β → Prop) (a) : leAdd r s a = Sum.inl a :=
  rfl

protected theorem acc (f : r ≼i s) (a : α) : Acc r a ↔ Acc s (f a) :=
  ⟨by
    refine fun h => Acc.recOn h fun a _ ha => Acc.intro _ fun b hb => ?_
    obtain ⟨a', rfl⟩ := f.init hb
    exact ha _ (f.map_rel_iff.mp hb), f.toRelEmbedding.acc a⟩

end InitialSeg

/-! ### Principal segments -/

/-- If `r` is a relation on `α` and `s` in a relation on `β`, then `f : r ≺i s` is an initial
segment embedding that isn't surjective. We express this via the existence of `top` such that the
range of `f` is `Iio top`. -/
structure PrincipalSeg {α β : Type*} (r : α → α → Prop) (s : β → β → Prop) extends r ↪r s where
  /-- The supremum of the principal segment. -/
  top : β
  /-- The range of the order embedding is `Iio top`. -/
  down' : ∀ a, s a top ↔ a ∈ Set.range toRelEmbedding

@[inherit_doc]
infixl:25 " ≺i " => PrincipalSeg

namespace PrincipalSeg

instance : CoeOut (r ≺i s) (r ↪r s) :=
  ⟨PrincipalSeg.toRelEmbedding⟩

instance : CoeFun (r ≺i s) fun _ => α → β :=
  ⟨fun f => f⟩

@[simp]
theorem coe_fn_mk (f : r ↪r s) (t o) : (@PrincipalSeg.mk _ _ r s f t o : α → β) = f :=
  rfl

/-- The property characterizing principal segment embeddings. -/
theorem down (f : r ≺i s) : ∀ {a : β}, s a f.top ↔ a ∈ Set.range f :=
  f.down' _

theorem lt_top (f : r ≺i s) (a : α) : s (f a) f.top :=
  f.down.2 ⟨_, rfl⟩

theorem init [IsTrans β s] (f : r ≺i s) {a : α} {b : β} (h : s b (f a)) : b ∈ Set.range f :=
  f.down.1 <| _root_.trans h <| f.lt_top _

/-- A principal segment embedding is in particular an initial segment embedding. -/
instance hasCoeInitialSeg [IsTrans β s] : Coe (r ≺i s) (r ≼i s) :=
  ⟨fun f => ⟨f.toRelEmbedding, fun _ _ => f.init⟩⟩

theorem coe_coe_fn' [IsTrans β s] (f : r ≺i s) : ((f : r ≼i s) : α → β) = f :=
  rfl

theorem init_iff [IsTrans β s] (f : r ≺i s) {a : α} {b : β} : s b (f a) ↔ ∃ a', f a' = b ∧ r a' a :=
  @InitialSeg.init_iff α β r s f a b

/-- A principal segment is the same as a non-surjective initial segment. -/
noncomputable def _root_.InitialSeg.toPrincipalSeg [IsWellOrder β s] (f : r ≼i s)
    (hf : ¬ Surjective f) : r ≺i s :=
  letI H := f.eq_or_principal.resolve_left hf
  ⟨f, Classical.choose H, Classical.choose_spec H⟩

@[simp]
theorem _root_.InitialSeg.toPrincipalSeg_apply [IsWellOrder β s] (f : r ≼i s)
    (hf : ¬ Surjective f) (x : α) : f.toPrincipalSeg hf x = f x :=
  rfl

theorem irrefl {r : α → α → Prop} [IsWellOrder α r] (f : r ≺i r) : False := by
  have h := f.lt_top f.top
  rw [show f f.top = f.top from InitialSeg.eq (↑f) (InitialSeg.refl r) f.top] at h
  exact _root_.irrefl _ h

instance (r : α → α → Prop) [IsWellOrder α r] : IsEmpty (r ≺i r) :=
  ⟨fun f => f.irrefl⟩

/-- Composition of a principal segment embedding with an initial segment embedding, as a principal
segment embedding. -/
def ltLe (f : r ≺i s) (g : s ≼i t) : r ≺i t :=
  ⟨@RelEmbedding.trans _ _ _ r s t f g, g f.top, fun a => by
    simp only [g.init_iff, PrincipalSeg.down, exists_and_left.symm, exists_swap,
        RelEmbedding.trans_apply, exists_eq_right', InitialSeg.coe_coe_fn, Set.mem_range]⟩

@[simp]
theorem lt_le_apply (f : r ≺i s) (g : s ≼i t) (a : α) : (f.ltLe g) a = g (f a) :=
  RelEmbedding.trans_apply _ _ _

@[simp]
theorem lt_le_top (f : r ≺i s) (g : s ≼i t) : (f.ltLe g).top = g f.top :=
  rfl

/-- Composition of two principal segment embeddings as a principal segment embedding. -/
@[trans]
protected def trans [IsTrans γ t] (f : r ≺i s) (g : s ≺i t) : r ≺i t :=
  ltLe f g

@[simp]
theorem trans_apply [IsTrans γ t] (f : r ≺i s) (g : s ≺i t) (a : α) : (f.trans g) a = g (f a) :=
  lt_le_apply _ _ _

@[simp]
theorem trans_top [IsTrans γ t] (f : r ≺i s) (g : s ≺i t) : (f.trans g).top = g f.top :=
  rfl

/-- Composition of an order isomorphism with a principal segment, as a principal segment. -/
def equivLT (f : r ≃r s) (g : s ≺i t) : r ≺i t :=
  ⟨@RelEmbedding.trans _ _ _ r s t f g, g.top, fun c =>
    suffices (∃ a : β, g a = c) ↔ ∃ a : α, g (f a) = c by simp [PrincipalSeg.down]
    ⟨fun ⟨b, h⟩ => ⟨f.symm b, by simp only [h, RelIso.apply_symm_apply]⟩,
      fun ⟨a, h⟩ => ⟨f a, h⟩⟩⟩

/-- Composition of a principal segment with an order isomorphism, as a principal segment. -/
def ltEquiv {r : α → α → Prop} {s : β → β → Prop} {t : γ → γ → Prop} (f : PrincipalSeg r s)
    (g : s ≃r t) : PrincipalSeg r t :=
  ⟨@RelEmbedding.trans _ _ _ r s t f g, g f.top, by
    intro x
    rw [← g.apply_symm_apply x, g.map_rel_iff, f.down', Set.mem_range, Set.mem_range, exists_congr]
    intro y; exact ⟨congr_arg g, fun h => g.toEquiv.bijective.1 h⟩⟩

@[simp]
theorem equivLT_apply (f : r ≃r s) (g : s ≺i t) (a : α) : (equivLT f g) a = g (f a) :=
  RelEmbedding.trans_apply _ _ _

@[simp]
theorem equivLT_top (f : r ≃r s) (g : s ≺i t) : (equivLT f g).top = g.top :=
  rfl

/-- Given a well order `s`, there is at most one principal segment embedding of `r` into `s`. -/
instance [IsWellOrder β s] : Subsingleton (r ≺i s) := by
  constructor
  intro f g
  have ef : (f : α → β) = g := by
    show ((f : r ≼i s) : α → β) = (g : r ≼i s)
    rw [@Subsingleton.elim _ _ (f : r ≼i s) g]
  have et : f.top = g.top := by
    refine extensional_of_trichotomous_of_irrefl s fun x => ?_
    simp only [PrincipalSeg.down, ef]
  cases f
  cases g
  have := RelEmbedding.coe_fn_injective ef
  congr

theorem top_eq [IsWellOrder γ t] (e : r ≃r s) (f : r ≺i t) (g : s ≺i t) : f.top = g.top := by
  rw [Subsingleton.elim f (PrincipalSeg.equivLT e g)]; rfl

theorem topLTTop {r : α → α → Prop} {s : β → β → Prop} {t : γ → γ → Prop} [IsWellOrder γ t]
    (f : PrincipalSeg r s) (g : PrincipalSeg s t) (h : PrincipalSeg r t) : t h.top g.top := by
  rw [Subsingleton.elim h (f.trans g)]
  apply PrincipalSeg.lt_top

<<<<<<< HEAD
/-- Any element of a well order yields a principal segment -/
def ofElement {α : Type*} (r : α → α → Prop) (a : α) :
    @PrincipalSeg {b // r b a} _ (Subrel r _) r :=
  ⟨Subrel.relEmbedding _ _, a, fun _ => ⟨fun h => ⟨⟨_, h⟩, rfl⟩, fun ⟨⟨_, h⟩, rfl⟩ => h⟩⟩

-- This lemma was always bad, but the linter only noticed after lean4#2644
=======
/-- Build a principal segment embedding from a principal segment defined by a given `a : α`. -/
-- The explicit typing is required in order for `simp` to work properly.
def ofElement {α : Type*} (r : α → α → Prop) (a : α) :
    @PrincipalSeg {b // r b a} α (Subrel r _) r :=
  ⟨Subrel.relEmbedding _ _, a, fun _ => ⟨fun h => ⟨⟨_, h⟩, rfl⟩, fun ⟨⟨_, h⟩, rfl⟩ => h⟩⟩

>>>>>>> cea20a0a
@[simp]
theorem ofElement_apply {α : Type*} (r : α → α → Prop) (a : α) (b) : ofElement r a b = b.1 :=
  rfl

@[simp]
theorem ofElement_top {α : Type*} (r : α → α → Prop) (a : α) : (ofElement r a).top = a :=
  rfl

/-- For any principal segment `r ≺i s`, there is a `Subrel` of `s` order isomorphic to `r`. -/
-- The explicit typing is required in order for `simp` to work properly.
@[simps! symm_apply]
noncomputable def subrelIso (f : r ≺i s) : @RelIso {b // s b f.top} α (Subrel s _) r :=
  RelIso.symm
  { toEquiv := ((Equiv.ofInjective f f.injective).trans (Equiv.setCongr
      (funext fun _ ↦ propext f.down.symm))),
    map_rel_iff' := f.map_rel_iff }

@[simp]
theorem apply_subrelIso (f : r ≺i s) (b : {b // s b f.top}) : f (f.subrelIso b) = b :=
  Equiv.apply_ofInjective_symm f.injective _

@[simp]
theorem subrelIso_apply (f : r ≺i s) (a : α) : f.subrelIso ⟨f a, f.down.mpr ⟨a, rfl⟩⟩ = a :=
  Equiv.ofInjective_symm_apply f.injective _

/-- Restrict the codomain of a principal segment embedding. -/
def codRestrict (p : Set β) (f : r ≺i s) (H : ∀ a, f a ∈ p) (H₂ : f.top ∈ p) : r ≺i Subrel s p :=
  ⟨RelEmbedding.codRestrict p f H, ⟨f.top, H₂⟩, fun ⟨_, _⟩ =>
    f.down.trans <|
      exists_congr fun a => show (⟨f a, H a⟩ : p).1 = _ ↔ _ from ⟨Subtype.eq, congr_arg _⟩⟩

@[simp]
theorem codRestrict_apply (p) (f : r ≺i s) (H H₂ a) : codRestrict p f H H₂ a = ⟨f a, H a⟩ :=
  rfl

@[simp]
theorem codRestrict_top (p) (f : r ≺i s) (H H₂) : (codRestrict p f H H₂).top = ⟨f.top, H₂⟩ :=
  rfl

/-- Principal segment from an empty type into a type with a minimal element. -/
def ofIsEmpty (r : α → α → Prop) [IsEmpty α] {b : β} (H : ∀ b', ¬s b' b) : r ≺i s :=
  { RelEmbedding.ofIsEmpty r s with
    top := b
    down' := by simp [H] }

@[simp]
theorem ofIsEmpty_top (r : α → α → Prop) [IsEmpty α] {b : β} (H : ∀ b', ¬s b' b) :
    (ofIsEmpty r H).top = b :=
  rfl

/-- Principal segment from the empty relation on `PEmpty` to the empty relation on `PUnit`. -/
abbrev pemptyToPunit : @EmptyRelation PEmpty ≺i @EmptyRelation PUnit :=
  (@ofIsEmpty _ _ EmptyRelation _ _ PUnit.unit) fun _ => not_false

protected theorem acc [IsTrans β s] (f : r ≺i s) (a : α) : Acc r a ↔ Acc s (f a) :=
  (f : r ≼i s).acc a

end PrincipalSeg

/-- A relation is well-founded iff every principal segment of it is well-founded. -/
theorem wellFounded_iff_wellFounded_subrel {β : Type*} {s : β → β → Prop} [IsTrans β s] :
    WellFounded s ↔ ∀ b, WellFounded (Subrel s { b' | s b' b }) := by
  refine
    ⟨fun wf b => ⟨fun b' => ((PrincipalSeg.ofElement _ b).acc b').mpr (wf.apply b')⟩, fun wf =>
      ⟨fun b => Acc.intro _ fun b' hb' => ?_⟩⟩
  let f := PrincipalSeg.ofElement s b
  obtain ⟨b', rfl⟩ := f.down.mp ((PrincipalSeg.ofElement_top s b).symm ▸ hb' : s b' f.top)
  exact (f.acc b').mp ((wf b).apply b')

theorem wellFounded_iff_principalSeg.{u} {β : Type u} {s : β → β → Prop} [IsTrans β s] :
    WellFounded s ↔ ∀ (α : Type u) (r : α → α → Prop) (_ : r ≺i s), WellFounded r :=
  ⟨fun wf _ _ f => RelHomClass.wellFounded f.toRelEmbedding wf, fun h =>
    wellFounded_iff_wellFounded_subrel.mpr fun b => h _ _ (PrincipalSeg.ofElement s b)⟩

/-! ### Properties of initial and principal segments -/

/-- Every initial segment embedding into a well order can be turned into an isomorphism if
surjective, or into a principal segment embedding if not. -/
noncomputable def InitialSeg.ltOrEq [IsWellOrder β s] (f : r ≼i s) : (r ≺i s) ⊕ (r ≃r s) := by
  by_cases h : Surjective f
  · exact Sum.inr (RelIso.ofSurjective f h)
  · exact Sum.inl (f.toPrincipalSeg h)

theorem InitialSeg.ltOrEq_apply_left [IsWellOrder β s] (f : r ≼i s) (g : r ≺i s) (a : α) :
    g a = f a :=
  @InitialSeg.eq α β r s _ g f a

theorem InitialSeg.ltOrEq_apply_right [IsWellOrder β s] (f : r ≼i s) (g : r ≃r s) (a : α) :
    g a = f a :=
  InitialSeg.eq (InitialSeg.ofIso g) f a

/-- Composition of an initial segment taking values in a well order and a principal segment. -/
noncomputable def InitialSeg.leLT [IsWellOrder β s] [IsTrans γ t] (f : r ≼i s) (g : s ≺i t) :
    r ≺i t :=
  match f.ltOrEq with
  | Sum.inl f' => f'.trans g
  | Sum.inr f' => PrincipalSeg.equivLT f' g

@[simp]
theorem InitialSeg.leLT_apply [IsWellOrder β s] [IsTrans γ t] (f : r ≼i s) (g : s ≺i t) (a : α) :
    (f.leLT g) a = g (f a) := by
  delta InitialSeg.leLT; cases' f.ltOrEq with f' f'
  · simp only [PrincipalSeg.trans_apply, f.ltOrEq_apply_left]
  · simp only [PrincipalSeg.equivLT_apply, f.ltOrEq_apply_right]

namespace RelEmbedding

/-- The function in `collapse`. -/
private noncomputable def collapseF [IsWellOrder β s] (f : r ↪r s) : Π a, { b // ¬s (f a) b } :=
  (RelEmbedding.isWellFounded f).fix fun a IH =>
    haveI H : f a ∈ { b | ∀ a h, s (IH a h).1 b } :=
      fun b h => trans_le_lt (IH b h).2 (f.map_rel_iff.2 h)
    ⟨_, IsWellFounded.wf.not_lt_min _ ⟨_, H⟩ H⟩

private theorem collapseF.lt [IsWellOrder β s] (f : r ↪r s) {a : α} :
    ∀ {a'}, r a' a → s (collapseF f a').1 (collapseF f a).1 := @fun a => by
  revert a
  show _ ∈ { b | ∀ a', r a' a → s (collapseF f a').1 b }
  rw [collapseF, IsWellFounded.fix_eq]
  dsimp only
  exact WellFounded.min_mem _ _ _

private theorem collapseF.not_lt [IsWellOrder β s] (f : r ↪r s) (a : α) {b}
    (h : ∀ a', r a' a → s (collapseF f a').1 b) : ¬s b (collapseF f a).1 := by
  rw [collapseF, IsWellFounded.fix_eq]
  dsimp only
  exact WellFounded.not_lt_min _ _ _ h

/-- Construct an initial segment embedding `r ≼i s` by "filling in the gaps". That is, each
subsequent element in `α` is mapped to the least element in `β` that hasn't been used yet.

This construction is guaranteed to work as long as there exists some order embedding `r ↪r s`. -/
noncomputable def collapse [IsWellOrder β s] (f : r ↪r s) : r ≼i s :=
  haveI := RelEmbedding.isWellOrder f
  ⟨RelEmbedding.ofMonotone _ fun a b => collapseF.lt f, by
    intro a b h
    rcases (@IsWellFounded.wf _ r).has_min { a | ¬s _ b } ⟨_, asymm h⟩ with ⟨m, hm, hm'⟩
    use m
    rcases @trichotomous β s _ b (collapseF f m).1 with (lt | rfl | gt)
    · apply (collapseF.not_lt f m ?_ lt).elim
      intro c h
      by_contra hn
      exact hm' _ hn h
    · rfl
    · exact (hm gt).elim⟩

end RelEmbedding<|MERGE_RESOLUTION|>--- conflicted
+++ resolved
@@ -334,21 +334,12 @@
   rw [Subsingleton.elim h (f.trans g)]
   apply PrincipalSeg.lt_top
 
-<<<<<<< HEAD
-/-- Any element of a well order yields a principal segment -/
-def ofElement {α : Type*} (r : α → α → Prop) (a : α) :
-    @PrincipalSeg {b // r b a} _ (Subrel r _) r :=
-  ⟨Subrel.relEmbedding _ _, a, fun _ => ⟨fun h => ⟨⟨_, h⟩, rfl⟩, fun ⟨⟨_, h⟩, rfl⟩ => h⟩⟩
-
--- This lemma was always bad, but the linter only noticed after lean4#2644
-=======
 /-- Build a principal segment embedding from a principal segment defined by a given `a : α`. -/
 -- The explicit typing is required in order for `simp` to work properly.
 def ofElement {α : Type*} (r : α → α → Prop) (a : α) :
     @PrincipalSeg {b // r b a} α (Subrel r _) r :=
   ⟨Subrel.relEmbedding _ _, a, fun _ => ⟨fun h => ⟨⟨_, h⟩, rfl⟩, fun ⟨⟨_, h⟩, rfl⟩ => h⟩⟩
 
->>>>>>> cea20a0a
 @[simp]
 theorem ofElement_apply {α : Type*} (r : α → α → Prop) (a : α) (b) : ofElement r a b = b.1 :=
   rfl

--- conflicted
+++ resolved
@@ -174,10 +174,6 @@
 
 variable [CompleteLattice α]
 
-<<<<<<< HEAD
--- Porting note (#10618): simp can prove this @[simp]
-=======
->>>>>>> d0df76bd
 theorem iSup_partialSups_eq (f : ℕ → α) : ⨆ n, partialSups f n = ⨆ n, f n :=
   ciSup_partialSups_eq <| OrderTop.bddAbove _
 

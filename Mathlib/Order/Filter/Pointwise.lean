/-
Copyright (c) 2019 Zhouhang Zhou. All rights reserved.
Released under Apache 2.0 license as described in the file LICENSE.
Authors: Zhouhang Zhou, Yaël Dillies
-/
import Mathlib.Data.Set.Pointwise.SMul
import Mathlib.Order.Filter.NAry
import Mathlib.Order.Filter.Ultrafilter

/-!
# Pointwise operations on filters

This file defines pointwise operations on filters. This is useful because usual algebraic operations
distribute over pointwise operations. For example,
* `(f₁ * f₂).map m = f₁.map m * f₂.map m`
* `𝓝 (x * y) = 𝓝 x * 𝓝 y`

## Main declarations

* `0` (`Filter.instZero`): Pure filter at `0 : α`, or alternatively principal filter at `0 : Set α`.
* `1` (`Filter.instOne`): Pure filter at `1 : α`, or alternatively principal filter at `1 : Set α`.
* `f + g` (`Filter.instAdd`): Addition, filter generated by all `s + t` where `s ∈ f` and `t ∈ g`.
* `f * g` (`Filter.instMul`): Multiplication, filter generated by all `s * t` where `s ∈ f` and
  `t ∈ g`.
* `-f` (`Filter.instNeg`): Negation, filter of all `-s` where `s ∈ f`.
* `f⁻¹` (`Filter.instInv`): Inversion, filter of all `s⁻¹` where `s ∈ f`.
* `f - g` (`Filter.instSub`): Subtraction, filter generated by all `s - t` where `s ∈ f` and
  `t ∈ g`.
* `f / g` (`Filter.instDiv`): Division, filter generated by all `s / t` where `s ∈ f` and `t ∈ g`.
* `f +ᵥ g` (`Filter.instVAdd`): Scalar addition, filter generated by all `s +ᵥ t` where `s ∈ f` and
  `t ∈ g`.
* `f -ᵥ g` (`Filter.instVSub`): Scalar subtraction, filter generated by all `s -ᵥ t` where `s ∈ f`
  and `t ∈ g`.
* `f • g` (`Filter.instSMul`): Scalar multiplication, filter generated by all `s • t` where
  `s ∈ f` and `t ∈ g`.
* `a +ᵥ f` (`Filter.instVAddFilter`): Translation, filter of all `a +ᵥ s` where `s ∈ f`.
* `a • f` (`Filter.instSMulFilter`): Scaling, filter of all `a • s` where `s ∈ f`.

For `α` a semigroup/monoid, `Filter α` is a semigroup/monoid.
As an unfortunate side effect, this means that `n • f`, where `n : ℕ`, is ambiguous between
pointwise scaling and repeated pointwise addition. See note [pointwise nat action].

## Implementation notes

We put all instances in the locale `Pointwise`, so that these instances are not available by
default. Note that we do not mark them as reducible (as argued by note [reducible non-instances])
since we expect the locale to be open whenever the instances are actually used (and making the
instances reducible changes the behavior of `simp`).

## Tags

filter multiplication, filter addition, pointwise addition, pointwise multiplication,
-/


open Function Set Filter Pointwise

variable {F α β γ δ ε : Type*}

namespace Filter

/-! ### `0`/`1` as filters -/


section One

variable [One α] {f : Filter α} {s : Set α}

/-- `1 : Filter α` is defined as the filter of sets containing `1 : α` in locale `Pointwise`. -/
@[to_additive
      "`0 : Filter α` is defined as the filter of sets containing `0 : α` in locale `Pointwise`."]
protected def instOne : One (Filter α) :=
  ⟨pure 1⟩

scoped[Pointwise] attribute [instance] Filter.instOne Filter.instZero

@[to_additive (attr := simp)]
theorem mem_one : s ∈ (1 : Filter α) ↔ (1 : α) ∈ s :=
  mem_pure

@[to_additive]
theorem one_mem_one : (1 : Set α) ∈ (1 : Filter α) :=
  mem_pure.2 Set.one_mem_one

@[to_additive (attr := simp)]
theorem pure_one : pure 1 = (1 : Filter α) :=
  rfl

@[to_additive (attr := simp) zero_prod]
theorem one_prod {l : Filter β} : (1 : Filter α) ×ˢ l = map (1, ·) l := pure_prod

@[to_additive (attr := simp) prod_zero]
theorem prod_one {l : Filter β} : l ×ˢ (1 : Filter α) = map (·, 1) l := prod_pure

@[to_additive (attr := simp)]
theorem principal_one : 𝓟 1 = (1 : Filter α) :=
  principal_singleton _

@[to_additive]
theorem one_neBot : (1 : Filter α).NeBot :=
  Filter.pure_neBot

scoped[Pointwise] attribute [instance] one_neBot zero_neBot

@[to_additive (attr := simp)]
protected theorem map_one' (f : α → β) : (1 : Filter α).map f = pure (f 1) :=
  rfl

@[to_additive (attr := simp)]
theorem le_one_iff : f ≤ 1 ↔ (1 : Set α) ∈ f :=
  le_pure_iff

@[to_additive]
protected theorem NeBot.le_one_iff (h : f.NeBot) : f ≤ 1 ↔ f = 1 :=
  h.le_pure_iff

@[to_additive (attr := simp)]
theorem eventually_one {p : α → Prop} : (∀ᶠ x in 1, p x) ↔ p 1 :=
  eventually_pure

@[to_additive (attr := simp)]
theorem tendsto_one {a : Filter β} {f : β → α} : Tendsto f a 1 ↔ ∀ᶠ x in a, f x = 1 :=
  tendsto_pure

<<<<<<< HEAD
@[to_additive (attr := simp) zero_prod_zero]
=======
@[to_additive zero_prod_zero]
>>>>>>> 2b617ccc
theorem one_prod_one [One β] : (1 : Filter α) ×ˢ (1 : Filter β) = 1 :=
  prod_pure_pure

@[deprecated (since := "2024-08-16")] alias zero_sum_zero := zero_prod_zero

/-- `pure` as a `OneHom`. -/
@[to_additive "`pure` as a `ZeroHom`."]
def pureOneHom : OneHom α (Filter α) where
  toFun := pure; map_one' := pure_one

@[to_additive (attr := simp)]
theorem coe_pureOneHom : (pureOneHom : α → Filter α) = pure :=
  rfl

@[to_additive (attr := simp)]
theorem pureOneHom_apply (a : α) : pureOneHom a = pure a :=
  rfl

variable [One β]

@[to_additive]
-- Porting note (#11119): removed `simp` attribute because `simpNF` says it can prove it.
protected theorem map_one [FunLike F α β] [OneHomClass F α β] (φ : F) : map φ 1 = 1 := by
  rw [Filter.map_one', map_one, pure_one]

end One

/-! ### Filter negation/inversion -/


section Inv

variable [Inv α] {f g : Filter α} {s : Set α} {a : α}

/-- The inverse of a filter is the pointwise preimage under `⁻¹` of its sets. -/
@[to_additive "The negation of a filter is the pointwise preimage under `-` of its sets."]
instance instInv : Inv (Filter α) :=
  ⟨map Inv.inv⟩

@[to_additive (attr := simp)]
protected theorem map_inv : f.map Inv.inv = f⁻¹ :=
  rfl

@[to_additive]
theorem mem_inv : s ∈ f⁻¹ ↔ Inv.inv ⁻¹' s ∈ f :=
  Iff.rfl

@[to_additive]
protected theorem inv_le_inv (hf : f ≤ g) : f⁻¹ ≤ g⁻¹ :=
  map_mono hf

@[to_additive (attr := simp)]
theorem inv_pure : (pure a : Filter α)⁻¹ = pure a⁻¹ :=
  rfl

@[to_additive (attr := simp)]
theorem inv_eq_bot_iff : f⁻¹ = ⊥ ↔ f = ⊥ :=
  map_eq_bot_iff

@[to_additive (attr := simp)]
theorem neBot_inv_iff : f⁻¹.NeBot ↔ NeBot f :=
  map_neBot_iff _

@[to_additive]
protected theorem NeBot.inv : f.NeBot → f⁻¹.NeBot := fun h => h.map _

@[to_additive neg.instNeBot]
lemma inv.instNeBot [NeBot f] : NeBot f⁻¹ := .inv ‹_›

scoped[Pointwise] attribute [instance] inv.instNeBot neg.instNeBot

end Inv

section InvolutiveInv

variable [InvolutiveInv α] {f g : Filter α} {s : Set α}

@[to_additive (attr := simp)]
protected lemma comap_inv : comap Inv.inv f = f⁻¹ :=
  .symm <| map_eq_comap_of_inverse (inv_comp_inv _) (inv_comp_inv _)

@[to_additive]
theorem inv_mem_inv (hs : s ∈ f) : s⁻¹ ∈ f⁻¹ := by rwa [mem_inv, inv_preimage, inv_inv]

/-- Inversion is involutive on `Filter α` if it is on `α`. -/
@[to_additive "Negation is involutive on `Filter α` if it is on `α`."]
protected def instInvolutiveInv : InvolutiveInv (Filter α) :=
  { Filter.instInv with
    inv_inv := fun f => map_map.trans <| by rw [inv_involutive.comp_self, map_id] }

scoped[Pointwise] attribute [instance] Filter.instInvolutiveInv Filter.instInvolutiveNeg

@[to_additive (attr := simp)]
protected theorem inv_le_inv_iff : f⁻¹ ≤ g⁻¹ ↔ f ≤ g :=
  ⟨fun h => inv_inv f ▸ inv_inv g ▸ Filter.inv_le_inv h, Filter.inv_le_inv⟩

@[to_additive]
theorem inv_le_iff_le_inv : f⁻¹ ≤ g ↔ f ≤ g⁻¹ := by rw [← Filter.inv_le_inv_iff, inv_inv]

@[to_additive (attr := simp)]
theorem inv_le_self : f⁻¹ ≤ f ↔ f⁻¹ = f :=
  ⟨fun h => h.antisymm <| inv_le_iff_le_inv.1 h, Eq.le⟩

end InvolutiveInv

@[to_additive (attr := simp)]
lemma inv_atTop {G : Type*} [OrderedCommGroup G] : (atTop : Filter G)⁻¹ = atBot :=
  (OrderIso.inv G).map_atTop

/-! ### Filter addition/multiplication -/

section Mul

variable [Mul α] [Mul β] {f f₁ f₂ g g₁ g₂ h : Filter α} {s t : Set α} {a b : α}

/-- The filter `f * g` is generated by `{s * t | s ∈ f, t ∈ g}` in locale `Pointwise`. -/
@[to_additive "The filter `f + g` is generated by `{s + t | s ∈ f, t ∈ g}` in locale `Pointwise`."]
protected def instMul : Mul (Filter α) :=
  ⟨/- This is defeq to `map₂ (· * ·) f g`, but the hypothesis unfolds to `t₁ * t₂ ⊆ s` rather
  than all the way to `Set.image2 (· * ·) t₁ t₂ ⊆ s`. -/
  fun f g => { map₂ (· * ·) f g with sets := { s | ∃ t₁ ∈ f, ∃ t₂ ∈ g, t₁ * t₂ ⊆ s } }⟩

scoped[Pointwise] attribute [instance] Filter.instMul Filter.instAdd

@[to_additive (attr := simp)]
theorem map₂_mul : map₂ (· * ·) f g = f * g :=
  rfl

@[to_additive]
theorem mem_mul : s ∈ f * g ↔ ∃ t₁ ∈ f, ∃ t₂ ∈ g, t₁ * t₂ ⊆ s :=
  Iff.rfl

@[to_additive]
theorem mul_mem_mul : s ∈ f → t ∈ g → s * t ∈ f * g :=
  image2_mem_map₂

@[to_additive (attr := simp)]
theorem bot_mul : ⊥ * g = ⊥ :=
  map₂_bot_left

@[to_additive (attr := simp)]
theorem mul_bot : f * ⊥ = ⊥ :=
  map₂_bot_right

@[to_additive (attr := simp)]
theorem mul_eq_bot_iff : f * g = ⊥ ↔ f = ⊥ ∨ g = ⊥ :=
  map₂_eq_bot_iff

@[to_additive (attr := simp)] -- TODO: make this a scoped instance in the `Pointwise` namespace
lemma mul_neBot_iff : (f * g).NeBot ↔ f.NeBot ∧ g.NeBot :=
  map₂_neBot_iff

@[to_additive]
protected theorem NeBot.mul : NeBot f → NeBot g → NeBot (f * g) :=
  NeBot.map₂

@[to_additive]
theorem NeBot.of_mul_left : (f * g).NeBot → f.NeBot :=
  NeBot.of_map₂_left

@[to_additive]
theorem NeBot.of_mul_right : (f * g).NeBot → g.NeBot :=
  NeBot.of_map₂_right

@[to_additive add.instNeBot]
protected lemma mul.instNeBot [NeBot f] [NeBot g] : NeBot (f * g) := .mul ‹_› ‹_›

scoped[Pointwise] attribute [instance] mul.instNeBot add.instNeBot

@[to_additive (attr := simp)]
theorem pure_mul : pure a * g = g.map (a * ·) :=
  map₂_pure_left

@[to_additive (attr := simp)]
theorem mul_pure : f * pure b = f.map (· * b) :=
  map₂_pure_right

@[to_additive]
-- Porting note (#11119): removed `simp` attribute because `simpNF` says it can prove it.
theorem pure_mul_pure : (pure a : Filter α) * pure b = pure (a * b) :=
  map₂_pure

@[to_additive (attr := simp)]
theorem le_mul_iff : h ≤ f * g ↔ ∀ ⦃s⦄, s ∈ f → ∀ ⦃t⦄, t ∈ g → s * t ∈ h :=
  le_map₂_iff

@[to_additive]
instance covariant_mul : CovariantClass (Filter α) (Filter α) (· * ·) (· ≤ ·) :=
  ⟨fun _ _ _ => map₂_mono_left⟩

@[to_additive]
instance covariant_swap_mul : CovariantClass (Filter α) (Filter α) (swap (· * ·)) (· ≤ ·) :=
  ⟨fun _ _ _ => map₂_mono_right⟩

@[to_additive]
protected theorem map_mul [FunLike F α β] [MulHomClass F α β] (m : F) :
    (f₁ * f₂).map m = f₁.map m * f₂.map m :=
  map_map₂_distrib <| map_mul m

/-- `pure` operation as a `MulHom`. -/
@[to_additive "The singleton operation as an `AddHom`."]
def pureMulHom : α →ₙ* Filter α where
  toFun := pure; map_mul' _ _ := pure_mul_pure.symm

@[to_additive (attr := simp)]
theorem coe_pureMulHom : (pureMulHom : α → Filter α) = pure :=
  rfl

@[to_additive (attr := simp)]
theorem pureMulHom_apply (a : α) : pureMulHom a = pure a :=
  rfl

end Mul

/-! ### Filter subtraction/division -/

section Div

variable [Div α] {f f₁ f₂ g g₁ g₂ h : Filter α} {s t : Set α} {a b : α}

/-- The filter `f / g` is generated by `{s / t | s ∈ f, t ∈ g}` in locale `Pointwise`. -/
@[to_additive "The filter `f - g` is generated by `{s - t | s ∈ f, t ∈ g}` in locale `Pointwise`."]
protected def instDiv : Div (Filter α) :=
  ⟨/- This is defeq to `map₂ (· / ·) f g`, but the hypothesis unfolds to `t₁ / t₂ ⊆ s`
  rather than all the way to `Set.image2 (· / ·) t₁ t₂ ⊆ s`. -/
  fun f g => { map₂ (· / ·) f g with sets := { s | ∃ t₁ ∈ f, ∃ t₂ ∈ g, t₁ / t₂ ⊆ s } }⟩

scoped[Pointwise] attribute [instance] Filter.instDiv Filter.instSub

@[to_additive (attr := simp)]
theorem map₂_div : map₂ (· / ·) f g = f / g :=
  rfl

@[to_additive]
theorem mem_div : s ∈ f / g ↔ ∃ t₁ ∈ f, ∃ t₂ ∈ g, t₁ / t₂ ⊆ s :=
  Iff.rfl

@[to_additive]
theorem div_mem_div : s ∈ f → t ∈ g → s / t ∈ f / g :=
  image2_mem_map₂

@[to_additive (attr := simp)]
theorem bot_div : ⊥ / g = ⊥ :=
  map₂_bot_left

@[to_additive (attr := simp)]
theorem div_bot : f / ⊥ = ⊥ :=
  map₂_bot_right

@[to_additive (attr := simp)]
theorem div_eq_bot_iff : f / g = ⊥ ↔ f = ⊥ ∨ g = ⊥ :=
  map₂_eq_bot_iff

@[to_additive (attr := simp)]
theorem div_neBot_iff : (f / g).NeBot ↔ f.NeBot ∧ g.NeBot :=
  map₂_neBot_iff

@[to_additive]
protected theorem NeBot.div : NeBot f → NeBot g → NeBot (f / g) :=
  NeBot.map₂

@[to_additive]
theorem NeBot.of_div_left : (f / g).NeBot → f.NeBot :=
  NeBot.of_map₂_left

@[to_additive]
theorem NeBot.of_div_right : (f / g).NeBot → g.NeBot :=
  NeBot.of_map₂_right

@[to_additive sub.instNeBot]
lemma div.instNeBot [NeBot f] [NeBot g] : NeBot (f / g) := .div ‹_› ‹_›

scoped[Pointwise] attribute [instance] div.instNeBot sub.instNeBot

@[to_additive (attr := simp)]
theorem pure_div : pure a / g = g.map (a / ·) :=
  map₂_pure_left

@[to_additive (attr := simp)]
theorem div_pure : f / pure b = f.map (· / b) :=
  map₂_pure_right

@[to_additive]
-- Porting note (#11119): removed `simp` attribute because `simpNF` says it can prove it.
theorem pure_div_pure : (pure a : Filter α) / pure b = pure (a / b) :=
  map₂_pure

@[to_additive]
protected theorem div_le_div : f₁ ≤ f₂ → g₁ ≤ g₂ → f₁ / g₁ ≤ f₂ / g₂ :=
  map₂_mono

@[to_additive]
protected theorem div_le_div_left : g₁ ≤ g₂ → f / g₁ ≤ f / g₂ :=
  map₂_mono_left

@[to_additive]
protected theorem div_le_div_right : f₁ ≤ f₂ → f₁ / g ≤ f₂ / g :=
  map₂_mono_right

@[to_additive (attr := simp)]
protected theorem le_div_iff : h ≤ f / g ↔ ∀ ⦃s⦄, s ∈ f → ∀ ⦃t⦄, t ∈ g → s / t ∈ h :=
  le_map₂_iff

@[to_additive]
instance covariant_div : CovariantClass (Filter α) (Filter α) (· / ·) (· ≤ ·) :=
  ⟨fun _ _ _ => map₂_mono_left⟩

@[to_additive]
instance covariant_swap_div : CovariantClass (Filter α) (Filter α) (swap (· / ·)) (· ≤ ·) :=
  ⟨fun _ _ _ => map₂_mono_right⟩

end Div

open Pointwise

/-- Repeated pointwise addition (not the same as pointwise repeated addition!) of a `Filter`. See
Note [pointwise nat action]. -/
protected def instNSMul [Zero α] [Add α] : SMul ℕ (Filter α) :=
  ⟨nsmulRec⟩

/-- Repeated pointwise multiplication (not the same as pointwise repeated multiplication!) of a
`Filter`. See Note [pointwise nat action]. -/
@[to_additive existing]
protected def instNPow [One α] [Mul α] : Pow (Filter α) ℕ :=
  ⟨fun s n => npowRec n s⟩

/-- Repeated pointwise addition/subtraction (not the same as pointwise repeated
addition/subtraction!) of a `Filter`. See Note [pointwise nat action]. -/
protected def instZSMul [Zero α] [Add α] [Neg α] : SMul ℤ (Filter α) :=
  ⟨zsmulRec⟩

/-- Repeated pointwise multiplication/division (not the same as pointwise repeated
multiplication/division!) of a `Filter`. See Note [pointwise nat action]. -/
@[to_additive existing]
protected def instZPow [One α] [Mul α] [Inv α] : Pow (Filter α) ℤ :=
  ⟨fun s n => zpowRec npowRec n s⟩

scoped[Pointwise] attribute [instance] Filter.instNSMul Filter.instNPow
  Filter.instZSMul Filter.instZPow

/-- `Filter α` is a `Semigroup` under pointwise operations if `α` is. -/
@[to_additive "`Filter α` is an `AddSemigroup` under pointwise operations if `α` is."]
protected def semigroup [Semigroup α] : Semigroup (Filter α) where
  mul := (· * ·)
  mul_assoc _ _ _ := map₂_assoc mul_assoc

/-- `Filter α` is a `CommSemigroup` under pointwise operations if `α` is. -/
@[to_additive "`Filter α` is an `AddCommSemigroup` under pointwise operations if `α` is."]
protected def commSemigroup [CommSemigroup α] : CommSemigroup (Filter α) :=
  { Filter.semigroup with mul_comm := fun _ _ => map₂_comm mul_comm }

section MulOneClass

variable [MulOneClass α] [MulOneClass β]

/-- `Filter α` is a `MulOneClass` under pointwise operations if `α` is. -/
@[to_additive "`Filter α` is an `AddZeroClass` under pointwise operations if `α` is."]
protected def mulOneClass : MulOneClass (Filter α) where
  one := 1
  mul := (· * ·)
  one_mul := map₂_left_identity one_mul
  mul_one := map₂_right_identity mul_one

scoped[Pointwise] attribute [instance] Filter.semigroup Filter.addSemigroup
  Filter.commSemigroup Filter.addCommSemigroup Filter.mulOneClass Filter.addZeroClass

variable [FunLike F α β]

/-- If `φ : α →* β` then `mapMonoidHom φ` is the monoid homomorphism
`Filter α →* Filter β` induced by `map φ`. -/
@[to_additive "If `φ : α →+ β` then `mapAddMonoidHom φ` is the monoid homomorphism
 `Filter α →+ Filter β` induced by `map φ`."]
def mapMonoidHom [MonoidHomClass F α β] (φ : F) : Filter α →* Filter β where
  toFun := map φ
  map_one' := Filter.map_one φ
  map_mul' _ _ := Filter.map_mul φ

-- The other direction does not hold in general
@[to_additive]
theorem comap_mul_comap_le [MulHomClass F α β] (m : F) {f g : Filter β} :
    f.comap m * g.comap m ≤ (f * g).comap m := fun _ ⟨_, ⟨t₁, ht₁, t₂, ht₂, t₁t₂⟩, mt⟩ =>
  ⟨m ⁻¹' t₁, ⟨t₁, ht₁, Subset.rfl⟩, m ⁻¹' t₂, ⟨t₂, ht₂, Subset.rfl⟩,
    (preimage_mul_preimage_subset _).trans <| (preimage_mono t₁t₂).trans mt⟩

@[to_additive]
theorem Tendsto.mul_mul [MulHomClass F α β] (m : F) {f₁ g₁ : Filter α} {f₂ g₂ : Filter β} :
    Tendsto m f₁ f₂ → Tendsto m g₁ g₂ → Tendsto m (f₁ * g₁) (f₂ * g₂) := fun hf hg =>
  (Filter.map_mul m).trans_le <| mul_le_mul' hf hg

/-- `pure` as a `MonoidHom`. -/
@[to_additive "`pure` as an `AddMonoidHom`."]
def pureMonoidHom : α →* Filter α :=
  { pureMulHom, pureOneHom with }

@[to_additive (attr := simp)]
theorem coe_pureMonoidHom : (pureMonoidHom : α → Filter α) = pure :=
  rfl

@[to_additive (attr := simp)]
theorem pureMonoidHom_apply (a : α) : pureMonoidHom a = pure a :=
  rfl

end MulOneClass

section Monoid

variable [Monoid α] {f g : Filter α} {s : Set α} {a : α} {m n : ℕ}

/-- `Filter α` is a `Monoid` under pointwise operations if `α` is. -/
@[to_additive "`Filter α` is an `AddMonoid` under pointwise operations if `α` is."]
protected def monoid : Monoid (Filter α) :=
  { Filter.mulOneClass, Filter.semigroup, @Filter.instNPow α _ _ with }

scoped[Pointwise] attribute [instance] Filter.monoid Filter.addMonoid

@[to_additive]
theorem pow_mem_pow (hs : s ∈ f) : ∀ n : ℕ, s ^ n ∈ f ^ n
  | 0 => by
    rw [pow_zero]
    exact one_mem_one
  | n + 1 => by
    rw [pow_succ]
    exact mul_mem_mul (pow_mem_pow hs n) hs

@[to_additive (attr := simp) nsmul_bot]
theorem bot_pow {n : ℕ} (hn : n ≠ 0) : (⊥ : Filter α) ^ n = ⊥ := by
  rw [← tsub_add_cancel_of_le (Nat.succ_le_of_lt <| Nat.pos_of_ne_zero hn), pow_succ', bot_mul]

@[to_additive]
theorem mul_top_of_one_le (hf : 1 ≤ f) : f * ⊤ = ⊤ := by
  refine top_le_iff.1 fun s => ?_
  simp only [mem_mul, mem_top, exists_and_left, exists_eq_left]
  rintro ⟨t, ht, hs⟩
  rwa [mul_univ_of_one_mem (mem_one.1 <| hf ht), univ_subset_iff] at hs

@[to_additive]
theorem top_mul_of_one_le (hf : 1 ≤ f) : ⊤ * f = ⊤ := by
  refine top_le_iff.1 fun s => ?_
  simp only [mem_mul, mem_top, exists_and_left, exists_eq_left]
  rintro ⟨t, ht, hs⟩
  rwa [univ_mul_of_one_mem (mem_one.1 <| hf ht), univ_subset_iff] at hs

@[to_additive (attr := simp)]
theorem top_mul_top : (⊤ : Filter α) * ⊤ = ⊤ :=
  mul_top_of_one_le le_top

@[to_additive nsmul_top]
theorem top_pow : ∀ {n : ℕ}, n ≠ 0 → (⊤ : Filter α) ^ n = ⊤
  | 0 => fun h => (h rfl).elim
  | 1 => fun _ => pow_one _
  | n + 2 => fun _ => by rw [pow_succ, top_pow n.succ_ne_zero, top_mul_top]

@[to_additive]
protected theorem _root_.IsUnit.filter : IsUnit a → IsUnit (pure a : Filter α) :=
  IsUnit.map (pureMonoidHom : α →* Filter α)

end Monoid

/-- `Filter α` is a `CommMonoid` under pointwise operations if `α` is. -/
@[to_additive "`Filter α` is an `AddCommMonoid` under pointwise operations if `α` is."]
protected def commMonoid [CommMonoid α] : CommMonoid (Filter α) :=
  { Filter.mulOneClass, Filter.commSemigroup with }

open Pointwise

section DivisionMonoid

variable [DivisionMonoid α] {f g : Filter α}

@[to_additive]
protected theorem mul_eq_one_iff : f * g = 1 ↔ ∃ a b, f = pure a ∧ g = pure b ∧ a * b = 1 := by
  refine ⟨fun hfg => ?_, ?_⟩
  · obtain ⟨t₁, h₁, t₂, h₂, h⟩ : (1 : Set α) ∈ f * g := hfg.symm.subst one_mem_one
    have hfg : (f * g).NeBot := hfg.symm.subst one_neBot
    rw [(hfg.nonempty_of_mem <| mul_mem_mul h₁ h₂).subset_one_iff, Set.mul_eq_one_iff] at h
    obtain ⟨a, b, rfl, rfl, h⟩ := h
    refine ⟨a, b, ?_, ?_, h⟩
    · rwa [← hfg.of_mul_left.le_pure_iff, le_pure_iff]
    · rwa [← hfg.of_mul_right.le_pure_iff, le_pure_iff]
  · rintro ⟨a, b, rfl, rfl, h⟩
    rw [pure_mul_pure, h, pure_one]

/-- `Filter α` is a division monoid under pointwise operations if `α` is. -/
@[to_additive "`Filter α` is a subtraction monoid under pointwise operations if
 `α` is."]
protected def divisionMonoid : DivisionMonoid (Filter α) :=
  { Filter.monoid, Filter.instInvolutiveInv, Filter.instDiv, Filter.instZPow (α := α) with
    mul_inv_rev := fun s t => map_map₂_antidistrib mul_inv_rev
    inv_eq_of_mul := fun s t h => by
      obtain ⟨a, b, rfl, rfl, hab⟩ := Filter.mul_eq_one_iff.1 h
      rw [inv_pure, inv_eq_of_mul_eq_one_right hab]
    div_eq_mul_inv := fun f g => map_map₂_distrib_right div_eq_mul_inv }

@[to_additive]
theorem isUnit_iff : IsUnit f ↔ ∃ a, f = pure a ∧ IsUnit a := by
  constructor
  · rintro ⟨u, rfl⟩
    obtain ⟨a, b, ha, hb, h⟩ := Filter.mul_eq_one_iff.1 u.mul_inv
    refine ⟨a, ha, ⟨a, b, h, pure_injective ?_⟩, rfl⟩
    rw [← pure_mul_pure, ← ha, ← hb]
    exact u.inv_mul
  · rintro ⟨a, rfl, ha⟩
    exact ha.filter

end DivisionMonoid

/-- `Filter α` is a commutative division monoid under pointwise operations if `α` is. -/
@[to_additive subtractionCommMonoid
      "`Filter α` is a commutative subtraction monoid under pointwise operations if `α` is."]
protected def divisionCommMonoid [DivisionCommMonoid α] : DivisionCommMonoid (Filter α) :=
  { Filter.divisionMonoid, Filter.commSemigroup with }

/-- `Filter α` has distributive negation if `α` has. -/
protected def instDistribNeg [Mul α] [HasDistribNeg α] : HasDistribNeg (Filter α) :=
  { Filter.instInvolutiveNeg with
    neg_mul := fun _ _ => map₂_map_left_comm neg_mul
    mul_neg := fun _ _ => map_map₂_right_comm mul_neg }

scoped[Pointwise] attribute [instance] Filter.commMonoid Filter.addCommMonoid Filter.divisionMonoid
  Filter.subtractionMonoid Filter.divisionCommMonoid Filter.subtractionCommMonoid
  Filter.instDistribNeg

section Distrib

variable [Distrib α] {f g h : Filter α}

/-!
Note that `Filter α` is not a `Distrib` because `f * g + f * h` has cross terms that `f * (g + h)`
lacks.
-/

theorem mul_add_subset : f * (g + h) ≤ f * g + f * h :=
  map₂_distrib_le_left mul_add

theorem add_mul_subset : (f + g) * h ≤ f * h + g * h :=
  map₂_distrib_le_right add_mul

end Distrib

section MulZeroClass

variable [MulZeroClass α] {f g : Filter α}

/-! Note that `Filter` is not a `MulZeroClass` because `0 * ⊥ ≠ 0`. -/

theorem NeBot.mul_zero_nonneg (hf : f.NeBot) : 0 ≤ f * 0 :=
  le_mul_iff.2 fun _ h₁ _ h₂ =>
    let ⟨_, ha⟩ := hf.nonempty_of_mem h₁
    ⟨_, ha, _, h₂, mul_zero _⟩

theorem NeBot.zero_mul_nonneg (hg : g.NeBot) : 0 ≤ 0 * g :=
  le_mul_iff.2 fun _ h₁ _ h₂ =>
    let ⟨_, hb⟩ := hg.nonempty_of_mem h₂
    ⟨_, h₁, _, hb, zero_mul _⟩

end MulZeroClass

section Group

variable [Group α] [DivisionMonoid β] [FunLike F α β] [MonoidHomClass F α β]
  (m : F) {f g f₁ g₁ : Filter α} {f₂ g₂ : Filter β}

/-! Note that `Filter α` is not a group because `f / f ≠ 1` in general -/

-- Porting note: increase priority to appease `simpNF` so left-hand side doesn't simplify
@[to_additive (attr := simp 1100)]
protected theorem one_le_div_iff : 1 ≤ f / g ↔ ¬Disjoint f g := by
  refine ⟨fun h hfg => ?_, ?_⟩
  · obtain ⟨s, hs, t, ht, hst⟩ := hfg.le_bot (mem_bot : ∅ ∈ ⊥)
    exact Set.one_mem_div_iff.1 (h <| div_mem_div hs ht) (disjoint_iff.2 hst.symm)
  · rintro h s ⟨t₁, h₁, t₂, h₂, hs⟩
    exact hs (Set.one_mem_div_iff.2 fun ht => h <| disjoint_of_disjoint_of_mem ht h₁ h₂)

@[to_additive]
theorem not_one_le_div_iff : ¬1 ≤ f / g ↔ Disjoint f g :=
  Filter.one_le_div_iff.not_left

@[to_additive]
theorem NeBot.one_le_div (h : f.NeBot) : 1 ≤ f / f := by
  rintro s ⟨t₁, h₁, t₂, h₂, hs⟩
  obtain ⟨a, ha₁, ha₂⟩ := Set.not_disjoint_iff.1 (h.not_disjoint h₁ h₂)
  rw [mem_one, ← div_self' a]
  exact hs (Set.div_mem_div ha₁ ha₂)

@[to_additive]
theorem isUnit_pure (a : α) : IsUnit (pure a : Filter α) :=
  (Group.isUnit a).filter

@[simp]
theorem isUnit_iff_singleton : IsUnit f ↔ ∃ a, f = pure a := by
  simp only [isUnit_iff, Group.isUnit, and_true_iff]

@[to_additive]
theorem map_inv' : f⁻¹.map m = (f.map m)⁻¹ :=
  Semiconj.filter_map (map_inv m) f

@[to_additive]
protected theorem Tendsto.inv_inv : Tendsto m f₁ f₂ → Tendsto m f₁⁻¹ f₂⁻¹ := fun hf =>
  (Filter.map_inv' m).trans_le <| Filter.inv_le_inv hf

@[to_additive]
protected theorem map_div : (f / g).map m = f.map m / g.map m :=
  map_map₂_distrib <| map_div m

@[to_additive]
protected theorem Tendsto.div_div (hf : Tendsto m f₁ f₂) (hg : Tendsto m g₁ g₂) :
    Tendsto m (f₁ / g₁) (f₂ / g₂) :=
  (Filter.map_div m).trans_le <| Filter.div_le_div hf hg

end Group

open Pointwise

section GroupWithZero

variable [GroupWithZero α] {f g : Filter α}

theorem NeBot.div_zero_nonneg (hf : f.NeBot) : 0 ≤ f / 0 :=
  Filter.le_div_iff.2 fun _ h₁ _ h₂ =>
    let ⟨_, ha⟩ := hf.nonempty_of_mem h₁
    ⟨_, ha, _, h₂, div_zero _⟩

theorem NeBot.zero_div_nonneg (hg : g.NeBot) : 0 ≤ 0 / g :=
  Filter.le_div_iff.2 fun _ h₁ _ h₂ =>
    let ⟨_, hb⟩ := hg.nonempty_of_mem h₂
    ⟨_, h₁, _, hb, zero_div _⟩

end GroupWithZero

/-! ### Scalar addition/multiplication of filters -/


section SMul

variable [SMul α β] {f f₁ f₂ : Filter α} {g g₁ g₂ h : Filter β} {s : Set α} {t : Set β} {a : α}
  {b : β}

/-- The filter `f • g` is generated by `{s • t | s ∈ f, t ∈ g}` in locale `Pointwise`. -/
@[to_additive "The filter `f +ᵥ g` is generated by `{s +ᵥ t | s ∈ f, t ∈ g}` in locale
 `Pointwise`."]
protected def instSMul : SMul (Filter α) (Filter β) :=
  ⟨/- This is defeq to `map₂ (· • ·) f g`, but the hypothesis unfolds to `t₁ • t₂ ⊆ s`
  rather than all the way to `Set.image2 (· • ·) t₁ t₂ ⊆ s`. -/
  fun f g => { map₂ (· • ·) f g with sets := { s | ∃ t₁ ∈ f, ∃ t₂ ∈ g, t₁ • t₂ ⊆ s } }⟩

scoped[Pointwise] attribute [instance] Filter.instSMul Filter.instVAdd

@[to_additive (attr := simp)]
theorem map₂_smul : map₂ (· • ·) f g = f • g :=
  rfl

@[to_additive]
theorem mem_smul : t ∈ f • g ↔ ∃ t₁ ∈ f, ∃ t₂ ∈ g, t₁ • t₂ ⊆ t :=
  Iff.rfl

@[to_additive]
theorem smul_mem_smul : s ∈ f → t ∈ g → s • t ∈ f • g :=
  image2_mem_map₂

@[to_additive (attr := simp)]
theorem bot_smul : (⊥ : Filter α) • g = ⊥ :=
  map₂_bot_left

@[to_additive (attr := simp)]
theorem smul_bot : f • (⊥ : Filter β) = ⊥ :=
  map₂_bot_right

@[to_additive (attr := simp)]
theorem smul_eq_bot_iff : f • g = ⊥ ↔ f = ⊥ ∨ g = ⊥ :=
  map₂_eq_bot_iff

@[to_additive (attr := simp)]
theorem smul_neBot_iff : (f • g).NeBot ↔ f.NeBot ∧ g.NeBot :=
  map₂_neBot_iff

@[to_additive]
protected theorem NeBot.smul : NeBot f → NeBot g → NeBot (f • g) :=
  NeBot.map₂

@[to_additive]
theorem NeBot.of_smul_left : (f • g).NeBot → f.NeBot :=
  NeBot.of_map₂_left

@[to_additive]
theorem NeBot.of_smul_right : (f • g).NeBot → g.NeBot :=
  NeBot.of_map₂_right

@[to_additive vadd.instNeBot]
lemma smul.instNeBot [NeBot f] [NeBot g] : NeBot (f • g) := .smul ‹_› ‹_›

scoped[Pointwise] attribute [instance] smul.instNeBot vadd.instNeBot

@[to_additive (attr := simp)]
theorem pure_smul : (pure a : Filter α) • g = g.map (a • ·) :=
  map₂_pure_left

@[to_additive (attr := simp)]
theorem smul_pure : f • pure b = f.map (· • b) :=
  map₂_pure_right

@[to_additive]
-- Porting note (#11119): removed `simp` attribute because `simpNF` says it can prove it.
theorem pure_smul_pure : (pure a : Filter α) • (pure b : Filter β) = pure (a • b) :=
  map₂_pure

@[to_additive]
theorem smul_le_smul : f₁ ≤ f₂ → g₁ ≤ g₂ → f₁ • g₁ ≤ f₂ • g₂ :=
  map₂_mono

@[to_additive]
theorem smul_le_smul_left : g₁ ≤ g₂ → f • g₁ ≤ f • g₂ :=
  map₂_mono_left

@[to_additive]
theorem smul_le_smul_right : f₁ ≤ f₂ → f₁ • g ≤ f₂ • g :=
  map₂_mono_right

@[to_additive (attr := simp)]
theorem le_smul_iff : h ≤ f • g ↔ ∀ ⦃s⦄, s ∈ f → ∀ ⦃t⦄, t ∈ g → s • t ∈ h :=
  le_map₂_iff

@[to_additive]
instance covariant_smul : CovariantClass (Filter α) (Filter β) (· • ·) (· ≤ ·) :=
  ⟨fun _ _ _ => map₂_mono_left⟩

end SMul

/-! ### Scalar subtraction of filters -/


section Vsub

variable [VSub α β] {f f₁ f₂ g g₁ g₂ : Filter β} {h : Filter α} {s t : Set β} {a b : β}

/-- The filter `f -ᵥ g` is generated by `{s -ᵥ t | s ∈ f, t ∈ g}` in locale `Pointwise`. -/
protected def instVSub : VSub (Filter α) (Filter β) :=
  ⟨/- This is defeq to `map₂ (-ᵥ) f g`, but the hypothesis unfolds to `t₁ -ᵥ t₂ ⊆ s` rather than all
  the way to `Set.image2 (-ᵥ) t₁ t₂ ⊆ s`. -/
  fun f g => { map₂ (· -ᵥ ·) f g with sets := { s | ∃ t₁ ∈ f, ∃ t₂ ∈ g, t₁ -ᵥ t₂ ⊆ s } }⟩

scoped[Pointwise] attribute [instance] Filter.instVSub

@[simp]
theorem map₂_vsub : map₂ (· -ᵥ ·) f g = f -ᵥ g :=
  rfl

theorem mem_vsub {s : Set α} : s ∈ f -ᵥ g ↔ ∃ t₁ ∈ f, ∃ t₂ ∈ g, t₁ -ᵥ t₂ ⊆ s :=
  Iff.rfl

theorem vsub_mem_vsub : s ∈ f → t ∈ g → s -ᵥ t ∈ f -ᵥ g :=
  image2_mem_map₂

@[simp]
theorem bot_vsub : (⊥ : Filter β) -ᵥ g = ⊥ :=
  map₂_bot_left

@[simp]
theorem vsub_bot : f -ᵥ (⊥ : Filter β) = ⊥ :=
  map₂_bot_right

@[simp]
theorem vsub_eq_bot_iff : f -ᵥ g = ⊥ ↔ f = ⊥ ∨ g = ⊥ :=
  map₂_eq_bot_iff

@[simp]
theorem vsub_neBot_iff : (f -ᵥ g : Filter α).NeBot ↔ f.NeBot ∧ g.NeBot :=
  map₂_neBot_iff

protected theorem NeBot.vsub : NeBot f → NeBot g → NeBot (f -ᵥ g) :=
  NeBot.map₂

theorem NeBot.of_vsub_left : (f -ᵥ g : Filter α).NeBot → f.NeBot :=
  NeBot.of_map₂_left

theorem NeBot.of_vsub_right : (f -ᵥ g : Filter α).NeBot → g.NeBot :=
  NeBot.of_map₂_right

lemma vsub.instNeBot [NeBot f] [NeBot g] : NeBot (f -ᵥ g) := .vsub ‹_› ‹_›

scoped[Pointwise] attribute [instance] vsub.instNeBot

@[simp]
theorem pure_vsub : (pure a : Filter β) -ᵥ g = g.map (a -ᵥ ·) :=
  map₂_pure_left

@[simp]
theorem vsub_pure : f -ᵥ pure b = f.map (· -ᵥ b) :=
  map₂_pure_right

-- Porting note (#11119): removed `simp` attribute because `simpNF` says it can prove it.
theorem pure_vsub_pure : (pure a : Filter β) -ᵥ pure b = (pure (a -ᵥ b) : Filter α) :=
  map₂_pure

theorem vsub_le_vsub : f₁ ≤ f₂ → g₁ ≤ g₂ → f₁ -ᵥ g₁ ≤ f₂ -ᵥ g₂ :=
  map₂_mono

theorem vsub_le_vsub_left : g₁ ≤ g₂ → f -ᵥ g₁ ≤ f -ᵥ g₂ :=
  map₂_mono_left

theorem vsub_le_vsub_right : f₁ ≤ f₂ → f₁ -ᵥ g ≤ f₂ -ᵥ g :=
  map₂_mono_right

@[simp]
theorem le_vsub_iff : h ≤ f -ᵥ g ↔ ∀ ⦃s⦄, s ∈ f → ∀ ⦃t⦄, t ∈ g → s -ᵥ t ∈ h :=
  le_map₂_iff

end Vsub

/-! ### Translation/scaling of filters -/


section SMul

variable [SMul α β] {f f₁ f₂ : Filter β} {s : Set β} {a : α}

/-- `a • f` is the map of `f` under `a •` in locale `Pointwise`. -/
@[to_additive "`a +ᵥ f` is the map of `f` under `a +ᵥ` in locale `Pointwise`."]
protected def instSMulFilter : SMul α (Filter β) :=
  ⟨fun a => map (a • ·)⟩

scoped[Pointwise] attribute [instance] Filter.instSMulFilter Filter.instVAddFilter

@[to_additive (attr := simp)]
protected theorem map_smul : map (fun b => a • b) f = a • f :=
  rfl

@[to_additive]
theorem mem_smul_filter : s ∈ a • f ↔ (a • ·) ⁻¹' s ∈ f := Iff.rfl

@[to_additive]
theorem smul_set_mem_smul_filter : s ∈ f → a • s ∈ a • f :=
  image_mem_map

@[to_additive (attr := simp)]
theorem smul_filter_bot : a • (⊥ : Filter β) = ⊥ :=
  map_bot

@[to_additive (attr := simp)]
theorem smul_filter_eq_bot_iff : a • f = ⊥ ↔ f = ⊥ :=
  map_eq_bot_iff

@[to_additive (attr := simp)]
theorem smul_filter_neBot_iff : (a • f).NeBot ↔ f.NeBot :=
  map_neBot_iff _

@[to_additive]
theorem NeBot.smul_filter : f.NeBot → (a • f).NeBot := fun h => h.map _

@[to_additive]
theorem NeBot.of_smul_filter : (a • f).NeBot → f.NeBot :=
  NeBot.of_map

@[to_additive vadd_filter.instNeBot]
lemma smul_filter.instNeBot [NeBot f] : NeBot (a • f) := .smul_filter ‹_›

scoped[Pointwise] attribute [instance] smul_filter.instNeBot vadd_filter.instNeBot

@[to_additive]
theorem smul_filter_le_smul_filter (hf : f₁ ≤ f₂) : a • f₁ ≤ a • f₂ :=
  map_mono hf

@[to_additive]
instance covariant_smul_filter : CovariantClass α (Filter β) (· • ·) (· ≤ ·) :=
  ⟨fun _ => @map_mono β β _⟩

end SMul

open Pointwise

@[to_additive]
instance smulCommClass_filter [SMul α γ] [SMul β γ] [SMulCommClass α β γ] :
    SMulCommClass α β (Filter γ) :=
  ⟨fun _ _ _ => map_comm (funext <| smul_comm _ _) _⟩

@[to_additive]
instance smulCommClass_filter' [SMul α γ] [SMul β γ] [SMulCommClass α β γ] :
    SMulCommClass α (Filter β) (Filter γ) :=
  ⟨fun a _ _ => map_map₂_distrib_right <| smul_comm a⟩

@[to_additive]
instance smulCommClass_filter'' [SMul α γ] [SMul β γ] [SMulCommClass α β γ] :
    SMulCommClass (Filter α) β (Filter γ) :=
  haveI := SMulCommClass.symm α β γ
  SMulCommClass.symm _ _ _

@[to_additive]
instance smulCommClass [SMul α γ] [SMul β γ] [SMulCommClass α β γ] :
    SMulCommClass (Filter α) (Filter β) (Filter γ) :=
  ⟨fun _ _ _ => map₂_left_comm smul_comm⟩

@[to_additive vaddAssocClass]
instance isScalarTower [SMul α β] [SMul α γ] [SMul β γ] [IsScalarTower α β γ] :
    IsScalarTower α β (Filter γ) :=
  ⟨fun a b f => by simp only [← Filter.map_smul, map_map, smul_assoc]; rfl⟩

@[to_additive vaddAssocClass']
instance isScalarTower' [SMul α β] [SMul α γ] [SMul β γ] [IsScalarTower α β γ] :
    IsScalarTower α (Filter β) (Filter γ) :=
  ⟨fun a f g => by
    refine (map_map₂_distrib_left fun _ _ => ?_).symm
    exact (smul_assoc a _ _).symm⟩

@[to_additive vaddAssocClass'']
instance isScalarTower'' [SMul α β] [SMul α γ] [SMul β γ] [IsScalarTower α β γ] :
    IsScalarTower (Filter α) (Filter β) (Filter γ) :=
  ⟨fun _ _ _ => map₂_assoc smul_assoc⟩

@[to_additive]
instance isCentralScalar [SMul α β] [SMul αᵐᵒᵖ β] [IsCentralScalar α β] :
    IsCentralScalar α (Filter β) :=
  ⟨fun _ f => (congr_arg fun m => map m f) <| funext fun _ => op_smul_eq_smul _ _⟩

/-- A multiplicative action of a monoid `α` on a type `β` gives a multiplicative action of
`Filter α` on `Filter β`. -/
@[to_additive "An additive action of an additive monoid `α` on a type `β` gives an additive action
 of `Filter α` on `Filter β`"]
protected def mulAction [Monoid α] [MulAction α β] : MulAction (Filter α) (Filter β) where
  one_smul f := map₂_pure_left.trans <| by simp_rw [one_smul, map_id']
  mul_smul f g h := map₂_assoc mul_smul

/-- A multiplicative action of a monoid on a type `β` gives a multiplicative action on `Filter β`.
-/
@[to_additive "An additive action of an additive monoid on a type `β` gives an additive action on
 `Filter β`."]
protected def mulActionFilter [Monoid α] [MulAction α β] : MulAction α (Filter β) where
  mul_smul a b f := by simp only [← Filter.map_smul, map_map, Function.comp, ← mul_smul]
  one_smul f := by simp only [← Filter.map_smul, one_smul, map_id']

scoped[Pointwise] attribute [instance] Filter.mulAction Filter.addAction Filter.mulActionFilter
  Filter.addActionFilter

/-- A distributive multiplicative action of a monoid on an additive monoid `β` gives a distributive
multiplicative action on `Filter β`. -/
protected def distribMulActionFilter [Monoid α] [AddMonoid β] [DistribMulAction α β] :
    DistribMulAction α (Filter β) where
  smul_add _ _ _ := map_map₂_distrib <| smul_add _
  smul_zero _ := (map_pure _ _).trans <| by rw [smul_zero, pure_zero]

/-- A multiplicative action of a monoid on a monoid `β` gives a multiplicative action on `Set β`. -/
protected def mulDistribMulActionFilter [Monoid α] [Monoid β] [MulDistribMulAction α β] :
    MulDistribMulAction α (Set β) where
  smul_mul _ _ _ := image_image2_distrib <| smul_mul' _
  smul_one _ := image_singleton.trans <| by rw [smul_one, singleton_one]

scoped[Pointwise]
  attribute [instance] Filter.distribMulActionFilter Filter.mulDistribMulActionFilter

section SMulWithZero

variable [Zero α] [Zero β] [SMulWithZero α β] {f : Filter α} {g : Filter β}

/-!
Note that we have neither `SMulWithZero α (Filter β)` nor `SMulWithZero (Filter α) (Filter β)`
because `0 * ⊥ ≠ 0`.
-/

theorem NeBot.smul_zero_nonneg (hf : f.NeBot) : 0 ≤ f • (0 : Filter β) :=
  le_smul_iff.2 fun _ h₁ _ h₂ =>
    let ⟨_, ha⟩ := hf.nonempty_of_mem h₁
    ⟨_, ha, _, h₂, smul_zero _⟩

theorem NeBot.zero_smul_nonneg (hg : g.NeBot) : 0 ≤ (0 : Filter α) • g :=
  le_smul_iff.2 fun _ h₁ _ h₂ =>
    let ⟨_, hb⟩ := hg.nonempty_of_mem h₂
    ⟨_, h₁, _, hb, zero_smul _ _⟩

theorem zero_smul_filter_nonpos : (0 : α) • g ≤ 0 := by
  refine fun s hs => mem_smul_filter.2 ?_
  convert @univ_mem _ g
  refine eq_univ_iff_forall.2 fun a => ?_
  rwa [mem_preimage, zero_smul]

theorem zero_smul_filter (hg : g.NeBot) : (0 : α) • g = 0 :=
  zero_smul_filter_nonpos.antisymm <|
    le_map_iff.2 fun s hs => by
      simp_rw [zero_smul, (hg.nonempty_of_mem hs).image_const]
      exact zero_mem_zero

end SMulWithZero

end Filter<|MERGE_RESOLUTION|>--- conflicted
+++ resolved
@@ -122,11 +122,7 @@
 theorem tendsto_one {a : Filter β} {f : β → α} : Tendsto f a 1 ↔ ∀ᶠ x in a, f x = 1 :=
   tendsto_pure
 
-<<<<<<< HEAD
-@[to_additive (attr := simp) zero_prod_zero]
-=======
 @[to_additive zero_prod_zero]
->>>>>>> 2b617ccc
 theorem one_prod_one [One β] : (1 : Filter α) ×ˢ (1 : Filter β) = 1 :=
   prod_pure_pure
 

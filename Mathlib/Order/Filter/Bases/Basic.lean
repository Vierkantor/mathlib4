--- conflicted
+++ resolved
@@ -688,16 +688,6 @@
     (la ×ˢ lb).HasBasis (fun i : ι × ι' => pa i.1 ∧ pb i.2) fun i => sa i.1 ×ˢ sb i.2 :=
   (hla.comap Prod.fst).inf (hlb.comap Prod.snd)
 
-<<<<<<< HEAD
-protected theorem HasBasis.top_prod (h : lb.HasBasis pb sb) :
-    (⊤ ×ˢ lb : Filter (α × β)).HasBasis pb (univ ×ˢ sb ·) := by
-  simpa only [prod_eq_inf, comap_top, top_inf_eq, univ_prod] using h.comap Prod.snd
-
-protected theorem HasBasis.prod_top (h : la.HasBasis pa sa) :
-    (la ×ˢ ⊤ : Filter (α × β)).HasBasis pa (sa · ×ˢ univ) := by
-  simpa only [prod_eq_inf, comap_top, inf_top_eq, prod_univ] using h.comap Prod.fst
-
-=======
 protected theorem HasBasis.principal_prod (sa : Set α) (h : lb.HasBasis pb sb) :
     (𝓟 sa ×ˢ lb).HasBasis pb (sa ×ˢ sb ·) := by
   simpa only [prod_eq_inf, comap_principal, prod_eq] using (h.comap Prod.snd).principal_inf _
@@ -713,7 +703,6 @@
 protected theorem HasBasis.prod_top (h : la.HasBasis pa sa) :
     (la ×ˢ ⊤ : Filter (α × β)).HasBasis pa (sa · ×ˢ univ) := by
   simpa only [principal_univ] using h.prod_principal univ
->>>>>>> 1dc5442c
 theorem HasBasis.prod_same_index {p : ι → Prop} {sb : ι → Set β} (hla : la.HasBasis p sa)
     (hlb : lb.HasBasis p sb) (h_dir : ∀ {i j}, p i → p j → ∃ k, p k ∧ sa k ⊆ sa i ∧ sb k ⊆ sb j) :
     (la ×ˢ lb).HasBasis p fun i => sa i ×ˢ sb i := by

--- conflicted
+++ resolved
@@ -75,48 +75,6 @@
 @[to_additive]
 theorem Antitone.tendsto_mulIndicator {ι} [Preorder ι] [One β] (s : ι → Set α) (hs : Antitone s)
     (f : α → β) (a : α) :
-<<<<<<< HEAD
-    Tendsto (fun i => indicator (s i) f a) atTop (pure <| indicator (⋂ i, s i) f a) := by
-  by_cases h : ∃ i, a ∉ s i
-  · rcases h with ⟨i, hi⟩
-    refine' tendsto_pure.2 ((eventually_ge_atTop i).mono fun n hn => _)
-    rw [indicator_of_not_mem _ _, indicator_of_not_mem _ _]
-    · simp only [mem_interᵢ, not_forall]
-      exact ⟨i, hi⟩
-    · intro h
-      have := hs hn h
-      contradiction
-  · push_neg  at h
-    simp only [indicator_of_mem, h, mem_interᵢ.2 h, tendsto_const_pure]
-#align antitone.tendsto_indicator Antitone.tendsto_indicator
-
-theorem tendsto_indicator_bunionᵢ_finset {ι} [Zero β] (s : ι → Set α) (f : α → β) (a : α) :
-    Tendsto (fun n : Finset ι => indicator (⋃ i ∈ n, s i) f a) atTop
-      (pure <| indicator (unionᵢ s) f a) := by
-  rw [unionᵢ_eq_unionᵢ_finset s]
-  refine' Monotone.tendsto_indicator (fun n : Finset ι => ⋃ i ∈ n, s i) _ f a
-  exact fun t₁ t₂ => bunionᵢ_subset_bunionᵢ_left
-#align tendsto_indicator_bUnion_finset tendsto_indicator_bunionᵢ_finset
-
-theorem Filter.EventuallyEq.support [Zero β] {f g : α → β} {l : Filter α} (h : f =ᶠ[l] g) :
-    Function.support f =ᶠ[l] Function.support g := by
-  filter_upwards [h]with x hx
-  rw [eq_iff_iff]
-  change f x ≠ 0 ↔ g x ≠ 0
-  rw [hx]
-#align filter.eventually_eq.support Filter.EventuallyEq.support
-
-theorem Filter.EventuallyEq.indicator [Zero β] {l : Filter α} {f g : α → β} {s : Set α}
-    (hfg : f =ᶠ[l] g) : s.indicator f =ᶠ[l] s.indicator g :=
-  indicator_eventuallyEq (hfg.filter_mono inf_le_left) EventuallyEq.rfl
-#align filter.eventually_eq.indicator Filter.EventuallyEq.indicator
-
-theorem Filter.EventuallyEq.indicator_zero [Zero β] {l : Filter α} {f : α → β} {s : Set α}
-    (hf : f =ᶠ[l] 0) : s.indicator f =ᶠ[l] 0 := by
-  refine' hf.indicator.trans _
-  rw [indicator_zero']
-#align filter.eventually_eq.indicator_zero Filter.EventuallyEq.indicator_zero
-=======
     Tendsto (fun i => mulIndicator (s i) f a) atTop (pure <| mulIndicator (⋂ i, s i) f a) :=
   tendsto_pure.2 <| hs.mulIndicator_eventuallyEq_iInter s f a
 
@@ -167,5 +125,4 @@
 @[to_additive]
 theorem Filter.mulIndicator_const_eventuallyEq [One β] {l : Filter α} {c : β} (hc : c ≠ 1)
     {s t : Set α} : s.mulIndicator (fun _ ↦ c) =ᶠ[l] t.mulIndicator (fun _ ↦ c) ↔ s =ᶠ[l] t :=
-  ⟨.of_mulIndicator_const hc, mulIndicator_eventuallyEq .rfl⟩
->>>>>>> 30695776
+  ⟨.of_mulIndicator_const hc, mulIndicator_eventuallyEq .rfl⟩
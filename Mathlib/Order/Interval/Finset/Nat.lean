/-
Copyright (c) 2021 Yaël Dillies. All rights reserved.
Released under Apache 2.0 license as described in the file LICENSE.
Authors: Yaël Dillies
-/
import Mathlib.Order.Interval.Multiset

/-!
# Finite intervals of naturals

This file proves that `ℕ` is a `LocallyFiniteOrder` and calculates the cardinality of its
intervals as finsets and fintypes.

## TODO

Some lemmas can be generalized using `OrderedGroup`, `CanonicallyOrderedCommMonoid` or `SuccOrder`
and subsequently be moved upstream to `Order.Interval.Finset`.
-/

assert_not_exists Ring

open Finset Nat

variable (a b c : ℕ)

namespace Nat

instance instLocallyFiniteOrder : LocallyFiniteOrder ℕ where
  finsetIcc a b := ⟨List.range' a (b + 1 - a), List.nodup_range' _ _⟩
  finsetIco a b := ⟨List.range' a (b - a), List.nodup_range' _ _⟩
  finsetIoc a b := ⟨List.range' (a + 1) (b - a), List.nodup_range' _ _⟩
  finsetIoo a b := ⟨List.range' (a + 1) (b - a - 1), List.nodup_range' _ _⟩
  finset_mem_Icc a b x := by rw [Finset.mem_mk, Multiset.mem_coe, List.mem_range'_1]; omega
  finset_mem_Ico a b x := by rw [Finset.mem_mk, Multiset.mem_coe, List.mem_range'_1]; omega
  finset_mem_Ioc a b x := by rw [Finset.mem_mk, Multiset.mem_coe, List.mem_range'_1]; omega
  finset_mem_Ioo a b x := by rw [Finset.mem_mk, Multiset.mem_coe, List.mem_range'_1]; omega

theorem Icc_eq_range' : Icc a b = ⟨List.range' a (b + 1 - a), List.nodup_range' _ _⟩ :=
  rfl

theorem Ico_eq_range' : Ico a b = ⟨List.range' a (b - a), List.nodup_range' _ _⟩ :=
  rfl

theorem Ioc_eq_range' : Ioc a b = ⟨List.range' (a + 1) (b - a), List.nodup_range' _ _⟩ :=
  rfl

theorem Ioo_eq_range' : Ioo a b = ⟨List.range' (a + 1) (b - a - 1), List.nodup_range' _ _⟩ :=
  rfl

theorem uIcc_eq_range' :
    uIcc a b = ⟨List.range' (min a b) (max a b + 1 - min a b), List.nodup_range' _ _⟩ := rfl

theorem Iio_eq_range : Iio = range := by
  ext b x
  rw [mem_Iio, mem_range]

@[simp]
theorem Ico_zero_eq_range : Ico 0 = range := by rw [← Nat.bot_eq_zero, ← Iio_eq_Ico, Iio_eq_range]

lemma range_eq_Icc_zero_sub_one (n : ℕ) (hn : n ≠ 0) : range n = Icc 0 (n - 1) := by
  ext b
  simp_all only [mem_Icc, zero_le, true_and, mem_range]
  exact lt_iff_le_pred (zero_lt_of_ne_zero hn)

theorem _root_.Finset.range_eq_Ico : range = Ico 0 :=
  Ico_zero_eq_range.symm

@[simp] lemma card_Icc : #(Icc a b) = b + 1 - a := List.length_range' ..
@[simp] lemma card_Ico : #(Ico a b) = b - a := List.length_range' ..
@[simp] lemma card_Ioc : #(Ioc a b) = b - a := List.length_range' ..
@[simp] lemma card_Ioo : #(Ioo a b) = b - a - 1 := List.length_range' ..

@[simp]
theorem card_uIcc : #(uIcc a b) = (b - a : ℤ).natAbs + 1 :=
  (card_Icc _ _).trans <| by rw [← Int.natCast_inj, sup_eq_max, inf_eq_min, Int.ofNat_sub] <;> omega

@[simp]
lemma card_Iic : #(Iic b) = b + 1 := by rw [Iic_eq_Icc, card_Icc, Nat.bot_eq_zero, Nat.sub_zero]

@[simp]
theorem card_Iio : #(Iio b) = b := by rw [Iio_eq_Ico, card_Ico, Nat.bot_eq_zero, Nat.sub_zero]

theorem card_fintypeIcc : Fintype.card (Set.Icc a b) = b + 1 - a := by
  rw [Fintype.card_ofFinset, card_Icc]

theorem card_fintypeIco : Fintype.card (Set.Ico a b) = b - a := by
  rw [Fintype.card_ofFinset, card_Ico]

theorem card_fintypeIoc : Fintype.card (Set.Ioc a b) = b - a := by
  rw [Fintype.card_ofFinset, card_Ioc]

theorem card_fintypeIoo : Fintype.card (Set.Ioo a b) = b - a - 1 := by
  rw [Fintype.card_ofFinset, card_Ioo]

theorem card_fintypeIic : Fintype.card (Set.Iic b) = b + 1 := by
  rw [Fintype.card_ofFinset, card_Iic]

theorem card_fintypeIio : Fintype.card (Set.Iio b) = b := by rw [Fintype.card_ofFinset, card_Iio]

-- TODO@Yaël: Generalize all the following lemmas to `SuccOrder`
theorem Icc_succ_left : Icc a.succ b = Ioc a b := by
  ext x
  rw [mem_Icc, mem_Ioc, succ_le_iff]

theorem Ico_succ_right : Ico a b.succ = Icc a b := by
  ext x
  rw [mem_Ico, mem_Icc, Nat.lt_succ_iff]

theorem Ico_succ_left : Ico a.succ b = Ioo a b := by
  ext x
  rw [mem_Ico, mem_Ioo, succ_le_iff]

theorem Icc_pred_right {b : ℕ} (h : 0 < b) : Icc a (b - 1) = Ico a b := by
  ext x
  rw [mem_Icc, mem_Ico, lt_iff_le_pred h]

theorem Ico_succ_succ : Ico a.succ b.succ = Ioc a b := by
  ext x
  rw [mem_Ico, mem_Ioc, succ_le_iff, Nat.lt_succ_iff]

@[simp]
theorem Ico_succ_singleton : Ico a (a + 1) = {a} := by rw [Ico_succ_right, Icc_self]

@[simp]
theorem Ico_pred_singleton {a : ℕ} (h : 0 < a) : Ico (a - 1) a = {a - 1} := by
  rw [← Icc_pred_right _ h, Icc_self]

@[simp]
theorem Ioc_succ_singleton : Ioc b (b + 1) = {b + 1} := by rw [← Nat.Icc_succ_left, Icc_self]

variable {a b c}

theorem Ico_succ_right_eq_insert_Ico (h : a ≤ b) : Ico a (b + 1) = insert b (Ico a b) := by
  rw [Ico_succ_right, ← Ico_insert_right h]

theorem Ico_insert_succ_left (h : a < b) : insert a (Ico a.succ b) = Ico a b := by
  rw [Ico_succ_left, ← Ioo_insert_left h]

lemma Icc_insert_succ_left (h : a ≤ b) : insert a (Icc (a + 1) b) = Icc a b := by
  ext x
  simp only [mem_insert, mem_Icc]
  omega

lemma Icc_insert_succ_right (h : a ≤ b + 1) : insert (b + 1) (Icc a b) = Icc a (b + 1) := by
  ext x
  simp only [mem_insert, mem_Icc]
  omega

theorem image_sub_const_Ico (h : c ≤ a) :
    ((Ico a b).image fun x => x - c) = Ico (a - c) (b - c) := by
  ext x
  simp_rw [mem_image, mem_Ico]
  refine ⟨?_, fun h ↦ ⟨x + c, by omega⟩⟩
  rintro ⟨x, hx, rfl⟩
  omega

theorem Ico_image_const_sub_eq_Ico (hac : a ≤ c) :
    ((Ico a b).image fun x => c - x) = Ico (c + 1 - b) (c + 1 - a) := by
  ext x
  simp_rw [mem_image, mem_Ico]
  refine ⟨?_, fun h ↦ ⟨c - x, by omega⟩⟩
  rintro ⟨x, hx, rfl⟩
  omega

#adaptation_note
/--
After nightly-2024-09-06 we can remove the `_root_` prefix below.
-/
theorem Ico_succ_left_eq_erase_Ico : Ico a.succ b = erase (Ico a b) a := by
  ext x
<<<<<<< HEAD
  rw [Ico_succ_left, mem_erase, mem_Ico, mem_Ioo, ← _root_.and_assoc, ne_comm,
    _root_.and_comm (a := a ≠ x), lt_iff_le_and_ne]
=======
  rw [Ico_succ_left, mem_erase, mem_Ico, mem_Ioo, ← and_assoc, ne_comm,
    and_comm (a := a ≠ x), lt_iff_le_and_ne]
>>>>>>> 39773322

theorem mod_injOn_Ico (n a : ℕ) : Set.InjOn (· % a) (Finset.Ico n (n + a)) := by
  induction' n with n ih
  · simp only [zero_add, Ico_zero_eq_range]
    rintro k hk l hl (hkl : k % a = l % a)
    simp only [Finset.mem_range, Finset.mem_coe] at hk hl
    rwa [mod_eq_of_lt hk, mod_eq_of_lt hl] at hkl
  rw [Ico_succ_left_eq_erase_Ico, succ_add, succ_eq_add_one,
    Ico_succ_right_eq_insert_Ico (by omega)]
  rintro k hk l hl (hkl : k % a = l % a)
  have ha : 0 < a := Nat.pos_iff_ne_zero.2 <| by rintro rfl; simp at hk
  simp only [Finset.mem_coe, Finset.mem_insert, Finset.mem_erase] at hk hl
  rcases hk with ⟨hkn, rfl | hk⟩ <;> rcases hl with ⟨hln, rfl | hl⟩
  · rfl
  · rw [add_mod_right] at hkl
    refine (hln <| ih hl ?_ hkl.symm).elim
    simpa using Nat.lt_add_of_pos_right (n := n) ha
  · rw [add_mod_right] at hkl
    suffices k = n by contradiction
    refine ih hk ?_ hkl
    simpa using Nat.lt_add_of_pos_right (n := n) ha
  · refine ih ?_ ?_ hkl <;> simp only [Finset.mem_coe, hk, hl]

/-- Note that while this lemma cannot be easily generalized to a type class, it holds for ℤ as
well. See `Int.image_Ico_emod` for the ℤ version. -/
theorem image_Ico_mod (n a : ℕ) : (Ico n (n + a)).image (· % a) = range a := by
  obtain rfl | ha := eq_or_ne a 0
  · rw [range_zero, add_zero, Ico_self, image_empty]
  ext i
  simp only [mem_image, exists_prop, mem_range, mem_Ico]
  constructor
  · rintro ⟨i, _, rfl⟩
    exact mod_lt i ha.bot_lt
  intro hia
  have hn := Nat.mod_add_div n a
  obtain hi | hi := lt_or_le i (n % a)
  · refine ⟨i + a * (n / a + 1), ⟨?_, ?_⟩, ?_⟩
    · rw [add_comm (n / a), Nat.mul_add, mul_one, ← add_assoc]
      refine hn.symm.le.trans (Nat.add_le_add_right ?_ _)
      simpa only [zero_add] using add_le_add (zero_le i) (Nat.mod_lt n ha.bot_lt).le
    · refine lt_of_lt_of_le (Nat.add_lt_add_right hi (a * (n / a + 1))) ?_
      rw [Nat.mul_add, mul_one, ← add_assoc, hn]
    · rw [Nat.add_mul_mod_self_left, Nat.mod_eq_of_lt hia]
  · refine ⟨i + a * (n / a), ⟨?_, ?_⟩, ?_⟩
    · omega
    · omega
    · rw [Nat.add_mul_mod_self_left, Nat.mod_eq_of_lt hia]

section Multiset

open Multiset

theorem multiset_Ico_map_mod (n a : ℕ) :
    (Multiset.Ico n (n + a)).map (· % a) = Multiset.range a := by
  convert congr_arg Finset.val (image_Ico_mod n a)
  refine ((nodup_map_iff_inj_on (Finset.Ico _ _).nodup).2 <| ?_).dedup.symm
  exact mod_injOn_Ico _ _

end Multiset

end Nat

namespace Finset

theorem range_image_pred_top_sub (n : ℕ) :
    ((Finset.range n).image fun j => n - 1 - j) = Finset.range n := by
  cases n
  · rw [range_zero, image_empty]
  · rw [Finset.range_eq_Ico, Nat.Ico_image_const_sub_eq_Ico (Nat.zero_le _)]
    simp_rw [succ_sub_succ, Nat.sub_zero, Nat.sub_self]

theorem range_add_eq_union : range (a + b) = range a ∪ (range b).map (addLeftEmbedding a) := by
  rw [Finset.range_eq_Ico, map_eq_image]
  convert (Ico_union_Ico_eq_Ico a.zero_le (a.le_add_right b)).symm
  ext x
  simp only [Ico_zero_eq_range, mem_image, mem_range, addLeftEmbedding_apply, mem_Ico]
  constructor
  · aesop
  · rintro h
    exact ⟨x - a, by omega⟩

end Finset

section Induction

variable {P : ℕ → Prop}

theorem Nat.decreasing_induction_of_not_bddAbove (h : ∀ n, P (n + 1) → P n)
    (hP : ¬BddAbove { x | P x }) (n : ℕ) : P n :=
  let ⟨_, hm, hl⟩ := not_bddAbove_iff.1 hP n
  decreasingInduction (fun _ _ => h _) hm hl.le

@[elab_as_elim]
lemma Nat.strong_decreasing_induction (base : ∃ n, ∀ m > n, P m) (step : ∀ n, (∀ m > n, P m) → P n)
    (n : ℕ) : P n := by
  apply Nat.decreasing_induction_of_not_bddAbove (P := fun n ↦ ∀ m ≥ n, P m) _ _ n n le_rfl
  · intro n ih m hm
    rcases hm.eq_or_lt with rfl | hm
    · exact step n ih
    · exact ih m hm
  · rintro ⟨b, hb⟩
    rcases base with ⟨n, hn⟩
    specialize @hb (n + b + 1) (fun m hm ↦ hn _ _)
    all_goals omega

theorem Nat.decreasing_induction_of_infinite
    (h : ∀ n, P (n + 1) → P n) (hP : { x | P x }.Infinite) (n : ℕ) : P n :=
  Nat.decreasing_induction_of_not_bddAbove h (mt BddAbove.finite hP) n

theorem Nat.cauchy_induction' (seed : ℕ) (h : ∀ n, P (n + 1) → P n) (hs : P seed)
    (hi : ∀ x, seed ≤ x → P x → ∃ y, x < y ∧ P y) (n : ℕ) : P n := by
  apply Nat.decreasing_induction_of_infinite h fun hf => _
  intro hf
  obtain ⟨m, hP, hm⟩ := hf.exists_maximal_wrt id _ ⟨seed, hs⟩
  obtain ⟨y, hl, hy⟩ := hi m (le_of_not_lt fun hl => hl.ne <| hm seed hs hl.le) hP
  exact hl.ne (hm y hy hl.le)

theorem Nat.cauchy_induction (h : ∀ n, P (n + 1) → P n) (seed : ℕ) (hs : P seed) (f : ℕ → ℕ)
    (hf : ∀ x, seed ≤ x → P x → x < f x ∧ P (f x)) (n : ℕ) : P n :=
  seed.cauchy_induction' h hs (fun x hl hx => ⟨f x, hf x hl hx⟩) n

theorem Nat.cauchy_induction_mul (h : ∀ (n : ℕ), P (n + 1) → P n) (k seed : ℕ) (hk : 1 < k)
    (hs : P seed.succ) (hm : ∀ x, seed < x → P x → P (k * x)) (n : ℕ) : P n := by
  apply Nat.cauchy_induction h _ hs (k * ·) fun x hl hP => ⟨_, hm x hl hP⟩
  intro _ hl _
  convert (Nat.mul_lt_mul_right <| seed.succ_pos.trans_le hl).2 hk
  rw [one_mul]

theorem Nat.cauchy_induction_two_mul (h : ∀ n, P (n + 1) → P n) (seed : ℕ) (hs : P seed.succ)
    (hm : ∀ x, seed < x → P x → P (2 * x)) (n : ℕ) : P n :=
  Nat.cauchy_induction_mul h 2 seed Nat.one_lt_two hs hm n

theorem Nat.pow_imp_self_of_one_lt {M} [Monoid M] (k : ℕ) (hk : 1 < k)
    (P : M → Prop) (hmul : ∀ x y, P x → P (x * y) ∨ P (y * x))
    (hpow : ∀ x, P (x ^ k) → P x) : ∀ n x, P (x ^ n) → P x :=
  k.cauchy_induction_mul (fun n ih x hx ↦ ih x <| (hmul _ x hx).elim
    (fun h ↦ by rwa [_root_.pow_succ]) fun h ↦ by rwa [_root_.pow_succ']) 0 hk
    (fun x hx ↦ pow_one x ▸ hx) fun n _ hn x hx ↦ hpow x <| hn _ <| (pow_mul x k n).subst hx

end Induction<|MERGE_RESOLUTION|>--- conflicted
+++ resolved
@@ -162,19 +162,10 @@
   rintro ⟨x, hx, rfl⟩
   omega
 
-#adaptation_note
-/--
-After nightly-2024-09-06 we can remove the `_root_` prefix below.
--/
 theorem Ico_succ_left_eq_erase_Ico : Ico a.succ b = erase (Ico a b) a := by
   ext x
-<<<<<<< HEAD
-  rw [Ico_succ_left, mem_erase, mem_Ico, mem_Ioo, ← _root_.and_assoc, ne_comm,
-    _root_.and_comm (a := a ≠ x), lt_iff_le_and_ne]
-=======
   rw [Ico_succ_left, mem_erase, mem_Ico, mem_Ioo, ← and_assoc, ne_comm,
     and_comm (a := a ≠ x), lt_iff_le_and_ne]
->>>>>>> 39773322
 
 theorem mod_injOn_Ico (n a : ℕ) : Set.InjOn (· % a) (Finset.Ico n (n + a)) := by
   induction' n with n ih

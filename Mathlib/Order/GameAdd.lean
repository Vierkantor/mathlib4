/-
Copyright (c) 2022 Junyan Xu. All rights reserved.
Released under Apache 2.0 license as described in the file LICENSE.
Authors: Junyan Xu
-/
import Mathlib.Data.Sym.Sym2
import Mathlib.Logic.Relation

#align_import order.game_add from "leanprover-community/mathlib"@"fee218fb033b2fd390c447f8be27754bc9093be9"

/-!
# Game addition relation

This file defines, given relations `rα : α → α → Prop` and `rβ : β → β → Prop`, a relation
`Prod.GameAdd` on pairs, such that `GameAdd rα rβ x y` iff `x` can be reached from `y` by
decreasing either entry (with respect to `rα` and `rβ`). It is so called since it models the
subsequency relation on the addition of combinatorial games.

We also define `Sym2.GameAdd`, which is the unordered pair analog of `Prod.GameAdd`.

## Main definitions and results

- `Prod.GameAdd`: the game addition relation on ordered pairs.
- `WellFounded.prod_gameAdd`: formalizes induction on ordered pairs, where exactly one entry
  decreases at a time.

- `Sym2.GameAdd`: the game addition relation on unordered pairs.
- `WellFounded.sym2_gameAdd`: formalizes induction on unordered pairs, where exactly one entry
decreases at a time.
-/

set_option autoImplicit true


variable {α β : Type*} {rα : α → α → Prop} {rβ : β → β → Prop}

/-! ### `Prod.GameAdd` -/


namespace Prod

variable (rα rβ)

/-- `Prod.GameAdd rα rβ x y` means that `x` can be reached from `y` by decreasing either entry with
  respect to the relations `rα` and `rβ`.

  It is so called, as it models game addition within combinatorial game theory. If `rα a₁ a₂` means
  that `a₂ ⟶ a₁` is a valid move in game `α`, and `rβ b₁ b₂` means that `b₂ ⟶ b₁` is a valid move
  in game `β`, then `GameAdd rα rβ` specifies the valid moves in the juxtaposition of `α` and `β`:
  the player is free to choose one of the games and make a move in it, while leaving the other game
  unchanged.

  See `Sym2.GameAdd` for the unordered pair analog. -/

inductive GameAdd : α × β → α × β → Prop
  | fst {a₁ a₂ b} : rα a₁ a₂ → GameAdd (a₁, b) (a₂, b)
  | snd {a b₁ b₂} : rβ b₁ b₂ → GameAdd (a, b₁) (a, b₂)
#align prod.game_add Prod.GameAdd

theorem gameAdd_iff {rα rβ} {x y : α × β} :
    GameAdd rα rβ x y ↔ rα x.1 y.1 ∧ x.2 = y.2 ∨ rβ x.2 y.2 ∧ x.1 = y.1 := by
  constructor
  · rintro (@⟨a₁, a₂, b, h⟩ | @⟨a, b₁, b₂, h⟩)
    exacts [Or.inl ⟨h, rfl⟩, Or.inr ⟨h, rfl⟩]
  · revert x y
    rintro ⟨a₁, b₁⟩ ⟨a₂, b₂⟩ (⟨h, rfl : b₁ = b₂⟩ | ⟨h, rfl : a₁ = a₂⟩)
    exacts [GameAdd.fst h, GameAdd.snd h]
#align prod.game_add_iff Prod.gameAdd_iff

theorem gameAdd_mk_iff {rα rβ} {a₁ a₂ : α} {b₁ b₂ : β} :
    GameAdd rα rβ (a₁, b₁) (a₂, b₂) ↔ rα a₁ a₂ ∧ b₁ = b₂ ∨ rβ b₁ b₂ ∧ a₁ = a₂ :=
  gameAdd_iff
#align prod.game_add_mk_iff Prod.gameAdd_mk_iff

@[simp]
theorem gameAdd_swap_swap : ∀ a b : α × β, GameAdd rβ rα a.swap b.swap ↔ GameAdd rα rβ a b :=
  fun ⟨a₁, b₁⟩ ⟨a₂, b₂⟩ => by rw [Prod.swap, Prod.swap, gameAdd_mk_iff, gameAdd_mk_iff, or_comm]
#align prod.game_add_swap_swap Prod.gameAdd_swap_swap

theorem gameAdd_swap_swap_mk (a₁ a₂ : α) (b₁ b₂ : β) :
    GameAdd rα rβ (a₁, b₁) (a₂, b₂) ↔ GameAdd rβ rα (b₁, a₁) (b₂, a₂) :=
  gameAdd_swap_swap rβ rα (b₁, a₁) (b₂, a₂)
#align prod.game_add_swap_swap_mk Prod.gameAdd_swap_swap_mk

/-- `Prod.GameAdd` is a subrelation of `Prod.Lex`. -/
theorem gameAdd_le_lex : GameAdd rα rβ ≤ Prod.Lex rα rβ := fun _ _ h =>
  h.rec (Prod.Lex.left _ _) (Prod.Lex.right _)
#align prod.game_add_le_lex Prod.gameAdd_le_lex

/-- `Prod.RProd` is a subrelation of the transitive closure of `Prod.GameAdd`. -/
theorem rprod_le_transGen_gameAdd : RProd rα rβ ≤ Relation.TransGen (GameAdd rα rβ)
  | _, _, h => h.rec (by
      intro _ _ _ _ hα hβ
      exact Relation.TransGen.tail (Relation.TransGen.single <| GameAdd.fst hα) (GameAdd.snd hβ))
#align prod.rprod_le_trans_gen_game_add Prod.rprod_le_transGen_gameAdd

end Prod

/-- If `a` is accessible under `rα` and `b` is accessible under `rβ`, then `(a, b)` is
  accessible under `Prod.GameAdd rα rβ`. Notice that `Prod.lexAccessible` requires the
  stronger condition `∀ b, Acc rβ b`. -/
theorem Acc.prod_gameAdd (ha : Acc rα a) (hb : Acc rβ b) :
    Acc (Prod.GameAdd rα rβ) (a, b) := by
  induction' ha with a _ iha generalizing b
  induction' hb with b hb ihb
  refine Acc.intro _ fun h => ?_
  rintro (⟨ra⟩ | ⟨rb⟩)
  exacts [iha _ ra (Acc.intro b hb), ihb _ rb]
#align acc.prod_game_add Acc.prod_gameAdd

/-- The `Prod.GameAdd` relation on well-founded inputs is well-founded.

  In particular, the sum of two well-founded games is well-founded. -/
theorem WellFounded.prod_gameAdd (hα : WellFounded rα) (hβ : WellFounded rβ) :
    WellFounded (Prod.GameAdd rα rβ) :=
  ⟨fun ⟨a, b⟩ => (hα.apply a).prod_gameAdd (hβ.apply b)⟩
#align well_founded.prod_game_add WellFounded.prod_gameAdd

namespace Prod

/-- Recursion on the well-founded `Prod.GameAdd` relation.
  Note that it's strictly more general to recurse on the lexicographic order instead. -/
def GameAdd.fix {C : α → β → Sort*} (hα : WellFounded rα) (hβ : WellFounded rβ)
    (IH : ∀ a₁ b₁, (∀ a₂ b₂, GameAdd rα rβ (a₂, b₂) (a₁, b₁) → C a₂ b₂) → C a₁ b₁) (a : α) (b : β) :
    C a b :=
  @WellFounded.fix (α × β) (fun x => C x.1 x.2) _ (hα.prod_gameAdd hβ)
    (fun ⟨x₁, x₂⟩ IH' => IH x₁ x₂ fun a' b' => IH' ⟨a', b'⟩) ⟨a, b⟩
#align prod.game_add.fix Prod.GameAdd.fix

theorem GameAdd.fix_eq {C : α → β → Sort*} (hα : WellFounded rα) (hβ : WellFounded rβ)
    (IH : ∀ a₁ b₁, (∀ a₂ b₂, GameAdd rα rβ (a₂, b₂) (a₁, b₁) → C a₂ b₂) → C a₁ b₁) (a : α) (b : β) :
    GameAdd.fix hα hβ IH a b = IH a b fun a' b' _ => GameAdd.fix hα hβ IH a' b' :=
  WellFounded.fix_eq _ _ _
#align prod.game_add.fix_eq Prod.GameAdd.fix_eq

/-- Induction on the well-founded `Prod.GameAdd` relation.
  Note that it's strictly more general to induct on the lexicographic order instead. -/
theorem GameAdd.induction {C : α → β → Prop} :
    WellFounded rα →
      WellFounded rβ →
        (∀ a₁ b₁, (∀ a₂ b₂, GameAdd rα rβ (a₂, b₂) (a₁, b₁) → C a₂ b₂) → C a₁ b₁) → ∀ a b, C a b :=
  GameAdd.fix
#align prod.game_add.induction Prod.GameAdd.induction

end Prod

/-! ### `Sym2.GameAdd` -/

namespace Sym2

/-- `Sym2.GameAdd rα x y` means that `x` can be reached from `y` by decreasing either entry with
  respect to the relation `rα`.

  See `Prod.GameAdd` for the ordered pair analog. -/
def GameAdd (rα : α → α → Prop) : Sym2 α → Sym2 α → Prop :=
  Sym2.lift₂
    ⟨fun a₁ b₁ a₂ b₂ => Prod.GameAdd rα rα (a₁, b₁) (a₂, b₂) ∨ Prod.GameAdd rα rα (b₁, a₁) (a₂, b₂),
      fun a₁ b₁ a₂ b₂ => by
        dsimp
        rw [Prod.gameAdd_swap_swap_mk _ _ b₁ b₂ a₁ a₂, Prod.gameAdd_swap_swap_mk _ _ a₁ b₂ b₁ a₂]
        simp [or_comm]⟩
#align sym2.game_add Sym2.GameAdd

theorem gameAdd_iff : ∀ {x y : α × α},
    GameAdd rα (Sym2.mk x) (Sym2.mk y) ↔ Prod.GameAdd rα rα x y ∨ Prod.GameAdd rα rα x.swap y := by
  rintro ⟨_, _⟩ ⟨_, _⟩
  rfl
#align sym2.game_add_iff Sym2.gameAdd_iff

theorem gameAdd_mk'_iff {a₁ a₂ b₁ b₂ : α} :
    GameAdd rα s(a₁, b₁) s(a₂, b₂) ↔
      Prod.GameAdd rα rα (a₁, b₁) (a₂, b₂) ∨ Prod.GameAdd rα rα (b₁, a₁) (a₂, b₂) :=
  Iff.rfl
#align sym2.game_add_mk_iff Sym2.gameAdd_mk'_iff

theorem _root_.Prod.GameAdd.to_sym2 {a₁ a₂ b₁ b₂ : α} (h : Prod.GameAdd rα rα (a₁, b₁) (a₂, b₂)) :
    Sym2.GameAdd rα s(a₁, b₁) s(a₂, b₂) :=
  gameAdd_mk'_iff.2 <| Or.inl <| h
#align prod.game_add.to_sym2 Prod.GameAdd.to_sym2

theorem GameAdd.fst {a₁ a₂ b : α} (h : rα a₁ a₂) : GameAdd rα s(a₁, b) s(a₂, b) :=
  (Prod.GameAdd.fst h).to_sym2
#align sym2.game_add.fst Sym2.GameAdd.fst

theorem GameAdd.snd {a b₁ b₂ : α} (h : rα b₁ b₂) : GameAdd rα s(a, b₁) s(a, b₂) :=
  (Prod.GameAdd.snd h).to_sym2
#align sym2.game_add.snd Sym2.GameAdd.snd

theorem GameAdd.fst_snd {a₁ a₂ b : α} (h : rα a₁ a₂) : GameAdd rα s(a₁, b) s(b, a₂) := by
  rw [Sym2.eq_swap]
  exact GameAdd.snd h
#align sym2.game_add.fst_snd Sym2.GameAdd.fst_snd

theorem GameAdd.snd_fst {a₁ a₂ b : α} (h : rα a₁ a₂) : GameAdd rα s(b, a₁) s(a₂, b) := by
  rw [Sym2.eq_swap]
  exact GameAdd.fst h
#align sym2.game_add.snd_fst Sym2.GameAdd.snd_fst

end Sym2

theorem Acc.sym2_gameAdd {a b} (ha : Acc rα a) (hb : Acc rα b) :
    Acc (Sym2.GameAdd rα) s(a, b) := by
  induction' ha with a _ iha generalizing b
  induction' hb with b hb ihb
<<<<<<< HEAD
  refine' Acc.intro _ fun s => _
  induction' s with c d
=======
  refine Acc.intro _ fun s => ?_
  induction' s using Sym2.inductionOn with c d
>>>>>>> f248170a
  rw [Sym2.GameAdd]
  dsimp
  rintro ((rc | rd) | (rd | rc))
  · exact iha c rc ⟨b, hb⟩
  · exact ihb d rd
  · rw [Sym2.eq_swap]
    exact iha d rd ⟨b, hb⟩
  · rw [Sym2.eq_swap]
    exact ihb c rc
#align acc.sym2_game_add Acc.sym2_gameAdd

/-- The `Sym2.GameAdd` relation on well-founded inputs is well-founded. -/
theorem WellFounded.sym2_gameAdd (h : WellFounded rα) : WellFounded (Sym2.GameAdd rα) :=
  ⟨fun i => Sym2.inductionOn i fun x y => (h.apply x).sym2_gameAdd (h.apply y)⟩
#align well_founded.sym2_game_add WellFounded.sym2_gameAdd

namespace Sym2

attribute [local instance] Sym2.Rel.setoid

/-- Recursion on the well-founded `Sym2.GameAdd` relation. -/
def GameAdd.fix {C : α → α → Sort*} (hr : WellFounded rα)
    (IH : ∀ a₁ b₁, (∀ a₂ b₂, Sym2.GameAdd rα s(a₂, b₂) s(a₁, b₁) → C a₂ b₂) → C a₁ b₁) (a b : α) :
    C a b := by
  -- Porting note: this was refactored for #3414 (reenableeta), and could perhaps be cleaned up.
  have := hr.sym2_gameAdd
  dsimp only [GameAdd, lift₂, DFunLike.coe, EquivLike.coe] at this
  exact @WellFounded.fix (α × α) (fun x => C x.1 x.2) _ this.of_quotient_lift₂
    (fun ⟨x₁, x₂⟩ IH' => IH x₁ x₂ fun a' b' => IH' ⟨a', b'⟩) (a, b)
#align sym2.game_add.fix Sym2.GameAdd.fix

theorem GameAdd.fix_eq {C : α → α → Sort*} (hr : WellFounded rα)
    (IH : ∀ a₁ b₁, (∀ a₂ b₂, Sym2.GameAdd rα s(a₂, b₂) s(a₁, b₁) → C a₂ b₂) → C a₁ b₁) (a b : α) :
    GameAdd.fix hr IH a b = IH a b fun a' b' _ => GameAdd.fix hr IH a' b' := by
  -- Porting note: this was refactored for #3414 (reenableeta), and could perhaps be cleaned up.
  dsimp [GameAdd.fix]
  exact WellFounded.fix_eq _ _ _
#align sym2.game_add.fix_eq Sym2.GameAdd.fix_eq

/-- Induction on the well-founded `Sym2.GameAdd` relation. -/
theorem GameAdd.induction {C : α → α → Prop} :
    WellFounded rα →
      (∀ a₁ b₁, (∀ a₂ b₂, Sym2.GameAdd rα s(a₂, b₂) s(a₁, b₁) → C a₂ b₂) → C a₁ b₁) →
        ∀ a b, C a b :=
  GameAdd.fix
#align sym2.game_add.induction Sym2.GameAdd.induction

end Sym2<|MERGE_RESOLUTION|>--- conflicted
+++ resolved
@@ -202,13 +202,8 @@
     Acc (Sym2.GameAdd rα) s(a, b) := by
   induction' ha with a _ iha generalizing b
   induction' hb with b hb ihb
-<<<<<<< HEAD
-  refine' Acc.intro _ fun s => _
+  refine Acc.intro _ fun s => ?_
   induction' s with c d
-=======
-  refine Acc.intro _ fun s => ?_
-  induction' s using Sym2.inductionOn with c d
->>>>>>> f248170a
   rw [Sym2.GameAdd]
   dsimp
   rintro ((rc | rd) | (rd | rc))

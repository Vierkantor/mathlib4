/-
Copyright (c) 2023 Scott Morrison. All rights reserved.
Released under Apache 2.0 license as described in the file LICENSE.
Authors: Scott Morrison
-/
<<<<<<< HEAD
import Std.Data.List.Lemmas
import Std.Data.MLList.Basic
=======
import Mathlib.Data.List.Basic
>>>>>>> 5f164067

/-!
# Functions for manipulating a list of tasks

* `IO.waitAny'` is a wrapper for `IO.waitAny` that also returns the remaining tasks.
* `List.waitAll : List (Task α) → Task (List α)` gathers a list of tasks into a task returning
  the list of all results.
-/

set_option autoImplicit true

-- duplicated from `lean4/src/Init/System/IO.lean`
local macro "nonempty_list" : tactic =>
  `(tactic| exact Nat.zero_lt_succ _)

/--
Given a non-empty list of tasks, wait for the first to complete.
Return the value and the list of remaining tasks.
-/
def IO.waitAny' (tasks : List (Task α)) (h : 0 < tasks.length := by nonempty_list) :
    BaseIO (α × List (Task α)) := do
  let (i, a) ← IO.waitAny
    -- It would be more efficient to use `mapIdx` rather than `.enum.map` here
    -- but the lemma `List.mapIdx_length` is currently interred in `Mathlib.Data.List.Indexes`
    (tasks.enum.map fun (i, t) => t.map (prio := .max) fun a => (i, a))
<<<<<<< HEAD
    ((tasks.enum.length_map _).symm ▸ tasks.enum_length ▸ h)
=======
    ((tasks.enum.length_map _).symm ▸ tasks.length_enum ▸ h)
>>>>>>> 5f164067
  return (a, tasks.eraseIdx i)

/--
Given a list of tasks, create the task returning the list of results,
by waiting for each.
-/
def List.waitAll (tasks : List (Task α)) : Task (List α) :=
  match tasks with
  | [] => .pure []
  | task::tasks => task.bind (prio := .max) fun a =>
      tasks.waitAll.map (prio := .max) fun as => a::as

namespace MLList

/--
Variant of `MLList.fix?` that allows returning values of a different type.
-/
partial def fix?' [Monad m] (f : α → m (Option (α × β))) (init : α) : MLList m β :=
  squash fun _ => do
    match ← f init with
    | none => pure .nil
    | some (a, b) => pure (.cons b (fix?' f a))

/--
Give a list of tasks, return the monadic lazy list which
returns the values as they become available.
-/
def ofTaskList (tasks : List (Task α)) : MLList BaseIO α :=
  fix?' (init := tasks) fun t => do
    if h : 0 < t.length then
      let (a, t') ← IO.waitAny' t h
      pure (some (t', a))
    else
      pure none

end MLList

namespace Lean.Core.CoreM

/--
Given a monadic value in `CoreM`, creates a task that runs it in the current state,
returning a monadic value with the cached result (and subsequent state as it was after running).
-/
def asTask (t : CoreM α) : CoreM (Task (CoreM α)) := do
  let task ← (t.toIO (← read) (← get)).asTask
  return task.map fun
  | .ok (a, s) => do set s; pure a
  | .error e => throwError m!"{e}"

/--
Given a list of monadic values in `CoreM`, runs them all as tasks,
and returns the monadic lazy list which returns the values in the order they complete.
-/
def runGreedily (tasks : List (CoreM α)) : MLList CoreM α :=
  .squash fun _ => return MLList.ofTaskList (← tasks.mapM asTask) |>.liftM.mapM id

end Lean.Core.CoreM

namespace Lean.Meta.MetaM

/--
Given a monadic value in `MetaM`, creates a task that runs it in the current state,
returning a monadic value with the cached result (and subsequent state as it was after running).
-/
def asTask (t : MetaM α) : MetaM (Task (MetaM α)) := do
  let task ← (t.run (← read) (← get)).asTask
  return task.map fun c : CoreM (α × Meta.State) => do let (a, s) ← c; set s; pure a

/--
Given a list of monadic values in `MetaM`, runs them all as tasks,
and return the monadic lazy list which returns the values in the order they complete.
-/
def runGreedily (tasks : List (MetaM α)) : MLList MetaM α :=
  .squash fun _ => return MLList.ofTaskList (← tasks.mapM asTask) |>.liftM.mapM id

end Lean.Meta.MetaM

namespace Lean.Elab.Term.TermElabM

/--
Given a monadic value in `TermElabM`, creates a task that runs it in the current state,
returning a monadic value with the cached result (and subsequent state as it was after running).
-/
def asTask (t : TermElabM α) : TermElabM (Task (TermElabM α)) := do
  let task ← (t.run (← read) (← get)).asTask
  return task.map fun c : MetaM (α × Term.State) => do let (a, s) ← c; set s; pure a

/--
Given a list of monadic values in `TermElabM`, runs them all as tasks,
and returns the monadic lazy list which returns the values in the order they complete.
-/
def runGreedily (tasks : List (TermElabM α)) : MLList TermElabM α :=
  .squash fun _ => return MLList.ofTaskList (← tasks.mapM asTask) |>.liftM.mapM id

end Lean.Elab.Term.TermElabM

namespace Lean.Elab.Tactic.TacticM

/--
Given a monadic value in `TacticM`, creates a task that runs it in the current state,
returning a monadic value with the cached result (and subsequent state as it was after running).
-/
def asTask (t : TacticM α) : TacticM (Task (TacticM α)) := do
  let task ← (t (← read) |>.run (← get)).asTask
  return task.map fun c : TermElabM (α × Tactic.State) => do let (a, s) ← c; set s; pure a

/--
Given a list of monadic values in `TermElabM`, runs them all as tasks,
and returns the monadic lazy list which returns the values in the order they complete.
-/
def runGreedily (tasks : List (TacticM α)) : MLList TacticM α :=
  .squash fun _ => return MLList.ofTaskList (← tasks.mapM asTask) |>.liftM.mapM id

end Lean.Elab.Tactic.TacticM<|MERGE_RESOLUTION|>--- conflicted
+++ resolved
@@ -3,12 +3,8 @@
 Released under Apache 2.0 license as described in the file LICENSE.
 Authors: Scott Morrison
 -/
-<<<<<<< HEAD
 import Std.Data.List.Lemmas
 import Std.Data.MLList.Basic
-=======
-import Mathlib.Data.List.Basic
->>>>>>> 5f164067
 
 /-!
 # Functions for manipulating a list of tasks
@@ -34,11 +30,7 @@
     -- It would be more efficient to use `mapIdx` rather than `.enum.map` here
     -- but the lemma `List.mapIdx_length` is currently interred in `Mathlib.Data.List.Indexes`
     (tasks.enum.map fun (i, t) => t.map (prio := .max) fun a => (i, a))
-<<<<<<< HEAD
     ((tasks.enum.length_map _).symm ▸ tasks.enum_length ▸ h)
-=======
-    ((tasks.enum.length_map _).symm ▸ tasks.length_enum ▸ h)
->>>>>>> 5f164067
   return (a, tasks.eraseIdx i)
 
 /--
@@ -49,107 +41,4 @@
   match tasks with
   | [] => .pure []
   | task::tasks => task.bind (prio := .max) fun a =>
-      tasks.waitAll.map (prio := .max) fun as => a::as
-
-namespace MLList
-
-/--
-Variant of `MLList.fix?` that allows returning values of a different type.
--/
-partial def fix?' [Monad m] (f : α → m (Option (α × β))) (init : α) : MLList m β :=
-  squash fun _ => do
-    match ← f init with
-    | none => pure .nil
-    | some (a, b) => pure (.cons b (fix?' f a))
-
-/--
-Give a list of tasks, return the monadic lazy list which
-returns the values as they become available.
--/
-def ofTaskList (tasks : List (Task α)) : MLList BaseIO α :=
-  fix?' (init := tasks) fun t => do
-    if h : 0 < t.length then
-      let (a, t') ← IO.waitAny' t h
-      pure (some (t', a))
-    else
-      pure none
-
-end MLList
-
-namespace Lean.Core.CoreM
-
-/--
-Given a monadic value in `CoreM`, creates a task that runs it in the current state,
-returning a monadic value with the cached result (and subsequent state as it was after running).
--/
-def asTask (t : CoreM α) : CoreM (Task (CoreM α)) := do
-  let task ← (t.toIO (← read) (← get)).asTask
-  return task.map fun
-  | .ok (a, s) => do set s; pure a
-  | .error e => throwError m!"{e}"
-
-/--
-Given a list of monadic values in `CoreM`, runs them all as tasks,
-and returns the monadic lazy list which returns the values in the order they complete.
--/
-def runGreedily (tasks : List (CoreM α)) : MLList CoreM α :=
-  .squash fun _ => return MLList.ofTaskList (← tasks.mapM asTask) |>.liftM.mapM id
-
-end Lean.Core.CoreM
-
-namespace Lean.Meta.MetaM
-
-/--
-Given a monadic value in `MetaM`, creates a task that runs it in the current state,
-returning a monadic value with the cached result (and subsequent state as it was after running).
--/
-def asTask (t : MetaM α) : MetaM (Task (MetaM α)) := do
-  let task ← (t.run (← read) (← get)).asTask
-  return task.map fun c : CoreM (α × Meta.State) => do let (a, s) ← c; set s; pure a
-
-/--
-Given a list of monadic values in `MetaM`, runs them all as tasks,
-and return the monadic lazy list which returns the values in the order they complete.
--/
-def runGreedily (tasks : List (MetaM α)) : MLList MetaM α :=
-  .squash fun _ => return MLList.ofTaskList (← tasks.mapM asTask) |>.liftM.mapM id
-
-end Lean.Meta.MetaM
-
-namespace Lean.Elab.Term.TermElabM
-
-/--
-Given a monadic value in `TermElabM`, creates a task that runs it in the current state,
-returning a monadic value with the cached result (and subsequent state as it was after running).
--/
-def asTask (t : TermElabM α) : TermElabM (Task (TermElabM α)) := do
-  let task ← (t.run (← read) (← get)).asTask
-  return task.map fun c : MetaM (α × Term.State) => do let (a, s) ← c; set s; pure a
-
-/--
-Given a list of monadic values in `TermElabM`, runs them all as tasks,
-and returns the monadic lazy list which returns the values in the order they complete.
--/
-def runGreedily (tasks : List (TermElabM α)) : MLList TermElabM α :=
-  .squash fun _ => return MLList.ofTaskList (← tasks.mapM asTask) |>.liftM.mapM id
-
-end Lean.Elab.Term.TermElabM
-
-namespace Lean.Elab.Tactic.TacticM
-
-/--
-Given a monadic value in `TacticM`, creates a task that runs it in the current state,
-returning a monadic value with the cached result (and subsequent state as it was after running).
--/
-def asTask (t : TacticM α) : TacticM (Task (TacticM α)) := do
-  let task ← (t (← read) |>.run (← get)).asTask
-  return task.map fun c : TermElabM (α × Tactic.State) => do let (a, s) ← c; set s; pure a
-
-/--
-Given a list of monadic values in `TermElabM`, runs them all as tasks,
-and returns the monadic lazy list which returns the values in the order they complete.
--/
-def runGreedily (tasks : List (TacticM α)) : MLList TacticM α :=
-  .squash fun _ => return MLList.ofTaskList (← tasks.mapM asTask) |>.liftM.mapM id
-
-end Lean.Elab.Tactic.TacticM+      tasks.waitAll.map (prio := .max) fun as => a::as
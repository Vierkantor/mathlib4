--- conflicted
+++ resolved
@@ -19,15 +19,14 @@
 
 variable {u : Level}
 
-<<<<<<< HEAD
 /-- Helper function to synthesize typed `Semiring α` `PartialOrder α` `IsOrderedSemiring α`
 expressions. -/
 def inferOrderedSemiring (α : Q(Type u)) : MetaM <|
     (_ : Q(Semiring $α)) × (_ : Q(PartialOrder $α)) × Q(IsOrderedRing $α) :=
   let go := do
-    let semiring ← synthInstanceQ (q(Semiring $α) : Q(Type u))
-    let partialOrder ← synthInstanceQ (q(PartialOrder $α) : Q(Type u))
-    let isOrderedRing ← synthInstanceQ (q(IsOrderedRing $α) : Q(Prop))
+    let semiring ← synthInstanceQ q(Semiring $α)
+    let partialOrder ← synthInstanceQ q(PartialOrder $α)
+    let isOrderedRing ← synthInstanceQ q(IsOrderedRing $α)
     return ⟨semiring, partialOrder, isOrderedRing⟩
   go <|> throwError "not an ordered semiring"
 
@@ -36,9 +35,9 @@
 def inferOrderedRing (α : Q(Type u)) : MetaM <|
     (_ : Q(Ring $α)) × (_ : Q(PartialOrder $α)) × Q(IsOrderedRing $α) :=
   let go := do
-    let ring ← synthInstanceQ (q(Ring $α) : Q(Type u))
-    let partialOrder ← synthInstanceQ (q(PartialOrder $α) : Q(Type u))
-    let isOrderedRing ← synthInstanceQ (q(IsOrderedRing $α) : Q(Prop))
+    let ring ← synthInstanceQ q(Ring $α)
+    let partialOrder ← synthInstanceQ q(PartialOrder $α)
+    let isOrderedRing ← synthInstanceQ q(IsOrderedRing $α)
     return ⟨ring, partialOrder, isOrderedRing⟩
   go <|> throwError "not an ordered ring"
 
@@ -47,26 +46,11 @@
 def inferLinearOrderedField (α : Q(Type u)) : MetaM <|
     (_ : Q(Field $α)) × (_ : Q(LinearOrder $α)) × Q(IsStrictOrderedRing $α) :=
   let go := do
-    let field ← synthInstanceQ (q(Field $α) : Q(Type u))
-    let linearOrder ← synthInstanceQ (q(LinearOrder $α) : Q(Type u))
-    let isStrictOrderedRing ← synthInstanceQ (q(IsStrictOrderedRing $α) : Q(Prop))
+    let field ← synthInstanceQ q(Field $α)
+    let linearOrder ← synthInstanceQ q(LinearOrder $α)
+    let isStrictOrderedRing ← synthInstanceQ q(IsStrictOrderedRing $α)
     return ⟨field, linearOrder, isStrictOrderedRing⟩
   go <|> throwError "not a linear ordered field"
-=======
-/-- Helper function to synthesize a typed `OrderedSemiring α` expression. -/
-def inferOrderedSemiring (α : Q(Type u)) : MetaM Q(OrderedSemiring $α) :=
-  return ← synthInstanceQ q(OrderedSemiring $α) <|>
-    throwError "not an ordered semiring"
-
-/-- Helper function to synthesize a typed `OrderedRing α` expression. -/
-def inferOrderedRing (α : Q(Type u)) : MetaM Q(OrderedRing $α) :=
-  return ← synthInstanceQ q(OrderedRing $α) <|> throwError "not an ordered ring"
-
-/-- Helper function to synthesize a typed `LinearOrderedField α` expression. -/
-def inferLinearOrderedField (α : Q(Type u)) : MetaM Q(LinearOrderedField $α) :=
-  return ← synthInstanceQ q(LinearOrderedField $α) <|>
-    throwError "not a linear ordered field"
->>>>>>> 342f271d
 
 variable {α : Type*}
 

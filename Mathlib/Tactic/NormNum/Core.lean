--- conflicted
+++ resolved
@@ -357,10 +357,6 @@
 -/
 macro (name := normNumCmd) "#norm_num" cfg:optConfig o:(&" only")?
     args:(Parser.Tactic.simpArgs)? " :"? ppSpace e:term : command =>
-<<<<<<< HEAD
-  `(command| #conv norm_num $(cfg)? $[only%$o]? $(args)? => $e)
-=======
   `(command| #conv norm_num $cfg:optConfig $[only%$o]? $(args)? => $e)
->>>>>>> d0df76bd
 
 end Mathlib.Tactic
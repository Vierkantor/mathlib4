--- conflicted
+++ resolved
@@ -65,11 +65,7 @@
   C : Expr
 
 /-- Populate a `context` object for evaluating `e`. -/
-<<<<<<< HEAD
-def mkContext (e : Expr) : MetaM (Option Context) := do
-=======
 def mkContext? (e : Expr) : MetaM (Option Context) := do
->>>>>>> b0a0fca7
   match (← inferType e).getAppFnArgs with
   | (``Quiver.Hom, #[_, _, f, _]) =>
     let C ← inferType f
@@ -670,13 +666,8 @@
 -/
 elab "normalize% " t:term:51 : term => do
   let e ← Lean.Elab.Term.elabTerm t none
-<<<<<<< HEAD
-  let some ctx ← mkContext e
+  let some ctx ← mkContext? e
     | throwError "{← ppExpr e} is not a morphism"
-=======
-  let some ctx ← mkContext? e
-    | throwError "not a morphism"
->>>>>>> b0a0fca7
   MonoidalM.run ctx do (← eval e).expr.e
 
 theorem mk_eq {α : Type _} (a b a' b' : α) (ha : a = a') (hb : b = b') (h : a' = b') : a = b := by
@@ -687,11 +678,7 @@
 def mkEq (e : Expr) : MetaM Expr := do
   let some (_, e₁, e₂) := (← whnfR <| e).eq?
     | throwError "monoidal_nf requires an equality goal"
-<<<<<<< HEAD
-  let some ctx ← mkContext e₁
-=======
   let some ctx ← mkContext? e₁
->>>>>>> b0a0fca7
     | throwError "the lhs and rhs must be morphisms"
   MonoidalM.run ctx do
     let ⟨e₁', p₁⟩ ← eval e₁

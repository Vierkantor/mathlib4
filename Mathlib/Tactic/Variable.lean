--- conflicted
+++ resolved
@@ -305,9 +305,5 @@
 /-- Hint for the unused variables linter. Copies the one for `variable`. -/
 @[unused_variables_ignore_fn]
 def ignorevariable? : Lean.Linter.IgnoreFunction := fun _ stack _ =>
-<<<<<<< HEAD
   stack.matches [`null, none, `null, ``Mathlib.Command.Variable.variable?]
-=======
-  stack.matches [`null, none, `null, ``Mathlib.Command.Variable.variable?]
-  || stack.matches [`null, none, `null, `null, ``Mathlib.Command.Variable.variable?]
->>>>>>> c1083208
+  || stack.matches [`null, none, `null, `null, ``Mathlib.Command.Variable.variable?]
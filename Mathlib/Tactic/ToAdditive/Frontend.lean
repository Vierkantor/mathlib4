/-
Copyright (c) 2017 Mario Carneiro. All rights reserved.
Released under Apache 2.0 license as described in the file LICENSE.
Authors: Mario Carneiro, Yury Kudryashov, Floris van Doorn, Jon Eugster
-/
import Mathlib.Data.Nat.Notation
import Mathlib.Data.String.Defs
import Mathlib.Data.Array.Defs
import Mathlib.Lean.Expr.ReplaceRec
import Mathlib.Lean.EnvExtension
import Mathlib.Lean.Meta.Simp
import Mathlib.Lean.Name
import Lean.Elab.Tactic.Ext
import Lean.Meta.Tactic.Symm
import Lean.Meta.Tactic.Rfl
import Lean.Meta.Match.MatcherInfo
import Batteries.Lean.NameMapAttribute
import Batteries.Tactic.Lint -- useful to lint this file and for for DiscrTree.elements
import Mathlib.Tactic.Relation.Trans -- just to copy the attribute
import Mathlib.Tactic.Eqns -- just to copy the attribute
import Mathlib.Tactic.Simps.Basic

/-!
# The `@[to_additive]` attribute.

The attribute `to_additive` can be used to automatically transport theorems
and definitions (but not inductive types and structures) from a multiplicative
theory to an additive theory.

To use this attribute, just write:

```
@[to_additive]
theorem mul_comm' {α} [CommSemigroup α] (x y : α) : x * y = y * x := mul_comm x y
```

This code will generate a theorem named `add_comm'`. It is also
possible to manually specify the name of the new declaration:

```
@[to_additive add_foo]
theorem foo := sorry
```

An existing documentation string will _not_ be automatically used, so if the theorem or definition
has a doc string, a doc string for the additive version should be passed explicitly to
`to_additive`.

```
/-- Multiplication is commutative -/
@[to_additive "Addition is commutative"]
theorem mul_comm' {α} [CommSemigroup α] (x y : α) : x * y = y * x := CommSemigroup.mul_comm
```

The transport tries to do the right thing in most cases using several
heuristics described below.  However, in some cases it fails, and
requires manual intervention.

Use the `(reorder := ...)` syntax to reorder the arguments in the generated additive declaration.
This is specified using cycle notation. For example `(reorder := 1 2, 5 6)` swaps the first two
arguments with each other and the fifth and the sixth argument and `(reorder := 3 4 5)` will move
the fifth argument before the third argument. This is mostly useful to translate declarations using
`Pow` to those using `SMul`.

Use the `(attr := ...)` syntax to apply attributes to both the multiplicative and the additive
version:

```
@[to_additive (attr := simp)] lemma mul_one' {G : Type*} [Group G] (x : G) : x * 1 = x := mul_one x
```

For `simps` this also ensures that some generated lemmas are added to the additive dictionary.
`@[to_additive (attr := to_additive)]` is a special case, where the `to_additive`
attribute is added to the generated lemma only, to additivize it again.
This is useful for lemmas about `Pow` to generate both lemmas about `SMul` and `VAdd`. Example:
```
@[to_additive (attr := to_additive VAdd_lemma, simp) SMul_lemma]
lemma Pow_lemma ... :=
```
In the above example, the `simp` is added to all 3 lemmas. All other options to `to_additive`
(like the generated name or `(reorder := ...)`) are not passed down,
and can be given manually to each individual `to_additive` call.

## Implementation notes

The transport process generally works by taking all the names of
identifiers appearing in the name, type, and body of a declaration and
creating a new declaration by mapping those names to additive versions
using a simple string-based dictionary and also using all declarations
that have previously been labeled with `to_additive`.

In the `mul_comm'` example above, `to_additive` maps:
* `mul_comm'` to `add_comm'`,
* `CommSemigroup` to `AddCommSemigroup`,
* `x * y` to `x + y` and `y * x` to `y + x`, and
* `CommSemigroup.mul_comm'` to `AddCommSemigroup.add_comm'`.

### Heuristics

`to_additive` uses heuristics to determine whether a particular identifier has to be
mapped to its additive version. The basic heuristic is

* Only map an identifier to its additive version if its first argument doesn't
  contain any unapplied identifiers.

Examples:
* `@Mul.mul Nat n m` (i.e. `(n * m : Nat)`) will not change to `+`, since its
  first argument is `Nat`, an identifier not applied to any arguments.
* `@Mul.mul (α × β) x y` will change to `+`. It's first argument contains only the identifier
  `Prod`, but this is applied to arguments, `α` and `β`.
* `@Mul.mul (α × Int) x y` will not change to `+`, since its first argument contains `Int`.

The reasoning behind the heuristic is that the first argument is the type which is "additivized",
and this usually doesn't make sense if this is on a fixed type.

There are some exceptions to this heuristic:

* Identifiers that have the `@[to_additive]` attribute are ignored.
  For example, multiplication in `↥Semigroup` is replaced by addition in `↥AddSemigroup`.
* If an identifier `d` has attribute `@[to_additive_relevant_arg n]` then the argument
  in position `n` is checked for a fixed type, instead of checking the first argument.
  `@[to_additive]` will automatically add the attribute `@[to_additive_relevant_arg n]` to a
  declaration when the first argument has no multiplicative type-class, but argument `n` does.
* If an identifier has attribute `@[to_additive_ignore_args n1 n2 ...]` then all the arguments in
  positions `n1`, `n2`, ... will not be checked for unapplied identifiers (start counting from 1).
  For example, `ContMDiffMap` has attribute `@[to_additive_ignore_args 21]`, which means
  that its 21st argument `(n : WithTop ℕ)` can contain `ℕ`
  (usually in the form `Top.top ℕ ...`) and still be additivized.
  So `@Mul.mul (C^∞⟮I, N; I', G⟯) _ f g` will be additivized.

### Troubleshooting

If `@[to_additive]` fails because the additive declaration raises a type mismatch, there are
various things you can try.
The first thing to do is to figure out what `@[to_additive]` did wrong by looking at the type
mismatch error.

* Option 1: The most common case is that it didn't additivize a declaration that should be
  additivized. This happened because the heuristic applied, and the first argument contains a
  fixed type, like `ℕ` or `ℝ`. However, the heuristic misfires on some other declarations.
  Solutions:
  * First figure out what the fixed type is in the first argument of the declaration that didn't
    get additivized. Note that this fixed type can occur in implicit arguments. If manually finding
    it is hard, you can run `set_option trace.to_additive_detail true` and search the output for the
    fragment "contains the fixed type" to find what the fixed type is.
  * If the fixed type has an additive counterpart (like `↥Semigroup`), give it the `@[to_additive]`
    attribute.
  * If the fixed type has nothing to do with algebraic operations (like `TopCat`), add the attribute
    `@[to_additive existing Foo]` to the fixed type `Foo`.
  * If the fixed type occurs inside the `k`-th argument of a declaration `d`, and the
    `k`-th argument is not connected to the multiplicative structure on `d`, consider adding
    attribute `[to_additive_ignore_args k]` to `d`.
    Example: `ContMDiffMap` ignores the argument `(n : WithTop ℕ)`
* Option 2: It additivized a declaration `d` that should remain multiplicative. Solution:
  * Make sure the first argument of `d` is a type with a multiplicative structure. If not, can you
    reorder the (implicit) arguments of `d` so that the first argument becomes a type with a
    multiplicative structure (and not some indexing type)?
    The reason is that `@[to_additive]` doesn't additivize declarations if their first argument
    contains fixed types like `ℕ` or `ℝ`. See section Heuristics.
    If the first argument is not the argument with a multiplicative type-class, `@[to_additive]`
    should have automatically added the attribute `@[to_additive_relevant_arg]` to the declaration.
    You can test this by running the following (where `d` is the full name of the declaration):
    ```
      open Lean in run_cmd logInfo m!"{ToAdditive.relevantArgAttr.find? (← getEnv) `d}"
    ```
    The expected output is `n` where the `n`-th (0-indexed) argument of `d` is a type (family)
    with a multiplicative structure on it. `none` means `0`.
    If you get a different output (or a failure), you could add the attribute
    `@[to_additive_relevant_arg n]` manually, where `n` is an (1-indexed) argument with a
    multiplicative structure.
* Option 3: Arguments / universe levels are incorrectly ordered in the additive version.
  This likely only happens when the multiplicative declaration involves `pow`/`^`. Solutions:
  * Ensure that the order of arguments of all relevant declarations are the same for the
    multiplicative and additive version. This might mean that arguments have an "unnatural" order
    (e.g. `Monoid.npow n x` corresponds to `x ^ n`, but it is convenient that `Monoid.npow` has this
    argument order, since it matches `AddMonoid.nsmul n x`.
  * If this is not possible, add `(reorder := ...)` argument to `to_additive`.

If neither of these solutions work, and `to_additive` is unable to automatically generate the
additive version of a declaration, manually write and prove the additive version.
Often the proof of a lemma/theorem can just be the multiplicative version of the lemma applied to
`multiplicative G`.
Afterwards, apply the attribute manually:

```
attribute [to_additive foo_add_bar] foo_bar
```

This will allow future uses of `to_additive` to recognize that
`foo_bar` should be replaced with `foo_add_bar`.

### Handling of hidden definitions

Before transporting the “main” declaration `src`, `to_additive` first
scans its type and value for names starting with `src`, and transports
them. This includes auxiliary definitions like `src._match_1`,
`src._proof_1`.

In addition to transporting the “main” declaration, `to_additive` transports
its equational lemmas and tags them as equational lemmas for the new declaration.

### Structure fields and constructors

If `src` is a structure, then the additive version has to be already written manually.
In this case `to_additive` adds all structure fields to its mapping.

### Name generation

* If `@[to_additive]` is called without a `name` argument, then the
  new name is autogenerated.  First, it takes the longest prefix of
  the source name that is already known to `to_additive`, and replaces
  this prefix with its additive counterpart. Second, it takes the last
  part of the name (i.e., after the last dot), and replaces common
  name parts (“mul”, “one”, “inv”, “prod”) with their additive versions.

* [todo] Namespaces can be transformed using `map_namespace`. For example:
  ```
  run_cmd to_additive.map_namespace `QuotientGroup `QuotientAddGroup
  ```

  Later uses of `to_additive` on declarations in the `QuotientGroup`
  namespace will be created in the `QuotientAddGroup` namespaces.

* If `@[to_additive]` is called with a `name` argument `new_name`
  /without a dot/, then `to_additive` updates the prefix as described
  above, then replaces the last part of the name with `new_name`.

* If `@[to_additive]` is called with a `name` argument
  `NewNamespace.new_name` /with a dot/, then `to_additive` uses this
  new name as is.

As a safety check, in the first case `to_additive` double checks
that the new name differs from the original one.

-/

open Lean Meta Elab Command Std

/-- The `to_additive_ignore_args` attribute. -/
syntax (name := to_additive_ignore_args) "to_additive_ignore_args" (ppSpace num)* : attr
/-- The `to_additive_relevant_arg` attribute. -/
syntax (name := to_additive_relevant_arg) "to_additive_relevant_arg " num : attr
/-- The `to_additive_reorder` attribute. -/
syntax (name := to_additive_reorder) "to_additive_reorder " (num+),+ : attr
/-- The `to_additive_change_numeral` attribute. -/
syntax (name := to_additive_change_numeral) "to_additive_change_numeral" (ppSpace num)* : attr
/-- An `attr := ...` option for `to_additive`. -/
syntax toAdditiveAttrOption := &"attr" " := " Parser.Term.attrInstance,*
/-- A `reorder := ...` option for `to_additive`. -/
syntax toAdditiveReorderOption := &"reorder" " := " (num+),+
/-- Options to `to_additive`. -/
syntax toAdditiveParenthesizedOption := "(" toAdditiveAttrOption <|> toAdditiveReorderOption ")"
/-- Options to `to_additive`. -/
syntax toAdditiveOption := toAdditiveParenthesizedOption <|> &"existing"
/-- Remaining arguments of `to_additive`. -/
syntax toAdditiveRest := (ppSpace toAdditiveOption)* (ppSpace ident)? (ppSpace str)?
/-- The `to_additive` attribute. -/
syntax (name := to_additive) "to_additive" "?"? toAdditiveRest : attr

/-- The `to_additive` attribute. -/
macro "to_additive?" rest:toAdditiveRest : attr => `(attr| to_additive ? $rest)

/-- A set of strings of names that end in a capital letter.
* If the string contains a lowercase letter, the string should be split between the first occurrence
  of a lower-case letter followed by an upper-case letter.
* If multiple strings have the same prefix, they should be grouped by prefix
* In this case, the second list should be prefix-free
  (no element can be a prefix of a later element)

Todo: automate the translation from `String` to an element in this `RBMap`
  (but this would require having something similar to the `rb_lmap` from Lean 3). -/
def endCapitalNames : Lean.RBMap String (List String) compare :=
  -- todo: we want something like
  -- endCapitalNamesOfList ["LE", "LT", "WF", "CoeTC", "CoeT", "CoeHTCT"]
  .ofList [("LE", [""]), ("LT", [""]), ("WF", [""]), ("Coe", ["TC", "T", "HTCT"])]

/--
This function takes a String and splits it into separate parts based on the following
(naming conventions)[https://github.com/leanprover-community/mathlib4/wiki#naming-convention].

E.g. `#eval "InvHMulLEConjugate₂SMul_ne_top".splitCase` yields
`["Inv", "HMul", "LE", "Conjugate₂", "SMul", "_", "ne", "_", "top"]`.
-/
partial def String.splitCase (s : String) (i₀ : Pos := 0) (r : List String := []) : List String :=
Id.run do
  -- We test if we need to split between `i₀` and `i₁`.
  let i₁ := s.next i₀
  if s.atEnd i₁ then
    -- If `i₀` is the last position, return the list.
    let r := s::r
    return r.reverse
  /- We split the string in three cases
  * We split on both sides of `_` to keep them there when rejoining the string;
  * We split after a name in `endCapitalNames`;
  * We split after a lower-case letter that is followed by an upper-case letter
    (unless it is part of a name in `endCapitalNames`). -/
  if s.get i₀ == '_' || s.get i₁ == '_' then
    return splitCase (s.extract i₁ s.endPos) 0 <| (s.extract 0 i₁)::r
  if (s.get i₁).isUpper then
    if let some strs := endCapitalNames.find? (s.extract 0 i₁) then
      if let some (pref, newS) := strs.findSome?
        fun x : String ↦ (s.extract i₁ s.endPos).dropPrefix? x |>.map (x, ·.toString) then
        return splitCase newS 0 <| (s.extract 0 i₁ ++ pref)::r
    if !(s.get i₀).isUpper then
      return splitCase (s.extract i₁ s.endPos) 0 <| (s.extract 0 i₁)::r
  return splitCase s i₁ r

namespace ToAdditive

initialize registerTraceClass `to_additive
initialize registerTraceClass `to_additive_detail

/-- Linter to check that the `reorder` attribute is not given manually -/
register_option linter.toAdditiveReorder : Bool := {
  defValue := true
  descr := "Linter to check that the reorder attribute is not given manually." }

/-- Linter, mostly used by `@[to_additive]`, that checks that the source declaration doesn't have
certain attributes -/
register_option linter.existingAttributeWarning : Bool := {
  defValue := true
  descr := "Linter, mostly used by `@[to_additive]`, that checks that the source declaration \
    doesn't have certain attributes" }

/-- Linter to check that the `to_additive` attribute is not given manually -/
register_option linter.toAdditiveGenerateName : Bool := {
  defValue := true
  descr := "Linter used by `@[to_additive]` that checks if `@[to_additive]` automatically \
    generates the user-given name" }

/-- Linter to check whether the user correctly specified that the additive declaration already
exists -/
register_option linter.toAdditiveExisting : Bool := {
  defValue := true
  descr := "Linter used by `@[to_additive]` that checks whether the user correctly specified that
    the additive declaration already exists" }


/--
An attribute that tells `@[to_additive]` that certain arguments of this definition are not
involved when using `@[to_additive]`.
This helps the heuristic of `@[to_additive]` by also transforming definitions if `ℕ` or another
fixed type occurs as one of these arguments.
-/
initialize ignoreArgsAttr : NameMapExtension (List Nat) ←
  registerNameMapAttribute {
    name  := `to_additive_ignore_args
    descr :=
      "Auxiliary attribute for `to_additive` stating that certain arguments are not additivized."
    add   := fun _ stx ↦ do
        let ids ← match stx with
          | `(attr| to_additive_ignore_args $[$ids:num]*) => pure <| ids.map (·.1.isNatLit?.get!)
          | _ => throwUnsupportedSyntax
        return ids.toList }

/--
An attribute that stores all the declarations that needs their arguments reordered when
applying `@[to_additive]`. It is applied automatically by the `(reorder := ...)` syntax of
`to_additive`, and should not usually be added manually.
-/
initialize reorderAttr : NameMapExtension (List <| List Nat) ←
  registerNameMapAttribute {
    name := `to_additive_reorder
    descr := "\
      Auxiliary attribute for `to_additive` that stores arguments that need to be reordered. \
      This should not appear in any file. \
      We keep it as an attribute for now so that mathport can still use it, and it can generate a \
      warning."
    add := fun
    | _, stx@`(attr| to_additive_reorder $[$[$reorders:num]*],*) => do
      Linter.logLintIf linter.toAdditiveReorder stx m!"\
        Using this attribute is deprecated. Use `@[to_additive (reorder := <num>)]` instead.\n\n\
        That will also generate the additive version with the arguments swapped, \
        so you are probably able to remove the manually written additive declaration."
      pure <| reorders.toList.map (·.toList.map (·.raw.isNatLit?.get! - 1))
    | _, _ => throwUnsupportedSyntax }

/--
An attribute that is automatically added to declarations tagged with `@[to_additive]`, if needed.

This attribute tells which argument is the type where this declaration uses the multiplicative
structure. If there are multiple argument, we typically tag the first one.
If this argument contains a fixed type, this declaration will note be additivized.
See the Heuristics section of `to_additive.attr` for more details.

If a declaration is not tagged, it is presumed that the first argument is relevant.
`@[to_additive]` uses the function `to_additive.first_multiplicative_arg` to automatically tag
declarations. It is ok to update it manually if the automatic tagging made an error.

Implementation note: we only allow exactly 1 relevant argument, even though some declarations
(like `prod.group`) have multiple arguments with a multiplicative structure on it.
The reason is that whether we additivize a declaration is an all-or-nothing decision, and if
we will not be able to additivize declarations that (e.g.) talk about multiplication on `ℕ × α`
anyway.

Warning: interactions between this and the `(reorder := ...)` argument are not well-tested.
-/
initialize relevantArgAttr : NameMapExtension Nat ←
  registerNameMapAttribute {
    name := `to_additive_relevant_arg
    descr := "Auxiliary attribute for `to_additive` stating \
      which arguments are the types with a multiplicative structure."
    add := fun
    | _, `(attr| to_additive_relevant_arg $id) => pure <| id.1.isNatLit?.get!.pred
    | _, _ => throwUnsupportedSyntax }

/--
An attribute that stores all the declarations that deal with numeric literals on variable types.

Numeral literals occur in expressions without type information, so in order to decide whether `1`
needs to be changed to `0`, the context around the numeral is relevant.
Most numerals will be in an `OfNat.ofNat` application, though tactics can add numeral literals
inside arbitrary functions. By default we assume that we do not change numerals, unless it is
in a function application with the `to_additive_change_numeral` attribute.

`@[to_additive_change_numeral n₁ ...]` should be added to all functions that take one or more
numerals as argument that should be changed if `additiveTest` succeeds on the first argument,
i.e. when the numeral is only translated if the first argument is a variable
(or consists of variables).
The arguments `n₁ ...` are the positions of the numeral arguments (starting counting from 1).
-/
initialize changeNumeralAttr : NameMapExtension (List Nat) ←
  registerNameMapAttribute {
    name := `to_additive_change_numeral
    descr :=
      "Auxiliary attribute for `to_additive` that stores functions that have numerals as argument."
    add := fun
    | _, `(attr| to_additive_change_numeral $[$arg]*) =>
      pure <| arg.map (·.1.isNatLit?.get!.pred) |>.toList
    | _, _ => throwUnsupportedSyntax }

/-- Maps multiplicative names to their additive counterparts. -/
initialize translations : NameMapExtension Name ← registerNameMapExtension _

/-- Get the multiplicative → additive translation for the given name. -/
def findTranslation? (env : Environment) : Name → Option Name :=
  (ToAdditive.translations.getState env).find?

/-- Add a (multiplicative → additive) name translation to the translations map. -/
def insertTranslation (src tgt : Name) (failIfExists := true) : CoreM Unit := do
  if let some tgt' := findTranslation? (← getEnv) src then
    if failIfExists then
      throwError "The translation {src} ↦ {tgt'} already exists"
    else
      trace[to_additive] "The translation {src} ↦ {tgt'} already exists"
      return
  modifyEnv (ToAdditive.translations.addEntry · (src, tgt))
  trace[to_additive] "Added translation {src} ↦ {tgt}"

/-- `Config` is the type of the arguments that can be provided to `to_additive`. -/
structure Config : Type where
  /-- View the trace of the to_additive procedure.
  Equivalent to `set_option trace.to_additive true`. -/
  trace : Bool := false
  /-- The name of the target (the additive declaration). -/
  tgt : Name := Name.anonymous
  /-- An optional doc string. -/
  doc : Option String := none
  /-- If `allowAutoName` is `false` (default) then
  `@[to_additive]` will check whether the given name can be auto-generated. -/
  allowAutoName : Bool := false
  /-- The arguments that should be reordered by `to_additive`, using cycle notation. -/
  reorder : List (List Nat) := []
  /-- The attributes which we want to give to both the multiplicative and additive versions.
  For `simps` this will also add generated lemmas to the translation dictionary. -/
  attrs : Array Syntax := #[]
  /-- The `Syntax` element corresponding to the original multiplicative declaration
  (or the `to_additive` attribute if it is added later),
  which we need for adding definition ranges. -/
  ref : Syntax
  /-- An optional flag stating whether the additive declaration already exists.
    If this flag is set but wrong about whether the additive declaration exists, `to_additive` will
    raise a linter error.
    Note: the linter will never raise an error for inductive types and structures. -/
  existing : Option Bool := none
  deriving Repr

/-- Implementation function for `additiveTest`.
  We cache previous applications of the function, using an expression cache using ptr equality
  to avoid visiting the same subexpression many times. Note that we only need to cache the
  expressions without taking the value of `inApp` into account, since `inApp` only matters when
  the expression is a constant. However, for this reason we have to make sure that we never
  cache constant expressions, so that's why the `if`s in the implementation are in this order.

  Note that this function is still called many times by `applyReplacementFun`
  and we're not remembering the cache between these calls. -/
unsafe def additiveTestUnsafe (findTranslation? : Name → Option Name)
  (ignore : Name → Option (List ℕ)) (e : Expr) : Option Name :=
  let rec visit (e : Expr) (inApp := false) : OptionT (StateM (PtrSet Expr)) Name := do
    if e.isConst then
      if inApp || (findTranslation? e.constName).isSome then
        failure
      else
        return e.constName
    if (← get).contains e then
      failure
    modify fun s => s.insert e
    match e with
    | x@(.app e a)       =>
        visit e true <|> do
          -- make sure that we don't treat `(fun x => α) (n + 1)` as a type that depends on `Nat`
          guard !x.isConstantApplication
          if let some n := e.getAppFn.constName? then
            if let some l := ignore n then
              if e.getAppNumArgs + 1 ∈ l then
                failure
          visit a
    | .lam _ _ t _       => visit t
    | .forallE _ _ t _   => visit t
    | .letE _ _ e body _ => visit e <|> visit body
    | .mdata _ b         => visit b
    | .proj _ _ b        => visit b
    | _                  => failure
  Id.run <| (visit e).run' mkPtrSet

/--
`additiveTest e` tests whether the expression `e` contains a constant
`nm` that is not applied to any arguments, and such that `translations.find?[nm] = none`.
This is used in `@[to_additive]` for deciding which subexpressions to transform: we only transform
constants if `additiveTest` applied to their first argument returns `true`.
This means we will replace expression applied to e.g. `α` or `α × β`, but not when applied to
e.g. `ℕ` or `ℝ × α`.
We ignore all arguments specified by the `ignore` `NameMap`.
-/
def additiveTest (findTranslation? : Name → Option Name)
    (ignore : Name → Option (List ℕ)) (e : Expr) : Option Name :=
  unsafe additiveTestUnsafe findTranslation? ignore e

/-- Swap the first two elements of a list -/
def _root_.List.swapFirstTwo {α : Type _} : List α → List α
  | []      => []
  | [x]     => [x]
  | x::y::l => y::x::l

/-- Change the numeral `nat_lit 1` to the numeral `nat_lit 0`.
Leave all other expressions unchanged. -/
def changeNumeral : Expr → Expr
  | .lit (.natVal 1) => mkRawNatLit 0
  | e                => e

/--
`applyReplacementFun e` replaces the expression `e` with its additive counterpart.
It translates each identifier (inductive type, defined function etc) in an expression, unless
* The identifier occurs in an application with first argument `arg`; and
* `test arg` is false.
However, if `f` is in the dictionary `relevant`, then the argument `relevant.find f`
is tested, instead of the first argument.

It will also reorder arguments of certain functions, using `reorderFn`:
e.g. `g x₁ x₂ x₃ ... xₙ` becomes `g x₂ x₁ x₃ ... xₙ` if `reorderFn g = some [1]`.
-/
def applyReplacementFun (e : Expr) : MetaM Expr := do
  let env ← getEnv
  let reorderFn : Name → List (List ℕ) := fun nm ↦ (reorderAttr.find? env nm |>.getD [])
  let relevantArg : Name → ℕ := fun nm ↦ (relevantArgAttr.find? env nm).getD 0
  return aux
      (findTranslation? <| ← getEnv) reorderFn (ignoreArgsAttr.find? env)
      (changeNumeralAttr.find? env) relevantArg (← getBoolOption `trace.to_additive_detail) e
where /-- Implementation of `applyReplacementFun`. -/
  aux (findTranslation? : Name → Option Name)
    (reorderFn : Name → List (List ℕ)) (ignore : Name → Option (List ℕ))
    (changeNumeral? : Name → Option (List Nat)) (relevantArg : Name → ℕ) (trace : Bool) :
    Expr → Expr :=
  Lean.Expr.replaceRec fun r e ↦ Id.run do
    if trace then
      dbg_trace s!"replacing at {e}"
    match e with
    | .const n₀ ls₀ => do
      let n₁ := n₀.mapPrefix findTranslation?
      let ls₁ : List Level := if 0 ∈ (reorderFn n₀).join then ls₀.swapFirstTwo else ls₀
      if trace then
        if n₀ != n₁ then
          dbg_trace s!"changing {n₀} to {n₁}"
        if 0 ∈ (reorderFn n₀).join then
          dbg_trace s!"reordering the universe variables from {ls₀} to {ls₁}"
      return some <| Lean.mkConst n₁ ls₁
    | .app g x => do
      let gf := g.getAppFn
      if gf.isBVar && x.isLit then
        if trace then
          dbg_trace s!"applyReplacementFun: Variables applied to numerals are not changed {g.app x}"
        return some <| g.app x
      let gArgs := g.getAppArgs
      let mut gAllArgs := gArgs.push x
      let (gfAdditive, gAllArgsAdditive) ←
        if let some nm := gf.constName? then
          -- e = `(nm y₁ .. yₙ x)
          /- Test if the head should not be replaced. -/
          let relevantArgId := relevantArg nm
          let gfAdditive :=
            if relevantArgId < gAllArgs.size && gf.isConst then
              if let some fxd := additiveTest findTranslation? ignore gAllArgs[relevantArgId]! then
                Id.run <| do
                  if trace then
                    dbg_trace s!"The application of {nm} contains the fixed type \
                      {fxd}, so it is not changed"
                  gf
              else
                r gf
            else
              r gf
          /- Test if arguments should be reordered. -/
          let reorder := reorderFn nm
          if !reorder.isEmpty && relevantArgId < gAllArgs.size &&
            (additiveTest findTranslation? ignore gAllArgs[relevantArgId]!).isNone then
            gAllArgs := gAllArgs.permute! reorder
            if trace then
              dbg_trace s!"reordering the arguments of {nm} using the cyclic permutations {reorder}"
          /- Do not replace numerals in specific types. -/
          let firstArg := gAllArgs[0]!
          if let some changedArgNrs := changeNumeral? nm then
            if additiveTest findTranslation? ignore firstArg |>.isNone then
              if trace then
                dbg_trace s!"applyReplacementFun: We change the numerals in this expression. \
                  However, we will still recurse into all the non-numeral arguments."
              -- In this case, we still update all arguments of `g` that are not numerals,
              -- since all other arguments can contain subexpressions like
              -- `(fun x ↦ ℕ) (1 : G)`, and we have to update the `(1 : G)` to `(0 : G)`
              gAllArgs := gAllArgs.mapIdx fun argNr arg ↦
                if changedArgNrs.contains argNr then
                  changeNumeral arg
                else
                  arg
          pure <| (gfAdditive, ← gAllArgs.mapM r)
        else
          pure (← r gf, ← gAllArgs.mapM r)
      return some <| mkAppN gfAdditive gAllArgsAdditive
    | .proj n₀ idx e => do
      let n₁ := n₀.mapPrefix findTranslation?
      if trace then
        dbg_trace s!"applyReplacementFun: in projection {e}.{idx} of type {n₀}, \
          replace type with {n₁}"
      return some <| .proj n₁ idx <| ← r e
    | _ => return none

/-- Eta expands `e` at most `n` times. -/
def etaExpandN (n : Nat) (e : Expr) : MetaM Expr := do
  forallBoundedTelescope (← inferType e) (some n) fun xs _ ↦ mkLambdaFVars xs (mkAppN e xs)

/-- `e.expand` eta-expands all expressions that have as head a constant `n` in
`reorder`. They are expanded until they are applied to one more argument than the maximum in
`reorder.find n`. -/
def expand (e : Expr) : MetaM Expr := do
  let env ← getEnv
  let reorderFn : Name → List (List ℕ) := fun nm ↦ (reorderAttr.find? env nm |>.getD [])
  let e₂ ← Lean.Meta.transform (input := e) (post := fun e => return .done e) fun e ↦ do
    let e0 := e.getAppFn
    let es := e.getAppArgs
    let some e0n := e0.constName? | return .continue
    let reorder := reorderFn e0n
    if reorder.isEmpty then
      -- no need to expand if nothing needs reordering
      return .continue
    let needed_n := reorder.join.foldr Nat.max 0 + 1
    -- the second disjunct is a temporary fix to avoid infinite loops.
    -- We may need to use `replaceRec` or something similar to not change the head of an application
    if needed_n ≤ es.size || es.size == 0 then
      return .continue
    else
      -- in this case, we need to reorder arguments that are not yet
      -- applied, so first η-expand the function.
      let e' ← etaExpandN (needed_n - es.size) e
      trace[to_additive_detail] "expanded {e} to {e'}"
      return .continue e'
  if e != e₂ then
    trace[to_additive_detail] "expand:\nBefore: {e}\nAfter: {e₂}"
  return e₂

/-- Reorder pi-binders. See doc of `reorderAttr` for the interpretation of the argument -/
def reorderForall (reorder : List (List Nat) := []) (src : Expr) : MetaM Expr := do
  if reorder == [] then
    return src
  forallTelescope src fun xs e => do
    mkForallFVars (xs.permute! reorder) e

/-- Reorder lambda-binders. See doc of `reorderAttr` for the interpretation of the argument -/
def reorderLambda (reorder : List (List Nat) := []) (src : Expr) : MetaM Expr := do
  if reorder == [] then
    return src
  lambdaTelescope src fun xs e => do
    mkLambdaFVars (xs.permute! reorder) e

/-- Run applyReplacementFun on the given `srcDecl` to make a new declaration with name `tgt` -/
def updateDecl (tgt : Name) (srcDecl : ConstantInfo) (reorder : List (List Nat) := []) :
    MetaM ConstantInfo := do
  let mut decl := srcDecl.updateName tgt
  if 0 ∈ reorder.join then
    decl := decl.updateLevelParams decl.levelParams.swapFirstTwo
  decl := decl.updateType <| ← applyReplacementFun <| ← reorderForall reorder <| ← expand
    <| ← unfoldAuxLemmas decl.type
  if let some v := decl.value? then
    decl := decl.updateValue <| ← applyReplacementFun <| ← reorderLambda reorder <| ← expand
      <| ← unfoldAuxLemmas v
  else if let .opaqueInfo info := decl then -- not covered by `value?`
    decl := .opaqueInfo { info with
      value := ← applyReplacementFun <| ← reorderLambda reorder <| ← expand
        <| ← unfoldAuxLemmas info.value }
  return decl

/-- Find the target name of `pre` and all created auxiliary declarations. -/
def findTargetName (env : Environment) (src pre tgt_pre : Name) : CoreM Name :=
  /- This covers auxiliary declarations like `match_i` and `proof_i`. -/
  if let some post := pre.isPrefixOf? src then
    return tgt_pre ++ post
  /- This covers equation lemmas (for other declarations). -/
  else if let some post := privateToUserName? src then
    match findTranslation? env post.getPrefix with
    -- this is an equation lemma for a declaration without `to_additive`. We will skip this.
    | none => return src
    -- this is an equation lemma for a declaration with `to_additive`. We will additivize this.
    -- Note: if this errors we could do this instead by calling `getEqnsFor?`
    | some addName => return src.updatePrefix <| mkPrivateName env addName
  else if src.hasMacroScopes then
    mkFreshUserName src.eraseMacroScopes
  else
    throwError "internal @[to_additive] error."

/-- Returns a `NameSet` of all auxiliary constants in `e` that might have been generated
when adding `pre` to the environment.
Examples include `pre.match_5` and
`_private.Mathlib.MyFile.someOtherNamespace.someOtherDeclaration._eq_2`.
The last two examples may or may not have been generated by this declaration.
The last example may or may not be the equation lemma of a declaration with the `@[to_additive]`
attribute. We will only translate it has the `@[to_additive]` attribute.
-/
def findAuxDecls (e : Expr) (pre : Name) : NameSet :=
  e.foldConsts ∅ fun n l ↦
    if n.getPrefix == pre || isPrivateName n || n.hasMacroScopes then
      l.insert n
    else
      l

/-- It's just the same as `Lean.Meta.setInlineAttribute` but with type `CoreM Unit`.

TODO (lean4#4965): make `Lean.Meta.setInlineAttribute` a `CoreM Unit` and remove this definition. -/
def setInlineAttribute (declName : Name) (kind := Compiler.InlineAttributeKind.inline) :
    CoreM Unit := do
  let env ← getEnv
  match Compiler.setInlineAttribute env declName kind with
  | .ok env    => setEnv env
  | .error msg => throwError msg

/-- transform the declaration `src` and all declarations `pre._proof_i` occurring in `src`
using the transforms dictionary.
`replace_all`, `trace`, `ignore` and `reorder` are configuration options.
`pre` is the declaration that got the `@[to_additive]` attribute and `tgt_pre` is the target of this
declaration. -/
partial def transformDeclAux
    (cfg : Config) (pre tgt_pre : Name) : Name → CoreM Unit := fun src ↦ do
  let env ← getEnv
  trace[to_additive_detail] "visiting {src}"
  -- if we have already translated this declaration, we do nothing.
  if (findTranslation? env src).isSome && src != pre then
      return
  -- if this declaration is not `pre` and not an internal declaration, we return an error,
  -- since we should have already translated this declaration.
  if src != pre && !src.isInternalDetail then
    throwError "The declaration {pre} depends on the declaration {src} which is in the namespace \
      {pre}, but does not have the `@[to_additive]` attribute. This is not supported.\n\
      Workaround: move {src} to a different namespace."
  -- we find the additive name of `src`
  let tgt ← findTargetName env src pre tgt_pre
  -- we skip if we already transformed this declaration before.
  if env.contains tgt then
    if tgt == src then
      -- Note: this can happen for equation lemmas of declarations without `@[to_additive]`.
      trace[to_additive_detail] "Auxiliary declaration {src} will be translated to itself."
    else
      trace[to_additive_detail] "Already visited {tgt} as translation of {src}."
    return
  let srcDecl ← getConstInfo src
  -- we first transform all auxiliary declarations generated when elaborating `pre`
  for n in findAuxDecls srcDecl.type pre do
    transformDeclAux cfg pre tgt_pre n
  if let some value := srcDecl.value? then
    for n in findAuxDecls value pre do
      transformDeclAux cfg pre tgt_pre n
  if let .opaqueInfo {value, ..} := srcDecl then
    for n in findAuxDecls value pre do
      transformDeclAux cfg pre tgt_pre n
  -- if the auxiliary declaration doesn't have prefix `pre`, then we have to add this declaration
  -- to the translation dictionary, since otherwise we cannot find the additive name.
  if !pre.isPrefixOf src then
    insertTranslation src tgt
  -- now transform the source declaration
  let trgDecl : ConstantInfo ←
    MetaM.run' <| updateDecl tgt srcDecl <| if src == pre then cfg.reorder else []
  let value ← match trgDecl with
    | .thmInfo { value, .. } | .defnInfo { value, .. } | .opaqueInfo { value, .. } => pure value
    | _ => throwError "Expected {tgt} to have a value."
  trace[to_additive] "generating\n{tgt} : {trgDecl.type} :=\n  {value}"
  try
    -- make sure that the type is correct,
    -- and emit a more helpful error message if it fails
    discard <| MetaM.run' <| inferType value
  catch
    | Exception.error _ msg => throwError "@[to_additive] failed. \
      Type mismatch in additive declaration. For help, see the docstring \
      of `to_additive.attr`, section `Troubleshooting`. \
      Failed to add declaration\n{tgt}:\n{msg}"
    | _ => panic! "unreachable"
  if isNoncomputable env src then
    addDecl trgDecl.toDeclaration!
    setEnv <| addNoncomputable (← getEnv) tgt
  else
    addAndCompile trgDecl.toDeclaration!
  if let .defnDecl { hints := .abbrev, .. } := trgDecl.toDeclaration! then
    if (← getReducibilityStatus src) == .reducible then
      setReducibilityStatus tgt .reducible
    if Compiler.getInlineAttribute? (← getEnv) src == some .inline then
      setInlineAttribute tgt
  -- now add declaration ranges so jump-to-definition works
  -- note: we currently also do this for auxiliary declarations, while they are not normally
  -- generated for those. We could change that.
  addDeclarationRanges tgt {
    range := ← getDeclarationRange (← getRef)
    selectionRange := ← getDeclarationRange cfg.ref }
  if isProtected (← getEnv) src then
    setEnv <| addProtected (← getEnv) tgt
  if let some matcherInfo ← getMatcherInfo? src then
    -- Use
    --   Match.addMatcherInfo tgt matcherInfo
<<<<<<< HEAD
    -- once on lean 4.13.
=======
    -- once https://github.com/leanprover/lean4/pull/5068 is in
>>>>>>> 6d957dc1
    modifyEnv fun env => Match.Extension.addMatcherInfo env tgt matcherInfo

/-- Copy the instance attribute in a `to_additive`

[todo] it seems not to work when the `to_additive` is added as an attribute later. -/
def copyInstanceAttribute (src tgt : Name) : CoreM Unit := do
  if (← isInstance src) then
    let prio := (← getInstancePriority? src).getD 100
    let attr_kind := (← getInstanceAttrKind? src).getD .global
    trace[to_additive_detail] "Making {tgt} an instance with priority {prio}."
    addInstance tgt attr_kind prio |>.run'

/-- Warn the user when the multiplicative declaration has an attribute. -/
def warnExt {σ α β : Type} [Inhabited σ] (stx : Syntax) (ext : PersistentEnvExtension α β σ)
    (f : σ → Name → Bool) (thisAttr attrName src tgt : Name) : CoreM Unit := do
  if f (ext.getState (← getEnv)) src then
    Linter.logLintIf linter.existingAttributeWarning stx <|
      m!"The source declaration {src} was given attribute {attrName} before calling @[{thisAttr}]. \
         The preferred method is to use `@[{thisAttr} (attr := {attrName})]` to apply the \
         attribute to both {src} and the target declaration {tgt}." ++
      if thisAttr == `to_additive then
        m!"\nSpecial case: If this declaration was generated by @[to_additive] \
          itself, you can use @[to_additive (attr := to_additive, {attrName})] on the original \
          declaration."
      else ""

/-- Warn the user when the multiplicative declaration has a simple scoped attribute. -/
def warnAttr {α β : Type} [Inhabited β] (stx : Syntax) (attr : SimpleScopedEnvExtension α β)
    (f : β → Name → Bool) (thisAttr attrName src tgt : Name) : CoreM Unit :=
warnExt stx attr.ext (f ·.stateStack.head!.state ·) thisAttr attrName src tgt

/-- Warn the user when the multiplicative declaration has a parametric attribute. -/
def warnParametricAttr {β : Type} (stx : Syntax) (attr : ParametricAttribute β)
    (thisAttr attrName src tgt : Name) : CoreM Unit :=
warnExt stx attr.ext (·.contains ·) thisAttr attrName src tgt

/-- `additivizeLemmas names desc t` runs `t` on all elements of `names`
and adds translations between the generated lemmas (the output of `t`).
`names` must be non-empty. -/
def additivizeLemmas {m : Type → Type} [Monad m] [MonadError m] [MonadLiftT CoreM m]
    (names : Array Name) (desc : String) (t : Name → m (Array Name)) : m Unit := do
  let auxLemmas ← names.mapM t
  let nLemmas := auxLemmas[0]!.size
  for (nm, lemmas) in names.zip auxLemmas do
    unless lemmas.size == nLemmas do
      throwError "{names[0]!} and {nm} do not generate the same number of {desc}."
  for (srcLemmas, tgtLemmas) in auxLemmas.zip <| auxLemmas.eraseIdx 0 do
    for (srcLemma, tgtLemma) in srcLemmas.zip tgtLemmas do
      insertTranslation srcLemma tgtLemma

/--
Find the first argument of `nm` that has a multiplicative type-class on it.
Returns 1 if there are no types with a multiplicative class as arguments.
E.g. `Prod.Group` returns 1, and `Pi.One` returns 2.
Note: we only consider the first argument of each type-class.
E.g. `[Pow A N]` is a multiplicative type-class on `A`, not on `N`.
-/
def firstMultiplicativeArg (nm : Name) : MetaM Nat := do
  forallTelescopeReducing (← getConstInfo nm).type fun xs _ ↦ do
    -- xs are the arguments to the constant
    let xs := xs.toList
    let l ← xs.filterMapM fun x ↦ do
      -- x is an argument and i is the index
      -- write `x : (y₀ : α₀) → ... → (yₙ : αₙ) → tgt_fn tgt_args₀ ... tgt_argsₘ`
      forallTelescopeReducing (← inferType x) fun _ys tgt ↦ do
        let (_tgt_fn, tgt_args) := tgt.getAppFnArgs
        if let some c := tgt.getAppFn.constName? then
          if findTranslation? (← getEnv) c |>.isNone then
            return none
        return tgt_args[0]?.bind fun tgtArg ↦
          xs.findIdx? fun x ↦ Expr.containsFVar tgtArg x.fvarId!
    trace[to_additive_detail] "firstMultiplicativeArg: {l}"
    match l with
    | [] => return 0
    | (head :: tail) => return tail.foldr Nat.min head

/-- Helper for `capitalizeLike`. -/
partial def capitalizeLikeAux (s : String) (i : String.Pos := 0) (p : String) : String :=
  if p.atEnd i || s.atEnd i then
    p
  else
    let j := p.next i
    if (s.get i).isLower then
      capitalizeLikeAux s j <| p.set i (p.get i |>.toLower)
    else if (s.get i).isUpper then
      capitalizeLikeAux s j <| p.set i (p.get i |>.toUpper)
    else
      capitalizeLikeAux s j p

/-- Capitalizes `s` char-by-char like `r`. If `s` is longer, it leaves the tail untouched. -/
def capitalizeLike (r : String) (s : String) :=
  capitalizeLikeAux r 0 s

/-- Capitalize First element of a list like `s`.
Note that we need to capitalize multiple characters in some cases,
in examples like `HMul` or `hAdd`. -/
def capitalizeFirstLike (s : String) : List String → List String
  | x :: r => capitalizeLike s x :: r
  | [] => []

/--
Dictionary used by `guessName` to autogenerate names.

Note: `guessName` capitalizes first element of the output according to
capitalization of the input. Input and first element should therefore be lower-case,
2nd element should be capitalized properly.
-/
def nameDict : String → List String
  | "one"         => ["zero"]
  | "mul"         => ["add"]
  | "smul"        => ["vadd"]
  | "inv"         => ["neg"]
  | "div"         => ["sub"]
  | "prod"        => ["sum"]
  | "hmul"        => ["hadd"]
  | "hsmul"       => ["hvadd"]
  | "hdiv"        => ["hsub"]
  | "hpow"        => ["hsmul"]
  | "finprod"     => ["finsum"]
  | "tprod"       => ["tsum"]
  | "pow"         => ["nsmul"]
  | "npow"        => ["nsmul"]
  | "zpow"        => ["zsmul"]
  | "mabs"        => ["abs"]
  | "monoid"      => ["add", "Monoid"]
  | "submonoid"   => ["add", "Submonoid"]
  | "group"       => ["add", "Group"]
  | "subgroup"    => ["add", "Subgroup"]
  | "semigroup"   => ["add", "Semigroup"]
  | "magma"       => ["add", "Magma"]
  | "haar"        => ["add", "Haar"]
  | "prehaar"     => ["add", "Prehaar"]
  | "unit"        => ["add", "Unit"]
  | "units"       => ["add", "Units"]
  | "cyclic"      => ["add", "Cyclic"]
  | "rootable"    => ["divisible"]
  | "semigrp"     => ["add", "Semigrp"]
  | "grp"         => ["add", "Grp"]
  | "commute"     => ["add", "Commute"]
  | "semiconj"    => ["add", "Semiconj"]
  | "zpowers"     => ["zmultiples"]
  | "powers"      => ["multiples"]
  | "multipliable"=> ["summable"]
  | x             => [x]

/--
Turn each element to lower-case, apply the `nameDict` and
capitalize the output like the input.
-/
def applyNameDict : List String → List String
  | x :: s => (capitalizeFirstLike x (nameDict x.toLower)) ++ applyNameDict s
  | [] => []

/--
There are a few abbreviations we use. For example "Nonneg" instead of "ZeroLE"
or "addComm" instead of "commAdd".
Note: The input to this function is case sensitive!
Todo: A lot of abbreviations here are manual fixes and there might be room to
      improve the naming logic to reduce the size of `fixAbbreviation`.
-/
def fixAbbreviation : List String → List String
  | "cancel" :: "Add" :: s            => "addCancel" :: fixAbbreviation s
  | "Cancel" :: "Add" :: s            => "AddCancel" :: fixAbbreviation s
  | "left" :: "Cancel" :: "Add" :: s  => "addLeftCancel" :: fixAbbreviation s
  | "Left" :: "Cancel" :: "Add" :: s  => "AddLeftCancel" :: fixAbbreviation s
  | "right" :: "Cancel" :: "Add" :: s => "addRightCancel" :: fixAbbreviation s
  | "Right" :: "Cancel" :: "Add" :: s => "AddRightCancel" :: fixAbbreviation s
  | "cancel" :: "Comm" :: "Add" :: s  => "addCancelComm" :: fixAbbreviation s
  | "Cancel" :: "Comm" :: "Add" :: s  => "AddCancelComm" :: fixAbbreviation s
  | "comm" :: "Add" :: s              => "addComm" :: fixAbbreviation s
  | "Comm" :: "Add" :: s              => "AddComm" :: fixAbbreviation s
  | "Zero" :: "LE" :: s               => "Nonneg" :: fixAbbreviation s
  | "zero" :: "_" :: "le" :: s        => "nonneg" :: fixAbbreviation s
  | "Zero" :: "LT" :: s               => "Pos" :: fixAbbreviation s
  | "zero" :: "_" :: "lt" :: s        => "pos" :: fixAbbreviation s
  | "LE" :: "Zero" :: s               => "Nonpos" :: fixAbbreviation s
  | "le" :: "_" :: "zero" :: s        => "nonpos" :: fixAbbreviation s
  | "LT" :: "Zero" :: s               => "Neg" :: fixAbbreviation s
  | "lt" :: "_" :: "zero" :: s        => "neg" :: fixAbbreviation s
  | "Add" :: "Single" :: s            => "Single" :: fixAbbreviation s
  | "add" :: "Single" :: s            => "single" :: fixAbbreviation s
  | "add" :: "_" :: "single" :: s     => "single" :: fixAbbreviation s
  | "Add" :: "Support" :: s           => "Support" :: fixAbbreviation s
  | "add" :: "Support" :: s           => "support" :: fixAbbreviation s
  | "add" :: "_" :: "support" :: s    => "support" :: fixAbbreviation s
  | "Add" :: "TSupport" :: s          => "TSupport" :: fixAbbreviation s
  | "add" :: "TSupport" :: s          => "tsupport" :: fixAbbreviation s
  | "add" :: "_" :: "tsupport" :: s   => "tsupport" :: fixAbbreviation s
  | "Add" :: "Indicator" :: s         => "Indicator" :: fixAbbreviation s
  | "add" :: "Indicator" :: s         => "indicator" :: fixAbbreviation s
  | "add" :: "_" :: "indicator" :: s  => "indicator" :: fixAbbreviation s
  | "is" :: "Square" :: s             => "even" :: fixAbbreviation s
  | "Is" :: "Square" :: s             => "Even" :: fixAbbreviation s
  -- "Regular" is well-used in mathlib with various meanings (e.g. in
  -- measure theory) and a direct translation
  -- "regular" --> ["add", "Regular"] in `nameDict` above seems error-prone.
  | "is" :: "Regular" :: s            => "isAddRegular" :: fixAbbreviation s
  | "Is" :: "Regular" :: s            => "IsAddRegular" :: fixAbbreviation s
  | "is" :: "Left" :: "Regular" :: s  => "isAddLeftRegular" :: fixAbbreviation s
  | "Is" :: "Left" :: "Regular" :: s  => "IsAddLeftRegular" :: fixAbbreviation s
  | "is" :: "Right" :: "Regular" :: s => "isAddRightRegular" :: fixAbbreviation s
  | "Is" :: "Right" :: "Regular" :: s => "IsAddRightRegular" :: fixAbbreviation s
  | "Has" :: "Fundamental" :: "Domain" :: s => "HasAddFundamentalDomain" :: fixAbbreviation s
  | "has" :: "Fundamental" :: "Domain" :: s => "hasAddFundamentalDomain" :: fixAbbreviation s
  | "Quotient" :: "Measure" :: s => "AddQuotientMeasure" :: fixAbbreviation s
  | "quotient" :: "Measure" :: s => "addQuotientMeasure" :: fixAbbreviation s
  -- the capitalization heuristic of `applyNameDict` doesn't work in the following cases
  | "HSmul" :: s                      => "HSMul" :: fixAbbreviation s -- from `HPow`
  | "NSmul" :: s                      => "NSMul" :: fixAbbreviation s -- from `NPow`
  | "Nsmul" :: s                      => "NSMul" :: fixAbbreviation s -- from `Pow`
  | "ZSmul" :: s                      => "ZSMul" :: fixAbbreviation s -- from `ZPow`
  | "neg" :: "Fun" :: s               => "invFun" :: fixAbbreviation s
  | "Neg" :: "Fun" :: s               => "InvFun" :: fixAbbreviation s
  | "unique" :: "Prods" :: s          => "uniqueSums" :: fixAbbreviation s
  | "Unique" :: "Prods" :: s          => "UniqueSums" :: fixAbbreviation s
  | "order" :: "Of" :: s              => "addOrderOf" :: fixAbbreviation s
  | "Order" :: "Of" :: s              => "AddOrderOf" :: fixAbbreviation s
  | "is"::"Of"::"Fin"::"Order"::s     => "isOfFinAddOrder" :: fixAbbreviation s
  | "Is"::"Of"::"Fin"::"Order"::s     => "IsOfFinAddOrder" :: fixAbbreviation s
  | "is" :: "Central" :: "Scalar" :: s  => "isCentralVAdd" :: fixAbbreviation s
  | "Is" :: "Central" :: "Scalar" :: s  => "IsCentralVAdd" :: fixAbbreviation s
  | "function" :: "_" :: "add" :: "Semiconj" :: s
                                      => "function" :: "_" :: "semiconj" :: fixAbbreviation s
  | "function" :: "_" :: "add" :: "Commute" :: s
                                      => "function" :: "_" :: "commute" :: fixAbbreviation s
  | "zero" :: "Le" :: "Part" :: s         => "posPart" :: fixAbbreviation s
  | "le" :: "Zero" :: "Part" :: s         => "negPart" :: fixAbbreviation s
  | "three" :: "GPFree" :: s         => "three" :: "APFree" :: fixAbbreviation s
  | "Three" :: "GPFree" :: s         => "Three" :: "APFree" :: fixAbbreviation s
  | "Division" :: "Add" :: "Monoid" :: s => "SubtractionMonoid" :: fixAbbreviation s
  | "division" :: "Add" :: "Monoid" :: s => "subtractionMonoid" :: fixAbbreviation s
  | "Sub" :: "Neg" :: "Zero" :: "Add" :: "Monoid" :: s => "SubNegZeroMonoid" :: fixAbbreviation s
  | "sub" :: "Neg" :: "Zero" :: "Add" :: "Monoid" :: s => "subNegZeroMonoid" :: fixAbbreviation s
  | x :: s                            => x :: fixAbbreviation s
  | []                                => []

/--
Autogenerate additive name.
This runs in several steps:
1) Split according to capitalisation rule and at `_`.
2) Apply word-by-word translation rules.
3) Fix up abbreviations that are not word-by-word translations, like "addComm" or "Nonneg".
-/
def guessName : String → String :=
  String.mapTokens '\'' <|
  fun s =>
    String.join <|
    fixAbbreviation <|
    applyNameDict <|
    s.splitCase

/-- Return the provided target name or autogenerate one if one was not provided. -/
def targetName (cfg : Config) (src : Name) : CoreM Name := do
  let .str pre s := src | throwError "to_additive: can't transport {src}"
  trace[to_additive_detail] "The name {s} splits as {s.splitCase}"
  let tgt_auto := guessName s
  let depth := cfg.tgt.getNumParts
  let pre := pre.mapPrefix <| findTranslation? (← getEnv)
  let (pre1, pre2) := pre.splitAt (depth - 1)
  if cfg.tgt == pre2.str tgt_auto && !cfg.allowAutoName && cfg.tgt != src then
    Linter.logLintIf linter.toAdditiveGenerateName cfg.ref m!"\
      to_additive correctly autogenerated target name for {src}.\n\
      You may remove the explicit argument {cfg.tgt}."
  let res := if cfg.tgt == .anonymous then pre.str tgt_auto else pre1 ++ cfg.tgt
  -- we allow translating to itself if `tgt == src`, which is occasionally useful for `additiveTest`
  if res == src && cfg.tgt != src then
    throwError "to_additive: can't transport {src} to itself."
  if cfg.tgt != .anonymous then
    trace[to_additive_detail] "The automatically generated name would be {pre.str tgt_auto}"
  return res

/-- if `f src = #[a_1, ..., a_n]` and `f tgt = #[b_1, ... b_n]` then `proceedFieldsAux src tgt f`
  will insert translations from `src.a_i` to `tgt.b_i`. -/
def proceedFieldsAux (src tgt : Name) (f : Name → CoreM (Array Name)) : CoreM Unit := do
  let srcFields ← f src
  let tgtFields ← f tgt
  if srcFields.size != tgtFields.size then
    throwError "Failed to map fields of {src}, {tgt} with {srcFields} ↦ {tgtFields}"
  for (srcField, tgtField) in srcFields.zip tgtFields do
    if srcField != tgtField then
      insertTranslation (src ++ srcField) (tgt ++ tgtField)
    else
      trace[to_additive] "Translation {src ++ srcField} ↦ {tgt ++ tgtField} is automatic."

/-- Add the structure fields of `src` to the translations dictionary
so that future uses of `to_additive` will map them to the corresponding `tgt` fields. -/
def proceedFields (src tgt : Name) : CoreM Unit := do
  let aux := proceedFieldsAux src tgt
  aux fun declName ↦ do
    if isStructure (← getEnv) declName then
      return getStructureFields (← getEnv) declName
    else
      return #[]
  aux fun declName ↦ do match (← getEnv).find? declName with
    | some (ConstantInfo.inductInfo {ctors := ctors, ..}) =>
        return ctors.toArray.map (.mkSimple ·.lastComponentAsString)
    | _ => pure #[]

/-- Elaboration of the configuration options for `to_additive`. -/
def elabToAdditive : Syntax → CoreM Config
  | `(attr| to_additive%$tk $[?%$trace]? $[$opts:toAdditiveOption]* $[$tgt]? $[$doc]?) => do
    let mut attrs := #[]
    let mut reorder := []
    let mut existing := some false
    for stx in opts do
      match stx with
      | `(toAdditiveOption| (attr := $[$stxs],*)) =>
        attrs := attrs ++ stxs
      | `(toAdditiveOption| (reorder := $[$[$reorders:num]*],*)) =>
        reorder := reorder ++ reorders.toList.map (·.toList.map (·.raw.isNatLit?.get! - 1))
      | `(toAdditiveOption| existing) =>
        existing := some true
      | _ => throwUnsupportedSyntax
    reorder := reorder.reverse
    trace[to_additive_detail] "attributes: {attrs}; reorder arguments: {reorder}"
    return { trace := trace.isSome
             tgt := match tgt with | some tgt => tgt.getId | none => Name.anonymous
             doc := doc.bind (·.raw.isStrLit?)
             allowAutoName := false
             attrs
             reorder
             existing
             ref := (tgt.map (·.raw)).getD tk }
  | _ => throwUnsupportedSyntax

mutual
/-- Apply attributes to the multiplicative and additive declarations. -/
partial def applyAttributes (stx : Syntax) (rawAttrs : Array Syntax) (thisAttr src tgt : Name) :
  TermElabM (Array Name) := do
  -- we only copy the `instance` attribute, since `@[to_additive] instance` is nice to allow
  copyInstanceAttribute src tgt
  -- Warn users if the multiplicative version has an attribute
  if linter.existingAttributeWarning.get (← getOptions) then
    let appliedAttrs ← getAllSimpAttrs src
    if appliedAttrs.size > 0 then
      Linter.logLintIf linter.existingAttributeWarning stx m!"\
        The source declaration {src} was given the simp-attribute(s) {appliedAttrs} before \
        calling @[{thisAttr}]. The preferred method is to use \
        `@[{thisAttr} (attr := {appliedAttrs})]` to apply the attribute to both \
        {src} and the target declaration {tgt}."
    warnAttr stx Lean.Elab.Tactic.Ext.extExtension
      (fun b n => (b.tree.values.any fun t => t.declName = n)) thisAttr `ext src tgt
    warnAttr stx Lean.Meta.Rfl.reflExt (·.values.contains ·) thisAttr `refl src tgt
    warnAttr stx Lean.Meta.Symm.symmExt (·.values.contains ·) thisAttr `symm src tgt
    warnAttr stx Mathlib.Tactic.transExt (·.values.contains ·) thisAttr `trans src tgt
    warnAttr stx Lean.Meta.coeExt (·.contains ·) thisAttr `coe src tgt
    warnParametricAttr stx Lean.Linter.deprecatedAttr thisAttr `deprecated src tgt
    -- the next line also warns for `@[to_additive, simps]`, because of the application times
    warnParametricAttr stx simpsAttr thisAttr `simps src tgt
    warnExt stx Term.elabAsElim.ext (·.contains ·) thisAttr `elab_as_elim src tgt
  -- add attributes
  -- the following is similar to `Term.ApplyAttributesCore`, but we hijack the implementation of
  -- `simps` and `to_additive`.
  let attrs ← elabAttrs rawAttrs
  let (additiveAttrs, attrs) := attrs.partition (·.name == `to_additive)
  let nestedDecls ←
    match additiveAttrs.size with
      | 0 => pure #[]
      | 1 => addToAdditiveAttr tgt (← elabToAdditive additiveAttrs[0]!.stx) additiveAttrs[0]!.kind
      | _ => throwError "cannot apply {thisAttr} multiple times."
  let allDecls := #[src, tgt] ++ nestedDecls
  if attrs.size > 0 then
    trace[to_additive_detail] "Applying attributes {attrs.map (·.stx)} to {allDecls}"
  for attr in attrs do
    withRef attr.stx do withLogging do
    if attr.name == `simps then
      additivizeLemmas allDecls "simps lemmas" (simpsTacFromSyntax · attr.stx)
      return
    let env ← getEnv
    match getAttributeImpl env attr.name with
    | Except.error errMsg => throwError errMsg
    | Except.ok attrImpl =>
      let runAttr := do
        for decl in allDecls do
          attrImpl.add decl attr.stx attr.kind
      -- not truly an elaborator, but a sensible target for go-to-definition
      let elaborator := attrImpl.ref
      if (← getInfoState).enabled && (← getEnv).contains elaborator then
        withInfoContext (mkInfo := return .ofCommandInfo { elaborator, stx := attr.stx }) do
          try runAttr
          finally if attr.stx[0].isIdent || attr.stx[0].isAtom then
            -- Add an additional node over the leading identifier if there is one
            -- to make it look more function-like.
            -- Do this last because we want user-created infos to take precedence
            pushInfoLeaf <| .ofCommandInfo { elaborator, stx := attr.stx[0] }
      else
        runAttr
  return nestedDecls

/--
Copies equation lemmas and attributes from `src` to `tgt`
-/
partial def copyMetaData (cfg : Config) (src tgt : Name) : CoreM (Array Name) := do
  if let some eqns := eqnsAttribute.find? (← getEnv) src then
    unless (eqnsAttribute.find? (← getEnv) tgt).isSome do
      for eqn in eqns do _ ← addToAdditiveAttr eqn cfg
      eqnsAttribute.add tgt (eqns.map (findTranslation? (← getEnv) · |>.get!))
  else
    /- We need to generate all equation lemmas for `src` and `tgt`, even for non-recursive
    definitions. If we don't do that, the equation lemma for `src` might be generated later
    when doing a `rw`, but it won't be generated for `tgt`. -/
    additivizeLemmas #[src, tgt] "equation lemmas" fun nm ↦
      (·.getD #[]) <$> MetaM.run' (getEqnsFor? nm)
  MetaM.run' <| Elab.Term.TermElabM.run' <|
    applyAttributes cfg.ref cfg.attrs `to_additive src tgt

/--
Make a new copy of a declaration, replacing fragments of the names of identifiers in the type and
the body using the `translations` dictionary.
This is used to implement `@[to_additive]`.
-/
partial def transformDecl (cfg : Config) (src tgt : Name) : CoreM (Array Name) := do
  transformDeclAux cfg src tgt src
  copyMetaData cfg src tgt

/-- `addToAdditiveAttr src cfg` adds a `@[to_additive]` attribute to `src` with configuration `cfg`.
See the attribute implementation for more details.
It returns an array with names of additive declarations (usually 1, but more if there are nested
`to_additive` calls. -/
partial def addToAdditiveAttr (src : Name) (cfg : Config) (kind := AttributeKind.global) :
  AttrM (Array Name) := do
  if (kind != AttributeKind.global) then
    throwError "`to_additive` can only be used as a global attribute"
  withOptions (· |>.updateBool `trace.to_additive (cfg.trace || ·)) <| do
  let tgt ← targetName cfg src
  let alreadyExists := (← getEnv).contains tgt
  if cfg.existing == some !alreadyExists && !(← isInductive src) then
    Linter.logLintIf linter.toAdditiveExisting cfg.ref <|
      if alreadyExists then
        m!"The additive declaration already exists. Please specify this explicitly using \
           `@[to_additive existing]`."
      else
        "The additive declaration doesn't exist. Please remove the option `existing`."
  if cfg.reorder != [] then
    trace[to_additive] "@[to_additive] will reorder the arguments of {tgt}."
    reorderAttr.add src cfg.reorder
    -- we allow using this attribute if it's only to add the reorder configuration
    if findTranslation? (← getEnv) src |>.isSome then
      return #[tgt]
  let firstMultArg ← MetaM.run' <| firstMultiplicativeArg src
  if firstMultArg != 0 then
    trace[to_additive_detail] "Setting relevant_arg for {src} to be {firstMultArg}."
    relevantArgAttr.add src firstMultArg
  insertTranslation src tgt alreadyExists
  let nestedNames ←
    if alreadyExists then
      -- since `tgt` already exists, we just need to copy metadata and
      -- add translations `src.x ↦ tgt.x'` for any subfields.
      trace[to_additive_detail] "declaration {tgt} already exists."
      proceedFields src tgt
      copyMetaData cfg src tgt
    else
      -- tgt doesn't exist, so let's make it
      transformDecl cfg src tgt
  -- add pop-up information when mousing over `additive_name` of `@[to_additive additive_name]`
  -- (the information will be over the attribute of no additive name is given)
  pushInfoLeaf <| .ofTermInfo {
    elaborator := .anonymous, lctx := {}, expectedType? := none, isBinder := !alreadyExists,
    stx := cfg.ref, expr := ← mkConstWithLevelParams tgt }
  if let some doc := cfg.doc then
    addDocString tgt doc
  return nestedNames.push tgt

end

/--
The attribute `to_additive` can be used to automatically transport theorems
and definitions (but not inductive types and structures) from a multiplicative
theory to an additive theory.

To use this attribute, just write:

```
@[to_additive]
theorem mul_comm' {α} [CommSemigroup α] (x y : α) : x * y = y * x := mul_comm x y
```

This code will generate a theorem named `add_comm'`. It is also
possible to manually specify the name of the new declaration:

```
@[to_additive add_foo]
theorem foo := sorry
```

An existing documentation string will _not_ be automatically used, so if the theorem or definition
has a doc string, a doc string for the additive version should be passed explicitly to
`to_additive`.

```
/-- Multiplication is commutative -/
@[to_additive "Addition is commutative"]
theorem mul_comm' {α} [CommSemigroup α] (x y : α) : x * y = y * x := CommSemigroup.mul_comm
```

The transport tries to do the right thing in most cases using several
heuristics described below.  However, in some cases it fails, and
requires manual intervention.

Use the `(reorder := ...)` syntax to reorder the arguments in the generated additive declaration.
This is specified using cycle notation. For example `(reorder := 1 2, 5 6)` swaps the first two
arguments with each other and the fifth and the sixth argument and `(reorder := 3 4 5)` will move
the fifth argument before the third argument. This is mostly useful to translate declarations using
`Pow` to those using `SMul`.

Use the `(attr := ...)` syntax to apply attributes to both the multiplicative and the additive
version:

```
@[to_additive (attr := simp)] lemma mul_one' {G : Type*} [Group G] (x : G) : x * 1 = x := mul_one x
```

For `simps` this also ensures that some generated lemmas are added to the additive dictionary.
`@[to_additive (attr := to_additive)]` is a special case, where the `to_additive`
attribute is added to the generated lemma only, to additivize it again.
This is useful for lemmas about `Pow` to generate both lemmas about `SMul` and `VAdd`. Example:
```
@[to_additive (attr := to_additive VAdd_lemma, simp) SMul_lemma]
lemma Pow_lemma ... :=
```
In the above example, the `simp` is added to all 3 lemmas. All other options to `to_additive`
(like the generated name or `(reorder := ...)`) are not passed down,
and can be given manually to each individual `to_additive` call.

## Implementation notes

The transport process generally works by taking all the names of
identifiers appearing in the name, type, and body of a declaration and
creating a new declaration by mapping those names to additive versions
using a simple string-based dictionary and also using all declarations
that have previously been labeled with `to_additive`.

In the `mul_comm'` example above, `to_additive` maps:
* `mul_comm'` to `add_comm'`,
* `CommSemigroup` to `AddCommSemigroup`,
* `x * y` to `x + y` and `y * x` to `y + x`, and
* `CommSemigroup.mul_comm'` to `AddCommSemigroup.add_comm'`.

### Heuristics

`to_additive` uses heuristics to determine whether a particular identifier has to be
mapped to its additive version. The basic heuristic is

* Only map an identifier to its additive version if its first argument doesn't
  contain any unapplied identifiers.

Examples:
* `@Mul.mul Nat n m` (i.e. `(n * m : Nat)`) will not change to `+`, since its
  first argument is `Nat`, an identifier not applied to any arguments.
* `@Mul.mul (α × β) x y` will change to `+`. It's first argument contains only the identifier
  `Prod`, but this is applied to arguments, `α` and `β`.
* `@Mul.mul (α × Int) x y` will not change to `+`, since its first argument contains `Int`.

The reasoning behind the heuristic is that the first argument is the type which is "additivized",
and this usually doesn't make sense if this is on a fixed type.

There are some exceptions to this heuristic:

* Identifiers that have the `@[to_additive]` attribute are ignored.
  For example, multiplication in `↥Semigroup` is replaced by addition in `↥AddSemigroup`.
* If an identifier `d` has attribute `@[to_additive_relevant_arg n]` then the argument
  in position `n` is checked for a fixed type, instead of checking the first argument.
  `@[to_additive]` will automatically add the attribute `@[to_additive_relevant_arg n]` to a
  declaration when the first argument has no multiplicative type-class, but argument `n` does.
* If an identifier has attribute `@[to_additive_ignore_args n1 n2 ...]` then all the arguments in
  positions `n1`, `n2`, ... will not be checked for unapplied identifiers (start counting from 1).
  For example, `ContMDiffMap` has attribute `@[to_additive_ignore_args 21]`, which means
  that its 21st argument `(n : WithTop ℕ)` can contain `ℕ`
  (usually in the form `Top.top ℕ ...`) and still be additivized.
  So `@Mul.mul (C^∞⟮I, N; I', G⟯) _ f g` will be additivized.

### Troubleshooting

If `@[to_additive]` fails because the additive declaration raises a type mismatch, there are
various things you can try.
The first thing to do is to figure out what `@[to_additive]` did wrong by looking at the type
mismatch error.

* Option 1: The most common case is that it didn't additivize a declaration that should be
  additivized. This happened because the heuristic applied, and the first argument contains a
  fixed type, like `ℕ` or `ℝ`. However, the heuristic misfires on some other declarations.
  Solutions:
  * First figure out what the fixed type is in the first argument of the declaration that didn't
    get additivized. Note that this fixed type can occur in implicit arguments. If manually finding
    it is hard, you can run `set_option trace.to_additive_detail true` and search the output for the
    fragment "contains the fixed type" to find what the fixed type is.
  * If the fixed type has an additive counterpart (like `↥Semigroup`), give it the `@[to_additive]`
    attribute.
  * If the fixed type has nothing to do with algebraic operations (like `TopCat`), add the attribute
    `@[to_additive existing Foo]` to the fixed type `Foo`.
  * If the fixed type occurs inside the `k`-th argument of a declaration `d`, and the
    `k`-th argument is not connected to the multiplicative structure on `d`, consider adding
    attribute `[to_additive_ignore_args k]` to `d`.
    Example: `ContMDiffMap` ignores the argument `(n : WithTop ℕ)`
* Option 2: It additivized a declaration `d` that should remain multiplicative. Solution:
  * Make sure the first argument of `d` is a type with a multiplicative structure. If not, can you
    reorder the (implicit) arguments of `d` so that the first argument becomes a type with a
    multiplicative structure (and not some indexing type)?
    The reason is that `@[to_additive]` doesn't additivize declarations if their first argument
    contains fixed types like `ℕ` or `ℝ`. See section Heuristics.
    If the first argument is not the argument with a multiplicative type-class, `@[to_additive]`
    should have automatically added the attribute `@[to_additive_relevant_arg]` to the declaration.
    You can test this by running the following (where `d` is the full name of the declaration):
    ```
      open Lean in run_cmd logInfo m!"{ToAdditive.relevantArgAttr.find? (← getEnv) `d}"
    ```
    The expected output is `n` where the `n`-th (0-indexed) argument of `d` is a type (family)
    with a multiplicative structure on it. `none` means `0`.
    If you get a different output (or a failure), you could add the attribute
    `@[to_additive_relevant_arg n]` manually, where `n` is an (1-indexed) argument with a
    multiplicative structure.
* Option 3: Arguments / universe levels are incorrectly ordered in the additive version.
  This likely only happens when the multiplicative declaration involves `pow`/`^`. Solutions:
  * Ensure that the order of arguments of all relevant declarations are the same for the
    multiplicative and additive version. This might mean that arguments have an "unnatural" order
    (e.g. `Monoid.npow n x` corresponds to `x ^ n`, but it is convenient that `Monoid.npow` has this
    argument order, since it matches `AddMonoid.nsmul n x`.
  * If this is not possible, add `(reorder := ...)` argument to `to_additive`.

If neither of these solutions work, and `to_additive` is unable to automatically generate the
additive version of a declaration, manually write and prove the additive version.
Often the proof of a lemma/theorem can just be the multiplicative version of the lemma applied to
`multiplicative G`.
Afterwards, apply the attribute manually:

```
attribute [to_additive foo_add_bar] foo_bar
```

This will allow future uses of `to_additive` to recognize that
`foo_bar` should be replaced with `foo_add_bar`.

### Handling of hidden definitions

Before transporting the “main” declaration `src`, `to_additive` first
scans its type and value for names starting with `src`, and transports
them. This includes auxiliary definitions like `src._match_1`,
`src._proof_1`.

In addition to transporting the “main” declaration, `to_additive` transports
its equational lemmas and tags them as equational lemmas for the new declaration.

### Structure fields and constructors

If `src` is a structure, then the additive version has to be already written manually.
In this case `to_additive` adds all structure fields to its mapping.

### Name generation

* If `@[to_additive]` is called without a `name` argument, then the
  new name is autogenerated.  First, it takes the longest prefix of
  the source name that is already known to `to_additive`, and replaces
  this prefix with its additive counterpart. Second, it takes the last
  part of the name (i.e., after the last dot), and replaces common
  name parts (“mul”, “one”, “inv”, “prod”) with their additive versions.

* [todo] Namespaces can be transformed using `map_namespace`. For example:
  ```
  run_cmd to_additive.map_namespace `QuotientGroup `QuotientAddGroup
  ```

  Later uses of `to_additive` on declarations in the `QuotientGroup`
  namespace will be created in the `QuotientAddGroup` namespaces.

* If `@[to_additive]` is called with a `name` argument `new_name`
  /without a dot/, then `to_additive` updates the prefix as described
  above, then replaces the last part of the name with `new_name`.

* If `@[to_additive]` is called with a `name` argument
  `NewNamespace.new_name` /with a dot/, then `to_additive` uses this
  new name as is.

As a safety check, in the first case `to_additive` double checks
that the new name differs from the original one.

-/
initialize registerBuiltinAttribute {
    name := `to_additive
    descr := "Transport multiplicative to additive"
    add := fun src stx kind ↦ do _ ← addToAdditiveAttr src (← elabToAdditive stx) kind
    -- we (presumably) need to run after compilation to properly add the `simp` attribute
    applicationTime := .afterCompilation
  }

end ToAdditive<|MERGE_RESOLUTION|>--- conflicted
+++ resolved
@@ -818,13 +818,11 @@
   if isProtected (← getEnv) src then
     setEnv <| addProtected (← getEnv) tgt
   if let some matcherInfo ← getMatcherInfo? src then
-    -- Use
-    --   Match.addMatcherInfo tgt matcherInfo
-<<<<<<< HEAD
-    -- once on lean 4.13.
-=======
-    -- once https://github.com/leanprover/lean4/pull/5068 is in
->>>>>>> 6d957dc1
+    #adaptation_note
+    /--
+    Use `Match.addMatcherInfo tgt matcherInfo`
+    once https://github.com/leanprover/lean4/pull/5068 is in
+    -/
     modifyEnv fun env => Match.Extension.addMatcherInfo env tgt matcherInfo
 
 /-- Copy the instance attribute in a `to_additive`

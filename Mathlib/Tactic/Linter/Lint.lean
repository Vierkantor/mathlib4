--- conflicted
+++ resolved
@@ -78,31 +78,6 @@
 
 open Lean Parser Elab Command Meta
 
-<<<<<<< HEAD
-/-- `getIds stx` extracts the `declId` nodes from the `Syntax` `stx`.
-If `stx` is an `alias` or an `export`, then it extracts an `ident`, instead of a `declId`. -/
-partial
-def getIds : Syntax → Array Syntax
-  | .node _ `Batteries.Tactic.Alias.alias args => args[2:3]
-  | .node _ ``Lean.Parser.Command.export args => (args[3:4] : Array Syntax).map (·[0])
-  | stx@(.node _ _ args) =>
-    ((args.attach.map fun ⟨a, _⟩ ↦ getIds a).foldl (· ++ ·) #[stx]).filter (·.getKind == ``declId)
-  | _ => default
-
-@[inherit_doc linter.dupNamespace]
-def dupNamespace : Linter where run := withSetOptionIn fun stx ↦ do
-  if Linter.getLinterValue linter.dupNamespace (← getOptions) then
-    match getIds stx with
-      | #[id] =>
-        let ns := (← getScope).currNamespace
-        let declName := ns ++ (if id.getKind == ``declId then id[0].getId else id.getId)
-        let nm := declName.components
-        let some (dup, _) := nm.zip (nm.tailD []) |>.find? fun (x, y) ↦ x == y
-          | return
-        Linter.logLint linter.dupNamespace id
-          m!"The namespace '{dup}' is duplicated in the declaration '{declName}'"
-      | _ => return
-=======
 @[inherit_doc linter.dupNamespace]
 def dupNamespace : Linter where run := withSetOptionIn fun stx ↦ do
   if Linter.getLinterValue linter.dupNamespace (← getOptions) then
@@ -117,7 +92,6 @@
         | continue
       Linter.logLint linter.dupNamespace id
         m!"The namespace '{dup}' is duplicated in the declaration '{declName}'"
->>>>>>> d0df76bd
 
 initialize addLinter dupNamespace
 
@@ -329,11 +303,7 @@
 
 /--
 The "longFile" linter emits a warning on files which are longer than a certain number of lines
-<<<<<<< HEAD
-(1500 by default on mathlib, no limit for downstream projects).
-=======
 (`linter.style.longFileDefValue` by default on mathlib, no limit for downstream projects).
->>>>>>> d0df76bd
 If this option is set to `N` lines, the linter warns once a file has more than `N` lines.
 A value of `0` silences the linter entirely.
 -/
@@ -342,15 +312,12 @@
   descr := "enable the longFile linter"
 }
 
-<<<<<<< HEAD
-=======
 /-- The number of lines that the `longFile` linter considers the default. -/
 register_option linter.style.longFileDefValue : Nat := {
   defValue := 1500
   descr := "a soft upper bound on the number of lines of each file"
 }
 
->>>>>>> d0df76bd
 namespace Style.longFile
 
 @[inherit_doc Mathlib.Linter.linter.style.longFile]
@@ -358,11 +325,7 @@
   let linterBound := linter.style.longFile.get (← getOptions)
   if linterBound == 0 then
     return
-<<<<<<< HEAD
-  let defValue := 1500
-=======
   let defValue := linter.style.longFileDefValue.get (← getOptions)
->>>>>>> d0df76bd
   let smallOption := match stx with
       | `(set_option linter.style.longFile $x) => TSyntax.getNat ⟨x.raw⟩ ≤ defValue
       | _ => false
@@ -383,10 +346,7 @@
   if let some init := stx.getTailPos? then
     -- the last line: we subtract 1, since the last line is expected to be empty
     let lastLine := ((← getFileMap).toPosition init).line
-<<<<<<< HEAD
-=======
     -- In this case, the file has an allowed length, and the linter option is unnecessarily set.
->>>>>>> d0df76bd
     if lastLine ≤ defValue && defValue < linterBound then
       logWarningAt stx <| .tagged linter.style.longFile.name
         m!"The default value of the `longFile` linter is {defValue}.\n\
@@ -398,19 +358,13 @@
     -- `candidate` is necessarily bigger than `lastLine` and hence bigger than `defValue`
     let candidate := (lastLine / 100) * 100 + 200
     let candidate := max candidate defValue
-<<<<<<< HEAD
-    if linterBound < lastLine then
-=======
     -- In this case, the file is longer than the default and also than what the option says.
     if defValue ≤ linterBound && linterBound < lastLine then
->>>>>>> d0df76bd
       logWarningAt stx <| .tagged linter.style.longFile.name
         m!"This file is {lastLine} lines long, but the limit is {linterBound}.\n\n\
           You can extend the allowed length of the file using \
           `set_option linter.style.longFile {candidate}`.\n\
           You can completely disable this linter by setting the length limit to `0`."
-<<<<<<< HEAD
-=======
     else
     -- Finally, the file exceeds the default value, but not the option: we only allow the value
     -- of the option to be `candidate` or `candidate + 100`.
@@ -421,7 +375,6 @@
         m!"This file is {lastLine} lines long. \
           The current limit is {linterBound}, but it is expected to be {candidate}:\n\
           `set_option linter.style.longFile {candidate}`."
->>>>>>> d0df76bd
 
 initialize addLinter longFileLinter
 
@@ -465,11 +418,7 @@
       if (line.splitOn "http").length ≤ 1 then
         let stringMsg := if line.contains '"' then
           "\nYou can use \"string gaps\" to format long strings: within a string quotation, \
-<<<<<<< HEAD
-          using a '\' at the end of a line allows you to continue the string on the following \
-=======
           using a '\\' at the end of a line allows you to continue the string on the following \
->>>>>>> d0df76bd
           line, removing all intervening whitespace."
         else ""
         Linter.logLint linter.style.longLine (.ofRange ⟨line.startPos, line.stopPos⟩)

/-
Copyright (c) 2020 Rémy Degenne. All rights reserved.
Released under Apache 2.0 license as described in the file LICENSE.
Authors: Rémy Degenne, Sébastien Gouëzel
-/
import Mathlib.Analysis.NormedSpace.IndicatorFunction
import Mathlib.Data.Fintype.Order
import Mathlib.MeasureTheory.Function.EssSup
import Mathlib.MeasureTheory.Function.AEEqFun
import Mathlib.MeasureTheory.Function.SpecialFunctions.Basic

/-!
# ℒp space

This file describes properties of almost everywhere strongly measurable functions with finite
`p`-seminorm, denoted by `eLpNorm f p μ` and defined for `p:ℝ≥0∞` as `0` if `p=0`,
`(∫ ‖f a‖^p ∂μ) ^ (1/p)` for `0 < p < ∞` and `essSup ‖f‖ μ` for `p=∞`.

The Prop-valued `MemLp f p μ` states that a function `f : α → E` has finite `p`-seminorm
and is almost everywhere strongly measurable.

## Main definitions

* `eLpNorm' f p μ` : `(∫ ‖f a‖^p ∂μ) ^ (1/p)` for `f : α → F` and `p : ℝ`, where `α` is a measurable
  space and `F` is a normed group.
* `eLpNormEssSup f μ` : seminorm in `ℒ∞`, equal to the essential supremum `essSup ‖f‖ μ`.
* `eLpNorm f p μ` : for `p : ℝ≥0∞`, seminorm in `ℒp`, equal to `0` for `p=0`, to `eLpNorm' f p μ`
  for `0 < p < ∞` and to `eLpNormEssSup f μ` for `p = ∞`.

* `MemLp f p μ` : property that the function `f` is almost everywhere strongly measurable and has
  finite `p`-seminorm for the measure `μ` (`eLpNorm f p μ < ∞`)

-/


noncomputable section


open TopologicalSpace MeasureTheory Filter

open scoped NNReal ENNReal Topology ComplexConjugate

variable {α ε ε' E F G : Type*} {m m0 : MeasurableSpace α} {p : ℝ≥0∞} {q : ℝ} {μ ν : Measure α}
  [NormedAddCommGroup E] [NormedAddCommGroup F] [NormedAddCommGroup G] [ENorm ε] [ENorm ε']

namespace MeasureTheory

section Lp

/-!
### ℒp seminorm

We define the ℒp seminorm, denoted by `eLpNorm f p μ`. For real `p`, it is given by an integral
formula (for which we use the notation `eLpNorm' f p μ`), and for `p = ∞` it is the essential
supremum (for which we use the notation `eLpNormEssSup f μ`).

We also define a predicate `MemLp f p μ`, requesting that a function is almost everywhere
measurable and has finite `eLpNorm f p μ`.

This paragraph is devoted to the basic properties of these definitions. It is constructed as
follows: for a given property, we prove it for `eLpNorm'` and `eLpNormEssSup` when it makes sense,
deduce it for `eLpNorm`, and translate it in terms of `MemLp`.
-/


section LpSpaceDefinition

/-- `(∫ ‖f a‖^q ∂μ) ^ (1/q)`, which is a seminorm on the space of measurable functions for which
this quantity is finite -/
def eLpNorm' {_ : MeasurableSpace α} (f : α → ε) (q : ℝ) (μ : Measure α) : ℝ≥0∞ :=
  (∫⁻ a, ‖f a‖ₑ ^ q ∂μ) ^ (1 / q)

lemma eLpNorm'_eq_lintegral_enorm {_ : MeasurableSpace α} (f : α → ε) (q : ℝ) (μ : Measure α) :
    eLpNorm' f q μ = (∫⁻ a, ‖f a‖ₑ ^ q ∂μ) ^ (1 / q) :=
  rfl

@[deprecated (since := "2025-01-17")]
alias eLpNorm'_eq_lintegral_nnnorm := eLpNorm'_eq_lintegral_enorm

/-- seminorm for `ℒ∞`, equal to the essential supremum of `‖f‖`. -/
def eLpNormEssSup {_ : MeasurableSpace α} (f : α → ε) (μ : Measure α) :=
  essSup (fun x => ‖f x‖ₑ) μ

lemma eLpNormEssSup_eq_essSup_enorm {_ : MeasurableSpace α} (f : α → ε) (μ : Measure α) :
    eLpNormEssSup f μ = essSup (‖f ·‖ₑ) μ := rfl

@[deprecated (since := "2025-01-17")]
alias eLpNormEssSup_eq_essSup_nnnorm := eLpNormEssSup_eq_essSup_enorm

/-- `ℒp` seminorm, equal to `0` for `p=0`, to `(∫ ‖f a‖^p ∂μ) ^ (1/p)` for `0 < p < ∞` and to
`essSup ‖f‖ μ` for `p = ∞`. -/
def eLpNorm {_ : MeasurableSpace α}
    (f : α → ε) (p : ℝ≥0∞) (μ : Measure α := by volume_tac) : ℝ≥0∞ :=
  if p = 0 then 0 else if p = ∞ then eLpNormEssSup f μ else eLpNorm' f (ENNReal.toReal p) μ

theorem eLpNorm_eq_eLpNorm' (hp_ne_zero : p ≠ 0) (hp_ne_top : p ≠ ∞) {f : α → ε} :
    eLpNorm f p μ = eLpNorm' f (ENNReal.toReal p) μ := by simp [eLpNorm, hp_ne_zero, hp_ne_top]

lemma eLpNorm_nnreal_eq_eLpNorm' {f : α → ε} {p : ℝ≥0} (hp : p ≠ 0) :
    eLpNorm f p μ = eLpNorm' f p μ :=
  eLpNorm_eq_eLpNorm' (by exact_mod_cast hp) ENNReal.coe_ne_top

theorem eLpNorm_eq_lintegral_rpow_enorm (hp_ne_zero : p ≠ 0) (hp_ne_top : p ≠ ∞) {f : α → ε} :
    eLpNorm f p μ = (∫⁻ x, ‖f x‖ₑ ^ p.toReal ∂μ) ^ (1 / p.toReal) := by
  rw [eLpNorm_eq_eLpNorm' hp_ne_zero hp_ne_top, eLpNorm'_eq_lintegral_enorm]

@[deprecated (since := "2025-01-17")]
alias eLpNorm_eq_lintegral_rpow_nnnorm := eLpNorm_eq_lintegral_rpow_enorm

lemma eLpNorm_nnreal_eq_lintegral {f : α → ε} {p : ℝ≥0} (hp : p ≠ 0) :
    eLpNorm f p μ = (∫⁻ x, ‖f x‖ₑ ^ (p : ℝ) ∂μ) ^ (1 / (p : ℝ)) :=
  eLpNorm_nnreal_eq_eLpNorm' hp

theorem eLpNorm_one_eq_lintegral_enorm {f : α → ε} : eLpNorm f 1 μ = ∫⁻ x, ‖f x‖ₑ ∂μ := by
  simp_rw [eLpNorm_eq_lintegral_rpow_enorm one_ne_zero ENNReal.coe_ne_top, ENNReal.one_toReal,
    one_div_one, ENNReal.rpow_one]

@[deprecated (since := "2025-01-17")]
alias eLpNorm_one_eq_lintegral_nnnorm := eLpNorm_one_eq_lintegral_enorm

@[simp]
theorem eLpNorm_exponent_top {f : α → ε} : eLpNorm f ∞ μ = eLpNormEssSup f μ := by simp [eLpNorm]

/-- The property that `f : α → E` is a.e. strongly measurable and `(∫ ‖f a‖ ^ p ∂μ) ^ (1/p)`
is finite if `p < ∞`, or `essSup ‖f‖ < ∞` if `p = ∞`. -/
def MemLp {α} {_ : MeasurableSpace α} [TopologicalSpace ε] (f : α → ε) (p : ℝ≥0∞)
    (μ : Measure α := by volume_tac) : Prop :=
  AEStronglyMeasurable f μ ∧ eLpNorm f p μ < ∞

@[deprecated (since := "2025-02-21")] alias Memℒp := MemLp

theorem MemLp.aestronglyMeasurable [TopologicalSpace ε] {f : α → ε} {p : ℝ≥0∞} (h : MemLp f p μ) :
    AEStronglyMeasurable f μ :=
  h.1

@[deprecated (since := "2025-02-21")]
alias Memℒp.aestronglyMeasurable := MemLp.aestronglyMeasurable

theorem lintegral_rpow_enorm_eq_rpow_eLpNorm' {f : α → ε} (hq0_lt : 0 < q) :
    ∫⁻ a, ‖f a‖ₑ ^ q ∂μ = eLpNorm' f q μ ^ q := by
  rw [eLpNorm'_eq_lintegral_enorm, ← ENNReal.rpow_mul, one_div, inv_mul_cancel₀, ENNReal.rpow_one]
  exact hq0_lt.ne'

@[deprecated (since := "2025-01-17")]
alias lintegral_rpow_nnnorm_eq_rpow_eLpNorm' := lintegral_rpow_enorm_eq_rpow_eLpNorm'

lemma eLpNorm_nnreal_pow_eq_lintegral {f : α → ε} {p : ℝ≥0} (hp : p ≠ 0) :
    eLpNorm f p μ ^ (p : ℝ) = ∫⁻ x, ‖f x‖ₑ ^ (p : ℝ) ∂μ := by
  simp [eLpNorm_eq_eLpNorm' (by exact_mod_cast hp) ENNReal.coe_ne_top,
    lintegral_rpow_enorm_eq_rpow_eLpNorm' ((NNReal.coe_pos.trans pos_iff_ne_zero).mpr hp)]

end LpSpaceDefinition

section Top

theorem MemLp.eLpNorm_lt_top [TopologicalSpace ε] {f : α → ε} (hfp : MemLp f p μ) :
    eLpNorm f p μ < ∞ :=
  hfp.2

@[deprecated (since := "2025-02-21")]
alias Memℒp.eLpNorm_lt_top := MemLp.eLpNorm_lt_top

theorem MemLp.eLpNorm_ne_top [TopologicalSpace ε] {f : α → ε} (hfp : MemLp f p μ) :
    eLpNorm f p μ ≠ ∞ :=
  ne_of_lt hfp.2

@[deprecated (since := "2025-02-21")]
alias Memℒp.eLpNorm_ne_top := MemLp.eLpNorm_ne_top

theorem lintegral_rpow_enorm_lt_top_of_eLpNorm'_lt_top {f : α → ε} (hq0_lt : 0 < q)
    (hfq : eLpNorm' f q μ < ∞) : ∫⁻ a, ‖f a‖ₑ ^ q ∂μ < ∞ := by
  rw [lintegral_rpow_enorm_eq_rpow_eLpNorm' hq0_lt]
  exact ENNReal.rpow_lt_top_of_nonneg (le_of_lt hq0_lt) (ne_of_lt hfq)

@[deprecated (since := "2025-01-17")]
alias lintegral_rpow_nnnorm_lt_top_of_eLpNorm'_lt_top' :=
  lintegral_rpow_enorm_lt_top_of_eLpNorm'_lt_top

theorem lintegral_rpow_enorm_lt_top_of_eLpNorm_lt_top {f : α → ε} (hp_ne_zero : p ≠ 0)
    (hp_ne_top : p ≠ ∞) (hfp : eLpNorm f p μ < ∞) : ∫⁻ a, ‖f a‖ₑ ^ p.toReal ∂μ < ∞ := by
  apply lintegral_rpow_enorm_lt_top_of_eLpNorm'_lt_top
  · exact ENNReal.toReal_pos hp_ne_zero hp_ne_top
  · simpa [eLpNorm_eq_eLpNorm' hp_ne_zero hp_ne_top] using hfp

@[deprecated (since := "2025-01-17")]
alias lintegral_rpow_nnnorm_lt_top_of_eLpNorm_lt_top :=
  lintegral_rpow_enorm_lt_top_of_eLpNorm_lt_top

theorem eLpNorm_lt_top_iff_lintegral_rpow_enorm_lt_top {f : α → ε} (hp_ne_zero : p ≠ 0)
    (hp_ne_top : p ≠ ∞) : eLpNorm f p μ < ∞ ↔ ∫⁻ a, (‖f a‖ₑ) ^ p.toReal ∂μ < ∞ :=
  ⟨lintegral_rpow_enorm_lt_top_of_eLpNorm_lt_top hp_ne_zero hp_ne_top, by
    intro h
    have hp' := ENNReal.toReal_pos hp_ne_zero hp_ne_top
    have : 0 < 1 / p.toReal := div_pos zero_lt_one hp'
    simpa [eLpNorm_eq_lintegral_rpow_enorm hp_ne_zero hp_ne_top] using
      ENNReal.rpow_lt_top_of_nonneg (le_of_lt this) (ne_of_lt h)⟩

@[deprecated (since := "2025-02-14")] alias
eLpNorm_lt_top_iff_lintegral_rpow_nnnorm_lt_top := eLpNorm_lt_top_iff_lintegral_rpow_enorm_lt_top

end Top

section Zero

@[simp]
theorem eLpNorm'_exponent_zero {f : α → ε} : eLpNorm' f 0 μ = 1 := by
  rw [eLpNorm', div_zero, ENNReal.rpow_zero]

@[simp]
theorem eLpNorm_exponent_zero {f : α → ε} : eLpNorm f 0 μ = 0 := by simp [eLpNorm]

section

@[simp]
theorem memLp_zero_iff_aestronglyMeasurable [TopologicalSpace ε] {f : α → ε} :
    MemLp f 0 μ ↔ AEStronglyMeasurable f μ := by simp [MemLp, eLpNorm_exponent_zero]

@[deprecated (since := "2025-02-21")]
alias memℒp_zero_iff_aestronglyMeasurable := memLp_zero_iff_aestronglyMeasurable

variable {ε : Type*} [TopologicalSpace ε] [ENormedAddMonoid ε]

@[simp]
theorem eLpNorm'_zero (hp0_lt : 0 < q) : eLpNorm' (0 : α → ε) q μ = 0 := by
  simp [eLpNorm'_eq_lintegral_enorm, hp0_lt]

@[simp]
theorem eLpNorm'_zero' (hq0_ne : q ≠ 0) (hμ : μ ≠ 0) : eLpNorm' (0 : α → F) q μ = 0 := by
  rcases le_or_lt 0 q with hq0 | hq_neg
  · exact eLpNorm'_zero (lt_of_le_of_ne hq0 hq0_ne.symm)
  · simp [eLpNorm'_eq_lintegral_enorm, ENNReal.rpow_eq_zero_iff, hμ, hq_neg]

@[simp]
theorem eLpNormEssSup_zero : eLpNormEssSup (0 : α → ε) μ = 0 := by
  simp [eLpNormEssSup, ← bot_eq_zero', essSup_const_bot]

@[simp]
theorem eLpNorm_zero : eLpNorm (0 : α → ε) p μ = 0 := by
  by_cases h0 : p = 0
  · simp [h0]
  by_cases h_top : p = ∞
  · simp only [h_top, eLpNorm_exponent_top, eLpNormEssSup_zero]
  rw [← Ne] at h0
  simp [eLpNorm_eq_eLpNorm' h0 h_top, ENNReal.toReal_pos h0 h_top]

@[simp]
theorem eLpNorm_zero' : eLpNorm (fun _ : α => (0 : ε)) p μ = 0 := eLpNorm_zero

@[simp] lemma MemLp.zero : MemLp (0 : α → ε) p μ :=
  ⟨aestronglyMeasurable_zero, by rw [eLpNorm_zero]; exact ENNReal.coe_lt_top⟩

@[simp] lemma MemLp.zero' : MemLp (fun _ : α => (0 : ε)) p μ := MemLp.zero

@[deprecated (since := "2025-02-21")]
alias Memℒp.zero' := MemLp.zero'

@[deprecated (since := "2025-01-21")] alias zero_memℒp := MemLp.zero
@[deprecated (since := "2025-01-21")] alias zero_mem_ℒp := MemLp.zero'

variable [MeasurableSpace α]

theorem eLpNorm'_measure_zero_of_pos {f : α → ε} (hq_pos : 0 < q) :
    eLpNorm' f q (0 : Measure α) = 0 := by simp [eLpNorm', hq_pos]

theorem eLpNorm'_measure_zero_of_exponent_zero {f : α → ε} : eLpNorm' f 0 (0 : Measure α) = 1 := by
  simp [eLpNorm']

theorem eLpNorm'_measure_zero_of_neg {f : α → ε} (hq_neg : q < 0) :
    eLpNorm' f q (0 : Measure α) = ∞ := by simp [eLpNorm', hq_neg]

@[simp]
theorem eLpNormEssSup_measure_zero {f : α → ε} : eLpNormEssSup f (0 : Measure α) = 0 := by
  simp [eLpNormEssSup]

@[simp]
theorem eLpNorm_measure_zero {f : α → ε} : eLpNorm f p (0 : Measure α) = 0 := by
  by_cases h0 : p = 0
  · simp [h0]
  by_cases h_top : p = ∞
  · simp [h_top]
  rw [← Ne] at h0
  simp [eLpNorm_eq_eLpNorm' h0 h_top, eLpNorm', ENNReal.toReal_pos h0 h_top]

@[simp] lemma memLp_measure_zero [TopologicalSpace ε] {f : α → ε} : MemLp f p (0 : Measure α) := by
  simp [MemLp]

@[deprecated (since := "2025-02-21")]
alias memℒp_measure_zero := memLp_measure_zero

end Zero

section Neg

@[simp]
theorem eLpNorm'_neg (f : α → F) (q : ℝ) (μ : Measure α) : eLpNorm' (-f) q μ = eLpNorm' f q μ := by
  simp [eLpNorm'_eq_lintegral_enorm]

@[simp]
theorem eLpNorm_neg (f : α → F) (p : ℝ≥0∞) (μ : Measure α) : eLpNorm (-f) p μ = eLpNorm f p μ := by
  by_cases h0 : p = 0
  · simp [h0]
  by_cases h_top : p = ∞
  · simp [h_top, eLpNormEssSup_eq_essSup_enorm]
  simp [eLpNorm_eq_eLpNorm' h0 h_top]

lemma eLpNorm_sub_comm (f g : α → E) (p : ℝ≥0∞) (μ : Measure α) :
    eLpNorm (f - g) p μ = eLpNorm (g - f) p μ := by simp [← eLpNorm_neg (f := f - g)]

theorem MemLp.neg {f : α → E} (hf : MemLp f p μ) : MemLp (-f) p μ :=
  ⟨AEStronglyMeasurable.neg hf.1, by simp [hf.right]⟩

@[deprecated (since := "2025-02-21")]
alias Memℒp.neg := MemLp.neg

theorem memLp_neg_iff {f : α → E} : MemLp (-f) p μ ↔ MemLp f p μ :=
  ⟨fun h => neg_neg f ▸ h.neg, MemLp.neg⟩

@[deprecated (since := "2025-02-21")]
alias memℒp_neg_iff := memLp_neg_iff

end Neg

section Const

theorem eLpNorm'_const (c : ε) (hq_pos : 0 < q) :
    eLpNorm' (fun _ : α => c) q μ = ‖c‖ₑ * μ Set.univ ^ (1 / q) := by
  rw [eLpNorm'_eq_lintegral_enorm, lintegral_const,
    ENNReal.mul_rpow_of_nonneg _ _ (by simp [hq_pos.le] : 0 ≤ 1 / q)]
  congr
  rw [← ENNReal.rpow_mul]
  suffices hq_cancel : q * (1 / q) = 1 by rw [hq_cancel, ENNReal.rpow_one]
  rw [one_div, mul_inv_cancel₀ (ne_of_lt hq_pos).symm]

theorem eLpNorm'_const' [IsFiniteMeasure μ] (c : F) (hc_ne_zero : c ≠ 0) (hq_ne_zero : q ≠ 0) :
    eLpNorm' (fun _ : α => c) q μ = ‖c‖ₑ * μ Set.univ ^ (1 / q) := by
  rw [eLpNorm'_eq_lintegral_enorm, lintegral_const,
    ENNReal.mul_rpow_of_ne_top _ (measure_ne_top μ Set.univ)]
  · congr
    rw [← ENNReal.rpow_mul]
    suffices hp_cancel : q * (1 / q) = 1 by rw [hp_cancel, ENNReal.rpow_one]
    rw [one_div, mul_inv_cancel₀ hq_ne_zero]
  · rw [Ne, ENNReal.rpow_eq_top_iff, not_or, not_and_or, not_and_or]
    simp [hc_ne_zero]

theorem eLpNormEssSup_const (c : ε) (hμ : μ ≠ 0) : eLpNormEssSup (fun _ : α => c) μ = ‖c‖ₑ := by
  rw [eLpNormEssSup_eq_essSup_enorm, essSup_const _ hμ]

theorem eLpNorm'_const_of_isProbabilityMeasure (c : ε) (hq_pos : 0 < q) [IsProbabilityMeasure μ] :
    eLpNorm' (fun _ : α => c) q μ = ‖c‖ₑ := by simp [eLpNorm'_const c hq_pos, measure_univ]

theorem eLpNorm_const (c : ε) (h0 : p ≠ 0) (hμ : μ ≠ 0) :
    eLpNorm (fun _ : α => c) p μ = ‖c‖ₑ * μ Set.univ ^ (1 / ENNReal.toReal p) := by
  by_cases h_top : p = ∞
  · simp [h_top, eLpNormEssSup_const c hμ]
  simp [eLpNorm_eq_eLpNorm' h0 h_top, eLpNorm'_const, ENNReal.toReal_pos h0 h_top]

theorem eLpNorm_const' (c : ε) (h0 : p ≠ 0) (h_top : p ≠ ∞) :
    eLpNorm (fun _ : α => c) p μ = ‖c‖ₑ * μ Set.univ ^ (1 / ENNReal.toReal p) := by
  simp [eLpNorm_eq_eLpNorm' h0 h_top, eLpNorm'_const, ENNReal.toReal_pos h0 h_top]

theorem eLpNorm_const_lt_top_iff {p : ℝ≥0∞} {c : F} (hp_ne_zero : p ≠ 0) (hp_ne_top : p ≠ ∞) :
    eLpNorm (fun _ : α => c) p μ < ∞ ↔ c = 0 ∨ μ Set.univ < ∞ := by
  have hp : 0 < p.toReal := ENNReal.toReal_pos hp_ne_zero hp_ne_top
  by_cases hμ : μ = 0
  · simp only [hμ, Measure.coe_zero, Pi.zero_apply, or_true, ENNReal.zero_lt_top,
      eLpNorm_measure_zero]
  by_cases hc : c = 0
  · simp only [hc, true_or, eq_self_iff_true, ENNReal.zero_lt_top, eLpNorm_zero']
  rw [eLpNorm_const' c hp_ne_zero hp_ne_top]
  obtain hμ_top | hμ_top := eq_or_ne (μ .univ) ∞
  · simp [hc, hμ_top, hp]
  rw [ENNReal.mul_lt_top_iff]
  simpa [hμ, hc, hμ_top, hμ_top.lt_top] using
    ENNReal.rpow_lt_top_of_nonneg (inv_nonneg.mpr hp.le) hμ_top

theorem memLp_const (c : E) [IsFiniteMeasure μ] : MemLp (fun _ : α => c) p μ := by
  refine ⟨aestronglyMeasurable_const, ?_⟩
  by_cases h0 : p = 0
  · simp [h0]
  by_cases hμ : μ = 0
  · simp [hμ]
  rw [eLpNorm_const c h0 hμ]
  refine ENNReal.mul_lt_top ENNReal.coe_lt_top ?_
  refine ENNReal.rpow_lt_top_of_nonneg ?_ (measure_ne_top μ Set.univ)
  simp

@[deprecated (since := "2025-02-21")]
alias memℒp_const := memLp_const

theorem memLp_top_const (c : E) : MemLp (fun _ : α => c) ∞ μ :=
  ⟨aestronglyMeasurable_const, by by_cases h : μ = 0 <;> simp [eLpNorm_const _, h]⟩

@[deprecated (since := "2025-02-21")]
alias memℒp_top_const := memLp_top_const

theorem memLp_const_iff {p : ℝ≥0∞} {c : E} (hp_ne_zero : p ≠ 0) (hp_ne_top : p ≠ ∞) :
    MemLp (fun _ : α => c) p μ ↔ c = 0 ∨ μ Set.univ < ∞ := by
  rw [← eLpNorm_const_lt_top_iff hp_ne_zero hp_ne_top]
  exact ⟨fun h => h.2, fun h => ⟨aestronglyMeasurable_const, h⟩⟩

@[deprecated (since := "2025-02-21")]
alias memℒp_const_iff := memLp_const_iff

end Const

variable {f : α → F}

lemma eLpNorm'_mono_enorm_ae {f : α → ε} {g : α → ε'} (hq : 0 ≤ q) (h : ∀ᵐ x ∂μ, ‖f x‖ₑ ≤ ‖g x‖ₑ) :
<<<<<<< HEAD
=======
    eLpNorm' f q μ ≤ eLpNorm' g q μ := by
  simp only [eLpNorm'_eq_lintegral_enorm]
  gcongr ?_ ^ (1/q)
  refine lintegral_mono_ae (h.mono fun x hx => ?_)
  gcongr

lemma eLpNorm'_mono_nnnorm_ae {f : α → F} {g : α → G} (hq : 0 ≤ q) (h : ∀ᵐ x ∂μ, ‖f x‖₊ ≤ ‖g x‖₊) :
>>>>>>> 1b0b027d
    eLpNorm' f q μ ≤ eLpNorm' g q μ := by
  simp only [eLpNorm'_eq_lintegral_enorm]
  gcongr ?_ ^ (1/q)
  refine lintegral_mono_ae (h.mono fun x hx => ?_)
  gcongr

@[deprecated (since := "2025-02-14")]
alias eLpNorm'_mono_nnnorm_ae := eLpNorm'_mono_enorm_ae

theorem eLpNorm'_mono_ae {f : α → F} {g : α → G} (hq : 0 ≤ q) (h : ∀ᵐ x ∂μ, ‖f x‖ ≤ ‖g x‖) :
    eLpNorm' f q μ ≤ eLpNorm' g q μ :=
<<<<<<< HEAD
  eLpNorm'_mono_enorm_ae hq (by simpa only [enorm_leq_iff_norm_leq] using h)
=======
  eLpNorm'_mono_enorm_ae hq (by simpa only [enorm_le_iff_norm_le] using h)

theorem eLpNorm'_congr_enorm_ae {f g : α → ε} (hfg : ∀ᵐ x ∂μ, ‖f x‖ₑ = ‖g x‖ₑ) :
    eLpNorm' f q μ = eLpNorm' g q μ := by
  have : (‖f ·‖ₑ ^ q) =ᵐ[μ] (‖g ·‖ₑ ^ q) := hfg.mono fun x hx ↦ by simp [hx]
  simp only [eLpNorm'_eq_lintegral_enorm, lintegral_congr_ae this]
>>>>>>> 1b0b027d

theorem eLpNorm'_congr_enorm_ae {f g : α → ε} (hfg : ∀ᵐ x ∂μ, ‖f x‖ₑ = ‖g x‖ₑ) :
    eLpNorm' f q μ = eLpNorm' g q μ := by
  have : (‖f ·‖ₑ ^ q) =ᵐ[μ] (‖g ·‖ₑ ^ q) := hfg.mono fun x hx ↦ by simp only [hx]
  simp only [eLpNorm'_eq_lintegral_enorm, lintegral_congr_ae this]

@[deprecated (since := "2025-02-14")]
alias eLpNorm'_congr_nnnorm_ae := eLpNorm'_congr_enorm_ae

theorem eLpNorm'_congr_norm_ae {f g : α → F} (hfg : ∀ᵐ x ∂μ, ‖f x‖ = ‖g x‖) :
    eLpNorm' f q μ = eLpNorm' g q μ :=
  eLpNorm'_congr_enorm_ae <| hfg.mono fun _x hx => enorm_eq_iff_norm_eq.mp hx

theorem eLpNorm'_congr_ae {f g : α → ε} (hfg : f =ᵐ[μ] g) : eLpNorm' f q μ = eLpNorm' g q μ :=
  eLpNorm'_congr_enorm_ae (hfg.fun_comp _)

theorem eLpNormEssSup_congr_ae {f g : α → ε} (hfg : f =ᵐ[μ] g) :
    eLpNormEssSup f μ = eLpNormEssSup g μ :=
  essSup_congr_ae (hfg.fun_comp enorm)
<<<<<<< HEAD
=======

theorem eLpNormEssSup_mono_enorm_ae {f g : α → ε} (hfg : ∀ᵐ x ∂μ, ‖f x‖ₑ ≤ ‖g x‖ₑ) :
    eLpNormEssSup f μ ≤ eLpNormEssSup g μ :=
  essSup_mono_ae <| hfg
>>>>>>> 1b0b027d

theorem eLpNormEssSup_mono_enorm_ae {f g : α → ε} (hfg : ∀ᵐ x ∂μ, ‖f x‖ₑ ≤ ‖g x‖ₑ) :
    eLpNormEssSup f μ ≤ eLpNormEssSup g μ :=
  essSup_mono_ae <| hfg

@[deprecated (since := "2025-02-14")]
alias eLpNormEssSup_mono_nnnorm_ae := eLpNormEssSup_mono_enorm_ae

theorem eLpNorm_mono_enorm_ae {f : α → ε} {g : α → ε'} (h : ∀ᵐ x ∂μ, ‖f x‖ₑ ≤ ‖g x‖ₑ) :
<<<<<<< HEAD
=======
    eLpNorm f p μ ≤ eLpNorm g p μ := by
  simp only [eLpNorm]
  split_ifs
  · exact le_rfl
  · exact essSup_mono_ae h
  · exact eLpNorm'_mono_enorm_ae ENNReal.toReal_nonneg h

theorem eLpNorm_mono_nnnorm_ae {f : α → F} {g : α → G} (h : ∀ᵐ x ∂μ, ‖f x‖₊ ≤ ‖g x‖₊) :
>>>>>>> 1b0b027d
    eLpNorm f p μ ≤ eLpNorm g p μ := by
  simp only [eLpNorm]
  split_ifs
  · exact le_rfl
  · exact essSup_mono_ae h
  · exact eLpNorm'_mono_enorm_ae ENNReal.toReal_nonneg h

@[deprecated (since := "2025-02-14")] alias eLpNorm_mono_nnnorm_ae := eLpNorm_mono_enorm_ae

theorem eLpNorm_mono_ae {f : α → F} {g : α → G} (h : ∀ᵐ x ∂μ, ‖f x‖ ≤ ‖g x‖) :
    eLpNorm f p μ ≤ eLpNorm g p μ :=
  eLpNorm_mono_enorm_ae (by simpa only [enorm_leq_iff_norm_leq] using h)

theorem eLpNorm_mono_ae' {ε' : Type*} [TopologicalSpace ε'] [ENormedAddMonoid ε']
    {f : α → ε} {g : α → ε'} (h : ∀ᵐ x ∂μ, ‖f x‖ₑ ≤ ‖g x‖ₑ) :
    eLpNorm f p μ ≤ eLpNorm g p μ :=
  -- TODO: uncomment once more of #21433 is added here
  sorry -- eLpNorm_mono_enorm_ae (by simpa only [enorm_leq_iff_norm_leq] using h)

theorem eLpNorm_mono_ae' {ε' : Type*} [TopologicalSpace ε'] [ENormedAddMonoid ε']
    {f : α → ε} {g : α → ε'} (h : ∀ᵐ x ∂μ, ‖f x‖ₑ ≤ ‖g x‖ₑ) :
    eLpNorm f p μ ≤ eLpNorm g p μ :=
  -- TODO: uncomment once more of #21433 is added here
  sorry -- eLpNorm_mono_enorm_ae (by simpa only [enorm_leq_iff_norm_leq] using h)

theorem eLpNorm_mono_ae_real {f : α → F} {g : α → ℝ} (h : ∀ᵐ x ∂μ, ‖f x‖ ≤ g x) :
    eLpNorm f p μ ≤ eLpNorm g p μ :=
  eLpNorm_mono_ae <| h.mono fun _x hx =>
    hx.trans ((le_abs_self _).trans (Real.norm_eq_abs _).symm.le)

theorem eLpNorm_mono_enorm {f : α → ε} {g : α → ε'} (h : ∀ x, ‖f x‖ₑ ≤ ‖g x‖ₑ) :
<<<<<<< HEAD
=======
    eLpNorm f p μ ≤ eLpNorm g p μ :=
  eLpNorm_mono_enorm_ae (Eventually.of_forall fun x => h x)

theorem eLpNorm_mono_nnnorm {f : α → F} {g : α → G} (h : ∀ x, ‖f x‖₊ ≤ ‖g x‖₊) :
>>>>>>> 1b0b027d
    eLpNorm f p μ ≤ eLpNorm g p μ :=
  eLpNorm_mono_enorm_ae (Eventually.of_forall fun x => h x)

@[deprecated (since := "2025-02-14")] alias eLpNorm_mono_nnnorm := eLpNorm_mono_enorm

theorem eLpNorm_mono {f : α → F} {g : α → G} (h : ∀ x, ‖f x‖ ≤ ‖g x‖) :
    eLpNorm f p μ ≤ eLpNorm g p μ :=
  eLpNorm_mono_ae (Eventually.of_forall fun x => h x)

theorem eLpNorm_mono_real {f : α → F} {g : α → ℝ} (h : ∀ x, ‖f x‖ ≤ g x) :
    eLpNorm f p μ ≤ eLpNorm g p μ :=
  eLpNorm_mono_ae_real (Eventually.of_forall fun x => h x)

<<<<<<< HEAD
theorem eLpNormEssSup_le_of_ae_enorm_bound {f : α → ε} {C : ℝ≥0} (hfC : ∀ᵐ x ∂μ, ‖f x‖ₑ ≤ C) :
    eLpNormEssSup f μ ≤ C :=
  essSup_le_of_ae_le (C : ℝ≥0∞) <| hfC

-- This lemma is used exactly once, in eLpNormEssSup_lt_top_of_ae_enorm_bound.
@[deprecated eLpNormEssSup_le_of_ae_enorm_bound (since := "2025-02-14")]
=======
theorem eLpNormEssSup_le_of_ae_enorm_bound {f : α → ε} {C : ℝ≥0∞} (hfC : ∀ᵐ x ∂μ, ‖f x‖ₑ ≤ C) :
    eLpNormEssSup f μ ≤ C :=
  essSup_le_of_ae_le C hfC

>>>>>>> 1b0b027d
theorem eLpNormEssSup_le_of_ae_nnnorm_bound {f : α → F} {C : ℝ≥0} (hfC : ∀ᵐ x ∂μ, ‖f x‖₊ ≤ C) :
    eLpNormEssSup f μ ≤ C :=
  essSup_le_of_ae_le (C : ℝ≥0∞) <| hfC.mono fun _x hx => ENNReal.coe_le_coe.mpr hx

theorem eLpNormEssSup_le_of_ae_bound {f : α → ε} {C : ℝ≥0} (hfC : ∀ᵐ x ∂μ, ‖f x‖ₑ ≤ C) :
    eLpNormEssSup f μ ≤ ENNReal.ofReal C := by
  apply eLpNormEssSup_le_of_ae_enorm_bound
  rw [Real.toNNReal_coe]
  exact hfC

<<<<<<< HEAD
@[deprecated (since := "2025-02-14")] alias
eLpNormEssSup_le_of_ae_bound' := eLpNormEssSup_le_of_ae_bound

=======
>>>>>>> 1b0b027d
theorem eLpNormEssSup_lt_top_of_ae_enorm_bound {f : α → ε} {C : ℝ≥0} (hfC : ∀ᵐ x ∂μ, ‖f x‖ₑ ≤ C) :
    eLpNormEssSup f μ < ∞ :=
  (eLpNormEssSup_le_of_ae_enorm_bound hfC).trans_lt ENNReal.coe_lt_top

<<<<<<< HEAD
-- This lemma is used exactly once, in eLpNormEssSup_lt_top_iff_isBoundedUnder.
set_option linter.deprecated false in
@[deprecated eLpNormEssSup_lt_top_of_ae_enorm_bound (since := "2025-02-14")]
=======
>>>>>>> 1b0b027d
theorem eLpNormEssSup_lt_top_of_ae_nnnorm_bound {f : α → F} {C : ℝ≥0} (hfC : ∀ᵐ x ∂μ, ‖f x‖₊ ≤ C) :
    eLpNormEssSup f μ < ∞ :=
  (eLpNormEssSup_le_of_ae_nnnorm_bound hfC).trans_lt ENNReal.coe_lt_top

theorem eLpNormEssSup_lt_top_of_ae_bound {f : α → F} {C : ℝ} (hfC : ∀ᵐ x ∂μ, ‖f x‖ ≤ C) :
    eLpNormEssSup f μ < ∞ := by
  have : ∀ᵐ (x : α) ∂μ, ‖f x‖ₑ ≤ ENNReal.ofReal C := by
    apply hfC.mono fun x hx ↦ ?_
    rw [← ofReal_norm_eq_enorm]
    exact ENNReal.ofReal_le_ofReal hx
  exact (eLpNormEssSup_le_of_ae_bound this).trans_lt ENNReal.ofReal_lt_top

theorem eLpNorm_le_of_ae_enorm_bound {f : α → ε} {C : ℝ≥0∞} (hfC : ∀ᵐ x ∂μ, ‖f x‖ₑ ≤ C) :
    eLpNorm f p μ ≤ C • μ Set.univ ^ p.toReal⁻¹ := by
  rcases eq_zero_or_neZero μ with rfl | hμ
  · simp
  by_cases hp : p = 0
  · simp [hp]
  have : ∀ᵐ x ∂μ, ‖f x‖ₑ ≤ ‖C‖ₑ := hfC.mono fun x hx ↦ hx.trans (Preorder.le_refl C)
  refine (eLpNorm_mono_enorm_ae this).trans_eq ?_
  rw [eLpNorm_const _ hp (NeZero.ne μ), one_div, enorm_eq_self, smul_eq_mul]

<<<<<<< HEAD
@[deprecated eLpNorm_le_of_ae_enorm_bound (since := "2025-02-14")]
=======
theorem eLpNorm_le_of_ae_enorm_bound {f : α → ε} {C : ℝ≥0∞} (hfC : ∀ᵐ x ∂μ, ‖f x‖ₑ ≤ C) :
    eLpNorm f p μ ≤ C • μ Set.univ ^ p.toReal⁻¹ := by
  rcases eq_zero_or_neZero μ with rfl | hμ
  · simp
  by_cases hp : p = 0
  · simp [hp]
  have : ∀ᵐ x ∂μ, ‖f x‖ₑ ≤ ‖C‖ₑ := hfC.mono fun x hx ↦ hx.trans (Preorder.le_refl C)
  refine (eLpNorm_mono_enorm_ae this).trans_eq ?_
  rw [eLpNorm_const _ hp (NeZero.ne μ), one_div, enorm_eq_self, smul_eq_mul]

>>>>>>> 1b0b027d
theorem eLpNorm_le_of_ae_nnnorm_bound {f : α → F} {C : ℝ≥0} (hfC : ∀ᵐ x ∂μ, ‖f x‖₊ ≤ C) :
    eLpNorm f p μ ≤ C • μ Set.univ ^ p.toReal⁻¹ := by
  rcases eq_zero_or_neZero μ with rfl | hμ
  · simp
  by_cases hp : p = 0
  · simp [hp]
  have : ∀ᵐ x ∂μ, ‖f x‖₊ ≤ ‖(C : ℝ)‖₊ := hfC.mono fun x hx => hx.trans_eq C.nnnorm_eq.symm
  refine (eLpNorm_mono_ae this).trans_eq ?_
  rw [eLpNorm_const _ hp (NeZero.ne μ), C.enorm_eq, one_div, ENNReal.smul_def, smul_eq_mul]

set_option linter.deprecated false in
theorem eLpNorm_le_of_ae_bound {f : α → F} {C : ℝ} (hfC : ∀ᵐ x ∂μ, ‖f x‖ ≤ C) :
    eLpNorm f p μ ≤ μ Set.univ ^ p.toReal⁻¹ * ENNReal.ofReal C := by
  rw [← mul_comm]
  exact eLpNorm_le_of_ae_nnnorm_bound (hfC.mono fun x hx => hx.trans C.le_coe_toNNReal)

theorem eLpNorm_congr_enorm_ae {f : α → ε} {g : α → ε'} (hfg : ∀ᵐ x ∂μ, ‖f x‖ₑ = ‖g x‖ₑ) :
<<<<<<< HEAD
=======
    eLpNorm f p μ = eLpNorm g p μ :=
  le_antisymm (eLpNorm_mono_enorm_ae <| EventuallyEq.le hfg)
    (eLpNorm_mono_enorm_ae <| (EventuallyEq.symm hfg).le)

theorem eLpNorm_congr_nnnorm_ae {f : α → F} {g : α → G} (hfg : ∀ᵐ x ∂μ, ‖f x‖₊ = ‖g x‖₊) :
>>>>>>> 1b0b027d
    eLpNorm f p μ = eLpNorm g p μ :=
  le_antisymm (eLpNorm_mono_enorm_ae <| EventuallyEq.le hfg)
    (eLpNorm_mono_enorm_ae <| (EventuallyEq.symm hfg).le)

@[deprecated eLpNorm_congr_enorm_ae (since := "2025-02-14")]
alias eLpNorm_congr_nnnorm_ae := eLpNorm_congr_enorm_ae

@[deprecated (since := "2025-02-14")] alias eLpNorm_congr_norm_ae := eLpNorm_congr_enorm_ae

open scoped symmDiff in
theorem eLpNorm_indicator_sub_indicator (s t : Set α) (f : α → E) :
    eLpNorm (s.indicator f - t.indicator f) p μ = eLpNorm ((s ∆ t).indicator f) p μ :=
  eLpNorm_congr_enorm_ae <| ae_of_all _ fun x ↦ by
    rw [← enorm_eq_iff_norm_eq]
    simp only [Pi.sub_apply, Set.apply_indicator_symmDiff norm_neg]

@[simp]
theorem eLpNorm'_norm {f : α → F} : eLpNorm' (fun a => ‖f a‖) q μ = eLpNorm' f q μ := by
  simp [eLpNorm'_eq_lintegral_enorm]

@[simp]
theorem eLpNorm'_enorm {f : α → ε} : eLpNorm' (fun a => ‖f a‖ₑ) q μ = eLpNorm' f q μ := by
  simp [eLpNorm'_eq_lintegral_enorm]

@[simp]
theorem eLpNorm_norm (f : α → F) : eLpNorm (fun x => ‖f x‖) p μ = eLpNorm f p μ :=
  eLpNorm_congr_enorm_ae <| Eventually.of_forall fun _ => enorm_norm _

@[simp]
theorem eLpNorm_enorm (f : α → ε) : eLpNorm (fun x => ‖f x‖ₑ) p μ = eLpNorm f p μ :=
  eLpNorm_congr_enorm_ae <| Eventually.of_forall fun _ => enorm_enorm _

@[simp]
theorem eLpNorm_enorm (f : α → ε) : eLpNorm (fun x => ‖f x‖ₑ) p μ = eLpNorm f p μ :=
  eLpNorm_congr_enorm_ae <| Eventually.of_forall fun _ => enorm_enorm _

theorem eLpNorm'_norm_rpow (f : α → F) (p q : ℝ) (hq_pos : 0 < q) :
    eLpNorm' (fun x => ‖f x‖ ^ q) p μ = eLpNorm' f (p * q) μ ^ q := by
  simp_rw [eLpNorm', ← ENNReal.rpow_mul, ← one_div_mul_one_div, one_div,
    mul_assoc, inv_mul_cancel₀ hq_pos.ne.symm, mul_one, ← ofReal_norm_eq_enorm,
    Real.norm_eq_abs, abs_eq_self.mpr (Real.rpow_nonneg (norm_nonneg _) _), mul_comm p,
    ← ENNReal.ofReal_rpow_of_nonneg (norm_nonneg _) hq_pos.le, ENNReal.rpow_mul]

theorem eLpNorm_norm_rpow (f : α → F) (hq_pos : 0 < q) :
    eLpNorm (fun x => ‖f x‖ ^ q) p μ = eLpNorm f (p * ENNReal.ofReal q) μ ^ q := by
  by_cases h0 : p = 0
  · simp [h0, ENNReal.zero_rpow_of_pos hq_pos]
  by_cases hp_top : p = ∞
  · simp only [hp_top, eLpNorm_exponent_top, ENNReal.top_mul', hq_pos.not_le,
      ENNReal.ofReal_eq_zero, if_false, eLpNorm_exponent_top, eLpNormEssSup_eq_essSup_enorm]
    have h_rpow : essSup (‖‖f ·‖ ^ q‖ₑ) μ = essSup (‖f ·‖ₑ ^ q) μ := by
      congr
      ext1 x
      conv_rhs => rw [← enorm_norm]
      rw [← Real.enorm_rpow_of_nonneg (norm_nonneg _) hq_pos.le]
    rw [h_rpow]
    have h_rpow_mono := ENNReal.strictMono_rpow_of_pos hq_pos
    have h_rpow_surj := (ENNReal.rpow_left_bijective hq_pos.ne.symm).2
    let iso := h_rpow_mono.orderIsoOfSurjective _ h_rpow_surj
    exact (iso.essSup_apply (fun x => ‖f x‖ₑ) μ).symm
  rw [eLpNorm_eq_eLpNorm' h0 hp_top, eLpNorm_eq_eLpNorm' _ _]
  swap
  · refine mul_ne_zero h0 ?_
    rwa [Ne, ENNReal.ofReal_eq_zero, not_le]
  swap; · exact ENNReal.mul_ne_top hp_top ENNReal.ofReal_ne_top
  rw [ENNReal.toReal_mul, ENNReal.toReal_ofReal hq_pos.le]
  exact eLpNorm'_norm_rpow f p.toReal q hq_pos

theorem eLpNorm_congr_ae {f g : α → ε} (hfg : f =ᵐ[μ] g) : eLpNorm f p μ = eLpNorm g p μ :=
  eLpNorm_congr_enorm_ae <| hfg.mono fun _x hx => hx ▸ rfl

theorem memLp_congr_ae [TopologicalSpace ε] {f g : α → ε} (hfg : f =ᵐ[μ] g) :
    MemLp f p μ ↔ MemLp g p μ := by
  simp only [MemLp, eLpNorm_congr_ae hfg, aestronglyMeasurable_congr hfg]

@[deprecated (since := "2025-02-21")]
alias memℒp_congr_ae := memLp_congr_ae

theorem MemLp.ae_eq [TopologicalSpace ε] {f g : α → ε} (hfg : f =ᵐ[μ] g) (hf_Lp : MemLp f p μ) :
    MemLp g p μ :=
  (memLp_congr_ae hfg).1 hf_Lp

@[deprecated (since := "2025-02-21")]
alias Memℒp.ae_eq := MemLp.ae_eq

theorem MemLp.of_le {f : α → E} {g : α → F} (hg : MemLp g p μ) (hf : AEStronglyMeasurable f μ)
    (hfg : ∀ᵐ x ∂μ, ‖f x‖ ≤ ‖g x‖) : MemLp f p μ :=
  ⟨hf, (eLpNorm_mono_ae hfg).trans_lt hg.eLpNorm_lt_top⟩

@[deprecated (since := "2025-02-21")] alias Memℒp.of_le := MemLp.of_le

alias MemLp.mono := MemLp.of_le
@[deprecated (since := "2025-02-21")] alias Memℒp.mono := MemLp.mono


theorem MemLp.mono' {f : α → E} {g : α → ℝ} (hg : MemLp g p μ) (hf : AEStronglyMeasurable f μ)
    (h : ∀ᵐ a ∂μ, ‖f a‖ ≤ g a) : MemLp f p μ :=
  hg.mono hf <| h.mono fun _x hx => le_trans hx (le_abs_self _)

@[deprecated (since := "2025-02-21")]
alias Memℒp.mono' := MemLp.mono'

theorem MemLp.congr_norm {f : α → E} {g : α → F} (hf : MemLp f p μ) (hg : AEStronglyMeasurable g μ)
    (h : ∀ᵐ a ∂μ, ‖f a‖ = ‖g a‖) : MemLp g p μ :=
  hf.mono hg <| EventuallyEq.le <| EventuallyEq.symm h

@[deprecated (since := "2025-02-21")]
alias Memℒp.congr_norm := MemLp.congr_norm

theorem memLp_congr_norm {f : α → E} {g : α → F} (hf : AEStronglyMeasurable f μ)
    (hg : AEStronglyMeasurable g μ) (h : ∀ᵐ a ∂μ, ‖f a‖ = ‖g a‖) : MemLp f p μ ↔ MemLp g p μ :=
  ⟨fun h2f => h2f.congr_norm hg h, fun h2g => h2g.congr_norm hf <| EventuallyEq.symm h⟩

@[deprecated (since := "2025-02-21")]
alias memℒp_congr_norm := memLp_congr_norm

theorem memLp_top_of_bound {f : α → E} (hf : AEStronglyMeasurable f μ) (C : ℝ)
    (hfC : ∀ᵐ x ∂μ, ‖f x‖ ≤ C) : MemLp f ∞ μ :=
  ⟨hf, by
    rw [eLpNorm_exponent_top]
    exact eLpNormEssSup_lt_top_of_ae_bound hfC⟩

@[deprecated (since := "2025-02-21")]
alias memℒp_top_of_bound := memLp_top_of_bound

theorem MemLp.of_bound [IsFiniteMeasure μ] {f : α → E} (hf : AEStronglyMeasurable f μ) (C : ℝ)
    (hfC : ∀ᵐ x ∂μ, ‖f x‖ ≤ C) : MemLp f p μ :=
  (memLp_const C).of_le hf (hfC.mono fun _x hx => le_trans hx (le_abs_self _))

@[deprecated (since := "2025-02-21")]
alias Memℒp.of_bound := MemLp.of_bound

theorem memLp_of_bounded [IsFiniteMeasure μ]
    {a b : ℝ} {f : α → ℝ} (h : ∀ᵐ x ∂μ, f x ∈ Set.Icc a b)
    (hX : AEStronglyMeasurable f μ) (p : ENNReal) : MemLp f p μ :=
  have ha : ∀ᵐ x ∂μ, a ≤ f x := h.mono fun ω h => h.1
  have hb : ∀ᵐ x ∂μ, f x ≤ b := h.mono fun ω h => h.2
  (memLp_const (max |a| |b|)).mono' hX (by filter_upwards [ha, hb] with x using abs_le_max_abs_abs)

@[deprecated (since := "2025-02-21")]
alias memℒp_of_bounded := memLp_of_bounded

@[gcongr, mono]
theorem eLpNorm'_mono_measure (f : α → ε) (hμν : ν ≤ μ) (hq : 0 ≤ q) :
    eLpNorm' f q ν ≤ eLpNorm' f q μ := by
  simp_rw [eLpNorm']
  gcongr
  exact lintegral_mono' hμν le_rfl

@[gcongr, mono]
theorem eLpNormEssSup_mono_measure (f : α → ε) (hμν : ν ≪ μ) :
    eLpNormEssSup f ν ≤ eLpNormEssSup f μ := by
  simp_rw [eLpNormEssSup]
  exact essSup_mono_measure hμν

@[gcongr, mono]
theorem eLpNorm_mono_measure (f : α → ε) (hμν : ν ≤ μ) : eLpNorm f p ν ≤ eLpNorm f p μ := by
  by_cases hp0 : p = 0
  · simp [hp0]
  by_cases hp_top : p = ∞
  · simp [hp_top, eLpNormEssSup_mono_measure f (Measure.absolutelyContinuous_of_le hμν)]
  simp_rw [eLpNorm_eq_eLpNorm' hp0 hp_top]
  exact eLpNorm'_mono_measure f hμν ENNReal.toReal_nonneg

theorem MemLp.mono_measure [TopologicalSpace ε] {f : α → ε} (hμν : ν ≤ μ) (hf : MemLp f p μ) :
    MemLp f p ν :=
  ⟨hf.1.mono_measure hμν, (eLpNorm_mono_measure f hμν).trans_lt hf.2⟩

@[deprecated (since := "2025-02-21")]
alias Memℒp.mono_measure := MemLp.mono_measure

section Indicator
variable {c : ε} {hf : AEStronglyMeasurable f μ} {s : Set α}

lemma eLpNorm_indicator_eq_eLpNorm_restrict {ε : Type*} [TopologicalSpace ε] [ENormedAddMonoid ε]
    {f : α → ε} {s : Set α} (hs : MeasurableSet s) :
    eLpNorm (s.indicator f) p μ = eLpNorm f p (μ.restrict s) := by
  by_cases hp_zero : p = 0
  · simp only [hp_zero, eLpNorm_exponent_zero]
  by_cases hp_top : p = ∞
  · simp_rw [hp_top, eLpNorm_exponent_top, eLpNormEssSup_eq_essSup_enorm,
       enorm_indicator_eq_indicator_enorm, ENNReal.essSup_indicator_eq_essSup_restrict hs]
  simp_rw [eLpNorm_eq_lintegral_rpow_enorm hp_zero hp_top]
  suffices (∫⁻ x, (‖s.indicator f x‖ₑ) ^ p.toReal ∂μ) =
      ∫⁻ x in s, ‖f x‖ₑ ^ p.toReal ∂μ by rw [this]
  rw [← lintegral_indicator hs]
  congr
  simp_rw [enorm_indicator_eq_indicator_enorm]
  rw [eq_comm, ← Function.comp_def (fun x : ℝ≥0∞ => x ^ p.toReal), Set.indicator_comp_of_zero,
    Function.comp_def]
  simp [ENNReal.toReal_pos hp_zero hp_top]

@[deprecated (since := "2025-01-07")]
alias eLpNorm_indicator_eq_restrict := eLpNorm_indicator_eq_eLpNorm_restrict

lemma eLpNormEssSup_indicator_eq_eLpNormEssSup_restrict (hs : MeasurableSet s) :
    eLpNormEssSup (s.indicator f) μ = eLpNormEssSup f (μ.restrict s) := by
  simp_rw [← eLpNorm_exponent_top, eLpNorm_indicator_eq_eLpNorm_restrict hs]

lemma eLpNorm_restrict_le (f : α → ε) (p : ℝ≥0∞) (μ : Measure α) (s : Set α) :
    eLpNorm f p (μ.restrict s) ≤ eLpNorm f p μ :=
  eLpNorm_mono_measure f Measure.restrict_le_self

<<<<<<< HEAD
lemma eLpNorm_indicator_le {ε : Type*} [TopologicalSpace ε] [ENormedAddMonoid ε] (f : α → ε) :
    eLpNorm (s.indicator f) p μ ≤ eLpNorm f p μ := by
  refine eLpNorm_mono_ae' <| .of_forall fun x ↦ ?_
=======
lemma eLpNorm_indicator_le (f : α → E) : eLpNorm (s.indicator f) p μ ≤ eLpNorm f p μ := by
  refine eLpNorm_mono_ae <| .of_forall fun x ↦ ?_
  suffices ‖s.indicator f x‖ₑ ≤ ‖f x‖ₑ by rw [← enorm_le_iff_norm_le]; exact this
>>>>>>> 1b0b027d
  rw [enorm_indicator_eq_indicator_enorm]
  exact s.indicator_le_self _ x

lemma eLpNormEssSup_indicator_le {ε : Type*} [TopologicalSpace ε] [ENormedAddMonoid ε]
    (s : Set α) (f : α → ε) :
    eLpNormEssSup (s.indicator f) μ ≤ eLpNormEssSup f μ := by
  refine essSup_mono_ae (Eventually.of_forall fun x => ?_)
  simp_rw [enorm_indicator_eq_indicator_enorm]
  exact Set.indicator_le_self s _ x

lemma eLpNormEssSup_indicator_const_le {ε : Type*} [TopologicalSpace ε] [ENormedAddMonoid ε]
    (s : Set α) (c : ε) : eLpNormEssSup (s.indicator fun _ : α => c) μ ≤ ‖c‖ₑ := by
  by_cases hμ0 : μ = 0
  · rw [hμ0, eLpNormEssSup_measure_zero]
    exact zero_le _
  · exact (eLpNormEssSup_indicator_le s fun _ => c).trans (eLpNormEssSup_const c hμ0).le

lemma eLpNormEssSup_indicator_const_eq {ε : Type*} [TopologicalSpace ε] [ENormedAddMonoid ε]
    (s : Set α) (c : ε) (hμs : μ s ≠ 0) :
    eLpNormEssSup (s.indicator fun _ : α => c) μ = ‖c‖ₑ := by
  refine le_antisymm (eLpNormEssSup_indicator_const_le s c) ?_
  by_contra! h
  have h' := ae_iff.mp (ae_lt_of_essSup_lt h)
  push_neg at h'
  refine hμs (measure_mono_null (fun x hx_mem => ?_) h')
  rw [Set.mem_setOf_eq, Set.indicator_of_mem hx_mem]

variable {ε : Type*} [TopologicalSpace ε] [ENormedAddMonoid ε] {c : ε}

lemma eLpNorm_indicator_const₀ (hs : NullMeasurableSet s μ) (hp : p ≠ 0) (hp_top : p ≠ ∞) :
    eLpNorm (s.indicator fun _ => c) p μ = ‖c‖ₑ * μ s ^ (1 / p.toReal) :=
  have hp_pos : 0 < p.toReal := ENNReal.toReal_pos hp hp_top
  calc
    eLpNorm (s.indicator fun _ => c) p μ
      = (∫⁻ x, (‖(s.indicator fun _ ↦ c) x‖ₑ ^ p.toReal) ∂μ) ^ (1 / p.toReal) :=
          eLpNorm_eq_lintegral_rpow_enorm hp hp_top
    _ = (∫⁻ x, (s.indicator fun _ ↦ ‖c‖ₑ ^ p.toReal) x ∂μ) ^ (1 / p.toReal) := by
      congr 2
      refine (Set.comp_indicator_const c (fun x ↦ (‖x‖ₑ) ^ p.toReal) ?_)
      simp [hp_pos]
    _ = ‖c‖ₑ * μ s ^ (1 / p.toReal) := by
      rw [lintegral_indicator_const₀ hs, ENNReal.mul_rpow_of_nonneg, ← ENNReal.rpow_mul,
        mul_one_div_cancel hp_pos.ne', ENNReal.rpow_one]
      positivity

lemma eLpNorm_indicator_const (hs : MeasurableSet s) (hp : p ≠ 0) (hp_top : p ≠ ∞) :
    eLpNorm (s.indicator fun _ => c) p μ = ‖c‖ₑ * μ s ^ (1 / p.toReal) :=
  eLpNorm_indicator_const₀ hs.nullMeasurableSet hp hp_top

lemma eLpNorm_indicator_const' (hs : MeasurableSet s) (hμs : μ s ≠ 0) (hp : p ≠ 0) :
    eLpNorm (s.indicator fun _ => c) p μ = ‖c‖ₑ * μ s ^ (1 / p.toReal) := by
  by_cases hp_top : p = ∞
  · simp [hp_top, eLpNormEssSup_indicator_const_eq s c hμs]
  · exact eLpNorm_indicator_const hs hp hp_top

variable (c) in
lemma eLpNorm_indicator_const_le (p : ℝ≥0∞) :
    eLpNorm (s.indicator fun _ => c) p μ ≤ ‖c‖ₑ * μ s ^ (1 / p.toReal) := by
  obtain rfl | hp := eq_or_ne p 0
  · simp only [eLpNorm_exponent_zero, zero_le']
  obtain rfl | h'p := eq_or_ne p ∞
  · simp only [eLpNorm_exponent_top, ENNReal.top_toReal, _root_.div_zero, ENNReal.rpow_zero,
      mul_one]
    exact eLpNormEssSup_indicator_const_le _ _
  let t := toMeasurable μ s
  calc
    eLpNorm (s.indicator fun _ => c) p μ ≤ eLpNorm (t.indicator fun _ => c) p μ :=
      -- TODO: this requires a few generalised lemmas to prove, i.e. #21433
      sorry -- was: eLpNorm_mono (norm_indicator_le_of_subset (subset_toMeasurable _ _) _)
    _ = ‖c‖ₑ * μ t ^ (1 / p.toReal) :=
      eLpNorm_indicator_const (measurableSet_toMeasurable ..) hp h'p
    _ = ‖c‖ₑ * μ s ^ (1 / p.toReal) := by rw [measure_toMeasurable]

lemma MemLp.indicator {f : α → ε} (hs : MeasurableSet s) (hf : MemLp f p μ) :
    MemLp (s.indicator f) p μ :=
  ⟨hf.aestronglyMeasurable.indicator hs, lt_of_le_of_lt (eLpNorm_indicator_le f) hf.eLpNorm_lt_top⟩

@[deprecated (since := "2025-02-21")]
alias Memℒp.indicator := MemLp.indicator

lemma memLp_indicator_iff_restrict {f : α → ε} (hs : MeasurableSet s) :
    MemLp (s.indicator f) p μ ↔ MemLp f p (μ.restrict s) := by
  simp [MemLp, aestronglyMeasurable_indicator_iff hs, eLpNorm_indicator_eq_eLpNorm_restrict hs]

@[deprecated (since := "2025-02-21")]
alias memℒp_indicator_iff_restrict := memLp_indicator_iff_restrict

lemma memLp_indicator_const (p : ℝ≥0∞) (hs : MeasurableSet s) (c : E) (hμsc : c = 0 ∨ μ s ≠ ∞) :
    MemLp (s.indicator fun _ => c) p μ := by
  rw [memLp_indicator_iff_restrict hs]
  obtain rfl | hμ := hμsc
  · exact MemLp.zero
  · have := Fact.mk hμ.lt_top
    apply memLp_const

@[deprecated (since := "2025-02-21")]
alias memℒp_indicator_const := memLp_indicator_const

lemma eLpNormEssSup_piecewise (f g : α → ε) [DecidablePred (· ∈ s)] (hs : MeasurableSet s) :
    eLpNormEssSup (Set.piecewise s f g) μ
      = max (eLpNormEssSup f (μ.restrict s)) (eLpNormEssSup g (μ.restrict sᶜ)) := by
  simp only [eLpNormEssSup, ← ENNReal.essSup_piecewise hs]
  congr with x
  by_cases hx : x ∈ s <;> simp [hx]

lemma eLpNorm_top_piecewise (f g : α → ε) [DecidablePred (· ∈ s)] (hs : MeasurableSet s) :
    eLpNorm (Set.piecewise s f g) ∞ μ
      = max (eLpNorm f ∞ (μ.restrict s)) (eLpNorm g ∞ (μ.restrict sᶜ)) :=
  eLpNormEssSup_piecewise f g hs

protected lemma MemLp.piecewise {f : α → ε} [DecidablePred (· ∈ s)] {g} (hs : MeasurableSet s)
   (hf : MemLp f p (μ.restrict s)) (hg : MemLp g p (μ.restrict sᶜ)) :
    MemLp (s.piecewise f g) p μ := by
  by_cases hp_zero : p = 0
  · simp only [hp_zero, memLp_zero_iff_aestronglyMeasurable]
    exact AEStronglyMeasurable.piecewise hs hf.1 hg.1
  refine ⟨AEStronglyMeasurable.piecewise hs hf.1 hg.1, ?_⟩
  obtain rfl | hp_top := eq_or_ne p ∞
  · rw [eLpNorm_top_piecewise f g hs]
    exact max_lt hf.2 hg.2
  rw [eLpNorm_lt_top_iff_lintegral_rpow_enorm_lt_top hp_zero hp_top, ← lintegral_add_compl _ hs,
    ENNReal.add_lt_top]
  constructor
  · have h : ∀ᵐ x ∂μ, x ∈ s → ‖Set.piecewise s f g x‖ₑ ^ p.toReal = ‖f x‖ₑ ^ p.toReal := by
      filter_upwards with a ha using by simp [ha]
    rw [setLIntegral_congr_fun hs h]
    exact lintegral_rpow_enorm_lt_top_of_eLpNorm_lt_top hp_zero hp_top hf.2
  · have h : ∀ᵐ x ∂μ, x ∈ sᶜ → ‖Set.piecewise s f g x‖ₑ ^ p.toReal = ‖g x‖ₑ ^ p.toReal := by
      filter_upwards with a ha
      have ha' : a ∉ s := ha
      simp [ha']
    rw [setLIntegral_congr_fun hs.compl h]
    exact lintegral_rpow_enorm_lt_top_of_eLpNorm_lt_top hp_zero hp_top hg.2

@[deprecated (since := "2025-02-21")]
alias Memℒp.piecewise := MemLp.piecewise

end Indicator

/-- For a function `f` with support in `s`, the Lᵖ norms of `f` with respect to `μ` and
`μ.restrict s` are the same. -/
theorem eLpNorm_restrict_eq_of_support_subset {ε : Type*} [TopologicalSpace ε] [ENormedAddMonoid ε]
    {s : Set α} {f : α → ε} (hsf : f.support ⊆ s) :
    eLpNorm f p (μ.restrict s) = eLpNorm f p μ := by
  by_cases hp0 : p = 0
  · simp [hp0]
  by_cases hp_top : p = ∞
  · simp only [hp_top, eLpNorm_exponent_top, eLpNormEssSup_eq_essSup_enorm]
    exact ENNReal.essSup_restrict_eq_of_support_subset fun x hx ↦ hsf <| enorm_ne_zero.1 hx
  · simp_rw [eLpNorm_eq_eLpNorm' hp0 hp_top, eLpNorm'_eq_lintegral_enorm]
    congr 1
    apply setLIntegral_eq_of_support_subset
    have : ¬(p.toReal ≤ 0) := by simpa only [not_le] using ENNReal.toReal_pos hp0 hp_top
    simpa [this] using hsf

theorem MemLp.restrict [TopologicalSpace ε] (s : Set α) {f : α → ε} (hf : MemLp f p μ) :
    MemLp f p (μ.restrict s) :=
  hf.mono_measure Measure.restrict_le_self

@[deprecated (since := "2025-02-21")]
alias Memℒp.restrict := MemLp.restrict

theorem eLpNorm'_smul_measure {p : ℝ} (hp : 0 ≤ p) {f : α → ε} (c : ℝ≥0∞) :
    eLpNorm' f p (c • μ) = c ^ (1 / p) * eLpNorm' f p μ := by
  rw [eLpNorm', lintegral_smul_measure, ENNReal.mul_rpow_of_nonneg, eLpNorm']
  simp [hp]

section SMul
variable {R : Type*} [Zero R] [SMulWithZero R ℝ≥0∞] [IsScalarTower R ℝ≥0∞ ℝ≥0∞]
  [NoZeroSMulDivisors R ℝ≥0∞] {c : R}

@[simp] lemma eLpNormEssSup_smul_measure (hc : c ≠ 0) (f : α → ε) :
    eLpNormEssSup f (c • μ) = eLpNormEssSup f μ := by
  simp_rw [eLpNormEssSup]
  exact essSup_smul_measure hc _

end SMul

/-- Use `eLpNorm_smul_measure_of_ne_top` instead. -/
private theorem eLpNorm_smul_measure_of_ne_zero_of_ne_top {p : ℝ≥0∞} (hp_ne_zero : p ≠ 0)
    (hp_ne_top : p ≠ ∞) {f : α → ε} (c : ℝ≥0∞) :
    eLpNorm f p (c • μ) = c ^ (1 / p).toReal • eLpNorm f p μ := by
  simp_rw [eLpNorm_eq_eLpNorm' hp_ne_zero hp_ne_top]
  rw [eLpNorm'_smul_measure ENNReal.toReal_nonneg]
  congr
  simp_rw [one_div]
  rw [ENNReal.toReal_inv]

/-- See `eLpNorm_smul_measure_of_ne_zero'` for a version with scalar multiplication by `ℝ≥0`. -/
theorem eLpNorm_smul_measure_of_ne_zero {c : ℝ≥0∞} (hc : c ≠ 0) (f : α → ε) (p : ℝ≥0∞)
    (μ : Measure α) : eLpNorm f p (c • μ) = c ^ (1 / p).toReal • eLpNorm f p μ := by
  by_cases hp0 : p = 0
  · simp [hp0]
  by_cases hp_top : p = ∞
  · simp [hp_top, eLpNormEssSup_smul_measure hc]
  exact eLpNorm_smul_measure_of_ne_zero_of_ne_top hp0 hp_top c

/-- See `eLpNorm_smul_measure_of_ne_zero` for a version with scalar multiplication by `ℝ≥0∞`. -/
lemma eLpNorm_smul_measure_of_ne_zero' {c : ℝ≥0} (hc : c ≠ 0) (f : α → ε) (p : ℝ≥0∞)
    (μ : Measure α) : eLpNorm f p (c • μ) = c ^ p.toReal⁻¹ • eLpNorm f p μ :=
  (eLpNorm_smul_measure_of_ne_zero (ENNReal.coe_ne_zero.2 hc) ..).trans (by simp; norm_cast)

/-- See `eLpNorm_smul_measure_of_ne_top'` for a version with scalar multiplication by `ℝ≥0`. -/
theorem eLpNorm_smul_measure_of_ne_top {p : ℝ≥0∞} (hp_ne_top : p ≠ ∞) (f : α → ε) (c : ℝ≥0∞) :
    eLpNorm f p (c • μ) = c ^ (1 / p).toReal • eLpNorm f p μ := by
  by_cases hp0 : p = 0
  · simp [hp0]
  · exact eLpNorm_smul_measure_of_ne_zero_of_ne_top hp0 hp_ne_top c

/-- See `eLpNorm_smul_measure_of_ne_top'` for a version with scalar multiplication by `ℝ≥0∞`. -/
lemma eLpNorm_smul_measure_of_ne_top' (hp : p ≠ ∞) (c : ℝ≥0) (f : α → ε) :
    eLpNorm f p (c • μ) = c ^ p.toReal⁻¹ • eLpNorm f p μ := by
  have : 0 ≤ p.toReal⁻¹ := by positivity
  refine (eLpNorm_smul_measure_of_ne_top hp ..).trans ?_
  simp [ENNReal.smul_def, ENNReal.coe_rpow_of_nonneg, this]
theorem eLpNorm_one_smul_measure {f : α → F} (c : ℝ≥0∞) :
    eLpNorm f 1 (c • μ) = c * eLpNorm f 1 μ := by
  rw [@eLpNorm_smul_measure_of_ne_top _ _ _ μ _ 1 (@ENNReal.coe_ne_top 1) f c]
  simp

theorem MemLp.of_measure_le_smul [TopologicalSpace ε] {μ' : Measure α} {c : ℝ≥0∞} (hc : c ≠ ∞)
    (hμ'_le : μ' ≤ c • μ) {f : α → ε} (hf : MemLp f p μ) : MemLp f p μ' := by
  refine ⟨hf.1.mono_ac (Measure.absolutelyContinuous_of_le_smul hμ'_le), ?_⟩
  refine (eLpNorm_mono_measure f hμ'_le).trans_lt ?_
  by_cases hc0 : c = 0
  · simp [hc0]
  rw [eLpNorm_smul_measure_of_ne_zero hc0, smul_eq_mul]
  refine ENNReal.mul_lt_top (Ne.lt_top ?_) hf.2
  simp [hc, hc0]

@[deprecated (since := "2025-02-21")]
alias Memℒp.of_measure_le_smul := MemLp.of_measure_le_smul

theorem MemLp.smul_measure [TopologicalSpace ε] {f : α → ε} {c : ℝ≥0∞}
    (hf : MemLp f p μ) (hc : c ≠ ∞) : MemLp f p (c • μ) :=
  hf.of_measure_le_smul hc le_rfl

@[deprecated (since := "2025-02-21")]
alias Memℒp.smul_measure := MemLp.smul_measure

theorem eLpNorm_one_add_measure (f : α → ε) (μ ν : Measure α) :
    eLpNorm f 1 (μ + ν) = eLpNorm f 1 μ + eLpNorm f 1 ν := by
  simp_rw [eLpNorm_one_eq_lintegral_enorm]
  rw [lintegral_add_measure _ μ ν]

theorem eLpNorm_le_add_measure_right (f : α → ε) (μ ν : Measure α) {p : ℝ≥0∞} :
    eLpNorm f p μ ≤ eLpNorm f p (μ + ν) :=
  eLpNorm_mono_measure f <| Measure.le_add_right <| le_refl _

theorem eLpNorm_le_add_measure_left (f : α → ε) (μ ν : Measure α) {p : ℝ≥0∞} :
    eLpNorm f p ν ≤ eLpNorm f p (μ + ν) :=
  eLpNorm_mono_measure f <| Measure.le_add_left <| le_refl _

lemma eLpNormEssSup_eq_iSup (hμ : ∀ a, μ {a} ≠ 0) (f : α → ε) : eLpNormEssSup f μ = ⨆ a, ‖f a‖ₑ :=
  essSup_eq_iSup hμ _

@[simp] lemma eLpNormEssSup_count [MeasurableSingletonClass α] (f : α → ε) :
    eLpNormEssSup f .count = ⨆ a, ‖f a‖ₑ := essSup_count _

theorem MemLp.left_of_add_measure [TopologicalSpace ε] {f : α → ε} (h : MemLp f p (μ + ν)) :
    MemLp f p μ :=
  h.mono_measure <| Measure.le_add_right <| le_refl _

@[deprecated (since := "2025-02-21")]
alias Memℒp.left_of_add_measure := MemLp.left_of_add_measure

theorem MemLp.right_of_add_measure [TopologicalSpace ε] {f : α → ε} (h : MemLp f p (μ + ν)) :
    MemLp f p ν :=
  h.mono_measure <| Measure.le_add_left <| le_refl _

@[deprecated (since := "2025-02-21")]
alias Memℒp.right_of_add_measure := MemLp.right_of_add_measure

theorem MemLp.norm {f : α → E} (h : MemLp f p μ) : MemLp (fun x => ‖f x‖) p μ :=
  h.of_le h.aestronglyMeasurable.norm (Eventually.of_forall fun x => by simp)

@[deprecated (since := "2025-02-21")]
alias Memℒp.norm := MemLp.norm

theorem memLp_norm_iff {f : α → E} (hf : AEStronglyMeasurable f μ) :
    MemLp (fun x => ‖f x‖) p μ ↔ MemLp f p μ :=
  ⟨fun h => ⟨hf, by rw [← eLpNorm_norm]; exact h.2⟩, fun h => h.norm⟩

-- TODO: generalise this, once #21433 lands
@[deprecated (since := "2025-02-21")]
alias memℒp_norm_iff := memLp_norm_iff

theorem eLpNorm'_eq_zero_of_ae_zero {f : α → F} (hq0_lt : 0 < q) (hf_zero : f =ᵐ[μ] 0) :
    eLpNorm' f q μ = 0 := by rw [eLpNorm'_congr_ae hf_zero, eLpNorm'_zero hq0_lt]

-- TODO: generalise this, once #21433 lands
theorem eLpNorm'_eq_zero_of_ae_zero' (hq0_ne : q ≠ 0) (hμ : μ ≠ 0) {f : α → F}
    (hf_zero : f =ᵐ[μ] 0) :
    eLpNorm' f q μ = 0 := by rw [eLpNorm'_congr_ae hf_zero, eLpNorm'_zero' hq0_ne hμ]

-- TODO: generalise this, once #21433 lands
theorem ae_eq_zero_of_eLpNorm'_eq_zero (hq0 : 0 ≤ q) (hf : AEStronglyMeasurable f μ)
    (h : eLpNorm' f q μ = 0) : f =ᵐ[μ] 0 := by
  simp only [eLpNorm'_eq_lintegral_enorm, lintegral_eq_zero_iff' (hf.enorm.pow_const q), one_div,
    ENNReal.rpow_eq_zero_iff, inv_pos, inv_neg'', hq0.not_lt, and_false, or_false] at h
  refine h.left.mono fun x hx ↦ ?_
  simp only [Pi.zero_apply, ENNReal.rpow_eq_zero_iff, enorm_eq_zero, enorm_ne_top, false_and,
    or_false] at hx
  exact hx.1

-- TODO: generalise this, once #21433 lands
theorem eLpNorm'_eq_zero_iff (hq0_lt : 0 < q) {f : α → E} (hf : AEStronglyMeasurable f μ) :
    eLpNorm' f q μ = 0 ↔ f =ᵐ[μ] 0 :=
  ⟨ae_eq_zero_of_eLpNorm'_eq_zero (le_of_lt hq0_lt) hf, eLpNorm'_eq_zero_of_ae_zero hq0_lt⟩

<<<<<<< HEAD
theorem coe_enorm_ae_le_eLpNormEssSup {_ : MeasurableSpace α} (f : α → ε) (μ : Measure α) :
    ∀ᵐ x ∂μ, ‖f x‖ₑ ≤ eLpNormEssSup f μ :=
  ENNReal.ae_le_essSup fun x => ‖f x‖ₑ

@[deprecated (since := "2025-02-14")]
alias coe_nnnorm_ae_le_eLpNormEssSup := coe_enorm_ae_le_eLpNormEssSup
=======
theorem enorm_ae_le_eLpNormEssSup {_ : MeasurableSpace α} (f : α → ε) (μ : Measure α) :
    ∀ᵐ x ∂μ, ‖f x‖ₑ ≤ eLpNormEssSup f μ :=
  ENNReal.ae_le_essSup fun x => ‖f x‖ₑ

@[deprecated (since := "2025-03-05")] alias
coe_nnnorm_ae_le_eLpNormEssSup := enorm_ae_le_eLpNormEssSup
>>>>>>> 1b0b027d

@[simp]
theorem eLpNormEssSup_eq_zero_iff {ε} [TopologicalSpace ε] [ENormedAddMonoid ε] {f : α → ε} :
    eLpNormEssSup f μ = 0 ↔ f =ᵐ[μ] 0 := by
  simp [EventuallyEq, eLpNormEssSup_eq_essSup_enorm]

theorem eLpNorm_eq_zero_iff {ε} [TopologicalSpace ε] [ENormedAddMonoid ε] {f : α → E}
    (hf : AEStronglyMeasurable f μ) (h0 : p ≠ 0) : eLpNorm f p μ = 0 ↔ f =ᵐ[μ] 0 := by
  by_cases h_top : p = ∞
  · rw [h_top, eLpNorm_exponent_top, eLpNormEssSup_eq_zero_iff]
  rw [eLpNorm_eq_eLpNorm' h0 h_top]
  exact eLpNorm'_eq_zero_iff (ENNReal.toReal_pos h0 h_top) hf

-- TODO: generalise this, once #21433 lands
theorem eLpNorm_eq_zero_of_ae_zero {ε} [TopologicalSpace ε] [ENormedAddMonoid ε] {f : α → ε}
    (hf : f =ᵐ[μ] 0) : eLpNorm f p μ = 0 := by
  rw [← eLpNorm_zero (p := p) (μ := μ) (α := α) (ε := ε)]
  sorry -- exact eLpNorm_congr_ae hf

theorem ae_le_eLpNormEssSup {f : α → ε} : ∀ᵐ y ∂μ, ‖f y‖ₑ ≤ eLpNormEssSup f μ :=
  ae_le_essSup

-- NB. Changing this lemma to use ‖‖ₑ makes it false (only => still holds);
-- unlike a nnnorm, the enorm can be ∞.
set_option linter.deprecated false in
lemma eLpNormEssSup_lt_top_iff_isBoundedUnder :
    eLpNormEssSup f μ < ⊤ ↔ IsBoundedUnder (· ≤ ·) (ae μ) fun x ↦ ‖f x‖₊ where
  mp h := ⟨(eLpNormEssSup f μ).toNNReal, by
    simp_rw [← ENNReal.coe_le_coe, ENNReal.coe_toNNReal h.ne]; exact ae_le_eLpNormEssSup⟩
  mpr := by rintro ⟨C, hC⟩; exact eLpNormEssSup_lt_top_of_ae_nnnorm_bound (C := C) hC

theorem meas_eLpNormEssSup_lt {f : α → ε} : μ { y | eLpNormEssSup f μ < ‖f y‖ₑ } = 0 :=
  meas_essSup_lt

lemma eLpNorm_lt_top_of_finite [Finite α] [IsFiniteMeasure μ] : eLpNorm f p μ < ∞ := by
  obtain rfl | hp₀ := eq_or_ne p 0
  · simp
  obtain rfl | hp := eq_or_ne p ∞
  · simp only [eLpNorm_exponent_top, eLpNormEssSup_lt_top_iff_isBoundedUnder]
    exact .le_of_finite
  rw [eLpNorm_lt_top_iff_lintegral_rpow_enorm_lt_top hp₀ hp]
  refine IsFiniteMeasure.lintegral_lt_top_of_bounded_to_ennreal μ ?_
  simp_rw [enorm, ← ENNReal.coe_rpow_of_nonneg _ ENNReal.toReal_nonneg]
  norm_cast
  exact Finite.exists_le _

@[simp] lemma MemLp.of_discrete [DiscreteMeasurableSpace α] [Finite α] [IsFiniteMeasure μ] :
    MemLp f p μ :=
  let ⟨C, hC⟩ := Finite.exists_le (‖f ·‖₊); .of_bound .of_finite C <| .of_forall hC

@[deprecated (since := "2025-02-21")]
alias Memℒp.of_discrete := MemLp.of_discrete

@[simp] lemma eLpNorm_of_isEmpty [IsEmpty α] {ε} [TopologicalSpace ε] [ENormedAddMonoid ε]
    (f : α → ε) (p : ℝ≥0∞) : eLpNorm f p μ = 0 := by
  simp [Subsingleton.elim f 0]

section MapMeasure

variable {ε : Type*} [TopologicalSpace ε] [ENormedAddMonoid ε]
  {β : Type*} {mβ : MeasurableSpace β} {f : α → β} {g : β → ε}

theorem eLpNormEssSup_map_measure (hg : AEStronglyMeasurable g (Measure.map f μ))
    (hf : AEMeasurable f μ) : eLpNormEssSup g (Measure.map f μ) = eLpNormEssSup (g ∘ f) μ :=
  essSup_map_measure hg.enorm hf

theorem eLpNorm_map_measure (hg : AEStronglyMeasurable g (Measure.map f μ))
    (hf : AEMeasurable f μ) : eLpNorm g p (Measure.map f μ) = eLpNorm (g ∘ f) p μ := by
  by_cases hp_zero : p = 0
  · simp only [hp_zero, eLpNorm_exponent_zero]
  by_cases hp_top : p = ∞
  · simp_rw [hp_top, eLpNorm_exponent_top]
    exact eLpNormEssSup_map_measure hg hf
  simp_rw [eLpNorm_eq_lintegral_rpow_enorm hp_zero hp_top]
  rw [lintegral_map' (hg.enorm.pow_const p.toReal) hf]
  rfl

theorem memLp_map_measure_iff (hg : AEStronglyMeasurable g (Measure.map f μ))
    (hf : AEMeasurable f μ) : MemLp g p (Measure.map f μ) ↔ MemLp (g ∘ f) p μ := by
  simp [MemLp, eLpNorm_map_measure hg hf, hg.comp_aemeasurable hf, hg]

@[deprecated (since := "2025-02-21")]
alias memℒp_map_measure_iff := memLp_map_measure_iff

theorem MemLp.comp_of_map (hg : MemLp g p (Measure.map f μ)) (hf : AEMeasurable f μ) :
    MemLp (g ∘ f) p μ :=
  (memLp_map_measure_iff hg.aestronglyMeasurable hf).1 hg

@[deprecated (since := "2025-02-21")]
alias Memℒp.comp_of_map := MemLp.comp_of_map

theorem eLpNorm_comp_measurePreserving {ν : MeasureTheory.Measure β} (hg : AEStronglyMeasurable g ν)
    (hf : MeasurePreserving f μ ν) : eLpNorm (g ∘ f) p μ = eLpNorm g p ν :=
  Eq.symm <| hf.map_eq ▸ eLpNorm_map_measure (hf.map_eq ▸ hg) hf.aemeasurable

theorem AEEqFun.eLpNorm_compMeasurePreserving {ν : MeasureTheory.Measure β} (g : β →ₘ[ν] E)
    (hf : MeasurePreserving f μ ν) :
    eLpNorm (g.compMeasurePreserving f hf) p μ = eLpNorm g p ν := by
  rw [eLpNorm_congr_ae (g.coeFn_compMeasurePreserving _)]
  exact eLpNorm_comp_measurePreserving g.aestronglyMeasurable hf

theorem MemLp.comp_measurePreserving {ν : MeasureTheory.Measure β} (hg : MemLp g p ν)
    (hf : MeasurePreserving f μ ν) : MemLp (g ∘ f) p μ :=
  .comp_of_map (hf.map_eq.symm ▸ hg) hf.aemeasurable

@[deprecated (since := "2025-02-21")]
alias Memℒp.comp_measurePreserving := MemLp.comp_measurePreserving

theorem _root_.MeasurableEmbedding.eLpNormEssSup_map_measure (hf : MeasurableEmbedding f) :
    eLpNormEssSup g (Measure.map f μ) = eLpNormEssSup (g ∘ f) μ :=
  hf.essSup_map_measure

theorem _root_.MeasurableEmbedding.eLpNorm_map_measure (hf : MeasurableEmbedding f) :
    eLpNorm g p (Measure.map f μ) = eLpNorm (g ∘ f) p μ := by
  by_cases hp_zero : p = 0
  · simp only [hp_zero, eLpNorm_exponent_zero]
  by_cases hp : p = ∞
  · simp_rw [hp, eLpNorm_exponent_top]
    exact hf.essSup_map_measure
  · simp_rw [eLpNorm_eq_lintegral_rpow_enorm hp_zero hp]
    rw [hf.lintegral_map]
    rfl

theorem _root_.MeasurableEmbedding.memLp_map_measure_iff (hf : MeasurableEmbedding f) :
    MemLp g p (Measure.map f μ) ↔ MemLp (g ∘ f) p μ := by
  simp_rw [MemLp, hf.aestronglyMeasurable_map_iff, hf.eLpNorm_map_measure]

@[deprecated (since := "2025-02-21")]
alias _root_.MeasurableEmbedding.memℒp_map_measure_iff :=
  _root_.MeasurableEmbedding.memLp_map_measure_iff

theorem _root_.MeasurableEquiv.memLp_map_measure_iff (f : α ≃ᵐ β) :
    MemLp g p (Measure.map f μ) ↔ MemLp (g ∘ f) p μ :=
  f.measurableEmbedding.memLp_map_measure_iff

@[deprecated (since := "2025-02-21")]
alias _root_.MeasurableEquiv.memℒp_map_measure_iff := _root_.MeasurableEquiv.memLp_map_measure_iff

end MapMeasure

section Monotonicity

theorem eLpNorm'_le_nnreal_smul_eLpNorm'_of_ae_le_mul {f : α → F} {g : α → G} {c : ℝ≥0}
    (h : ∀ᵐ x ∂μ, ‖f x‖ₑ ≤ c * ‖g x‖ₑ) {p : ℝ} (hp : 0 < p) :
    eLpNorm' f p μ ≤ c • eLpNorm' g p μ := by
  simp_rw [eLpNorm'_eq_lintegral_enorm]
  rw [← ENNReal.rpow_le_rpow_iff hp, ENNReal.smul_def, smul_eq_mul,
    ENNReal.mul_rpow_of_nonneg _ _ hp.le]
  simp_rw [← ENNReal.rpow_mul, one_div, inv_mul_cancel₀ hp.ne.symm, ENNReal.rpow_one,
    ← ENNReal.coe_rpow_of_nonneg _ hp.le, ← lintegral_const_mul' _ _ ENNReal.coe_ne_top]
  apply lintegral_mono_ae
  have aux (x) : (↑c) ^ p * ‖g x‖ₑ ^ p = (↑c * ‖g x‖ₑ) ^ p := by simp [ENNReal.mul_rpow_eq_ite]
  simpa [ENNReal.coe_rpow_of_nonneg _ hp.le, aux, ENNReal.rpow_le_rpow_iff hp]

theorem eLpNormEssSup_le_nnreal_smul_eLpNormEssSup_of_ae_le_mul {f : α → F} {g : α → G} {c : ℝ≥0}
    (h : ∀ᵐ x ∂μ, ‖f x‖ₑ ≤ c * ‖g x‖ₑ) : eLpNormEssSup f μ ≤ c • eLpNormEssSup g μ :=
  calc
    essSup (‖f ·‖ₑ) μ ≤ essSup (fun x => (↑(c * ‖g x‖ₑ) : ℝ≥0∞)) μ :=
      essSup_mono_ae <| h.mono fun _ hx ↦hx
    _ = c • essSup (‖g ·‖ₑ) μ := ENNReal.essSup_const_mul

theorem eLpNorm_le_nnreal_smul_eLpNorm_of_ae_le_mul {f : α → F} {g : α → G} {c : ℝ≥0}
    (h : ∀ᵐ x ∂μ, ‖f x‖ₑ ≤ c * ‖g x‖ₑ) (p : ℝ≥0∞) : eLpNorm f p μ ≤ c • eLpNorm g p μ := by
  by_cases h0 : p = 0
  · simp [h0]
  by_cases h_top : p = ∞
  · rw [h_top]
    exact eLpNormEssSup_le_nnreal_smul_eLpNormEssSup_of_ae_le_mul h
  simp_rw [eLpNorm_eq_eLpNorm' h0 h_top]
  exact eLpNorm'_le_nnreal_smul_eLpNorm'_of_ae_le_mul h (ENNReal.toReal_pos h0 h_top)

-- TODO: add the whole family of lemmas?
private theorem le_mul_iff_eq_zero_of_nonneg_of_neg_of_nonneg {α} [LinearOrderedSemiring α]
    {a b c : α} (ha : 0 ≤ a) (hb : b < 0) (hc : 0 ≤ c) : a ≤ b * c ↔ a = 0 ∧ c = 0 := by
  constructor
  · intro h
    exact
      ⟨(h.trans (mul_nonpos_of_nonpos_of_nonneg hb.le hc)).antisymm ha,
        (nonpos_of_mul_nonneg_right (ha.trans h) hb).antisymm hc⟩
  · rintro ⟨rfl, rfl⟩
    rw [mul_zero]

/-- When `c` is negative, `‖f x‖ ≤ c * ‖g x‖` is nonsense and forces both `f` and `g` to have an
`eLpNorm` of `0`. -/
theorem eLpNorm_eq_zero_and_zero_of_ae_le_mul_neg {f : α → F} {g : α → G} {c : ℝ}
    (h : ∀ᵐ x ∂μ, ‖f x‖ ≤ c * ‖g x‖) (hc : c < 0) (p : ℝ≥0∞) :
    eLpNorm f p μ = 0 ∧ eLpNorm g p μ = 0 := by
  simp_rw [le_mul_iff_eq_zero_of_nonneg_of_neg_of_nonneg (norm_nonneg _) hc (norm_nonneg _),
    norm_eq_zero, eventually_and] at h
  change f =ᵐ[μ] 0 ∧ g =ᵐ[μ] 0 at h
  simp [eLpNorm_congr_ae h.1, eLpNorm_congr_ae h.2]

theorem eLpNorm_le_mul_eLpNorm_of_ae_le_mul {f : α → F} {g : α → G} {c : ℝ}
    (h : ∀ᵐ x ∂μ, ‖f x‖ ≤ c * ‖g x‖) (p : ℝ≥0∞) :
    eLpNorm f p μ ≤ ENNReal.ofReal c * eLpNorm g p μ := by
  apply eLpNorm_le_nnreal_smul_eLpNorm_of_ae_le_mul
    (h.mono fun _x hx => ?_)
  -- old proof was this: need to translate to ENNReal now...
  have := c.le_coe_toNNReal -- surely needed
  have := hx.trans <| mul_le_mul_of_nonneg_right c.le_coe_toNNReal (norm_nonneg _)
  /- various proof attempts:
  simp only [enorm]--simp only [enorm_eq_nnnorm]--, ← ENNReal.coe_mul]--, ENNReal.coe_le_coe]
  simp only [← coe_nnnorm] at hx
  convert hx
  --convert hx
  --trans (c * ‖g _x‖).toNNReal
  simp
  rw [ENNReal.ofNNReal_le_ofNNReal_iff] -/
  sorry

theorem MemLp.of_nnnorm_le_mul {f : α → E} {g : α → F} {c : ℝ≥0} (hg : MemLp g p μ)
    (hf : AEStronglyMeasurable f μ) (hfg : ∀ᵐ x ∂μ, ‖f x‖ₑ ≤ c * ‖g x‖ₑ) : MemLp f p μ :=
  ⟨hf,
    (eLpNorm_le_nnreal_smul_eLpNorm_of_ae_le_mul hfg p).trans_lt <|
      ENNReal.mul_lt_top ENNReal.coe_lt_top hg.eLpNorm_lt_top⟩

@[deprecated (since := "2025-02-21")]
alias Memℒp.of_nnnorm_le_mul := MemLp.of_nnnorm_le_mul

theorem MemLp.of_le_mul {f : α → E} {g : α → F} {c : ℝ} (hg : MemLp g p μ)
    (hf : AEStronglyMeasurable f μ) (hfg : ∀ᵐ x ∂μ, ‖f x‖ ≤ c * ‖g x‖) : MemLp f p μ :=
  ⟨hf,
    (eLpNorm_le_mul_eLpNorm_of_ae_le_mul hfg p).trans_lt <|
      ENNReal.mul_lt_top ENNReal.ofReal_lt_top hg.eLpNorm_lt_top⟩

@[deprecated (since := "2025-02-21")]
alias Memℒp.of_le_mul := MemLp.of_le_mul

end Monotonicity

/-!
### Bounded actions by normed rings
In this section we show inequalities on the norm.
-/

section BoundedSMul

variable {𝕜 : Type*} [NormedRing 𝕜] [MulActionWithZero 𝕜 E] [MulActionWithZero 𝕜 F]
variable [BoundedSMul 𝕜 E] [BoundedSMul 𝕜 F] {c : 𝕜} {f : α → F}

theorem eLpNorm'_const_smul_le (hq : 0 < q) : eLpNorm' (c • f) q μ ≤ ‖c‖ₑ * eLpNorm' f q μ :=
  eLpNorm'_le_nnreal_smul_eLpNorm'_of_ae_le_mul
    (Eventually.of_forall fun _ ↦ by simp [← enorm_eq_nnnorm, enorm_smul_le]) hq

theorem eLpNormEssSup_const_smul_le : eLpNormEssSup (c • f) μ ≤ ‖c‖ₑ * eLpNormEssSup f μ :=
  eLpNormEssSup_le_nnreal_smul_eLpNormEssSup_of_ae_le_mul
    (Eventually.of_forall fun _ => by simp [← enorm_eq_nnnorm, enorm_smul_le])

theorem eLpNorm_const_smul_le : eLpNorm (c • f) p μ ≤ ‖c‖ₑ * eLpNorm f p μ :=
  eLpNorm_le_nnreal_smul_eLpNorm_of_ae_le_mul
    (Eventually.of_forall fun _ => by simp [← enorm_eq_nnnorm, enorm_smul_le]) _

theorem MemLp.const_smul (hf : MemLp f p μ) (c : 𝕜) : MemLp (c • f) p μ :=
  ⟨AEStronglyMeasurable.const_smul hf.1 c,
    eLpNorm_const_smul_le.trans_lt (ENNReal.mul_lt_top ENNReal.coe_lt_top hf.2)⟩

@[deprecated (since := "2025-02-21")]
alias Memℒp.const_smul := MemLp.const_smul

theorem MemLp.const_mul {f : α → 𝕜} (hf : MemLp f p μ) (c : 𝕜) : MemLp (fun x => c * f x) p μ :=
  hf.const_smul c

@[deprecated (since := "2025-02-21")]
alias Memℒp.const_mul := MemLp.const_mul

end BoundedSMul

/-!
### Bounded actions by normed division rings
The inequalities in the previous section are now tight.
-/

section NormedSpace

variable {𝕜 : Type*} [NormedDivisionRing 𝕜] [MulActionWithZero 𝕜 E] [Module 𝕜 F]
variable [BoundedSMul 𝕜 E] [BoundedSMul 𝕜 F]

theorem eLpNorm'_const_smul {f : α → F} (c : 𝕜) (hq_pos : 0 < q) :
    eLpNorm' (c • f) q μ = ‖c‖ₑ * eLpNorm' f q μ := by
  obtain rfl | hc := eq_or_ne c 0
  · simp [eLpNorm'_eq_lintegral_enorm, hq_pos]
  refine le_antisymm (eLpNorm'_const_smul_le hq_pos) <| ENNReal.mul_le_of_le_div' ?_
  simpa [enorm_inv, hc, ENNReal.div_eq_inv_mul]
    using eLpNorm'_const_smul_le (c := c⁻¹) (f := c • f) hq_pos

theorem eLpNormEssSup_const_smul (c : 𝕜) (f : α → F) :
    eLpNormEssSup (c • f) μ = ‖c‖ₑ * eLpNormEssSup f μ := by
  simp_rw [eLpNormEssSup_eq_essSup_enorm, Pi.smul_apply, enorm_smul,
    ENNReal.essSup_const_mul]

theorem eLpNorm_const_smul (c : 𝕜) (f : α → F) (p : ℝ≥0∞) (μ : Measure α):
    eLpNorm (c • f) p μ = ‖c‖ₑ * eLpNorm f p μ := by
  obtain rfl | hc := eq_or_ne c 0
  · simp
  refine le_antisymm eLpNorm_const_smul_le <| ENNReal.mul_le_of_le_div' ?_
  simpa [enorm_inv, hc, ENNReal.div_eq_inv_mul]
    using eLpNorm_const_smul_le (c := c⁻¹) (f := c • f)

lemma eLpNorm_nsmul [NormedSpace ℝ F] (n : ℕ) (f : α → F) :
    eLpNorm (n • f) p μ = n * eLpNorm f p μ := by
  simpa [Nat.cast_smul_eq_nsmul] using eLpNorm_const_smul (n : ℝ) f ..

end NormedSpace

theorem le_eLpNorm_of_bddBelow (hp : p ≠ 0) (hp' : p ≠ ∞) {f : α → F} (C : ℝ≥0) {s : Set α}
    (hs : MeasurableSet s) (hf : ∀ᵐ x ∂μ, x ∈ s → C ≤ ‖f x‖₊) :
    C • μ s ^ (1 / p.toReal) ≤ eLpNorm f p μ := by
  rw [ENNReal.smul_def, smul_eq_mul, eLpNorm_eq_lintegral_rpow_enorm hp hp',
    one_div, ENNReal.le_rpow_inv_iff (ENNReal.toReal_pos hp hp'),
    ENNReal.mul_rpow_of_nonneg _ _ ENNReal.toReal_nonneg, ← ENNReal.rpow_mul,
    inv_mul_cancel₀ (ENNReal.toReal_pos hp hp').ne.symm, ENNReal.rpow_one, ← setLIntegral_const,
    ← lintegral_indicator hs]
  refine lintegral_mono_ae ?_
  filter_upwards [hf] with x hx
  by_cases hxs : x ∈ s
  · simp only [Set.indicator_of_mem, hxs, true_implies] at hx ⊢
    gcongr
    rwa [coe_le_enorm]
  · simp [Set.indicator_of_not_mem hxs]

section RCLike

variable {𝕜 : Type*} [RCLike 𝕜] {f : α → 𝕜}

@[simp] lemma eLpNorm_conj (f : α → 𝕜) (p : ℝ≥0∞) (μ : Measure α) :
    eLpNorm (conj f) p μ = eLpNorm f p μ := by simp [← eLpNorm_norm]

theorem MemLp.re (hf : MemLp f p μ) : MemLp (fun x => RCLike.re (f x)) p μ := by
  have : ∀ x, ‖RCLike.re (f x)‖ ≤ 1 * ‖f x‖ := by
    intro x
    rw [one_mul]
    exact RCLike.norm_re_le_norm (f x)
  refine hf.of_le_mul ?_ (Eventually.of_forall this)
  exact RCLike.continuous_re.comp_aestronglyMeasurable hf.1

@[deprecated (since := "2025-02-21")]
alias Memℒp.re := MemLp.re

theorem MemLp.im (hf : MemLp f p μ) : MemLp (fun x => RCLike.im (f x)) p μ := by
  have : ∀ x, ‖RCLike.im (f x)‖ ≤ 1 * ‖f x‖ := by
    intro x
    rw [one_mul]
    exact RCLike.norm_im_le_norm (f x)
  refine hf.of_le_mul ?_ (Eventually.of_forall this)
  exact RCLike.continuous_im.comp_aestronglyMeasurable hf.1

@[deprecated (since := "2025-02-21")]
alias Memℒp.im := MemLp.im

end RCLike

section Liminf

variable [MeasurableSpace E] [OpensMeasurableSpace E] {R : ℝ≥0}

theorem ae_bdd_liminf_atTop_rpow_of_eLpNorm_bdd {p : ℝ≥0∞} {f : ℕ → α → E}
    (hfmeas : ∀ n, Measurable (f n)) (hbdd : ∀ n, eLpNorm (f n) p μ ≤ R) :
    ∀ᵐ x ∂μ, liminf (fun n => ((‖f n x‖ₑ) ^ p.toReal : ℝ≥0∞)) atTop < ∞ := by
  by_cases hp0 : p.toReal = 0
  · simp only [hp0, ENNReal.rpow_zero]
    filter_upwards with _
    rw [liminf_const (1 : ℝ≥0∞)]
    exact ENNReal.one_lt_top
  have hp : p ≠ 0 := fun h => by simp [h] at hp0
  have hp' : p ≠ ∞ := fun h => by simp [h] at hp0
  refine
    ae_lt_top (.liminf fun n => (hfmeas n).nnnorm.coe_nnreal_ennreal.pow_const p.toReal)
      (lt_of_le_of_lt
          (lintegral_liminf_le fun n => (hfmeas n).nnnorm.coe_nnreal_ennreal.pow_const p.toReal)
          (lt_of_le_of_lt ?_
            (ENNReal.rpow_lt_top_of_nonneg ENNReal.toReal_nonneg ENNReal.coe_ne_top :
              (R : ℝ≥0∞) ^ p.toReal < ∞))).ne
  simp_rw [eLpNorm_eq_lintegral_rpow_enorm hp hp', one_div] at hbdd
  simp_rw [liminf_eq, eventually_atTop]
  exact
    sSup_le fun b ⟨a, ha⟩ =>
      (ha a le_rfl).trans ((ENNReal.rpow_inv_le_iff (ENNReal.toReal_pos hp hp')).1 (hbdd _))

theorem ae_bdd_liminf_atTop_of_eLpNorm_bdd {p : ℝ≥0∞} (hp : p ≠ 0) {f : ℕ → α → E}
    (hfmeas : ∀ n, Measurable (f n)) (hbdd : ∀ n, eLpNorm (f n) p μ ≤ R) :
    ∀ᵐ x ∂μ, liminf (fun n => (‖f n x‖ₑ)) atTop < ∞ := by
  by_cases hp' : p = ∞
  · subst hp'
    simp_rw [eLpNorm_exponent_top] at hbdd
    have : ∀ n, ∀ᵐ x ∂μ, (‖f n x‖ₑ) < R + 1 := fun n =>
      ae_lt_of_essSup_lt
        (lt_of_le_of_lt (hbdd n) <| ENNReal.lt_add_right ENNReal.coe_ne_top one_ne_zero)
    rw [← ae_all_iff] at this
    filter_upwards [this] with x hx using lt_of_le_of_lt
        (liminf_le_of_frequently_le' <| Frequently.of_forall fun n => (hx n).le)
        (ENNReal.add_lt_top.2 ⟨ENNReal.coe_lt_top, ENNReal.one_lt_top⟩)
  filter_upwards [ae_bdd_liminf_atTop_rpow_of_eLpNorm_bdd hfmeas hbdd] with x hx
  have hppos : 0 < p.toReal := ENNReal.toReal_pos hp hp'
  have :
    liminf (fun n => (‖f n x‖ₑ) ^ p.toReal) atTop =
      liminf (fun n => (‖f n x‖ₑ)) atTop ^ p.toReal := by
    change
      liminf (fun n => ENNReal.orderIsoRpow p.toReal hppos (‖f n x‖ₑ)) atTop =
        ENNReal.orderIsoRpow p.toReal hppos (liminf (fun n => (‖f n x‖ₑ)) atTop)
    refine (OrderIso.liminf_apply (ENNReal.orderIsoRpow p.toReal _) ?_ ?_ ?_ ?_).symm <;>
      isBoundedDefault
  rw [this] at hx
  rw [← ENNReal.rpow_one (liminf (‖f · x‖ₑ) atTop), ← mul_inv_cancel₀ hppos.ne.symm,
    ENNReal.rpow_mul]
  exact ENNReal.rpow_lt_top_of_nonneg (inv_nonneg.2 hppos.le) hx.ne

end Liminf

/-- A continuous function with compact support belongs to `L^∞`.
See `Continuous.memLp_of_hasCompactSupport` for a version for `L^p`. -/
theorem _root_.Continuous.memLp_top_of_hasCompactSupport
    {X : Type*} [TopologicalSpace X] [MeasurableSpace X] [OpensMeasurableSpace X]
    {f : X → E} (hf : Continuous f) (h'f : HasCompactSupport f) (μ : Measure X) : MemLp f ⊤ μ := by
  borelize E
  rcases hf.bounded_above_of_compact_support h'f with ⟨C, hC⟩
  apply memLp_top_of_bound ?_ C (Filter.Eventually.of_forall hC)
  exact (hf.stronglyMeasurable_of_hasCompactSupport h'f).aestronglyMeasurable

@[deprecated (since := "2025-02-21")]
alias _root_.Continuous.memℒp_top_of_hasCompactSupport :=
  _root_.Continuous.memLp_top_of_hasCompactSupport


section UnifTight

/-- A single function that is `MemLp f p μ` is tight with respect to `μ`. -/
theorem MemLp.exists_eLpNorm_indicator_compl_lt {β : Type*} [NormedAddCommGroup β] (hp_top : p ≠ ∞)
    {f : α → β} (hf : MemLp f p μ) {ε : ℝ≥0∞} (hε : ε ≠ 0) :
    ∃ s : Set α, MeasurableSet s ∧ μ s < ∞ ∧ eLpNorm (sᶜ.indicator f) p μ < ε := by
  rcases eq_or_ne p 0 with rfl | hp₀
  · use ∅; simp [pos_iff_ne_zero.2 hε] -- first take care of `p = 0`
  · obtain ⟨s, hsm, hs, hε⟩ :
        ∃ s, MeasurableSet s ∧ μ s < ∞ ∧ ∫⁻ a in sᶜ, (‖f a‖ₑ) ^ p.toReal ∂μ < ε ^ p.toReal := by
      apply exists_setLintegral_compl_lt
      · exact ((eLpNorm_lt_top_iff_lintegral_rpow_enorm_lt_top hp₀ hp_top).1 hf.2).ne
      · simp [*]
    refine ⟨s, hsm, hs, ?_⟩
    rwa [eLpNorm_indicator_eq_eLpNorm_restrict hsm.compl,
      eLpNorm_eq_lintegral_rpow_enorm hp₀ hp_top, one_div, ENNReal.rpow_inv_lt_iff]
    simp [ENNReal.toReal_pos, *]

@[deprecated (since := "2025-02-21")]
alias Memℒp.exists_eLpNorm_indicator_compl_lt := MemLp.exists_eLpNorm_indicator_compl_lt

end UnifTight
end Lp

end MeasureTheory<|MERGE_RESOLUTION|>--- conflicted
+++ resolved
@@ -406,8 +406,6 @@
 variable {f : α → F}
 
 lemma eLpNorm'_mono_enorm_ae {f : α → ε} {g : α → ε'} (hq : 0 ≤ q) (h : ∀ᵐ x ∂μ, ‖f x‖ₑ ≤ ‖g x‖ₑ) :
-<<<<<<< HEAD
-=======
     eLpNorm' f q μ ≤ eLpNorm' g q μ := by
   simp only [eLpNorm'_eq_lintegral_enorm]
   gcongr ?_ ^ (1/q)
@@ -415,7 +413,6 @@
   gcongr
 
 lemma eLpNorm'_mono_nnnorm_ae {f : α → F} {g : α → G} (hq : 0 ≤ q) (h : ∀ᵐ x ∂μ, ‖f x‖₊ ≤ ‖g x‖₊) :
->>>>>>> 1b0b027d
     eLpNorm' f q μ ≤ eLpNorm' g q μ := by
   simp only [eLpNorm'_eq_lintegral_enorm]
   gcongr ?_ ^ (1/q)
@@ -427,16 +424,12 @@
 
 theorem eLpNorm'_mono_ae {f : α → F} {g : α → G} (hq : 0 ≤ q) (h : ∀ᵐ x ∂μ, ‖f x‖ ≤ ‖g x‖) :
     eLpNorm' f q μ ≤ eLpNorm' g q μ :=
-<<<<<<< HEAD
-  eLpNorm'_mono_enorm_ae hq (by simpa only [enorm_leq_iff_norm_leq] using h)
-=======
   eLpNorm'_mono_enorm_ae hq (by simpa only [enorm_le_iff_norm_le] using h)
 
 theorem eLpNorm'_congr_enorm_ae {f g : α → ε} (hfg : ∀ᵐ x ∂μ, ‖f x‖ₑ = ‖g x‖ₑ) :
     eLpNorm' f q μ = eLpNorm' g q μ := by
   have : (‖f ·‖ₑ ^ q) =ᵐ[μ] (‖g ·‖ₑ ^ q) := hfg.mono fun x hx ↦ by simp [hx]
   simp only [eLpNorm'_eq_lintegral_enorm, lintegral_congr_ae this]
->>>>>>> 1b0b027d
 
 theorem eLpNorm'_congr_enorm_ae {f g : α → ε} (hfg : ∀ᵐ x ∂μ, ‖f x‖ₑ = ‖g x‖ₑ) :
     eLpNorm' f q μ = eLpNorm' g q μ := by
@@ -456,24 +449,16 @@
 theorem eLpNormEssSup_congr_ae {f g : α → ε} (hfg : f =ᵐ[μ] g) :
     eLpNormEssSup f μ = eLpNormEssSup g μ :=
   essSup_congr_ae (hfg.fun_comp enorm)
-<<<<<<< HEAD
-=======
 
 theorem eLpNormEssSup_mono_enorm_ae {f g : α → ε} (hfg : ∀ᵐ x ∂μ, ‖f x‖ₑ ≤ ‖g x‖ₑ) :
     eLpNormEssSup f μ ≤ eLpNormEssSup g μ :=
   essSup_mono_ae <| hfg
->>>>>>> 1b0b027d
 
 theorem eLpNormEssSup_mono_enorm_ae {f g : α → ε} (hfg : ∀ᵐ x ∂μ, ‖f x‖ₑ ≤ ‖g x‖ₑ) :
     eLpNormEssSup f μ ≤ eLpNormEssSup g μ :=
   essSup_mono_ae <| hfg
 
-@[deprecated (since := "2025-02-14")]
-alias eLpNormEssSup_mono_nnnorm_ae := eLpNormEssSup_mono_enorm_ae
-
 theorem eLpNorm_mono_enorm_ae {f : α → ε} {g : α → ε'} (h : ∀ᵐ x ∂μ, ‖f x‖ₑ ≤ ‖g x‖ₑ) :
-<<<<<<< HEAD
-=======
     eLpNorm f p μ ≤ eLpNorm g p μ := by
   simp only [eLpNorm]
   split_ifs
@@ -482,7 +467,6 @@
   · exact eLpNorm'_mono_enorm_ae ENNReal.toReal_nonneg h
 
 theorem eLpNorm_mono_nnnorm_ae {f : α → F} {g : α → G} (h : ∀ᵐ x ∂μ, ‖f x‖₊ ≤ ‖g x‖₊) :
->>>>>>> 1b0b027d
     eLpNorm f p μ ≤ eLpNorm g p μ := by
   simp only [eLpNorm]
   split_ifs
@@ -514,13 +498,10 @@
     hx.trans ((le_abs_self _).trans (Real.norm_eq_abs _).symm.le)
 
 theorem eLpNorm_mono_enorm {f : α → ε} {g : α → ε'} (h : ∀ x, ‖f x‖ₑ ≤ ‖g x‖ₑ) :
-<<<<<<< HEAD
-=======
     eLpNorm f p μ ≤ eLpNorm g p μ :=
   eLpNorm_mono_enorm_ae (Eventually.of_forall fun x => h x)
 
 theorem eLpNorm_mono_nnnorm {f : α → F} {g : α → G} (h : ∀ x, ‖f x‖₊ ≤ ‖g x‖₊) :
->>>>>>> 1b0b027d
     eLpNorm f p μ ≤ eLpNorm g p μ :=
   eLpNorm_mono_enorm_ae (Eventually.of_forall fun x => h x)
 
@@ -534,45 +515,22 @@
     eLpNorm f p μ ≤ eLpNorm g p μ :=
   eLpNorm_mono_ae_real (Eventually.of_forall fun x => h x)
 
-<<<<<<< HEAD
-theorem eLpNormEssSup_le_of_ae_enorm_bound {f : α → ε} {C : ℝ≥0} (hfC : ∀ᵐ x ∂μ, ‖f x‖ₑ ≤ C) :
-    eLpNormEssSup f μ ≤ C :=
-  essSup_le_of_ae_le (C : ℝ≥0∞) <| hfC
-
--- This lemma is used exactly once, in eLpNormEssSup_lt_top_of_ae_enorm_bound.
-@[deprecated eLpNormEssSup_le_of_ae_enorm_bound (since := "2025-02-14")]
-=======
 theorem eLpNormEssSup_le_of_ae_enorm_bound {f : α → ε} {C : ℝ≥0∞} (hfC : ∀ᵐ x ∂μ, ‖f x‖ₑ ≤ C) :
     eLpNormEssSup f μ ≤ C :=
   essSup_le_of_ae_le C hfC
 
->>>>>>> 1b0b027d
 theorem eLpNormEssSup_le_of_ae_nnnorm_bound {f : α → F} {C : ℝ≥0} (hfC : ∀ᵐ x ∂μ, ‖f x‖₊ ≤ C) :
     eLpNormEssSup f μ ≤ C :=
   essSup_le_of_ae_le (C : ℝ≥0∞) <| hfC.mono fun _x hx => ENNReal.coe_le_coe.mpr hx
 
-theorem eLpNormEssSup_le_of_ae_bound {f : α → ε} {C : ℝ≥0} (hfC : ∀ᵐ x ∂μ, ‖f x‖ₑ ≤ C) :
-    eLpNormEssSup f μ ≤ ENNReal.ofReal C := by
-  apply eLpNormEssSup_le_of_ae_enorm_bound
-  rw [Real.toNNReal_coe]
-  exact hfC
-
-<<<<<<< HEAD
-@[deprecated (since := "2025-02-14")] alias
-eLpNormEssSup_le_of_ae_bound' := eLpNormEssSup_le_of_ae_bound
-
-=======
->>>>>>> 1b0b027d
+theorem eLpNormEssSup_le_of_ae_bound {f : α → F} {C : ℝ} (hfC : ∀ᵐ x ∂μ, ‖f x‖ ≤ C) :
+    eLpNormEssSup f μ ≤ ENNReal.ofReal C :=
+  eLpNormEssSup_le_of_ae_nnnorm_bound <| hfC.mono fun _x hx => hx.trans C.le_coe_toNNReal
+
 theorem eLpNormEssSup_lt_top_of_ae_enorm_bound {f : α → ε} {C : ℝ≥0} (hfC : ∀ᵐ x ∂μ, ‖f x‖ₑ ≤ C) :
     eLpNormEssSup f μ < ∞ :=
   (eLpNormEssSup_le_of_ae_enorm_bound hfC).trans_lt ENNReal.coe_lt_top
 
-<<<<<<< HEAD
--- This lemma is used exactly once, in eLpNormEssSup_lt_top_iff_isBoundedUnder.
-set_option linter.deprecated false in
-@[deprecated eLpNormEssSup_lt_top_of_ae_enorm_bound (since := "2025-02-14")]
-=======
->>>>>>> 1b0b027d
 theorem eLpNormEssSup_lt_top_of_ae_nnnorm_bound {f : α → F} {C : ℝ≥0} (hfC : ∀ᵐ x ∂μ, ‖f x‖₊ ≤ C) :
     eLpNormEssSup f μ < ∞ :=
   (eLpNormEssSup_le_of_ae_nnnorm_bound hfC).trans_lt ENNReal.coe_lt_top
@@ -595,20 +553,6 @@
   refine (eLpNorm_mono_enorm_ae this).trans_eq ?_
   rw [eLpNorm_const _ hp (NeZero.ne μ), one_div, enorm_eq_self, smul_eq_mul]
 
-<<<<<<< HEAD
-@[deprecated eLpNorm_le_of_ae_enorm_bound (since := "2025-02-14")]
-=======
-theorem eLpNorm_le_of_ae_enorm_bound {f : α → ε} {C : ℝ≥0∞} (hfC : ∀ᵐ x ∂μ, ‖f x‖ₑ ≤ C) :
-    eLpNorm f p μ ≤ C • μ Set.univ ^ p.toReal⁻¹ := by
-  rcases eq_zero_or_neZero μ with rfl | hμ
-  · simp
-  by_cases hp : p = 0
-  · simp [hp]
-  have : ∀ᵐ x ∂μ, ‖f x‖ₑ ≤ ‖C‖ₑ := hfC.mono fun x hx ↦ hx.trans (Preorder.le_refl C)
-  refine (eLpNorm_mono_enorm_ae this).trans_eq ?_
-  rw [eLpNorm_const _ hp (NeZero.ne μ), one_div, enorm_eq_self, smul_eq_mul]
-
->>>>>>> 1b0b027d
 theorem eLpNorm_le_of_ae_nnnorm_bound {f : α → F} {C : ℝ≥0} (hfC : ∀ᵐ x ∂μ, ‖f x‖₊ ≤ C) :
     eLpNorm f p μ ≤ C • μ Set.univ ^ p.toReal⁻¹ := by
   rcases eq_zero_or_neZero μ with rfl | hμ
@@ -626,14 +570,11 @@
   exact eLpNorm_le_of_ae_nnnorm_bound (hfC.mono fun x hx => hx.trans C.le_coe_toNNReal)
 
 theorem eLpNorm_congr_enorm_ae {f : α → ε} {g : α → ε'} (hfg : ∀ᵐ x ∂μ, ‖f x‖ₑ = ‖g x‖ₑ) :
-<<<<<<< HEAD
-=======
     eLpNorm f p μ = eLpNorm g p μ :=
   le_antisymm (eLpNorm_mono_enorm_ae <| EventuallyEq.le hfg)
     (eLpNorm_mono_enorm_ae <| (EventuallyEq.symm hfg).le)
 
 theorem eLpNorm_congr_nnnorm_ae {f : α → F} {g : α → G} (hfg : ∀ᵐ x ∂μ, ‖f x‖₊ = ‖g x‖₊) :
->>>>>>> 1b0b027d
     eLpNorm f p μ = eLpNorm g p μ :=
   le_antisymm (eLpNorm_mono_enorm_ae <| EventuallyEq.le hfg)
     (eLpNorm_mono_enorm_ae <| (EventuallyEq.symm hfg).le)
@@ -660,11 +601,7 @@
 
 @[simp]
 theorem eLpNorm_norm (f : α → F) : eLpNorm (fun x => ‖f x‖) p μ = eLpNorm f p μ :=
-  eLpNorm_congr_enorm_ae <| Eventually.of_forall fun _ => enorm_norm _
-
-@[simp]
-theorem eLpNorm_enorm (f : α → ε) : eLpNorm (fun x => ‖f x‖ₑ) p μ = eLpNorm f p μ :=
-  eLpNorm_congr_enorm_ae <| Eventually.of_forall fun _ => enorm_enorm _
+  eLpNorm_congr_norm_ae <| Eventually.of_forall fun _ => norm_norm _
 
 @[simp]
 theorem eLpNorm_enorm (f : α → ε) : eLpNorm (fun x => ‖f x‖ₑ) p μ = eLpNorm f p μ :=
@@ -837,15 +774,9 @@
     eLpNorm f p (μ.restrict s) ≤ eLpNorm f p μ :=
   eLpNorm_mono_measure f Measure.restrict_le_self
 
-<<<<<<< HEAD
 lemma eLpNorm_indicator_le {ε : Type*} [TopologicalSpace ε] [ENormedAddMonoid ε] (f : α → ε) :
     eLpNorm (s.indicator f) p μ ≤ eLpNorm f p μ := by
   refine eLpNorm_mono_ae' <| .of_forall fun x ↦ ?_
-=======
-lemma eLpNorm_indicator_le (f : α → E) : eLpNorm (s.indicator f) p μ ≤ eLpNorm f p μ := by
-  refine eLpNorm_mono_ae <| .of_forall fun x ↦ ?_
-  suffices ‖s.indicator f x‖ₑ ≤ ‖f x‖ₑ by rw [← enorm_le_iff_norm_le]; exact this
->>>>>>> 1b0b027d
   rw [enorm_indicator_eq_indicator_enorm]
   exact s.indicator_le_self _ x
 
@@ -1156,21 +1087,12 @@
     eLpNorm' f q μ = 0 ↔ f =ᵐ[μ] 0 :=
   ⟨ae_eq_zero_of_eLpNorm'_eq_zero (le_of_lt hq0_lt) hf, eLpNorm'_eq_zero_of_ae_zero hq0_lt⟩
 
-<<<<<<< HEAD
-theorem coe_enorm_ae_le_eLpNormEssSup {_ : MeasurableSpace α} (f : α → ε) (μ : Measure α) :
-    ∀ᵐ x ∂μ, ‖f x‖ₑ ≤ eLpNormEssSup f μ :=
-  ENNReal.ae_le_essSup fun x => ‖f x‖ₑ
-
-@[deprecated (since := "2025-02-14")]
-alias coe_nnnorm_ae_le_eLpNormEssSup := coe_enorm_ae_le_eLpNormEssSup
-=======
 theorem enorm_ae_le_eLpNormEssSup {_ : MeasurableSpace α} (f : α → ε) (μ : Measure α) :
     ∀ᵐ x ∂μ, ‖f x‖ₑ ≤ eLpNormEssSup f μ :=
   ENNReal.ae_le_essSup fun x => ‖f x‖ₑ
 
 @[deprecated (since := "2025-03-05")] alias
 coe_nnnorm_ae_le_eLpNormEssSup := enorm_ae_le_eLpNormEssSup
->>>>>>> 1b0b027d
 
 @[simp]
 theorem eLpNormEssSup_eq_zero_iff {ε} [TopologicalSpace ε] [ENormedAddMonoid ε] {f : α → ε} :

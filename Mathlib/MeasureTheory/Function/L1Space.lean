/-
Copyright (c) 2019 Zhouhang Zhou. All rights reserved.
Released under Apache 2.0 license as described in the file LICENSE.
Authors: Zhouhang Zhou
-/
import Mathlib.MeasureTheory.Function.LpOrder

#align_import measure_theory.function.l1_space from "leanprover-community/mathlib"@"ccdbfb6e5614667af5aa3ab2d50885e0ef44a46f"

/-!
# Integrable functions and `L¹` space

In the first part of this file, the predicate `Integrable` is defined and basic properties of
integrable functions are proved.

Such a predicate is already available under the name `Memℒp 1`. We give a direct definition which
is easier to use, and show that it is equivalent to `Memℒp 1`

In the second part, we establish an API between `Integrable` and the space `L¹` of equivalence
classes of integrable functions, already defined as a special case of `L^p` spaces for `p = 1`.

## Notation

* `α →₁[μ] β` is the type of `L¹` space, where `α` is a `MeasureSpace` and `β` is a
  `NormedAddCommGroup` with a `SecondCountableTopology`. `f : α →ₘ β` is a "function" in `L¹`.
  In comments, `[f]` is also used to denote an `L¹` function.

  `₁` can be typed as `\1`.

## Main definitions

* Let `f : α → β` be a function, where `α` is a `MeasureSpace` and `β` a `NormedAddCommGroup`.
  Then `HasFiniteIntegral f` means `(∫⁻ a, ‖f a‖₊) < ∞`.

* If `β` is moreover a `MeasurableSpace` then `f` is called `Integrable` if
  `f` is `Measurable` and `HasFiniteIntegral f` holds.

## Implementation notes

To prove something for an arbitrary integrable function, a useful theorem is
`Integrable.induction` in the file `SetIntegral`.

## Tags

integrable, function space, l1

-/


noncomputable section

open Classical Topology BigOperators ENNReal MeasureTheory NNReal

open Set Filter TopologicalSpace ENNReal EMetric MeasureTheory

variable {α β γ δ : Type*} {m : MeasurableSpace α} {μ ν : Measure α} [MeasurableSpace δ]

variable [NormedAddCommGroup β]

variable [NormedAddCommGroup γ]

namespace MeasureTheory

/-! ### Some results about the Lebesgue integral involving a normed group -/


theorem lintegral_nnnorm_eq_lintegral_edist (f : α → β) :
    ∫⁻ a, ‖f a‖₊ ∂μ = ∫⁻ a, edist (f a) 0 ∂μ := by simp only [edist_eq_coe_nnnorm]
#align measure_theory.lintegral_nnnorm_eq_lintegral_edist MeasureTheory.lintegral_nnnorm_eq_lintegral_edist

theorem lintegral_norm_eq_lintegral_edist (f : α → β) :
    ∫⁻ a, ENNReal.ofReal ‖f a‖ ∂μ = ∫⁻ a, edist (f a) 0 ∂μ := by
  simp only [ofReal_norm_eq_coe_nnnorm, edist_eq_coe_nnnorm]
#align measure_theory.lintegral_norm_eq_lintegral_edist MeasureTheory.lintegral_norm_eq_lintegral_edist

theorem lintegral_edist_triangle {f g h : α → β} (hf : AEStronglyMeasurable f μ)
    (hh : AEStronglyMeasurable h μ) :
    (∫⁻ a, edist (f a) (g a) ∂μ) ≤ (∫⁻ a, edist (f a) (h a) ∂μ) + ∫⁻ a, edist (g a) (h a) ∂μ := by
  rw [← lintegral_add_left' (hf.edist hh)]
  refine' lintegral_mono fun a => _
  apply edist_triangle_right
#align measure_theory.lintegral_edist_triangle MeasureTheory.lintegral_edist_triangle

theorem lintegral_nnnorm_zero : (∫⁻ _ : α, ‖(0 : β)‖₊ ∂μ) = 0 := by simp
#align measure_theory.lintegral_nnnorm_zero MeasureTheory.lintegral_nnnorm_zero

theorem lintegral_nnnorm_add_left {f : α → β} (hf : AEStronglyMeasurable f μ) (g : α → γ) :
    ∫⁻ a, ‖f a‖₊ + ‖g a‖₊ ∂μ = (∫⁻ a, ‖f a‖₊ ∂μ) + ∫⁻ a, ‖g a‖₊ ∂μ :=
  lintegral_add_left' hf.ennnorm _
#align measure_theory.lintegral_nnnorm_add_left MeasureTheory.lintegral_nnnorm_add_left

theorem lintegral_nnnorm_add_right (f : α → β) {g : α → γ} (hg : AEStronglyMeasurable g μ) :
    ∫⁻ a, ‖f a‖₊ + ‖g a‖₊ ∂μ = (∫⁻ a, ‖f a‖₊ ∂μ) + ∫⁻ a, ‖g a‖₊ ∂μ :=
  lintegral_add_right' _ hg.ennnorm
#align measure_theory.lintegral_nnnorm_add_right MeasureTheory.lintegral_nnnorm_add_right

theorem lintegral_nnnorm_neg {f : α → β} : (∫⁻ a, ‖(-f) a‖₊ ∂μ) = ∫⁻ a, ‖f a‖₊ ∂μ := by
  simp only [Pi.neg_apply, nnnorm_neg]
#align measure_theory.lintegral_nnnorm_neg MeasureTheory.lintegral_nnnorm_neg

/-! ### The predicate `HasFiniteIntegral` -/


/-- `HasFiniteIntegral f μ` means that the integral `∫⁻ a, ‖f a‖ ∂μ` is finite.
  `HasFiniteIntegral f` means `HasFiniteIntegral f volume`. -/
def HasFiniteIntegral {_ : MeasurableSpace α} (f : α → β) (μ : Measure α := by volume_tac) : Prop :=
  (∫⁻ a, ‖f a‖₊ ∂μ) < ∞
#align measure_theory.has_finite_integral MeasureTheory.HasFiniteIntegral

-- Porting note: TODO Delete this when leanprover/lean4#2243 is fixed.
theorem hasFiniteIntegral_def {_ : MeasurableSpace α} (f : α → β) (μ : Measure α) :
    HasFiniteIntegral f μ ↔ ((∫⁻ a, ‖f a‖₊ ∂μ) < ∞) :=
  Iff.rfl

attribute [eqns hasFiniteIntegral_def] HasFiniteIntegral

theorem hasFiniteIntegral_iff_norm (f : α → β) :
    HasFiniteIntegral f μ ↔ (∫⁻ a, ENNReal.ofReal ‖f a‖ ∂μ) < ∞ := by
  simp only [HasFiniteIntegral, ofReal_norm_eq_coe_nnnorm]
#align measure_theory.has_finite_integral_iff_norm MeasureTheory.hasFiniteIntegral_iff_norm

theorem hasFiniteIntegral_iff_edist (f : α → β) :
    HasFiniteIntegral f μ ↔ (∫⁻ a, edist (f a) 0 ∂μ) < ∞ := by
  simp only [hasFiniteIntegral_iff_norm, edist_dist, dist_zero_right]
#align measure_theory.has_finite_integral_iff_edist MeasureTheory.hasFiniteIntegral_iff_edist

theorem hasFiniteIntegral_iff_ofReal {f : α → ℝ} (h : 0 ≤ᵐ[μ] f) :
    HasFiniteIntegral f μ ↔ (∫⁻ a, ENNReal.ofReal (f a) ∂μ) < ∞ := by
  rw [HasFiniteIntegral, lintegral_nnnorm_eq_of_ae_nonneg h]
#align measure_theory.has_finite_integral_iff_of_real MeasureTheory.hasFiniteIntegral_iff_ofReal

theorem hasFiniteIntegral_iff_ofNNReal {f : α → ℝ≥0} :
    HasFiniteIntegral (fun x => (f x : ℝ)) μ ↔ (∫⁻ a, f a ∂μ) < ∞ := by
  simp [hasFiniteIntegral_iff_norm]
#align measure_theory.has_finite_integral_iff_of_nnreal MeasureTheory.hasFiniteIntegral_iff_ofNNReal

theorem HasFiniteIntegral.mono {f : α → β} {g : α → γ} (hg : HasFiniteIntegral g μ)
    (h : ∀ᵐ a ∂μ, ‖f a‖ ≤ ‖g a‖) : HasFiniteIntegral f μ := by
  simp only [hasFiniteIntegral_iff_norm] at *
  calc
    (∫⁻ a, ENNReal.ofReal ‖f a‖ ∂μ) ≤ ∫⁻ a : α, ENNReal.ofReal ‖g a‖ ∂μ :=
      lintegral_mono_ae (h.mono fun a h => ofReal_le_ofReal h)
    _ < ∞ := hg
#align measure_theory.has_finite_integral.mono MeasureTheory.HasFiniteIntegral.mono

theorem HasFiniteIntegral.mono' {f : α → β} {g : α → ℝ} (hg : HasFiniteIntegral g μ)
    (h : ∀ᵐ a ∂μ, ‖f a‖ ≤ g a) : HasFiniteIntegral f μ :=
  hg.mono <| h.mono fun _x hx => le_trans hx (le_abs_self _)
#align measure_theory.has_finite_integral.mono' MeasureTheory.HasFiniteIntegral.mono'

theorem HasFiniteIntegral.congr' {f : α → β} {g : α → γ} (hf : HasFiniteIntegral f μ)
    (h : ∀ᵐ a ∂μ, ‖f a‖ = ‖g a‖) : HasFiniteIntegral g μ :=
  hf.mono <| EventuallyEq.le <| EventuallyEq.symm h
#align measure_theory.has_finite_integral.congr' MeasureTheory.HasFiniteIntegral.congr'

theorem hasFiniteIntegral_congr' {f : α → β} {g : α → γ} (h : ∀ᵐ a ∂μ, ‖f a‖ = ‖g a‖) :
    HasFiniteIntegral f μ ↔ HasFiniteIntegral g μ :=
  ⟨fun hf => hf.congr' h, fun hg => hg.congr' <| EventuallyEq.symm h⟩
#align measure_theory.has_finite_integral_congr' MeasureTheory.hasFiniteIntegral_congr'

theorem HasFiniteIntegral.congr {f g : α → β} (hf : HasFiniteIntegral f μ) (h : f =ᵐ[μ] g) :
    HasFiniteIntegral g μ :=
  hf.congr' <| h.fun_comp norm
#align measure_theory.has_finite_integral.congr MeasureTheory.HasFiniteIntegral.congr

theorem hasFiniteIntegral_congr {f g : α → β} (h : f =ᵐ[μ] g) :
    HasFiniteIntegral f μ ↔ HasFiniteIntegral g μ :=
  hasFiniteIntegral_congr' <| h.fun_comp norm
#align measure_theory.has_finite_integral_congr MeasureTheory.hasFiniteIntegral_congr

theorem hasFiniteIntegral_const_iff {c : β} :
    HasFiniteIntegral (fun _ : α => c) μ ↔ c = 0 ∨ μ univ < ∞ := by
  simp [HasFiniteIntegral, lintegral_const, lt_top_iff_ne_top, ENNReal.mul_eq_top,
    or_iff_not_imp_left]
#align measure_theory.has_finite_integral_const_iff MeasureTheory.hasFiniteIntegral_const_iff

theorem hasFiniteIntegral_const [IsFiniteMeasure μ] (c : β) :
    HasFiniteIntegral (fun _ : α => c) μ :=
  hasFiniteIntegral_const_iff.2 (Or.inr <| measure_lt_top _ _)
#align measure_theory.has_finite_integral_const MeasureTheory.hasFiniteIntegral_const

theorem hasFiniteIntegral_of_bounded [IsFiniteMeasure μ] {f : α → β} {C : ℝ}
    (hC : ∀ᵐ a ∂μ, ‖f a‖ ≤ C) : HasFiniteIntegral f μ :=
  (hasFiniteIntegral_const C).mono' hC
#align measure_theory.has_finite_integral_of_bounded MeasureTheory.hasFiniteIntegral_of_bounded

theorem hasFiniteIntegral_of_fintype [Fintype α] [IsFiniteMeasure μ] {f : α → β} :
    HasFiniteIntegral f μ :=
  hasFiniteIntegral_of_bounded (C := (Finset.sup .univ (fun a => ‖f a‖₊) : NNReal)) <| by
    apply ae_of_all μ
    intro x
    rw [← coe_nnnorm (f x)]
    apply NNReal.toReal_le_toReal
    apply Finset.le_sup (Finset.mem_univ x)

theorem HasFiniteIntegral.mono_measure {f : α → β} (h : HasFiniteIntegral f ν) (hμ : μ ≤ ν) :
    HasFiniteIntegral f μ :=
  lt_of_le_of_lt (lintegral_mono' hμ le_rfl) h
#align measure_theory.has_finite_integral.mono_measure MeasureTheory.HasFiniteIntegral.mono_measure

theorem HasFiniteIntegral.add_measure {f : α → β} (hμ : HasFiniteIntegral f μ)
    (hν : HasFiniteIntegral f ν) : HasFiniteIntegral f (μ + ν) := by
  simp only [HasFiniteIntegral, lintegral_add_measure] at *
  exact add_lt_top.2 ⟨hμ, hν⟩
#align measure_theory.has_finite_integral.add_measure MeasureTheory.HasFiniteIntegral.add_measure

theorem HasFiniteIntegral.left_of_add_measure {f : α → β} (h : HasFiniteIntegral f (μ + ν)) :
    HasFiniteIntegral f μ :=
  h.mono_measure <| Measure.le_add_right <| le_rfl
#align measure_theory.has_finite_integral.left_of_add_measure MeasureTheory.HasFiniteIntegral.left_of_add_measure

theorem HasFiniteIntegral.right_of_add_measure {f : α → β} (h : HasFiniteIntegral f (μ + ν)) :
    HasFiniteIntegral f ν :=
  h.mono_measure <| Measure.le_add_left <| le_rfl
#align measure_theory.has_finite_integral.right_of_add_measure MeasureTheory.HasFiniteIntegral.right_of_add_measure

@[simp]
theorem hasFiniteIntegral_add_measure {f : α → β} :
    HasFiniteIntegral f (μ + ν) ↔ HasFiniteIntegral f μ ∧ HasFiniteIntegral f ν :=
  ⟨fun h => ⟨h.left_of_add_measure, h.right_of_add_measure⟩, fun h => h.1.add_measure h.2⟩
#align measure_theory.has_finite_integral_add_measure MeasureTheory.hasFiniteIntegral_add_measure

theorem HasFiniteIntegral.smul_measure {f : α → β} (h : HasFiniteIntegral f μ) {c : ℝ≥0∞}
    (hc : c ≠ ∞) : HasFiniteIntegral f (c • μ) := by
  simp only [HasFiniteIntegral, lintegral_smul_measure] at *
  exact mul_lt_top hc h.ne
#align measure_theory.has_finite_integral.smul_measure MeasureTheory.HasFiniteIntegral.smul_measure

@[simp]
theorem hasFiniteIntegral_zero_measure {m : MeasurableSpace α} (f : α → β) :
    HasFiniteIntegral f (0 : Measure α) := by
  simp only [HasFiniteIntegral, lintegral_zero_measure, WithTop.zero_lt_top]
#align measure_theory.has_finite_integral_zero_measure MeasureTheory.hasFiniteIntegral_zero_measure

variable (α β μ)

@[simp]
theorem hasFiniteIntegral_zero : HasFiniteIntegral (fun _ : α => (0 : β)) μ := by
  simp [HasFiniteIntegral]
#align measure_theory.has_finite_integral_zero MeasureTheory.hasFiniteIntegral_zero

variable {α β μ}

theorem HasFiniteIntegral.neg {f : α → β} (hfi : HasFiniteIntegral f μ) :
    HasFiniteIntegral (-f) μ := by simpa [HasFiniteIntegral] using hfi
#align measure_theory.has_finite_integral.neg MeasureTheory.HasFiniteIntegral.neg

@[simp]
theorem hasFiniteIntegral_neg_iff {f : α → β} : HasFiniteIntegral (-f) μ ↔ HasFiniteIntegral f μ :=
  ⟨fun h => neg_neg f ▸ h.neg, HasFiniteIntegral.neg⟩
#align measure_theory.has_finite_integral_neg_iff MeasureTheory.hasFiniteIntegral_neg_iff

theorem HasFiniteIntegral.norm {f : α → β} (hfi : HasFiniteIntegral f μ) :
    HasFiniteIntegral (fun a => ‖f a‖) μ := by
  have eq : (fun a => (nnnorm ‖f a‖ : ℝ≥0∞)) = fun a => (‖f a‖₊ : ℝ≥0∞) := by
    funext
    rw [nnnorm_norm]
  rwa [HasFiniteIntegral, eq]
#align measure_theory.has_finite_integral.norm MeasureTheory.HasFiniteIntegral.norm

theorem hasFiniteIntegral_norm_iff (f : α → β) :
    HasFiniteIntegral (fun a => ‖f a‖) μ ↔ HasFiniteIntegral f μ :=
  hasFiniteIntegral_congr' <| eventually_of_forall fun x => norm_norm (f x)
#align measure_theory.has_finite_integral_norm_iff MeasureTheory.hasFiniteIntegral_norm_iff

theorem hasFiniteIntegral_toReal_of_lintegral_ne_top {f : α → ℝ≥0∞} (hf : (∫⁻ x, f x ∂μ) ≠ ∞) :
    HasFiniteIntegral (fun x => (f x).toReal) μ := by
  have :
    ∀ x, (‖(f x).toReal‖₊ : ℝ≥0∞) = ENNReal.some ⟨(f x).toReal, ENNReal.toReal_nonneg⟩ := by
    intro x
    rw [Real.nnnorm_of_nonneg]
  simp_rw [HasFiniteIntegral, this]
  refine' lt_of_le_of_lt (lintegral_mono fun x => _) (lt_top_iff_ne_top.2 hf)
  by_cases hfx : f x = ∞
  · simp [hfx]
  · lift f x to ℝ≥0 using hfx with fx h
    simp [← h, ← NNReal.coe_le_coe]
#align measure_theory.has_finite_integral_to_real_of_lintegral_ne_top MeasureTheory.hasFiniteIntegral_toReal_of_lintegral_ne_top

theorem isFiniteMeasure_withDensity_ofReal {f : α → ℝ} (hfi : HasFiniteIntegral f μ) :
    IsFiniteMeasure (μ.withDensity fun x => ENNReal.ofReal <| f x) := by
  refine' isFiniteMeasure_withDensity ((lintegral_mono fun x => _).trans_lt hfi).ne
  exact Real.ofReal_le_ennnorm (f x)
#align measure_theory.is_finite_measure_with_density_of_real MeasureTheory.isFiniteMeasure_withDensity_ofReal

section DominatedConvergence

variable {F : ℕ → α → β} {f : α → β} {bound : α → ℝ}

theorem all_ae_ofReal_F_le_bound (h : ∀ n, ∀ᵐ a ∂μ, ‖F n a‖ ≤ bound a) :
    ∀ n, ∀ᵐ a ∂μ, ENNReal.ofReal ‖F n a‖ ≤ ENNReal.ofReal (bound a) := fun n =>
  (h n).mono fun _ h => ENNReal.ofReal_le_ofReal h
set_option linter.uppercaseLean3 false in
#align measure_theory.all_ae_of_real_F_le_bound MeasureTheory.all_ae_ofReal_F_le_bound

theorem all_ae_tendsto_ofReal_norm (h : ∀ᵐ a ∂μ, Tendsto (fun n => F n a) atTop <| 𝓝 <| f a) :
    ∀ᵐ a ∂μ, Tendsto (fun n => ENNReal.ofReal ‖F n a‖) atTop <| 𝓝 <| ENNReal.ofReal ‖f a‖ :=
  h.mono fun _ h => tendsto_ofReal <| Tendsto.comp (Continuous.tendsto continuous_norm _) h
#align measure_theory.all_ae_tendsto_of_real_norm MeasureTheory.all_ae_tendsto_ofReal_norm

theorem all_ae_ofReal_f_le_bound (h_bound : ∀ n, ∀ᵐ a ∂μ, ‖F n a‖ ≤ bound a)
    (h_lim : ∀ᵐ a ∂μ, Tendsto (fun n => F n a) atTop (𝓝 (f a))) :
    ∀ᵐ a ∂μ, ENNReal.ofReal ‖f a‖ ≤ ENNReal.ofReal (bound a) := by
  have F_le_bound := all_ae_ofReal_F_le_bound h_bound
  rw [← ae_all_iff] at F_le_bound
  apply F_le_bound.mp ((all_ae_tendsto_ofReal_norm h_lim).mono _)
  intro a tendsto_norm F_le_bound
  exact le_of_tendsto' tendsto_norm F_le_bound
#align measure_theory.all_ae_of_real_f_le_bound MeasureTheory.all_ae_ofReal_f_le_bound

theorem hasFiniteIntegral_of_dominated_convergence {F : ℕ → α → β} {f : α → β} {bound : α → ℝ}
    (bound_hasFiniteIntegral : HasFiniteIntegral bound μ)
    (h_bound : ∀ n, ∀ᵐ a ∂μ, ‖F n a‖ ≤ bound a)
    (h_lim : ∀ᵐ a ∂μ, Tendsto (fun n => F n a) atTop (𝓝 (f a))) : HasFiniteIntegral f μ := by
  /- `‖F n a‖ ≤ bound a` and `‖F n a‖ --> ‖f a‖` implies `‖f a‖ ≤ bound a`,
    and so `∫ ‖f‖ ≤ ∫ bound < ∞` since `bound` is has_finite_integral -/
  rw [hasFiniteIntegral_iff_norm]
  calc
    (∫⁻ a, ENNReal.ofReal ‖f a‖ ∂μ) ≤ ∫⁻ a, ENNReal.ofReal (bound a) ∂μ :=
      lintegral_mono_ae <| all_ae_ofReal_f_le_bound h_bound h_lim
    _ < ∞ := by
      rw [← hasFiniteIntegral_iff_ofReal]
      · exact bound_hasFiniteIntegral
      exact (h_bound 0).mono fun a h => le_trans (norm_nonneg _) h
#align measure_theory.has_finite_integral_of_dominated_convergence MeasureTheory.hasFiniteIntegral_of_dominated_convergence

theorem tendsto_lintegral_norm_of_dominated_convergence {F : ℕ → α → β} {f : α → β} {bound : α → ℝ}
    (F_measurable : ∀ n, AEStronglyMeasurable (F n) μ)
    (bound_hasFiniteIntegral : HasFiniteIntegral bound μ)
    (h_bound : ∀ n, ∀ᵐ a ∂μ, ‖F n a‖ ≤ bound a)
    (h_lim : ∀ᵐ a ∂μ, Tendsto (fun n => F n a) atTop (𝓝 (f a))) :
    Tendsto (fun n => ∫⁻ a, ENNReal.ofReal ‖F n a - f a‖ ∂μ) atTop (𝓝 0) := by
  have f_measurable : AEStronglyMeasurable f μ :=
    aestronglyMeasurable_of_tendsto_ae _ F_measurable h_lim
  let b a := 2 * ENNReal.ofReal (bound a)
  /- `‖F n a‖ ≤ bound a` and `F n a --> f a` implies `‖f a‖ ≤ bound a`, and thus by the
    triangle inequality, have `‖F n a - f a‖ ≤ 2 * (bound a)`. -/
  have hb : ∀ n, ∀ᵐ a ∂μ, ENNReal.ofReal ‖F n a - f a‖ ≤ b a := by
    intro n
    filter_upwards [all_ae_ofReal_F_le_bound h_bound n,
      all_ae_ofReal_f_le_bound h_bound h_lim] with a h₁ h₂
    calc
      ENNReal.ofReal ‖F n a - f a‖ ≤ ENNReal.ofReal ‖F n a‖ + ENNReal.ofReal ‖f a‖ := by
        rw [← ENNReal.ofReal_add]
        apply ofReal_le_ofReal
        · apply norm_sub_le
        · exact norm_nonneg _
        · exact norm_nonneg _
      _ ≤ ENNReal.ofReal (bound a) + ENNReal.ofReal (bound a) := (add_le_add h₁ h₂)
      _ = b a := by rw [← two_mul]
  -- On the other hand, `F n a --> f a` implies that `‖F n a - f a‖ --> 0`
  have h : ∀ᵐ a ∂μ, Tendsto (fun n => ENNReal.ofReal ‖F n a - f a‖) atTop (𝓝 0) := by
    rw [← ENNReal.ofReal_zero]
    refine' h_lim.mono fun a h => (continuous_ofReal.tendsto _).comp _
    rwa [← tendsto_iff_norm_sub_tendsto_zero]
  /- Therefore, by the dominated convergence theorem for nonnegative integration, have
    ` ∫ ‖f a - F n a‖ --> 0 ` -/
  suffices h : Tendsto (fun n => ∫⁻ a, ENNReal.ofReal ‖F n a - f a‖ ∂μ) atTop (𝓝 (∫⁻ _ : α, 0 ∂μ))
  · rwa [lintegral_zero] at h
  -- Using the dominated convergence theorem.
  refine' tendsto_lintegral_of_dominated_convergence' _ _ hb _ _
  -- Show `fun a => ‖f a - F n a‖` is almost everywhere measurable for all `n`
  · exact fun n =>
      measurable_ofReal.comp_aemeasurable ((F_measurable n).sub f_measurable).norm.aemeasurable
  -- Show `2 * bound` `HasFiniteIntegral`
  · rw [hasFiniteIntegral_iff_ofReal] at bound_hasFiniteIntegral
    · calc
        ∫⁻ a, b a ∂μ = 2 * ∫⁻ a, ENNReal.ofReal (bound a) ∂μ := by
          rw [lintegral_const_mul']
          exact coe_ne_top
        _ ≠ ∞ := mul_ne_top coe_ne_top bound_hasFiniteIntegral.ne
    filter_upwards [h_bound 0] with _ h using le_trans (norm_nonneg _) h
  -- Show `‖f a - F n a‖ --> 0`
  · exact h
#align measure_theory.tendsto_lintegral_norm_of_dominated_convergence MeasureTheory.tendsto_lintegral_norm_of_dominated_convergence

end DominatedConvergence

section PosPart

/-! Lemmas used for defining the positive part of an `L¹` function -/


theorem HasFiniteIntegral.max_zero {f : α → ℝ} (hf : HasFiniteIntegral f μ) :
    HasFiniteIntegral (fun a => max (f a) 0) μ :=
  hf.mono <| eventually_of_forall fun x => by simp [abs_le, le_abs_self]
#align measure_theory.has_finite_integral.max_zero MeasureTheory.HasFiniteIntegral.max_zero

theorem HasFiniteIntegral.min_zero {f : α → ℝ} (hf : HasFiniteIntegral f μ) :
    HasFiniteIntegral (fun a => min (f a) 0) μ :=
  hf.mono <| eventually_of_forall fun x => by simpa [abs_le] using neg_abs_le_self _
#align measure_theory.has_finite_integral.min_zero MeasureTheory.HasFiniteIntegral.min_zero

end PosPart

section NormedSpace

variable {𝕜 : Type*}

theorem HasFiniteIntegral.smul [NormedAddCommGroup 𝕜] [SMulZeroClass 𝕜 β] [BoundedSMul 𝕜 β] (c : 𝕜)
    {f : α → β} : HasFiniteIntegral f μ → HasFiniteIntegral (c • f) μ := by
  simp only [HasFiniteIntegral]; intro hfi
  calc
    (∫⁻ a : α, ‖c • f a‖₊ ∂μ) ≤ ∫⁻ a : α, ‖c‖₊ * ‖f a‖₊ ∂μ := by
      refine' lintegral_mono _
      intro i
      -- After leanprover/lean4#2734, we need to do beta reduction `exact_mod_cast`
<<<<<<< HEAD
      dsimp
=======
      beta_reduce
>>>>>>> 056e7257
      exact_mod_cast (nnnorm_smul_le c (f i))
    _ < ∞ := by
      rw [lintegral_const_mul']
      exacts [mul_lt_top coe_ne_top hfi.ne, coe_ne_top]
#align measure_theory.has_finite_integral.smul MeasureTheory.HasFiniteIntegral.smul

theorem hasFiniteIntegral_smul_iff [NormedRing 𝕜] [MulActionWithZero 𝕜 β] [BoundedSMul 𝕜 β] {c : 𝕜}
    (hc : IsUnit c) (f : α → β) : HasFiniteIntegral (c • f) μ ↔ HasFiniteIntegral f μ := by
  obtain ⟨c, rfl⟩ := hc
  constructor
  · intro h
    simpa only [smul_smul, Units.inv_mul, one_smul] using h.smul ((c⁻¹ : 𝕜ˣ) : 𝕜)
  exact HasFiniteIntegral.smul _
#align measure_theory.has_finite_integral_smul_iff MeasureTheory.hasFiniteIntegral_smul_iff

theorem HasFiniteIntegral.const_mul [NormedRing 𝕜] {f : α → 𝕜} (h : HasFiniteIntegral f μ) (c : 𝕜) :
    HasFiniteIntegral (fun x => c * f x) μ :=
  h.smul c
#align measure_theory.has_finite_integral.const_mul MeasureTheory.HasFiniteIntegral.const_mul

theorem HasFiniteIntegral.mul_const [NormedRing 𝕜] {f : α → 𝕜} (h : HasFiniteIntegral f μ) (c : 𝕜) :
    HasFiniteIntegral (fun x => f x * c) μ :=
  h.smul (MulOpposite.op c)
#align measure_theory.has_finite_integral.mul_const MeasureTheory.HasFiniteIntegral.mul_const

end NormedSpace

/-! ### The predicate `Integrable` -/


-- variables [measurable_space β] [measurable_space γ] [measurable_space δ]
/-- `Integrable f μ` means that `f` is measurable and that the integral `∫⁻ a, ‖f a‖ ∂μ` is finite.
  `Integrable f` means `Integrable f volume`. -/
def Integrable {α} {_ : MeasurableSpace α} (f : α → β) (μ : Measure α := by volume_tac) : Prop :=
  AEStronglyMeasurable f μ ∧ HasFiniteIntegral f μ
#align measure_theory.integrable MeasureTheory.Integrable

-- Porting note: TODO Delete this when leanprover/lean4#2243 is fixed.
theorem integrable_def {α} {_ : MeasurableSpace α} (f : α → β) (μ : Measure α) :
    Integrable f μ ↔ (AEStronglyMeasurable f μ ∧ HasFiniteIntegral f μ) :=
  Iff.rfl

attribute [eqns integrable_def] Integrable

theorem memℒp_one_iff_integrable {f : α → β} : Memℒp f 1 μ ↔ Integrable f μ := by
  simp_rw [Integrable, HasFiniteIntegral, Memℒp, snorm_one_eq_lintegral_nnnorm]
#align measure_theory.mem_ℒp_one_iff_integrable MeasureTheory.memℒp_one_iff_integrable

theorem Integrable.aestronglyMeasurable {f : α → β} (hf : Integrable f μ) :
    AEStronglyMeasurable f μ :=
  hf.1
#align measure_theory.integrable.ae_strongly_measurable MeasureTheory.Integrable.aestronglyMeasurable

theorem Integrable.aemeasurable [MeasurableSpace β] [BorelSpace β] {f : α → β}
    (hf : Integrable f μ) : AEMeasurable f μ :=
  hf.aestronglyMeasurable.aemeasurable
#align measure_theory.integrable.ae_measurable MeasureTheory.Integrable.aemeasurable

theorem Integrable.hasFiniteIntegral {f : α → β} (hf : Integrable f μ) : HasFiniteIntegral f μ :=
  hf.2
#align measure_theory.integrable.has_finite_integral MeasureTheory.Integrable.hasFiniteIntegral

theorem Integrable.mono {f : α → β} {g : α → γ} (hg : Integrable g μ)
    (hf : AEStronglyMeasurable f μ) (h : ∀ᵐ a ∂μ, ‖f a‖ ≤ ‖g a‖) : Integrable f μ :=
  ⟨hf, hg.hasFiniteIntegral.mono h⟩
#align measure_theory.integrable.mono MeasureTheory.Integrable.mono

theorem Integrable.mono' {f : α → β} {g : α → ℝ} (hg : Integrable g μ)
    (hf : AEStronglyMeasurable f μ) (h : ∀ᵐ a ∂μ, ‖f a‖ ≤ g a) : Integrable f μ :=
  ⟨hf, hg.hasFiniteIntegral.mono' h⟩
#align measure_theory.integrable.mono' MeasureTheory.Integrable.mono'

theorem Integrable.congr' {f : α → β} {g : α → γ} (hf : Integrable f μ)
    (hg : AEStronglyMeasurable g μ) (h : ∀ᵐ a ∂μ, ‖f a‖ = ‖g a‖) : Integrable g μ :=
  ⟨hg, hf.hasFiniteIntegral.congr' h⟩
#align measure_theory.integrable.congr' MeasureTheory.Integrable.congr'

theorem integrable_congr' {f : α → β} {g : α → γ} (hf : AEStronglyMeasurable f μ)
    (hg : AEStronglyMeasurable g μ) (h : ∀ᵐ a ∂μ, ‖f a‖ = ‖g a‖) :
    Integrable f μ ↔ Integrable g μ :=
  ⟨fun h2f => h2f.congr' hg h, fun h2g => h2g.congr' hf <| EventuallyEq.symm h⟩
#align measure_theory.integrable_congr' MeasureTheory.integrable_congr'

theorem Integrable.congr {f g : α → β} (hf : Integrable f μ) (h : f =ᵐ[μ] g) : Integrable g μ :=
  ⟨hf.1.congr h, hf.2.congr h⟩
#align measure_theory.integrable.congr MeasureTheory.Integrable.congr

theorem integrable_congr {f g : α → β} (h : f =ᵐ[μ] g) : Integrable f μ ↔ Integrable g μ :=
  ⟨fun hf => hf.congr h, fun hg => hg.congr h.symm⟩
#align measure_theory.integrable_congr MeasureTheory.integrable_congr

theorem integrable_const_iff {c : β} : Integrable (fun _ : α => c) μ ↔ c = 0 ∨ μ univ < ∞ := by
  have : AEStronglyMeasurable (fun _ : α => c) μ := aestronglyMeasurable_const
  rw [Integrable, and_iff_right this, hasFiniteIntegral_const_iff]
#align measure_theory.integrable_const_iff MeasureTheory.integrable_const_iff

@[simp]
theorem integrable_const [IsFiniteMeasure μ] (c : β) : Integrable (fun _ : α => c) μ :=
  integrable_const_iff.2 <| Or.inr <| measure_lt_top _ _
#align measure_theory.integrable_const MeasureTheory.integrable_const

@[simp]
theorem integrable_of_fintype [Fintype α] [MeasurableSpace α] [MeasurableSingletonClass α]
    (μ : Measure α) [IsFiniteMeasure μ] (f : α → β) : Integrable (fun a ↦ f a) μ :=
  ⟨ StronglyMeasurable.aestronglyMeasurable (stronglyMeasurable_of_fintype f),
    hasFiniteIntegral_of_fintype ⟩

theorem Memℒp.integrable_norm_rpow {f : α → β} {p : ℝ≥0∞} (hf : Memℒp f p μ) (hp_ne_zero : p ≠ 0)
    (hp_ne_top : p ≠ ∞) : Integrable (fun x : α => ‖f x‖ ^ p.toReal) μ := by
  rw [← memℒp_one_iff_integrable]
  exact hf.norm_rpow hp_ne_zero hp_ne_top
#align measure_theory.mem_ℒp.integrable_norm_rpow MeasureTheory.Memℒp.integrable_norm_rpow

theorem Memℒp.integrable_norm_rpow' [IsFiniteMeasure μ] {f : α → β} {p : ℝ≥0∞} (hf : Memℒp f p μ) :
    Integrable (fun x : α => ‖f x‖ ^ p.toReal) μ := by
  by_cases h_zero : p = 0
  · simp [h_zero, integrable_const]
  by_cases h_top : p = ∞
  · simp [h_top, integrable_const]
  exact hf.integrable_norm_rpow h_zero h_top
#align measure_theory.mem_ℒp.integrable_norm_rpow' MeasureTheory.Memℒp.integrable_norm_rpow'

theorem Integrable.mono_measure {f : α → β} (h : Integrable f ν) (hμ : μ ≤ ν) : Integrable f μ :=
  ⟨h.aestronglyMeasurable.mono_measure hμ, h.hasFiniteIntegral.mono_measure hμ⟩
#align measure_theory.integrable.mono_measure MeasureTheory.Integrable.mono_measure

theorem Integrable.of_measure_le_smul {μ' : Measure α} (c : ℝ≥0∞) (hc : c ≠ ∞) (hμ'_le : μ' ≤ c • μ)
    {f : α → β} (hf : Integrable f μ) : Integrable f μ' := by
  rw [← memℒp_one_iff_integrable] at hf ⊢
  exact hf.of_measure_le_smul c hc hμ'_le
#align measure_theory.integrable.of_measure_le_smul MeasureTheory.Integrable.of_measure_le_smul

theorem Integrable.add_measure {f : α → β} (hμ : Integrable f μ) (hν : Integrable f ν) :
    Integrable f (μ + ν) := by
  simp_rw [← memℒp_one_iff_integrable] at hμ hν ⊢
  refine' ⟨hμ.aestronglyMeasurable.add_measure hν.aestronglyMeasurable, _⟩
  rw [snorm_one_add_measure, ENNReal.add_lt_top]
  exact ⟨hμ.snorm_lt_top, hν.snorm_lt_top⟩
#align measure_theory.integrable.add_measure MeasureTheory.Integrable.add_measure

theorem Integrable.left_of_add_measure {f : α → β} (h : Integrable f (μ + ν)) : Integrable f μ := by
  rw [← memℒp_one_iff_integrable] at h ⊢
  exact h.left_of_add_measure
#align measure_theory.integrable.left_of_add_measure MeasureTheory.Integrable.left_of_add_measure

theorem Integrable.right_of_add_measure {f : α → β} (h : Integrable f (μ + ν)) :
    Integrable f ν := by
  rw [← memℒp_one_iff_integrable] at h ⊢
  exact h.right_of_add_measure
#align measure_theory.integrable.right_of_add_measure MeasureTheory.Integrable.right_of_add_measure

@[simp]
theorem integrable_add_measure {f : α → β} :
    Integrable f (μ + ν) ↔ Integrable f μ ∧ Integrable f ν :=
  ⟨fun h => ⟨h.left_of_add_measure, h.right_of_add_measure⟩, fun h => h.1.add_measure h.2⟩
#align measure_theory.integrable_add_measure MeasureTheory.integrable_add_measure

@[simp]
theorem integrable_zero_measure {_ : MeasurableSpace α} {f : α → β} :
    Integrable f (0 : Measure α) :=
  ⟨aestronglyMeasurable_zero_measure f, hasFiniteIntegral_zero_measure f⟩
#align measure_theory.integrable_zero_measure MeasureTheory.integrable_zero_measure

theorem integrable_finset_sum_measure {ι} {m : MeasurableSpace α} {f : α → β} {μ : ι → Measure α}
    {s : Finset ι} : Integrable f (∑ i in s, μ i) ↔ ∀ i ∈ s, Integrable f (μ i) := by
  induction s using Finset.induction_on <;> simp [*]
#align measure_theory.integrable_finset_sum_measure MeasureTheory.integrable_finset_sum_measure

theorem Integrable.smul_measure {f : α → β} (h : Integrable f μ) {c : ℝ≥0∞} (hc : c ≠ ∞) :
    Integrable f (c • μ) := by
  rw [← memℒp_one_iff_integrable] at h ⊢
  exact h.smul_measure hc
#align measure_theory.integrable.smul_measure MeasureTheory.Integrable.smul_measure

theorem integrable_smul_measure {f : α → β} {c : ℝ≥0∞} (h₁ : c ≠ 0) (h₂ : c ≠ ∞) :
    Integrable f (c • μ) ↔ Integrable f μ :=
  ⟨fun h => by
    simpa only [smul_smul, ENNReal.inv_mul_cancel h₁ h₂, one_smul] using
      h.smul_measure (ENNReal.inv_ne_top.2 h₁),
    fun h => h.smul_measure h₂⟩
#align measure_theory.integrable_smul_measure MeasureTheory.integrable_smul_measure

theorem integrable_inv_smul_measure {f : α → β} {c : ℝ≥0∞} (h₁ : c ≠ 0) (h₂ : c ≠ ∞) :
    Integrable f (c⁻¹ • μ) ↔ Integrable f μ :=
  integrable_smul_measure (by simpa using h₂) (by simpa using h₁)
#align measure_theory.integrable_inv_smul_measure MeasureTheory.integrable_inv_smul_measure

theorem Integrable.to_average {f : α → β} (h : Integrable f μ) : Integrable f ((μ univ)⁻¹ • μ) := by
  rcases eq_or_ne μ 0 with (rfl | hne)
  · rwa [smul_zero]
  · apply h.smul_measure
    simpa
#align measure_theory.integrable.to_average MeasureTheory.Integrable.to_average

theorem integrable_average [IsFiniteMeasure μ] {f : α → β} :
    Integrable f ((μ univ)⁻¹ • μ) ↔ Integrable f μ :=
  (eq_or_ne μ 0).by_cases (fun h => by simp [h]) fun h =>
    integrable_smul_measure (ENNReal.inv_ne_zero.2 <| measure_ne_top _ _)
      (ENNReal.inv_ne_top.2 <| mt Measure.measure_univ_eq_zero.1 h)
#align measure_theory.integrable_average MeasureTheory.integrable_average

theorem integrable_map_measure {f : α → δ} {g : δ → β}
    (hg : AEStronglyMeasurable g (Measure.map f μ)) (hf : AEMeasurable f μ) :
    Integrable g (Measure.map f μ) ↔ Integrable (g ∘ f) μ := by
  simp_rw [← memℒp_one_iff_integrable]
  exact memℒp_map_measure_iff hg hf
#align measure_theory.integrable_map_measure MeasureTheory.integrable_map_measure

theorem Integrable.comp_aemeasurable {f : α → δ} {g : δ → β} (hg : Integrable g (Measure.map f μ))
    (hf : AEMeasurable f μ) : Integrable (g ∘ f) μ :=
  (integrable_map_measure hg.aestronglyMeasurable hf).mp hg
#align measure_theory.integrable.comp_ae_measurable MeasureTheory.Integrable.comp_aemeasurable

theorem Integrable.comp_measurable {f : α → δ} {g : δ → β} (hg : Integrable g (Measure.map f μ))
    (hf : Measurable f) : Integrable (g ∘ f) μ :=
  hg.comp_aemeasurable hf.aemeasurable
#align measure_theory.integrable.comp_measurable MeasureTheory.Integrable.comp_measurable

theorem _root_.MeasurableEmbedding.integrable_map_iff {f : α → δ} (hf : MeasurableEmbedding f)
    {g : δ → β} : Integrable g (Measure.map f μ) ↔ Integrable (g ∘ f) μ := by
  simp_rw [← memℒp_one_iff_integrable]
  exact hf.memℒp_map_measure_iff
#align measurable_embedding.integrable_map_iff MeasurableEmbedding.integrable_map_iff

theorem integrable_map_equiv (f : α ≃ᵐ δ) (g : δ → β) :
    Integrable g (Measure.map f μ) ↔ Integrable (g ∘ f) μ := by
  simp_rw [← memℒp_one_iff_integrable]
  exact f.memℒp_map_measure_iff
#align measure_theory.integrable_map_equiv MeasureTheory.integrable_map_equiv

theorem MeasurePreserving.integrable_comp {ν : Measure δ} {g : δ → β} {f : α → δ}
    (hf : MeasurePreserving f μ ν) (hg : AEStronglyMeasurable g ν) :
    Integrable (g ∘ f) μ ↔ Integrable g ν := by
  rw [← hf.map_eq] at hg ⊢
  exact (integrable_map_measure hg hf.measurable.aemeasurable).symm
#align measure_theory.measure_preserving.integrable_comp MeasureTheory.MeasurePreserving.integrable_comp

theorem MeasurePreserving.integrable_comp_emb {f : α → δ} {ν} (h₁ : MeasurePreserving f μ ν)
    (h₂ : MeasurableEmbedding f) {g : δ → β} : Integrable (g ∘ f) μ ↔ Integrable g ν :=
  h₁.map_eq ▸ Iff.symm h₂.integrable_map_iff
#align measure_theory.measure_preserving.integrable_comp_emb MeasureTheory.MeasurePreserving.integrable_comp_emb

theorem lintegral_edist_lt_top {f g : α → β} (hf : Integrable f μ) (hg : Integrable g μ) :
    (∫⁻ a, edist (f a) (g a) ∂μ) < ∞ :=
  lt_of_le_of_lt (lintegral_edist_triangle hf.aestronglyMeasurable aestronglyMeasurable_zero)
    (ENNReal.add_lt_top.2 <| by
      simp_rw [Pi.zero_apply, ← hasFiniteIntegral_iff_edist]
      exact ⟨hf.hasFiniteIntegral, hg.hasFiniteIntegral⟩)
#align measure_theory.lintegral_edist_lt_top MeasureTheory.lintegral_edist_lt_top

variable (α β μ)

@[simp]
theorem integrable_zero : Integrable (fun _ => (0 : β)) μ := by
  simp [Integrable, aestronglyMeasurable_const]
#align measure_theory.integrable_zero MeasureTheory.integrable_zero

variable {α β μ}

theorem Integrable.add' {f g : α → β} (hf : Integrable f μ) (hg : Integrable g μ) :
    HasFiniteIntegral (f + g) μ :=
  calc
    (∫⁻ a, ‖f a + g a‖₊ ∂μ) ≤ ∫⁻ a, ‖f a‖₊ + ‖g a‖₊ ∂μ :=
      lintegral_mono fun a => by
        -- After leanprover/lean4#2734, we need to do beta reduction before `exact_mod_cast`
<<<<<<< HEAD
        dsimp
=======
        beta_reduce
>>>>>>> 056e7257
        exact_mod_cast nnnorm_add_le _ _
    _ = _ := (lintegral_nnnorm_add_left hf.aestronglyMeasurable _)
    _ < ∞ := add_lt_top.2 ⟨hf.hasFiniteIntegral, hg.hasFiniteIntegral⟩
#align measure_theory.integrable.add' MeasureTheory.Integrable.add'

theorem Integrable.add {f g : α → β} (hf : Integrable f μ) (hg : Integrable g μ) :
    Integrable (f + g) μ :=
  ⟨hf.aestronglyMeasurable.add hg.aestronglyMeasurable, hf.add' hg⟩
#align measure_theory.integrable.add MeasureTheory.Integrable.add

theorem integrable_finset_sum' {ι} (s : Finset ι) {f : ι → α → β}
    (hf : ∀ i ∈ s, Integrable (f i) μ) : Integrable (∑ i in s, f i) μ :=
  Finset.sum_induction f (fun g => Integrable g μ) (fun _ _ => Integrable.add)
    (integrable_zero _ _ _) hf
#align measure_theory.integrable_finset_sum' MeasureTheory.integrable_finset_sum'

theorem integrable_finset_sum {ι} (s : Finset ι) {f : ι → α → β}
    (hf : ∀ i ∈ s, Integrable (f i) μ) : Integrable (fun a => ∑ i in s, f i a) μ := by
  simpa only [← Finset.sum_apply] using integrable_finset_sum' s hf
#align measure_theory.integrable_finset_sum MeasureTheory.integrable_finset_sum

theorem Integrable.neg {f : α → β} (hf : Integrable f μ) : Integrable (-f) μ :=
  ⟨hf.aestronglyMeasurable.neg, hf.hasFiniteIntegral.neg⟩
#align measure_theory.integrable.neg MeasureTheory.Integrable.neg

@[simp]
theorem integrable_neg_iff {f : α → β} : Integrable (-f) μ ↔ Integrable f μ :=
  ⟨fun h => neg_neg f ▸ h.neg, Integrable.neg⟩
#align measure_theory.integrable_neg_iff MeasureTheory.integrable_neg_iff

theorem Integrable.sub {f g : α → β} (hf : Integrable f μ) (hg : Integrable g μ) :
    Integrable (f - g) μ := by simpa only [sub_eq_add_neg] using hf.add hg.neg
#align measure_theory.integrable.sub MeasureTheory.Integrable.sub

theorem Integrable.norm {f : α → β} (hf : Integrable f μ) : Integrable (fun a => ‖f a‖) μ :=
  ⟨hf.aestronglyMeasurable.norm, hf.hasFiniteIntegral.norm⟩
#align measure_theory.integrable.norm MeasureTheory.Integrable.norm

theorem Integrable.inf {β} [NormedLatticeAddCommGroup β] {f g : α → β} (hf : Integrable f μ)
    (hg : Integrable g μ) : Integrable (f ⊓ g) μ := by
  rw [← memℒp_one_iff_integrable] at hf hg ⊢
  exact hf.inf hg
#align measure_theory.integrable.inf MeasureTheory.Integrable.inf

theorem Integrable.sup {β} [NormedLatticeAddCommGroup β] {f g : α → β} (hf : Integrable f μ)
    (hg : Integrable g μ) : Integrable (f ⊔ g) μ := by
  rw [← memℒp_one_iff_integrable] at hf hg ⊢
  exact hf.sup hg
#align measure_theory.integrable.sup MeasureTheory.Integrable.sup

theorem Integrable.abs {β} [NormedLatticeAddCommGroup β] {f : α → β} (hf : Integrable f μ) :
    Integrable (fun a => |f a|) μ := by
  rw [← memℒp_one_iff_integrable] at hf ⊢
  exact hf.abs
#align measure_theory.integrable.abs MeasureTheory.Integrable.abs

theorem Integrable.bdd_mul {F : Type*} [NormedDivisionRing F] {f g : α → F} (hint : Integrable g μ)
    (hm : AEStronglyMeasurable f μ) (hfbdd : ∃ C, ∀ x, ‖f x‖ ≤ C) :
    Integrable (fun x => f x * g x) μ := by
  cases' isEmpty_or_nonempty α with hα hα
  · rw [μ.eq_zero_of_isEmpty]
    exact integrable_zero_measure
  · refine' ⟨hm.mul hint.1, _⟩
    obtain ⟨C, hC⟩ := hfbdd
    have hCnonneg : 0 ≤ C := le_trans (norm_nonneg _) (hC hα.some)
    have : (fun x => ‖f x * g x‖₊) ≤ fun x => ⟨C, hCnonneg⟩ * ‖g x‖₊ := by
      intro x
      simp only [nnnorm_mul]
      exact mul_le_mul_of_nonneg_right (hC x) (zero_le _)
    refine' lt_of_le_of_lt (lintegral_mono_nnreal this) _
    simp only [ENNReal.coe_mul]
    rw [lintegral_const_mul' _ _ ENNReal.coe_ne_top]
    exact ENNReal.mul_lt_top ENNReal.coe_ne_top (ne_of_lt hint.2)
#align measure_theory.integrable.bdd_mul MeasureTheory.Integrable.bdd_mul

/-- Hölder's inequality for integrable functions: the scalar multiplication of an integrable
vector-valued function by a scalar function with finite essential supremum is integrable. -/
theorem Integrable.essSup_smul {𝕜 : Type*} [NormedField 𝕜] [NormedSpace 𝕜 β] {f : α → β}
    (hf : Integrable f μ) {g : α → 𝕜} (g_aestronglyMeasurable : AEStronglyMeasurable g μ)
    (ess_sup_g : essSup (fun x => (‖g x‖₊ : ℝ≥0∞)) μ ≠ ∞) :
    Integrable (fun x : α => g x • f x) μ := by
  rw [← memℒp_one_iff_integrable] at *
  refine' ⟨g_aestronglyMeasurable.smul hf.1, _⟩
  have h : (1 : ℝ≥0∞) / 1 = 1 / ∞ + 1 / 1 := by norm_num
  have hg' : snorm g ∞ μ ≠ ∞ := by rwa [snorm_exponent_top]
  calc
    snorm (fun x : α => g x • f x) 1 μ ≤ _ :=
      MeasureTheory.snorm_smul_le_mul_snorm hf.1 g_aestronglyMeasurable h
    _ < ∞ := ENNReal.mul_lt_top hg' hf.2.ne
#align measure_theory.integrable.ess_sup_smul MeasureTheory.Integrable.essSup_smul

/-- Hölder's inequality for integrable functions: the scalar multiplication of an integrable
scalar-valued function by a vector-value function with finite essential supremum is integrable. -/
theorem Integrable.smul_essSup {𝕜 : Type*} [NormedRing 𝕜] [Module 𝕜 β] [BoundedSMul 𝕜 β]
    {f : α → 𝕜} (hf : Integrable f μ) {g : α → β}
    (g_aestronglyMeasurable : AEStronglyMeasurable g μ)
    (ess_sup_g : essSup (fun x => (‖g x‖₊ : ℝ≥0∞)) μ ≠ ∞) :
    Integrable (fun x : α => f x • g x) μ := by
  rw [← memℒp_one_iff_integrable] at *
  refine' ⟨hf.1.smul g_aestronglyMeasurable, _⟩
  have h : (1 : ℝ≥0∞) / 1 = 1 / 1 + 1 / ∞ := by norm_num
  have hg' : snorm g ∞ μ ≠ ∞ := by rwa [snorm_exponent_top]
  calc
    snorm (fun x : α => f x • g x) 1 μ ≤ _ :=
      MeasureTheory.snorm_smul_le_mul_snorm g_aestronglyMeasurable hf.1 h
    _ < ∞ := ENNReal.mul_lt_top hf.2.ne hg'
#align measure_theory.integrable.smul_ess_sup MeasureTheory.Integrable.smul_essSup

theorem integrable_norm_iff {f : α → β} (hf : AEStronglyMeasurable f μ) :
    Integrable (fun a => ‖f a‖) μ ↔ Integrable f μ := by
  simp_rw [Integrable, and_iff_right hf, and_iff_right hf.norm, hasFiniteIntegral_norm_iff]
#align measure_theory.integrable_norm_iff MeasureTheory.integrable_norm_iff

theorem integrable_of_norm_sub_le {f₀ f₁ : α → β} {g : α → ℝ} (hf₁_m : AEStronglyMeasurable f₁ μ)
    (hf₀_i : Integrable f₀ μ) (hg_i : Integrable g μ) (h : ∀ᵐ a ∂μ, ‖f₀ a - f₁ a‖ ≤ g a) :
    Integrable f₁ μ :=
  haveI : ∀ᵐ a ∂μ, ‖f₁ a‖ ≤ ‖f₀ a‖ + g a := by
    apply h.mono
    intro a ha
    calc
      ‖f₁ a‖ ≤ ‖f₀ a‖ + ‖f₀ a - f₁ a‖ := norm_le_insert _ _
      _ ≤ ‖f₀ a‖ + g a := add_le_add_left ha _
  Integrable.mono' (hf₀_i.norm.add hg_i) hf₁_m this
#align measure_theory.integrable_of_norm_sub_le MeasureTheory.integrable_of_norm_sub_le

theorem Integrable.prod_mk {f : α → β} {g : α → γ} (hf : Integrable f μ) (hg : Integrable g μ) :
    Integrable (fun x => (f x, g x)) μ :=
  ⟨hf.aestronglyMeasurable.prod_mk hg.aestronglyMeasurable,
    (hf.norm.add' hg.norm).mono <|
      eventually_of_forall fun x =>
        calc
          max ‖f x‖ ‖g x‖ ≤ ‖f x‖ + ‖g x‖ := max_le_add_of_nonneg (norm_nonneg _) (norm_nonneg _)
          _ ≤ ‖‖f x‖ + ‖g x‖‖ := le_abs_self _⟩
#align measure_theory.integrable.prod_mk MeasureTheory.Integrable.prod_mk

theorem Memℒp.integrable {q : ℝ≥0∞} (hq1 : 1 ≤ q) {f : α → β} [IsFiniteMeasure μ]
    (hfq : Memℒp f q μ) : Integrable f μ :=
  memℒp_one_iff_integrable.mp (hfq.memℒp_of_exponent_le hq1)
#align measure_theory.mem_ℒp.integrable MeasureTheory.Memℒp.integrable

/-- A non-quantitative version of Markov inequality for integrable functions: the measure of points
where `‖f x‖ ≥ ε` is finite for all positive `ε`. -/
theorem Integrable.measure_norm_ge_lt_top {f : α → β} (hf : Integrable f μ) {ε : ℝ} (hε : 0 < ε) :
    μ { x | ε ≤ ‖f x‖ } < ∞ := by
  rw [show { x | ε ≤ ‖f x‖ } = { x | ENNReal.ofReal ε ≤ ‖f x‖₊ } by
      simp only [ENNReal.ofReal, Real.toNNReal_le_iff_le_coe, ENNReal.coe_le_coe, coe_nnnorm]]
  refine' (meas_ge_le_mul_pow_snorm μ one_ne_zero ENNReal.one_ne_top hf.1 _).trans_lt _
  · simpa only [Ne.def, ENNReal.ofReal_eq_zero, not_le] using hε
  apply ENNReal.mul_lt_top
  · simpa only [ENNReal.one_toReal, ENNReal.rpow_one, Ne.def, ENNReal.inv_eq_top,
      ENNReal.ofReal_eq_zero, not_le] using hε
  simpa only [ENNReal.one_toReal, ENNReal.rpow_one] using
    (memℒp_one_iff_integrable.2 hf).snorm_ne_top
#align measure_theory.integrable.measurege_lt_top MeasureTheory.Integrable.measure_norm_ge_lt_top

/-- A non-quantitative version of Markov inequality for integrable functions: the measure of points
where `‖f x‖ > ε` is finite for all positive `ε`. -/
lemma Integrable.measure_norm_gt_lt_top {f : α → β} (hf : Integrable f μ) {ε : ℝ} (hε : 0 < ε) :
    μ {x | ε < ‖f x‖} < ∞ :=
  lt_of_le_of_lt (measure_mono (fun _ h ↦ (Set.mem_setOf_eq ▸ h).le)) (hf.measure_norm_ge_lt_top hε)

/-- If `f` is `ℝ`-valued and integrable, then for any `c > 0` the set `{x | f x ≥ c}` has finite
measure. -/
lemma Integrable.measure_ge_lt_top {f : α → ℝ} (hf : Integrable f μ) {ε : ℝ} (ε_pos : 0 < ε) :
    μ {a : α | ε ≤ f a} < ∞ := by
  refine lt_of_le_of_lt (measure_mono ?_) (hf.measure_norm_ge_lt_top ε_pos)
  intro x hx
  simp only [Real.norm_eq_abs, Set.mem_setOf_eq] at hx ⊢
  exact hx.trans (le_abs_self _)

/-- If `f` is `ℝ`-valued and integrable, then for any `c < 0` the set `{x | f x ≤ c}` has finite
measure. -/
lemma Integrable.measure_le_lt_top {f : α → ℝ} (hf : Integrable f μ) {c : ℝ} (c_neg : c < 0) :
    μ {a : α | f a ≤ c} < ∞ := by
  refine lt_of_le_of_lt (measure_mono ?_) (hf.measure_norm_ge_lt_top (show 0 < -c by linarith))
  intro x hx
  simp only [Real.norm_eq_abs, Set.mem_setOf_eq] at hx ⊢
  exact (show -c ≤ - f x by linarith).trans (neg_le_abs_self _)

/-- If `f` is `ℝ`-valued and integrable, then for any `c > 0` the set `{x | f x > c}` has finite
measure. -/
lemma Integrable.measure_gt_lt_top {f : α → ℝ} (hf : Integrable f μ) {ε : ℝ} (ε_pos : 0 < ε) :
    μ {a : α | ε < f a} < ∞ :=
  lt_of_le_of_lt (measure_mono (fun _ hx ↦ (Set.mem_setOf_eq ▸ hx).le))
    (Integrable.measure_ge_lt_top hf ε_pos)

/-- If `f` is `ℝ`-valued and integrable, then for any `c < 0` the set `{x | f x < c}` has finite
measure. -/
lemma Integrable.measure_lt_lt_top {f : α → ℝ} (hf : Integrable f μ) {c : ℝ} (c_neg : c < 0) :
    μ {a : α | f a < c} < ∞ :=
  lt_of_le_of_lt (measure_mono (fun _ hx ↦ (Set.mem_setOf_eq ▸ hx).le))
    (Integrable.measure_le_lt_top hf c_neg)

theorem LipschitzWith.integrable_comp_iff_of_antilipschitz {K K'} {f : α → β} {g : β → γ}
    (hg : LipschitzWith K g) (hg' : AntilipschitzWith K' g) (g0 : g 0 = 0) :
    Integrable (g ∘ f) μ ↔ Integrable f μ := by
  simp [← memℒp_one_iff_integrable, hg.memℒp_comp_iff_of_antilipschitz hg' g0]
#align measure_theory.lipschitz_with.integrable_comp_iff_of_antilipschitz MeasureTheory.LipschitzWith.integrable_comp_iff_of_antilipschitz

theorem Integrable.real_toNNReal {f : α → ℝ} (hf : Integrable f μ) :
    Integrable (fun x => ((f x).toNNReal : ℝ)) μ := by
  refine'
    ⟨hf.aestronglyMeasurable.aemeasurable.real_toNNReal.coe_nnreal_real.aestronglyMeasurable, _⟩
  rw [hasFiniteIntegral_iff_norm]
  refine' lt_of_le_of_lt _ ((hasFiniteIntegral_iff_norm _).1 hf.hasFiniteIntegral)
  apply lintegral_mono
  intro x
  simp [ENNReal.ofReal_le_ofReal, abs_le, le_abs_self]
#align measure_theory.integrable.real_to_nnreal MeasureTheory.Integrable.real_toNNReal

theorem ofReal_toReal_ae_eq {f : α → ℝ≥0∞} (hf : ∀ᵐ x ∂μ, f x < ∞) :
    (fun x => ENNReal.ofReal (f x).toReal) =ᵐ[μ] f := by
  filter_upwards [hf]
  intro x hx
  simp only [hx.ne, ofReal_toReal, Ne.def, not_false_iff]
#align measure_theory.of_real_to_real_ae_eq MeasureTheory.ofReal_toReal_ae_eq

theorem coe_toNNReal_ae_eq {f : α → ℝ≥0∞} (hf : ∀ᵐ x ∂μ, f x < ∞) :
    (fun x => ((f x).toNNReal : ℝ≥0∞)) =ᵐ[μ] f := by
  filter_upwards [hf]
  intro x hx
  simp only [hx.ne, Ne.def, not_false_iff, coe_toNNReal]
#align measure_theory.coe_to_nnreal_ae_eq MeasureTheory.coe_toNNReal_ae_eq

section

variable {E : Type*} [NormedAddCommGroup E] [NormedSpace ℝ E]

theorem integrable_withDensity_iff_integrable_coe_smul {f : α → ℝ≥0} (hf : Measurable f)
    {g : α → E} :
    Integrable g (μ.withDensity fun x => f x) ↔ Integrable (fun x => (f x : ℝ) • g x) μ := by
  by_cases H : AEStronglyMeasurable (fun x : α => (f x : ℝ) • g x) μ
  · simp only [Integrable, aestronglyMeasurable_withDensity_iff hf, HasFiniteIntegral, H,
      true_and_iff]
    rw [lintegral_withDensity_eq_lintegral_mul₀' hf.coe_nnreal_ennreal.aemeasurable]
    · rw [iff_iff_eq]
      congr
      ext1 x
      simp only [nnnorm_smul, NNReal.nnnorm_eq, coe_mul, Pi.mul_apply]
    · rw [aemeasurable_withDensity_ennreal_iff hf]
      convert H.ennnorm using 1
      ext1 x
      simp only [nnnorm_smul, NNReal.nnnorm_eq, coe_mul]
  · simp only [Integrable, aestronglyMeasurable_withDensity_iff hf, H, false_and_iff]
#align measure_theory.integrable_with_density_iff_integrable_coe_smul MeasureTheory.integrable_withDensity_iff_integrable_coe_smul

theorem integrable_withDensity_iff_integrable_smul {f : α → ℝ≥0} (hf : Measurable f) {g : α → E} :
    Integrable g (μ.withDensity fun x => f x) ↔ Integrable (fun x => f x • g x) μ :=
  integrable_withDensity_iff_integrable_coe_smul hf
#align measure_theory.integrable_with_density_iff_integrable_smul MeasureTheory.integrable_withDensity_iff_integrable_smul

theorem integrable_withDensity_iff_integrable_smul' {f : α → ℝ≥0∞} (hf : Measurable f)
    (hflt : ∀ᵐ x ∂μ, f x < ∞) {g : α → E} :
    Integrable g (μ.withDensity f) ↔ Integrable (fun x => (f x).toReal • g x) μ := by
  rw [← withDensity_congr_ae (coe_toNNReal_ae_eq hflt),
    integrable_withDensity_iff_integrable_smul]
  · simp_rw [NNReal.smul_def, ENNReal.toReal]
  · exact hf.ennreal_toNNReal
#align measure_theory.integrable_with_density_iff_integrable_smul' MeasureTheory.integrable_withDensity_iff_integrable_smul'

theorem integrable_withDensity_iff_integrable_coe_smul₀ {f : α → ℝ≥0} (hf : AEMeasurable f μ)
    {g : α → E} :
    Integrable g (μ.withDensity fun x => f x) ↔ Integrable (fun x => (f x : ℝ) • g x) μ :=
  calc
    Integrable g (μ.withDensity fun x => f x) ↔
        Integrable g (μ.withDensity fun x => (hf.mk f x : ℝ≥0)) := by
      suffices (fun x => (f x : ℝ≥0∞)) =ᵐ[μ] (fun x => (hf.mk f x : ℝ≥0)) by
        rw [withDensity_congr_ae this]
      filter_upwards [hf.ae_eq_mk] with x hx
      simp [hx]
    _ ↔ Integrable (fun x => ((hf.mk f x : ℝ≥0) : ℝ) • g x) μ :=
      integrable_withDensity_iff_integrable_coe_smul hf.measurable_mk
    _ ↔ Integrable (fun x => (f x : ℝ) • g x) μ := by
      apply integrable_congr
      filter_upwards [hf.ae_eq_mk] with x hx
      simp [hx]
#align measure_theory.integrable_with_density_iff_integrable_coe_smul₀ MeasureTheory.integrable_withDensity_iff_integrable_coe_smul₀

theorem integrable_withDensity_iff_integrable_smul₀ {f : α → ℝ≥0} (hf : AEMeasurable f μ)
    {g : α → E} : Integrable g (μ.withDensity fun x => f x) ↔ Integrable (fun x => f x • g x) μ :=
  integrable_withDensity_iff_integrable_coe_smul₀ hf
#align measure_theory.integrable_with_density_iff_integrable_smul₀ MeasureTheory.integrable_withDensity_iff_integrable_smul₀

end

theorem integrable_withDensity_iff {f : α → ℝ≥0∞} (hf : Measurable f) (hflt : ∀ᵐ x ∂μ, f x < ∞)
    {g : α → ℝ} : Integrable g (μ.withDensity f) ↔ Integrable (fun x => g x * (f x).toReal) μ := by
  have : (fun x => g x * (f x).toReal) = fun x => (f x).toReal • g x := by simp [mul_comm]
  rw [this]
  exact integrable_withDensity_iff_integrable_smul' hf hflt
#align measure_theory.integrable_with_density_iff MeasureTheory.integrable_withDensity_iff

section

variable {E : Type*} [NormedAddCommGroup E] [NormedSpace ℝ E]

theorem memℒ1_smul_of_L1_withDensity {f : α → ℝ≥0} (f_meas : Measurable f)
    (u : Lp E 1 (μ.withDensity fun x => f x)) : Memℒp (fun x => f x • u x) 1 μ :=
  memℒp_one_iff_integrable.2 <|
    (integrable_withDensity_iff_integrable_smul f_meas).1 <| memℒp_one_iff_integrable.1 (Lp.memℒp u)
set_option linter.uppercaseLean3 false in
#align measure_theory.mem_ℒ1_smul_of_L1_with_density MeasureTheory.memℒ1_smul_of_L1_withDensity

variable (μ)

/-- The map `u ↦ f • u` is an isometry between the `L^1` spaces for `μ.withDensity f` and `μ`. -/
noncomputable def withDensitySMulLI {f : α → ℝ≥0} (f_meas : Measurable f) :
    Lp E 1 (μ.withDensity fun x => f x) →ₗᵢ[ℝ] Lp E 1 μ where
  toFun u := (memℒ1_smul_of_L1_withDensity f_meas u).toLp _
  map_add' := by
    intro u v
    ext1
    filter_upwards [(memℒ1_smul_of_L1_withDensity f_meas u).coeFn_toLp,
      (memℒ1_smul_of_L1_withDensity f_meas v).coeFn_toLp,
      (memℒ1_smul_of_L1_withDensity f_meas (u + v)).coeFn_toLp,
      Lp.coeFn_add ((memℒ1_smul_of_L1_withDensity f_meas u).toLp _)
        ((memℒ1_smul_of_L1_withDensity f_meas v).toLp _),
      (ae_withDensity_iff f_meas.coe_nnreal_ennreal).1 (Lp.coeFn_add u v)]
    intro x hu hv huv h' h''
    rw [huv, h', Pi.add_apply, hu, hv]
    rcases eq_or_ne (f x) 0 with (hx | hx)
    · simp only [hx, zero_smul, add_zero]
    · rw [h'' _, Pi.add_apply, smul_add]
      simpa only [Ne.def, ENNReal.coe_eq_zero] using hx
  map_smul' := by
    intro r u
    ext1
    filter_upwards [(ae_withDensity_iff f_meas.coe_nnreal_ennreal).1 (Lp.coeFn_smul r u),
      (memℒ1_smul_of_L1_withDensity f_meas (r • u)).coeFn_toLp,
      Lp.coeFn_smul r ((memℒ1_smul_of_L1_withDensity f_meas u).toLp _),
      (memℒ1_smul_of_L1_withDensity f_meas u).coeFn_toLp]
    intro x h h' h'' h'''
    rw [RingHom.id_apply, h', h'', Pi.smul_apply, h''']
    rcases eq_or_ne (f x) 0 with (hx | hx)
    · simp only [hx, zero_smul, smul_zero]
    · rw [h _, smul_comm, Pi.smul_apply]
      simpa only [Ne.def, ENNReal.coe_eq_zero] using hx
  norm_map' := by
    intro u
    -- Porting note: Lean can't infer types of `AddHom.coe_mk`.
    simp only [snorm, LinearMap.coe_mk,
      AddHom.coe_mk (M := Lp E 1 (μ.withDensity fun x => f x)) (N := Lp E 1 μ), Lp.norm_toLp,
      one_ne_zero, ENNReal.one_ne_top, ENNReal.one_toReal, if_false, snorm', ENNReal.rpow_one,
      _root_.div_one, Lp.norm_def]
    rw [lintegral_withDensity_eq_lintegral_mul_non_measurable _ f_meas.coe_nnreal_ennreal
        (Filter.eventually_of_forall fun x => ENNReal.coe_lt_top)]
    congr 1
    apply lintegral_congr_ae
    filter_upwards [(memℒ1_smul_of_L1_withDensity f_meas u).coeFn_toLp] with x hx
    rw [hx, Pi.mul_apply]
    change (‖(f x : ℝ) • u x‖₊ : ℝ≥0∞) = (f x : ℝ≥0∞) * (‖u x‖₊ : ℝ≥0∞)
    simp only [nnnorm_smul, NNReal.nnnorm_eq, ENNReal.coe_mul]
#align measure_theory.with_density_smul_li MeasureTheory.withDensitySMulLI

@[simp]
theorem withDensitySMulLI_apply {f : α → ℝ≥0} (f_meas : Measurable f)
    (u : Lp E 1 (μ.withDensity fun x => f x)) :
    withDensitySMulLI μ (E := E) f_meas u =
      (memℒ1_smul_of_L1_withDensity f_meas u).toLp fun x => f x • u x :=
  rfl
#align measure_theory.with_density_smul_li_apply MeasureTheory.withDensitySMulLI_apply

end

theorem mem_ℒ1_toReal_of_lintegral_ne_top {f : α → ℝ≥0∞} (hfm : AEMeasurable f μ)
    (hfi : (∫⁻ x, f x ∂μ) ≠ ∞) : Memℒp (fun x => (f x).toReal) 1 μ := by
  rw [Memℒp, snorm_one_eq_lintegral_nnnorm]
  exact
    ⟨(AEMeasurable.ennreal_toReal hfm).aestronglyMeasurable,
      hasFiniteIntegral_toReal_of_lintegral_ne_top hfi⟩
#align measure_theory.mem_ℒ1_to_real_of_lintegral_ne_top MeasureTheory.mem_ℒ1_toReal_of_lintegral_ne_top

theorem integrable_toReal_of_lintegral_ne_top {f : α → ℝ≥0∞} (hfm : AEMeasurable f μ)
    (hfi : (∫⁻ x, f x ∂μ) ≠ ∞) : Integrable (fun x => (f x).toReal) μ :=
  memℒp_one_iff_integrable.1 <| mem_ℒ1_toReal_of_lintegral_ne_top hfm hfi
#align measure_theory.integrable_to_real_of_lintegral_ne_top MeasureTheory.integrable_toReal_of_lintegral_ne_top

section PosPart

/-! ### Lemmas used for defining the positive part of an `L¹` function -/


theorem Integrable.pos_part {f : α → ℝ} (hf : Integrable f μ) :
    Integrable (fun a => max (f a) 0) μ :=
  ⟨(hf.aestronglyMeasurable.aemeasurable.max aemeasurable_const).aestronglyMeasurable,
    hf.hasFiniteIntegral.max_zero⟩
#align measure_theory.integrable.pos_part MeasureTheory.Integrable.pos_part

theorem Integrable.neg_part {f : α → ℝ} (hf : Integrable f μ) :
    Integrable (fun a => max (-f a) 0) μ :=
  hf.neg.pos_part
#align measure_theory.integrable.neg_part MeasureTheory.Integrable.neg_part

end PosPart

section BoundedSMul

variable {𝕜 : Type*}

theorem Integrable.smul [NormedAddCommGroup 𝕜] [SMulZeroClass 𝕜 β] [BoundedSMul 𝕜 β] (c : 𝕜)
    {f : α → β} (hf : Integrable f μ) : Integrable (c • f) μ :=
  ⟨hf.aestronglyMeasurable.const_smul c, hf.hasFiniteIntegral.smul c⟩
#align measure_theory.integrable.smul MeasureTheory.Integrable.smul

theorem _root_.IsUnit.integrable_smul_iff [NormedRing 𝕜] [Module 𝕜 β] [BoundedSMul 𝕜 β] {c : 𝕜}
    (hc : IsUnit c) (f : α → β) : Integrable (c • f) μ ↔ Integrable f μ :=
  and_congr hc.aestronglyMeasurable_const_smul_iff (hasFiniteIntegral_smul_iff hc f)
#align measure_theory.is_unit.integrable_smul_iff IsUnit.integrable_smul_iff

theorem integrable_smul_iff [NormedDivisionRing 𝕜] [Module 𝕜 β] [BoundedSMul 𝕜 β] {c : 𝕜}
    (hc : c ≠ 0) (f : α → β) : Integrable (c • f) μ ↔ Integrable f μ :=
  (IsUnit.mk0 _ hc).integrable_smul_iff f
#align measure_theory.integrable_smul_iff MeasureTheory.integrable_smul_iff

variable [NormedRing 𝕜] [Module 𝕜 β] [BoundedSMul 𝕜 β]

theorem Integrable.smul_of_top_right {f : α → β} {φ : α → 𝕜} (hf : Integrable f μ)
    (hφ : Memℒp φ ∞ μ) : Integrable (φ • f) μ := by
  rw [← memℒp_one_iff_integrable] at hf ⊢
  exact Memℒp.smul_of_top_right hf hφ
#align measure_theory.integrable.smul_of_top_right MeasureTheory.Integrable.smul_of_top_right

theorem Integrable.smul_of_top_left {f : α → β} {φ : α → 𝕜} (hφ : Integrable φ μ)
    (hf : Memℒp f ∞ μ) : Integrable (φ • f) μ := by
  rw [← memℒp_one_iff_integrable] at hφ ⊢
  exact Memℒp.smul_of_top_left hf hφ
#align measure_theory.integrable.smul_of_top_left MeasureTheory.Integrable.smul_of_top_left

theorem Integrable.smul_const {f : α → 𝕜} (hf : Integrable f μ) (c : β) :
    Integrable (fun x => f x • c) μ :=
  hf.smul_of_top_left (memℒp_top_const c)
#align measure_theory.integrable.smul_const MeasureTheory.Integrable.smul_const

end BoundedSMul

section NormedSpaceOverCompleteField

variable {𝕜 : Type*} [NontriviallyNormedField 𝕜] [CompleteSpace 𝕜]

variable {E : Type*} [NormedAddCommGroup E] [NormedSpace 𝕜 E]

theorem integrable_smul_const {f : α → 𝕜} {c : E} (hc : c ≠ 0) :
    Integrable (fun x => f x • c) μ ↔ Integrable f μ := by
  simp_rw [Integrable, aestronglyMeasurable_smul_const_iff (f := f) hc, and_congr_right_iff,
    HasFiniteIntegral, nnnorm_smul, ENNReal.coe_mul]
  intro _; rw [lintegral_mul_const' _ _ ENNReal.coe_ne_top, ENNReal.mul_lt_top_iff]
  have : ∀ x : ℝ≥0∞, x = 0 → x < ∞ := by simp
  simp [hc, or_iff_left_of_imp (this _)]
#align measure_theory.integrable_smul_const MeasureTheory.integrable_smul_const

end NormedSpaceOverCompleteField

section NormedRing

variable {𝕜 : Type*} [NormedRing 𝕜] {f : α → 𝕜}

theorem Integrable.const_mul {f : α → 𝕜} (h : Integrable f μ) (c : 𝕜) :
    Integrable (fun x => c * f x) μ :=
  h.smul c
#align measure_theory.integrable.const_mul MeasureTheory.Integrable.const_mul

theorem Integrable.const_mul' {f : α → 𝕜} (h : Integrable f μ) (c : 𝕜) :
    Integrable ((fun _ : α => c) * f) μ :=
  Integrable.const_mul h c
#align measure_theory.integrable.const_mul' MeasureTheory.Integrable.const_mul'

theorem Integrable.mul_const {f : α → 𝕜} (h : Integrable f μ) (c : 𝕜) :
    Integrable (fun x => f x * c) μ :=
  h.smul (MulOpposite.op c)
#align measure_theory.integrable.mul_const MeasureTheory.Integrable.mul_const

theorem Integrable.mul_const' {f : α → 𝕜} (h : Integrable f μ) (c : 𝕜) :
    Integrable (f * fun _ : α => c) μ :=
  Integrable.mul_const h c
#align measure_theory.integrable.mul_const' MeasureTheory.Integrable.mul_const'

theorem integrable_const_mul_iff {c : 𝕜} (hc : IsUnit c) (f : α → 𝕜) :
    Integrable (fun x => c * f x) μ ↔ Integrable f μ :=
  hc.integrable_smul_iff f
#align measure_theory.integrable_const_mul_iff MeasureTheory.integrable_const_mul_iff

theorem integrable_mul_const_iff {c : 𝕜} (hc : IsUnit c) (f : α → 𝕜) :
    Integrable (fun x => f x * c) μ ↔ Integrable f μ :=
  hc.op.integrable_smul_iff f
#align measure_theory.integrable_mul_const_iff MeasureTheory.integrable_mul_const_iff

theorem Integrable.bdd_mul' {f g : α → 𝕜} {c : ℝ} (hg : Integrable g μ)
    (hf : AEStronglyMeasurable f μ) (hf_bound : ∀ᵐ x ∂μ, ‖f x‖ ≤ c) :
    Integrable (fun x => f x * g x) μ := by
  refine' Integrable.mono' (hg.norm.smul c) (hf.mul hg.1) _
  filter_upwards [hf_bound] with x hx
  rw [Pi.smul_apply, smul_eq_mul]
  exact (norm_mul_le _ _).trans (mul_le_mul_of_nonneg_right hx (norm_nonneg _))
#align measure_theory.integrable.bdd_mul' MeasureTheory.Integrable.bdd_mul'

end NormedRing

section NormedDivisionRing

variable {𝕜 : Type*} [NormedDivisionRing 𝕜] {f : α → 𝕜}

theorem Integrable.div_const {f : α → 𝕜} (h : Integrable f μ) (c : 𝕜) :
    Integrable (fun x => f x / c) μ := by simp_rw [div_eq_mul_inv, h.mul_const]
#align measure_theory.integrable.div_const MeasureTheory.Integrable.div_const

end NormedDivisionRing

section IsROrC

variable {𝕜 : Type*} [IsROrC 𝕜] {f : α → 𝕜}

theorem Integrable.ofReal {f : α → ℝ} (hf : Integrable f μ) :
    Integrable (fun x => (f x : 𝕜)) μ := by
  rw [← memℒp_one_iff_integrable] at hf ⊢
  exact hf.ofReal
#align measure_theory.integrable.of_real MeasureTheory.Integrable.ofReal

theorem Integrable.re_im_iff :
    Integrable (fun x => IsROrC.re (f x)) μ ∧ Integrable (fun x => IsROrC.im (f x)) μ ↔
      Integrable f μ := by
  simp_rw [← memℒp_one_iff_integrable]
  exact memℒp_re_im_iff
#align measure_theory.integrable.re_im_iff MeasureTheory.Integrable.re_im_iff

theorem Integrable.re (hf : Integrable f μ) : Integrable (fun x => IsROrC.re (f x)) μ := by
  rw [← memℒp_one_iff_integrable] at hf ⊢
  exact hf.re
#align measure_theory.integrable.re MeasureTheory.Integrable.re

theorem Integrable.im (hf : Integrable f μ) : Integrable (fun x => IsROrC.im (f x)) μ := by
  rw [← memℒp_one_iff_integrable] at hf ⊢
  exact hf.im
#align measure_theory.integrable.im MeasureTheory.Integrable.im

end IsROrC

section Trim

variable {H : Type*} [NormedAddCommGroup H] {m0 : MeasurableSpace α} {μ' : Measure α} {f : α → H}

theorem Integrable.trim (hm : m ≤ m0) (hf_int : Integrable f μ') (hf : StronglyMeasurable[m] f) :
    Integrable f (μ'.trim hm) := by
  refine' ⟨hf.aestronglyMeasurable, _⟩
  rw [HasFiniteIntegral, lintegral_trim hm _]
  · exact hf_int.2
  · exact @StronglyMeasurable.ennnorm _ m _ _ f hf
#align measure_theory.integrable.trim MeasureTheory.Integrable.trim

theorem integrable_of_integrable_trim (hm : m ≤ m0) (hf_int : Integrable f (μ'.trim hm)) :
    Integrable f μ' := by
  obtain ⟨hf_meas_ae, hf⟩ := hf_int
  refine' ⟨aestronglyMeasurable_of_aestronglyMeasurable_trim hm hf_meas_ae, _⟩
  rw [HasFiniteIntegral] at hf ⊢
  rwa [lintegral_trim_ae hm _] at hf
  exact AEStronglyMeasurable.ennnorm hf_meas_ae
#align measure_theory.integrable_of_integrable_trim MeasureTheory.integrable_of_integrable_trim

end Trim

section SigmaFinite

variable {E : Type*} {m0 : MeasurableSpace α} [NormedAddCommGroup E]

theorem integrable_of_forall_fin_meas_le' {μ : Measure α} (hm : m ≤ m0) [SigmaFinite (μ.trim hm)]
    (C : ℝ≥0∞) (hC : C < ∞) {f : α → E} (hf_meas : AEStronglyMeasurable f μ)
    (hf : ∀ s, MeasurableSet[m] s → μ s ≠ ∞ → (∫⁻ x in s, ‖f x‖₊ ∂μ) ≤ C) : Integrable f μ :=
  ⟨hf_meas, (lintegral_le_of_forall_fin_meas_le' hm C hf_meas.ennnorm hf).trans_lt hC⟩
#align measure_theory.integrable_of_forall_fin_meas_le' MeasureTheory.integrable_of_forall_fin_meas_le'

theorem integrable_of_forall_fin_meas_le [SigmaFinite μ] (C : ℝ≥0∞) (hC : C < ∞) {f : α → E}
    (hf_meas : AEStronglyMeasurable f μ)
    (hf : ∀ s : Set α, MeasurableSet[m] s → μ s ≠ ∞ → (∫⁻ x in s, ‖f x‖₊ ∂μ) ≤ C) :
    Integrable f μ :=
  @integrable_of_forall_fin_meas_le' _ m _ m _ _ _ (by rwa [@trim_eq_self _ m]) C hC _ hf_meas hf
#align measure_theory.integrable_of_forall_fin_meas_le MeasureTheory.integrable_of_forall_fin_meas_le

end SigmaFinite

/-! ### The predicate `Integrable` on measurable functions modulo a.e.-equality -/


namespace AEEqFun

section

/-- A class of almost everywhere equal functions is `Integrable` if its function representative
is integrable. -/
def Integrable (f : α →ₘ[μ] β) : Prop :=
  MeasureTheory.Integrable f μ
#align measure_theory.ae_eq_fun.integrable MeasureTheory.AEEqFun.Integrable

theorem integrable_mk {f : α → β} (hf : AEStronglyMeasurable f μ) :
    Integrable (mk f hf : α →ₘ[μ] β) ↔ MeasureTheory.Integrable f μ := by
  simp only [Integrable]
  apply integrable_congr
  exact coeFn_mk f hf
#align measure_theory.ae_eq_fun.integrable_mk MeasureTheory.AEEqFun.integrable_mk

theorem integrable_coeFn {f : α →ₘ[μ] β} : MeasureTheory.Integrable f μ ↔ Integrable f := by
  rw [← integrable_mk, mk_coeFn]
#align measure_theory.ae_eq_fun.integrable_coe_fn MeasureTheory.AEEqFun.integrable_coeFn

theorem integrable_zero : Integrable (0 : α →ₘ[μ] β) :=
  (MeasureTheory.integrable_zero α β μ).congr (coeFn_mk _ _).symm
#align measure_theory.ae_eq_fun.integrable_zero MeasureTheory.AEEqFun.integrable_zero

end

section

theorem Integrable.neg {f : α →ₘ[μ] β} : Integrable f → Integrable (-f) :=
  induction_on f fun _f hfm hfi => (integrable_mk _).2 ((integrable_mk hfm).1 hfi).neg
#align measure_theory.ae_eq_fun.integrable.neg MeasureTheory.AEEqFun.Integrable.neg

section

theorem integrable_iff_mem_L1 {f : α →ₘ[μ] β} : Integrable f ↔ f ∈ (α →₁[μ] β) := by
  rw [← integrable_coeFn, ← memℒp_one_iff_integrable, Lp.mem_Lp_iff_memℒp]
set_option linter.uppercaseLean3 false in
#align measure_theory.ae_eq_fun.integrable_iff_mem_L1 MeasureTheory.AEEqFun.integrable_iff_mem_L1

theorem Integrable.add {f g : α →ₘ[μ] β} : Integrable f → Integrable g → Integrable (f + g) := by
  refine' induction_on₂ f g fun f hf g hg hfi hgi => _
  simp only [integrable_mk, mk_add_mk] at hfi hgi ⊢
  exact hfi.add hgi
#align measure_theory.ae_eq_fun.integrable.add MeasureTheory.AEEqFun.Integrable.add

theorem Integrable.sub {f g : α →ₘ[μ] β} (hf : Integrable f) (hg : Integrable g) :
    Integrable (f - g) :=
  (sub_eq_add_neg f g).symm ▸ hf.add hg.neg
#align measure_theory.ae_eq_fun.integrable.sub MeasureTheory.AEEqFun.Integrable.sub

end

section BoundedSMul

variable {𝕜 : Type*} [NormedRing 𝕜] [Module 𝕜 β] [BoundedSMul 𝕜 β]

theorem Integrable.smul {c : 𝕜} {f : α →ₘ[μ] β} : Integrable f → Integrable (c • f) :=
  induction_on f fun _f hfm hfi => (integrable_mk _).2 <| ((integrable_mk hfm).1 hfi).smul _
#align measure_theory.ae_eq_fun.integrable.smul MeasureTheory.AEEqFun.Integrable.smul

end BoundedSMul

end

end AEEqFun

namespace L1

set_option linter.uppercaseLean3 false

theorem integrable_coeFn (f : α →₁[μ] β) : Integrable f μ := by
  rw [← memℒp_one_iff_integrable]
  exact Lp.memℒp f
#align measure_theory.L1.integrable_coe_fn MeasureTheory.L1.integrable_coeFn

theorem hasFiniteIntegral_coeFn (f : α →₁[μ] β) : HasFiniteIntegral f μ :=
  (integrable_coeFn f).hasFiniteIntegral
#align measure_theory.L1.has_finite_integral_coe_fn MeasureTheory.L1.hasFiniteIntegral_coeFn

theorem stronglyMeasurable_coeFn (f : α →₁[μ] β) : StronglyMeasurable f :=
  Lp.stronglyMeasurable f
#align measure_theory.L1.strongly_measurable_coe_fn MeasureTheory.L1.stronglyMeasurable_coeFn

theorem measurable_coeFn [MeasurableSpace β] [BorelSpace β] (f : α →₁[μ] β) : Measurable f :=
  (Lp.stronglyMeasurable f).measurable
#align measure_theory.L1.measurable_coe_fn MeasureTheory.L1.measurable_coeFn

theorem aestronglyMeasurable_coeFn (f : α →₁[μ] β) : AEStronglyMeasurable f μ :=
  Lp.aestronglyMeasurable f
#align measure_theory.L1.ae_strongly_measurable_coe_fn MeasureTheory.L1.aestronglyMeasurable_coeFn

theorem aemeasurable_coeFn [MeasurableSpace β] [BorelSpace β] (f : α →₁[μ] β) : AEMeasurable f μ :=
  (Lp.stronglyMeasurable f).measurable.aemeasurable
#align measure_theory.L1.ae_measurable_coe_fn MeasureTheory.L1.aemeasurable_coeFn

theorem edist_def (f g : α →₁[μ] β) : edist f g = ∫⁻ a, edist (f a) (g a) ∂μ := by
  simp only [Lp.edist_def, snorm, one_ne_zero, snorm', Pi.sub_apply, one_toReal, ENNReal.rpow_one,
    ne_eq, not_false_eq_true, div_self, ite_false]
  simp [edist_eq_coe_nnnorm_sub]
#align measure_theory.L1.edist_def MeasureTheory.L1.edist_def

theorem dist_def (f g : α →₁[μ] β) : dist f g = (∫⁻ a, edist (f a) (g a) ∂μ).toReal := by
  simp only [Lp.dist_def, snorm, one_ne_zero, snorm', Pi.sub_apply, one_toReal, ENNReal.rpow_one,
    ne_eq, not_false_eq_true, div_self, ite_false]
  simp [edist_eq_coe_nnnorm_sub]
#align measure_theory.L1.dist_def MeasureTheory.L1.dist_def

theorem norm_def (f : α →₁[μ] β) : ‖f‖ = (∫⁻ a, ‖f a‖₊ ∂μ).toReal := by
  simp [Lp.norm_def, snorm, snorm']
#align measure_theory.L1.norm_def MeasureTheory.L1.norm_def

/-- Computing the norm of a difference between two L¹-functions. Note that this is not a
  special case of `norm_def` since `(f - g) x` and `f x - g x` are not equal
  (but only a.e.-equal). -/
theorem norm_sub_eq_lintegral (f g : α →₁[μ] β) :
    ‖f - g‖ = (∫⁻ x, (‖f x - g x‖₊ : ℝ≥0∞) ∂μ).toReal := by
  rw [norm_def]
  congr 1
  rw [lintegral_congr_ae]
  filter_upwards [Lp.coeFn_sub f g] with _ ha
  simp only [ha, Pi.sub_apply]
#align measure_theory.L1.norm_sub_eq_lintegral MeasureTheory.L1.norm_sub_eq_lintegral

theorem ofReal_norm_eq_lintegral (f : α →₁[μ] β) :
    ENNReal.ofReal ‖f‖ = ∫⁻ x, (‖f x‖₊ : ℝ≥0∞) ∂μ := by
  rw [norm_def, ENNReal.ofReal_toReal]
  exact ne_of_lt (hasFiniteIntegral_coeFn f)
#align measure_theory.L1.of_real_norm_eq_lintegral MeasureTheory.L1.ofReal_norm_eq_lintegral

/-- Computing the norm of a difference between two L¹-functions. Note that this is not a
  special case of `ofReal_norm_eq_lintegral` since `(f - g) x` and `f x - g x` are not equal
  (but only a.e.-equal). -/
theorem ofReal_norm_sub_eq_lintegral (f g : α →₁[μ] β) :
    ENNReal.ofReal ‖f - g‖ = ∫⁻ x, (‖f x - g x‖₊ : ℝ≥0∞) ∂μ := by
  simp_rw [ofReal_norm_eq_lintegral, ← edist_eq_coe_nnnorm]
  apply lintegral_congr_ae
  filter_upwards [Lp.coeFn_sub f g] with _ ha
  simp only [ha, Pi.sub_apply]
#align measure_theory.L1.of_real_norm_sub_eq_lintegral MeasureTheory.L1.ofReal_norm_sub_eq_lintegral

end L1

namespace Integrable

set_option linter.uppercaseLean3 false

/-- Construct the equivalence class `[f]` of an integrable function `f`, as a member of the
space `L1 β 1 μ`. -/
def toL1 (f : α → β) (hf : Integrable f μ) : α →₁[μ] β :=
  (memℒp_one_iff_integrable.2 hf).toLp f
#align measure_theory.integrable.to_L1 MeasureTheory.Integrable.toL1

@[simp]
theorem toL1_coeFn (f : α →₁[μ] β) (hf : Integrable f μ) : hf.toL1 f = f := by
  simp [Integrable.toL1]
#align measure_theory.integrable.to_L1_coe_fn MeasureTheory.Integrable.toL1_coeFn

theorem coeFn_toL1 {f : α → β} (hf : Integrable f μ) : hf.toL1 f =ᵐ[μ] f :=
  AEEqFun.coeFn_mk _ _
#align measure_theory.integrable.coe_fn_to_L1 MeasureTheory.Integrable.coeFn_toL1

@[simp]
theorem toL1_zero (h : Integrable (0 : α → β) μ) : h.toL1 0 = 0 :=
  rfl
#align measure_theory.integrable.to_L1_zero MeasureTheory.Integrable.toL1_zero

@[simp]
theorem toL1_eq_mk (f : α → β) (hf : Integrable f μ) :
    (hf.toL1 f : α →ₘ[μ] β) = AEEqFun.mk f hf.aestronglyMeasurable :=
  rfl
#align measure_theory.integrable.to_L1_eq_mk MeasureTheory.Integrable.toL1_eq_mk

@[simp]
theorem toL1_eq_toL1_iff (f g : α → β) (hf : Integrable f μ) (hg : Integrable g μ) :
    toL1 f hf = toL1 g hg ↔ f =ᵐ[μ] g :=
  Memℒp.toLp_eq_toLp_iff _ _
#align measure_theory.integrable.to_L1_eq_to_L1_iff MeasureTheory.Integrable.toL1_eq_toL1_iff

theorem toL1_add (f g : α → β) (hf : Integrable f μ) (hg : Integrable g μ) :
    toL1 (f + g) (hf.add hg) = toL1 f hf + toL1 g hg :=
  rfl
#align measure_theory.integrable.to_L1_add MeasureTheory.Integrable.toL1_add

theorem toL1_neg (f : α → β) (hf : Integrable f μ) : toL1 (-f) (Integrable.neg hf) = -toL1 f hf :=
  rfl
#align measure_theory.integrable.to_L1_neg MeasureTheory.Integrable.toL1_neg

theorem toL1_sub (f g : α → β) (hf : Integrable f μ) (hg : Integrable g μ) :
    toL1 (f - g) (hf.sub hg) = toL1 f hf - toL1 g hg :=
  rfl
#align measure_theory.integrable.to_L1_sub MeasureTheory.Integrable.toL1_sub

theorem norm_toL1 (f : α → β) (hf : Integrable f μ) :
    ‖hf.toL1 f‖ = ENNReal.toReal (∫⁻ a, edist (f a) 0 ∂μ) := by
  simp only [toL1, Lp.norm_toLp, snorm, one_ne_zero, snorm', one_toReal, ENNReal.rpow_one, ne_eq,
    not_false_eq_true, div_self, ite_false]
  simp [edist_eq_coe_nnnorm]
#align measure_theory.integrable.norm_to_L1 MeasureTheory.Integrable.norm_toL1

theorem nnnorm_toL1 {f : α → β} (hf : Integrable f μ) :
    (‖hf.toL1 f‖₊ : ℝ≥0∞) = ∫⁻ a, ‖f a‖₊ ∂μ := by
  simpa [Integrable.toL1, snorm, snorm'] using ENNReal.coe_toNNReal hf.2.ne

theorem norm_toL1_eq_lintegral_norm (f : α → β) (hf : Integrable f μ) :
    ‖hf.toL1 f‖ = ENNReal.toReal (∫⁻ a, ENNReal.ofReal ‖f a‖ ∂μ) := by
  rw [norm_toL1, lintegral_norm_eq_lintegral_edist]
#align measure_theory.integrable.norm_to_L1_eq_lintegral_norm MeasureTheory.Integrable.norm_toL1_eq_lintegral_norm

@[simp]
theorem edist_toL1_toL1 (f g : α → β) (hf : Integrable f μ) (hg : Integrable g μ) :
    edist (hf.toL1 f) (hg.toL1 g) = ∫⁻ a, edist (f a) (g a) ∂μ := by
  simp only [toL1, Lp.edist_toLp_toLp, snorm, one_ne_zero, snorm', Pi.sub_apply, one_toReal,
    ENNReal.rpow_one, ne_eq, not_false_eq_true, div_self, ite_false]
  simp [edist_eq_coe_nnnorm_sub]
#align measure_theory.integrable.edist_to_L1_to_L1 MeasureTheory.Integrable.edist_toL1_toL1

@[simp]
theorem edist_toL1_zero (f : α → β) (hf : Integrable f μ) :
    edist (hf.toL1 f) 0 = ∫⁻ a, edist (f a) 0 ∂μ := by
  simp only [toL1, Lp.edist_toLp_zero, snorm, one_ne_zero, snorm', one_toReal, ENNReal.rpow_one,
    ne_eq, not_false_eq_true, div_self, ite_false]
  simp [edist_eq_coe_nnnorm]
#align measure_theory.integrable.edist_to_L1_zero MeasureTheory.Integrable.edist_toL1_zero

variable {𝕜 : Type*} [NormedRing 𝕜] [Module 𝕜 β] [BoundedSMul 𝕜 β]

theorem toL1_smul (f : α → β) (hf : Integrable f μ) (k : 𝕜) :
    toL1 (fun a => k • f a) (hf.smul k) = k • toL1 f hf :=
  rfl
#align measure_theory.integrable.to_L1_smul MeasureTheory.Integrable.toL1_smul

theorem toL1_smul' (f : α → β) (hf : Integrable f μ) (k : 𝕜) :
    toL1 (k • f) (hf.smul k) = k • toL1 f hf :=
  rfl
#align measure_theory.integrable.to_L1_smul' MeasureTheory.Integrable.toL1_smul'

end Integrable

section restrict

variable {E : Type*} [NormedAddCommGroup E] {f : α → E}

lemma HasFiniteIntegral.restrict (h : HasFiniteIntegral f μ) {s : Set α} :
    HasFiniteIntegral f (μ.restrict s) := by
  refine lt_of_le_of_lt ?_ h
  convert lintegral_mono_set (μ := μ) (s := s) (t := univ) (f := fun x ↦ ↑‖f x‖₊) (subset_univ s)
  exact Measure.restrict_univ.symm

lemma Integrable.restrict (f_intble : Integrable f μ) {s : Set α} :
    Integrable f (μ.restrict s) :=
  ⟨f_intble.aestronglyMeasurable.restrict, f_intble.hasFiniteIntegral.restrict⟩

end restrict

end MeasureTheory

section ContinuousLinearMap

open MeasureTheory

variable {E : Type*} [NormedAddCommGroup E] {𝕜 : Type*} [NontriviallyNormedField 𝕜]
  [NormedSpace 𝕜 E] {H : Type*} [NormedAddCommGroup H] [NormedSpace 𝕜 H]

theorem ContinuousLinearMap.integrable_comp {φ : α → H} (L : H →L[𝕜] E) (φ_int : Integrable φ μ) :
    Integrable (fun a : α => L (φ a)) μ :=
  ((Integrable.norm φ_int).const_mul ‖L‖).mono'
    (L.continuous.comp_aestronglyMeasurable φ_int.aestronglyMeasurable)
    (eventually_of_forall fun a => L.le_op_norm (φ a))
#align continuous_linear_map.integrable_comp ContinuousLinearMap.integrable_comp

theorem MeasureTheory.Integrable.apply_continuousLinearMap {φ : α → H →L[𝕜] E}
    (φ_int : Integrable φ μ) (v : H) : Integrable (fun a => φ a v) μ :=
  (ContinuousLinearMap.apply 𝕜 _ v).integrable_comp φ_int
#align measure_theory.integrable.apply_continuous_linear_map MeasureTheory.Integrable.apply_continuousLinearMap

end ContinuousLinearMap

namespace MeasureTheory

variable {E F : Type*} [NormedAddCommGroup E] [NormedSpace ℝ E]
  [NormedAddCommGroup F] [NormedSpace ℝ F]

lemma Integrable.fst {f : α → E × F} (hf : Integrable f μ) : Integrable (fun x ↦ (f x).1) μ :=
  (ContinuousLinearMap.fst ℝ E F).integrable_comp hf

lemma Integrable.snd {f : α → E × F} (hf : Integrable f μ) : Integrable (fun x ↦ (f x).2) μ :=
  (ContinuousLinearMap.snd ℝ E F).integrable_comp hf

lemma integrable_prod {f : α → E × F} :
    Integrable f μ ↔ Integrable (fun x ↦ (f x).1) μ ∧ Integrable (fun x ↦ (f x).2) μ :=
  ⟨fun h ↦ ⟨h.fst, h.snd⟩, fun h ↦ h.1.prod_mk h.2⟩

end MeasureTheory<|MERGE_RESOLUTION|>--- conflicted
+++ resolved
@@ -405,11 +405,7 @@
       refine' lintegral_mono _
       intro i
       -- After leanprover/lean4#2734, we need to do beta reduction `exact_mod_cast`
-<<<<<<< HEAD
-      dsimp
-=======
       beta_reduce
->>>>>>> 056e7257
       exact_mod_cast (nnnorm_smul_le c (f i))
     _ < ∞ := by
       rw [lintegral_const_mul']
@@ -675,11 +671,7 @@
     (∫⁻ a, ‖f a + g a‖₊ ∂μ) ≤ ∫⁻ a, ‖f a‖₊ + ‖g a‖₊ ∂μ :=
       lintegral_mono fun a => by
         -- After leanprover/lean4#2734, we need to do beta reduction before `exact_mod_cast`
-<<<<<<< HEAD
-        dsimp
-=======
         beta_reduce
->>>>>>> 056e7257
         exact_mod_cast nnnorm_add_le _ _
     _ = _ := (lintegral_nnnorm_add_left hf.aestronglyMeasurable _)
     _ < ∞ := add_lt_top.2 ⟨hf.hasFiniteIntegral, hg.hasFiniteIntegral⟩

--- conflicted
+++ resolved
@@ -127,17 +127,10 @@
   rw [this, aestronglyMeasurable_iUnion_iff]
   exact fun i : ℕ => (hu i).aestronglyMeasurable
 
-<<<<<<< HEAD
-/-- If `s` is either open, or closed, then `f` is locally integrable on `s` iff it is integrable on
-every compact subset contained in `s`. -/
-theorem locallyIntegrableOn_iff [LocallyCompactSpace X] (hs : IsLocallyClosed s) :
-    LocallyIntegrableOn f s μ ↔ ∀ (k : Set X), k ⊆ s → (IsCompact k → IntegrableOn f k μ) := by
-=======
 /-- If `s` is locally closed (e.g. open or closed), then `f` is locally integrable on `s` iff it is
 integrable on every compact subset contained in `s`. -/
 theorem locallyIntegrableOn_iff [LocallyCompactSpace X] (hs : IsLocallyClosed s) :
     LocallyIntegrableOn f s μ ↔ ∀ (k : Set X), k ⊆ s → IsCompact k → IntegrableOn f k μ := by
->>>>>>> d0df76bd
   refine ⟨fun hf k hk ↦ hf.integrableOn_compact_subset hk, fun hf x hx ↦ ?_⟩
   rcases hs with ⟨U, Z, hU, hZ, rfl⟩
   rcases exists_compact_subset hU hx.1 with ⟨K, hK, hxK, hKU⟩

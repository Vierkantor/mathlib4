--- conflicted
+++ resolved
@@ -102,12 +102,8 @@
 
 namespace FineSubfamilyOn
 
-<<<<<<< HEAD
-variable {v : VitaliFamily μ} {f : α → Set (Set α)} {s : Set α} (h : v.FineSubfamilyOn f s)
+variable {v : VitaliFamily μ} {f : X → Set (Set X)} {s : Set X} (h : v.FineSubfamilyOn f s)
 include h
-=======
-variable {v : VitaliFamily μ} {f : X → Set (Set X)} {s : Set X} (h : v.FineSubfamilyOn f s)
->>>>>>> 912fd07d
 
 theorem exists_disjoint_covering_ae :
     ∃ t : Set (X × Set X),

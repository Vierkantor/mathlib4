--- conflicted
+++ resolved
@@ -549,19 +549,6 @@
 variable [TopologicalSpace G] [BorelSpace G] {μ : Measure G} [Group G]
 
 @[to_additive]
-<<<<<<< HEAD
-=======
-instance Measure.IsFiniteMeasureOnCompacts.inv [ContinuousInv G] [IsFiniteMeasureOnCompacts μ] :
-    IsFiniteMeasureOnCompacts μ.inv :=
-  IsFiniteMeasureOnCompacts.map μ (Homeomorph.inv G)
-
-@[to_additive]
-instance Measure.IsOpenPosMeasure.inv [ContinuousInv G] [IsOpenPosMeasure μ] :
-    IsOpenPosMeasure μ.inv :=
-  (Homeomorph.inv G).continuous.isOpenPosMeasure_map (Homeomorph.inv G).surjective
-
-@[to_additive]
->>>>>>> e052b5ef
 instance Measure.Regular.inv [ContinuousInv G] [Regular μ] : Regular μ.inv :=
   Regular.map (Homeomorph.inv G)
 #align measure_theory.measure.regular.inv MeasureTheory.Measure.Regular.inv
@@ -574,15 +561,10 @@
 variable [TopologicalGroup G]
 
 @[to_additive]
-<<<<<<< HEAD
 theorem regular_inv_iff : μ.inv.Regular ↔ μ.Regular := by
   constructor
   · intro h; rw [← μ.inv_inv]; exact Measure.Regular.inv
   · intro h; exact Measure.Regular.inv
-=======
-theorem regular_inv_iff : μ.inv.Regular ↔ μ.Regular :=
-  Regular.map_iff (Homeomorph.inv G)
->>>>>>> e052b5ef
 #align measure_theory.regular_inv_iff MeasureTheory.regular_inv_iff
 #align measure_theory.regular_neg_iff MeasureTheory.regular_neg_iff
 

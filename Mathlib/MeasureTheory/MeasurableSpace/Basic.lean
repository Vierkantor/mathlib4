--- conflicted
+++ resolved
@@ -871,15 +871,9 @@
   simp_rw [measurable_pi_iff, Unique.forall_iff, uniqueElim_default]; exact measurable_id
 
 @[measurability, fun_prop]
-<<<<<<< HEAD
-theorem measurable_updateFinset [DecidableEq δ] {s : Finset δ} {x : ∀ i, π i} :
-    Measurable (updateFinset x s) := by
-  simp (config := { unfoldPartialApp := true }) only [updateFinset, measurable_pi_iff]
-=======
 theorem measurable_updateFinset' [DecidableEq δ] {s : Finset δ} :
     Measurable (fun p : (Π i, π i) × (Π i : s, π i) ↦ updateFinset p.1 s p.2) := by
   simp only [updateFinset, measurable_pi_iff]
->>>>>>> 0ccaba52
   intro i
   by_cases h : i ∈ s <;> simp [h, Measurable.eval, measurable_fst, measurable_snd]
 

--- conflicted
+++ resolved
@@ -1041,38 +1041,12 @@
               clear_value p m
               simp_rw [fun x xᵢ => marginal_update μ x f xᵢ (s.mem_insert_self i)]
               rw [lintegral_const_mul]
-<<<<<<< HEAD
               refine (hf.marginal μ).comp (measurable_update x) |>.pow measurable_const |>.mul ?_
               refine Finset.measurable_prod _ fun i _ ↦ ?_
               exact (hf.marginal μ).comp (measurable_update x) |>.pow measurable_const
-    _ ≤ ((∫⋯∫_insert i s, f ∂μ) x) ^ p * ((∫⁻ t, (∫⋯∫_s, f ∂μ) (update x i t) ∂μ i) ^ (m * p) *
+    _ ≤ ((∫⋯∫_insert i s, f ∂μ) x) ^ p *
+          ((∫⁻ t, (∫⋯∫_s, f ∂μ) (update x i t) ∂μ i) ^ (m * p) *
             ∏ j in (insert i s)ᶜ, (∫⁻ t, (∫⋯∫_insert j s, f ∂μ) (update x i t) ∂(μ i)) ^ p) := ?_
-=======
-              · simp_rw [prod_apply, Option.elim'_comp₂ (· ^ ·), Pi.pow_apply]
-              · simp
-                refine (hf.marginal μ).comp (measurable_update x) |>.pow measurable_const |>.mul ?_
-                refine Finset.measurable_prod _ fun i _ ↦ ?_
-                exact (hf.marginal μ).comp (measurable_update x) |>.pow measurable_const
-    _ ≤ (∫⋯∫_insert i s, f ∂μ) x ^ p *
-          (∏ j in insertNone (insert i s)ᶜ,
-            (∫⁻ t, Option.elim j (∫⋯∫_s, f ∂μ) (fun k ↦ ∫⋯∫_insert k s, f ∂μ) (update x i t) ∂(μ i))
-              ^ Option.elim j (m * p) (fun _ ↦ p)) := by
-              gcongr
-              -- we now apply Hölder's inequality
-              refine ENNReal.lintegral_prod_norm_pow_le _ insertNone_nonempty ?_ ?_ ?_
-              · rintro (_|i) _ <;>
-                  exact (hf.marginal μ |>.comp <| measurable_update _).aemeasurable
-              · clear_value p
-                simp_rw [sum_insertNone, compl_insert, Option.elim, sum_const, nsmul_eq_mul]
-                exact hp
-              · rintro (_|j) - <;> dsimp <;> positivity
-    _ = ((∫⋯∫_insert i s, f ∂μ) x) ^ p *
-          ((∫⁻ t, (∫⋯∫_s, f ∂μ) (update x i t) ∂μ i) ^ (m * p) *
-            ∏ j in (insert i s)ᶜ, (∫⁻ t, (∫⋯∫_insert j s, f ∂μ) (update x i t) ∂(μ i)) ^ p) := by
-              -- this proof could be `simp [prod_insertNone]` but that's too slow
-              simp_rw [prod_insertNone]
-              dsimp
->>>>>>> 6c19a4aa
     _ = ((∫⋯∫_insert i s, f ∂μ) x) ^ p * (((∫⋯∫_insert i s, f ∂μ) x) ^ (m * p) *
             ∏ j in (insert i s)ᶜ, ((∫⋯∫_insert i (insert j s), f ∂μ) x) ^ p) := by
               rw [marginal_insert _ hf hi]
@@ -1108,7 +1082,9 @@
   -- make this part a separate lemma, a version of Hölder with a distinguished element
   set S : Finset ι := (insert i s)ᶜ
   set F : π i → ℝ≥0∞ := (∫⋯∫_s, f ∂μ) ∘ update x i
+  have hF : AEMeasurable F (μ i) := (hf.marginal μ |>.comp <| measurable_update _).aemeasurable
   set G : ι → π i → ℝ≥0∞ := fun j ↦ (∫⋯∫_insert j s, f ∂μ) ∘ update x i
+  have hG : ∀ j, AEMeasurable (G j) (μ i) := fun j ↦ (hf.marginal μ |>.comp <| measurable_update _).aemeasurable
   set ν := μ i
   show ∫⁻ t, F t ^ (m * p) * ∏ j in S, (G j t) ^ p ∂ν ≤ (∫⁻ t, F t ∂ν) ^ (m * p) * ∏ j in S, (∫⁻ t, G j t ∂ν) ^ p
   clear_value S F G ν
@@ -1123,9 +1099,13 @@
           dsimp
     _ ≤ ∏ j in insertNone S,
           (∫⁻ t, Option.elim j (F t) (fun j ↦ G j t) ∂ν) ^ Option.elim j (m * p) (fun _ ↦ p) := by
-          refine lintegral_prod_norm_pow_le _ ?_ ?_ -- Hölder's inequality
+          -- we now apply Hölder's inequality
+          refine ENNReal.lintegral_prod_norm_pow_le _ insertNone_nonempty ?_ ?_ ?_
+          · rintro (_|i) -
+            · exact hF
+            · exact hG i
           · clear_value p
-            simp_rw [sum_insertNone, Option.elim, sum_const, nsmul_eq_mul]
+            simp_rw [sum_insertNone, compl_insert, Option.elim, sum_const, nsmul_eq_mul]
             exact hp
           · rintro (_|j) - <;> dsimp <;> positivity
     _ = (∫⁻ t, F t ∂ν) ^ (m * p) * ∏ j in S, (∫⁻ t, G j t ∂ν) ^ p := by

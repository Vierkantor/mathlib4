/-
Copyright (c) 2022 Sébastien Gouëzel. All rights reserved.
Released under Apache 2.0 license as described in the file LICENSE.
Authors: Sébastien Gouëzel
-/
import Mathlib.MeasureTheory.Measure.Haar.Basic
import Mathlib.Analysis.InnerProductSpace.PiL2

/-!
# Additive Haar measure constructed from a basis

Given a basis of a finite-dimensional real vector space, we define the corresponding Lebesgue
measure, which gives measure `1` to the parallelepiped spanned by the basis.

## Main definitions

* `parallelepiped v` is the parallelepiped spanned by a finite family of vectors.
* `Basis.parallelepiped` is the parallelepiped associated to a basis, seen as a compact set with
nonempty interior.
* `Basis.addHaar` is the Lebesgue measure associated to a basis, giving measure `1` to the
corresponding parallelepiped.

In particular, we declare a `MeasureSpace` instance on any finite-dimensional inner product space,
by using the Lebesgue measure associated to some orthonormal basis (which is in fact independent
of the basis).
-/


open Set TopologicalSpace MeasureTheory MeasureTheory.Measure Module

open scoped Pointwise

noncomputable section

variable {ι ι' E F : Type*}

section Fintype

variable [Fintype ι] [Fintype ι']

section AddCommGroup

variable [AddCommGroup E] [Module ℝ E] [AddCommGroup F] [Module ℝ F]

/-- The closed parallelepiped spanned by a finite family of vectors. -/
def parallelepiped (v : ι → E) : Set E :=
  (fun t : ι → ℝ => ∑ i, t i • v i) '' Icc 0 1

theorem mem_parallelepiped_iff (v : ι → E) (x : E) :
    x ∈ parallelepiped v ↔ ∃ t ∈ Icc (0 : ι → ℝ) 1, x = ∑ i, t i • v i := by
  simp [parallelepiped, eq_comm]

theorem parallelepiped_basis_eq (b : Basis ι ℝ E) :
    parallelepiped b = {x | ∀ i, b.repr x i ∈ Set.Icc 0 1} := by
  classical
  ext x
  simp_rw [mem_parallelepiped_iff, mem_setOf_eq, b.ext_elem_iff, _root_.map_sum,
    map_smul, Finset.sum_apply', Basis.repr_self, Finsupp.smul_single, smul_eq_mul,
    mul_one, Finsupp.single_apply, Finset.sum_ite_eq', Finset.mem_univ, ite_true, mem_Icc,
    Pi.le_def, Pi.zero_apply, Pi.one_apply, ← forall_and]
  aesop

theorem image_parallelepiped (f : E →ₗ[ℝ] F) (v : ι → E) :
    f '' parallelepiped v = parallelepiped (f ∘ v) := by
  simp only [parallelepiped, ← image_comp]
  congr 1 with t
  simp only [Function.comp_apply, _root_.map_sum, LinearMap.map_smulₛₗ, RingHom.id_apply]

/-- Reindexing a family of vectors does not change their parallelepiped. -/
@[simp]
theorem parallelepiped_comp_equiv (v : ι → E) (e : ι' ≃ ι) :
    parallelepiped (v ∘ e) = parallelepiped v := by
  simp only [parallelepiped]
  let K : (ι' → ℝ) ≃ (ι → ℝ) := Equiv.piCongrLeft' (fun _a : ι' => ℝ) e
  have : Icc (0 : ι → ℝ) 1 = K '' Icc (0 : ι' → ℝ) 1 := by
    rw [← Equiv.preimage_eq_iff_eq_image]
    ext x
    simp only [K, mem_preimage, mem_Icc, Pi.le_def, Pi.zero_apply, Equiv.piCongrLeft'_apply,
      Pi.one_apply]
    refine
      ⟨fun h => ⟨fun i => ?_, fun i => ?_⟩, fun h =>
        ⟨fun i => h.1 (e.symm i), fun i => h.2 (e.symm i)⟩⟩
    · simpa only [Equiv.symm_apply_apply] using h.1 (e i)
    · simpa only [Equiv.symm_apply_apply] using h.2 (e i)
  rw [this, ← image_comp]
  congr 1 with x
  have := fun z : ι' → ℝ => e.symm.sum_comp fun i => z i • v (e i)
  simp_rw [Equiv.apply_symm_apply] at this
  simp_rw [Function.comp_apply, mem_image, mem_Icc, K, Equiv.piCongrLeft'_apply, this]

-- The parallelepiped associated to an orthonormal basis of `ℝ` is either `[0, 1]` or `[-1, 0]`.
theorem parallelepiped_orthonormalBasis_one_dim (b : OrthonormalBasis ι ℝ ℝ) :
    parallelepiped b = Icc 0 1 ∨ parallelepiped b = Icc (-1) 0 := by
  have e : ι ≃ Fin 1 := by
    apply Fintype.equivFinOfCardEq
    simp only [← finrank_eq_card_basis b.toBasis, finrank_self]
  have B : parallelepiped (b.reindex e) = parallelepiped b := by
    convert parallelepiped_comp_equiv b e.symm
    ext i
    simp only [OrthonormalBasis.coe_reindex]
  rw [← B]
  let F : ℝ → Fin 1 → ℝ := fun t => fun _i => t
  have A : Icc (0 : Fin 1 → ℝ) 1 = F '' Icc (0 : ℝ) 1 := by
    apply Subset.antisymm
    · intro x hx
      refine ⟨x 0, ⟨hx.1 0, hx.2 0⟩, ?_⟩
      ext j
      simp only [F, Subsingleton.elim j 0]
    · rintro x ⟨y, hy, rfl⟩
      exact ⟨fun _j => hy.1, fun _j => hy.2⟩
  rcases orthonormalBasis_one_dim (b.reindex e) with (H | H)
  · left
    simp_rw [parallelepiped, H, A, Algebra.id.smul_eq_mul, mul_one]
    simp only [F, Finset.univ_unique, Fin.default_eq_zero, Finset.sum_singleton,
      ← image_comp, Function.comp_apply, image_id']
  · right
    simp_rw [H, parallelepiped, Algebra.id.smul_eq_mul, A]
    simp only [F, Finset.univ_unique, Fin.default_eq_zero, mul_neg, mul_one, Finset.sum_neg_distrib,
      Finset.sum_singleton, ← image_comp, Function.comp, image_neg_eq_neg, neg_Icc, neg_zero]

theorem parallelepiped_eq_sum_segment (v : ι → E) : parallelepiped v = ∑ i, segment ℝ 0 (v i) := by
  ext
  simp only [mem_parallelepiped_iff, Set.mem_finset_sum, Finset.mem_univ, forall_true_left,
    segment_eq_image, smul_zero, zero_add, ← Set.pi_univ_Icc, Set.mem_univ_pi]
  constructor
  · rintro ⟨t, ht, rfl⟩
    exact ⟨t • v, fun {i} => ⟨t i, ht _, by simp⟩, rfl⟩
  rintro ⟨g, hg, rfl⟩
  choose t ht hg using @hg
  refine ⟨@t, @ht, ?_⟩
  simp_rw [hg]

theorem convex_parallelepiped (v : ι → E) : Convex ℝ (parallelepiped v) := by
  rw [parallelepiped_eq_sum_segment]
  exact convex_sum _ fun _i _hi => convex_segment _ _

/-- A `parallelepiped` is the convex hull of its vertices -/
theorem parallelepiped_eq_convexHull (v : ι → E) :
    parallelepiped v = convexHull ℝ (∑ i, {(0 : E), v i}) := by
  simp_rw [convexHull_sum, convexHull_pair, parallelepiped_eq_sum_segment]

/-- The axis aligned parallelepiped over `ι → ℝ` is a cuboid. -/
theorem parallelepiped_single [DecidableEq ι] (a : ι → ℝ) :
    (parallelepiped fun i => Pi.single i (a i)) = Set.uIcc 0 a := by
  ext x
  simp_rw [Set.uIcc, mem_parallelepiped_iff, Set.mem_Icc, Pi.le_def, ← forall_and, Pi.inf_apply,
    Pi.sup_apply, ← Pi.single_smul', Pi.one_apply, Pi.zero_apply, ← Pi.smul_apply',
    Finset.univ_sum_single (_ : ι → ℝ)]
  constructor
  · rintro ⟨t, ht, rfl⟩ i
    specialize ht i
    simp_rw [smul_eq_mul, Pi.mul_apply]
    rcases le_total (a i) 0 with hai | hai
    · rw [sup_eq_left.mpr hai, inf_eq_right.mpr hai]
      exact ⟨le_mul_of_le_one_left hai ht.2, mul_nonpos_of_nonneg_of_nonpos ht.1 hai⟩
    · rw [sup_eq_right.mpr hai, inf_eq_left.mpr hai]
      exact ⟨mul_nonneg ht.1 hai, mul_le_of_le_one_left hai ht.2⟩
  · intro h
    refine ⟨fun i => x i / a i, fun i => ?_, funext fun i => ?_⟩
    · specialize h i
      rcases le_total (a i) 0 with hai | hai
      · rw [sup_eq_left.mpr hai, inf_eq_right.mpr hai] at h
        exact ⟨div_nonneg_of_nonpos h.2 hai, div_le_one_of_ge h.1 hai⟩
      · rw [sup_eq_right.mpr hai, inf_eq_left.mpr hai] at h
        exact ⟨div_nonneg h.1 hai, div_le_one_of_le₀ h.2 hai⟩
    · specialize h i
      simp only [smul_eq_mul, Pi.mul_apply]
      rcases eq_or_ne (a i) 0 with hai | hai
      · rw [hai, inf_idem, sup_idem, ← le_antisymm_iff] at h
        rw [hai, ← h, zero_div, zero_mul]
      · rw [div_mul_cancel₀ _ hai]

end AddCommGroup

section NormedSpace

variable [NormedAddCommGroup E] [NormedAddCommGroup F] [NormedSpace ℝ E] [NormedSpace ℝ F]

/-- The parallelepiped spanned by a basis, as a compact set with nonempty interior. -/
def Basis.parallelepiped (b : Basis ι ℝ E) : PositiveCompacts E where
  carrier := _root_.parallelepiped b
  isCompact' := IsCompact.image isCompact_Icc
      (continuous_finset_sum Finset.univ fun (i : ι) (_H : i ∈ Finset.univ) =>
        (continuous_apply i).smul continuous_const)
  interior_nonempty' := by
    suffices H : Set.Nonempty (interior (b.equivFunL.symm.toHomeomorph '' Icc 0 1)) by
      dsimp only [_root_.parallelepiped]
      convert H
      exact (b.equivFun_symm_apply _).symm
    have A : Set.Nonempty (interior (Icc (0 : ι → ℝ) 1)) := by
      rw [← pi_univ_Icc, interior_pi_set (@finite_univ ι _)]
      simp only [univ_pi_nonempty_iff, Pi.zero_apply, Pi.one_apply, interior_Icc, nonempty_Ioo,
        zero_lt_one, imp_true_iff]
    rwa [← Homeomorph.image_interior, image_nonempty]

@[simp]
theorem Basis.coe_parallelepiped (b : Basis ι ℝ E) :
    (b.parallelepiped : Set E) = _root_.parallelepiped b := rfl

@[simp]
theorem Basis.parallelepiped_reindex (b : Basis ι ℝ E) (e : ι ≃ ι') :
    (b.reindex e).parallelepiped = b.parallelepiped :=
  PositiveCompacts.ext <|
    (congr_arg _root_.parallelepiped (b.coe_reindex e)).trans (parallelepiped_comp_equiv b e.symm)

theorem Basis.parallelepiped_map (b : Basis ι ℝ E) (e : E ≃ₗ[ℝ] F) :
    (b.map e).parallelepiped = b.parallelepiped.map e
    (haveI := FiniteDimensional.of_fintype_basis b
    LinearMap.continuous_of_finiteDimensional e.toLinearMap)
    (haveI := FiniteDimensional.of_fintype_basis (b.map e)
    LinearMap.isOpenMap_of_finiteDimensional _ e.surjective) :=
  PositiveCompacts.ext (image_parallelepiped e.toLinearMap _).symm

<<<<<<< HEAD
/-set_option {optN.getId.toString} {opt.getId.toString} in-/
=======
>>>>>>> 9c5455a1
theorem Basis.prod_parallelepiped (v : Basis ι ℝ E) (w : Basis ι' ℝ F) :
    (v.prod w).parallelepiped = v.parallelepiped.prod w.parallelepiped := by
  ext x
  simp only [Basis.coe_parallelepiped, TopologicalSpace.PositiveCompacts.coe_prod, Set.mem_prod,
    mem_parallelepiped_iff]
  constructor
  · intro h
    rcases h with ⟨t, ht1, ht2⟩
    constructor
    · use t ∘ Sum.inl
      constructor
      · exact ⟨(ht1.1 <| Sum.inl ·), (ht1.2 <| Sum.inl ·)⟩
      simp [ht2, Prod.fst_sum, Prod.snd_sum]
    · use t ∘ Sum.inr
      constructor
      · exact ⟨(ht1.1 <| Sum.inr ·), (ht1.2 <| Sum.inr ·)⟩
      simp [ht2, Prod.fst_sum, Prod.snd_sum]
  intro h
  rcases h with ⟨⟨t, ht1, ht2⟩, ⟨s, hs1, hs2⟩⟩
  use Sum.elim t s
  constructor
  · constructor
    · change ∀ x : ι ⊕ ι', 0 ≤ Sum.elim t s x
      aesop
    · change ∀ x : ι ⊕ ι', Sum.elim t s x ≤ 1
      aesop
  ext
  · simp [ht2, Prod.fst_sum]
  · simp [hs2, Prod.snd_sum]

variable [MeasurableSpace E] [BorelSpace E]

/-- The Lebesgue measure associated to a basis, giving measure `1` to the parallelepiped spanned
by the basis. -/
irreducible_def Basis.addHaar (b : Basis ι ℝ E) : Measure E :=
  Measure.addHaarMeasure b.parallelepiped

instance IsAddHaarMeasure_basis_addHaar (b : Basis ι ℝ E) : IsAddHaarMeasure b.addHaar := by
  rw [Basis.addHaar]; exact Measure.isAddHaarMeasure_addHaarMeasure _

instance (b : Basis ι ℝ E) : SigmaFinite b.addHaar := by
  have : FiniteDimensional ℝ E := FiniteDimensional.of_fintype_basis b
  rw [Basis.addHaar_def]; exact sigmaFinite_addHaarMeasure

/-- Let `μ` be a σ-finite left invariant measure on `E`. Then `μ` is equal to the Haar measure
defined by `b` iff the parallelepiped defined by `b` has measure `1` for `μ`. -/
theorem Basis.addHaar_eq_iff [SecondCountableTopology E] (b : Basis ι ℝ E) (μ : Measure E)
    [SigmaFinite μ] [IsAddLeftInvariant μ] :
    b.addHaar = μ ↔ μ b.parallelepiped = 1 := by
  rw [Basis.addHaar_def]
  exact addHaarMeasure_eq_iff b.parallelepiped μ

@[simp]
theorem Basis.addHaar_reindex (b : Basis ι ℝ E) (e : ι ≃ ι') :
    (b.reindex e).addHaar = b.addHaar := by
  rw [Basis.addHaar, b.parallelepiped_reindex e, ← Basis.addHaar]

theorem Basis.addHaar_self (b : Basis ι ℝ E) : b.addHaar (_root_.parallelepiped b) = 1 := by
  rw [Basis.addHaar]; exact addHaarMeasure_self

variable [MeasurableSpace F] [BorelSpace F] [SecondCountableTopologyEither E F]

theorem Basis.prod_addHaar (v : Basis ι ℝ E) (w : Basis ι' ℝ F) :
    (v.prod w).addHaar = v.addHaar.prod w.addHaar := by
  have : FiniteDimensional ℝ E := FiniteDimensional.of_fintype_basis v
  have : FiniteDimensional ℝ F := FiniteDimensional.of_fintype_basis w
  simp [(v.prod w).addHaar_eq_iff, Basis.prod_parallelepiped, Basis.addHaar_self]

end NormedSpace

end Fintype

/-- A finite dimensional inner product space has a canonical measure, the Lebesgue measure giving
volume `1` to the parallelepiped spanned by any orthonormal basis. We define the measure using
some arbitrary choice of orthonormal basis. The fact that it works with any orthonormal basis
is proved in `orthonormalBasis.volume_parallelepiped`.

This instance creates:

- a potential non-defeq diamond with the natural instance for `MeasureSpace (ULift E)`,
  which does not exist in Mathlib at the moment;

- a diamond with the existing instance `MeasureTheory.Measure.instMeasureSpacePUnit`.

However, we've decided not to refactor until one of these diamonds starts creating issues, see
https://leanprover.zulipchat.com/#narrow/stream/287929-mathlib4/topic/Hausdorff.20measure.20normalisation
-/
instance (priority := 100) measureSpaceOfInnerProductSpace [NormedAddCommGroup E]
    [InnerProductSpace ℝ E] [FiniteDimensional ℝ E] [MeasurableSpace E] [BorelSpace E] :
    MeasureSpace E where volume := (stdOrthonormalBasis ℝ E).toBasis.addHaar

instance [NormedAddCommGroup E] [InnerProductSpace ℝ E] [FiniteDimensional ℝ E]
    [MeasurableSpace E] [BorelSpace E] : IsAddHaarMeasure (volume : Measure E) :=
  IsAddHaarMeasure_basis_addHaar _

/- This instance should not be necessary, but Lean has difficulties to find it in product
situations if we do not declare it explicitly. -/
instance Real.measureSpace : MeasureSpace ℝ := by infer_instance

/-! # Miscellaneous instances for `EuclideanSpace`

In combination with `measureSpaceOfInnerProductSpace`, these put a `MeasureSpace` structure
on `EuclideanSpace`. -/


namespace EuclideanSpace

variable (ι)

-- TODO: do we want these instances for `PiLp` too?
instance : MeasurableSpace (EuclideanSpace ℝ ι) := MeasurableSpace.pi

instance [Finite ι] : BorelSpace (EuclideanSpace ℝ ι) := Pi.borelSpace

/-- `WithLp.equiv` as a `MeasurableEquiv`. -/
@[simps toEquiv]
protected def measurableEquiv : EuclideanSpace ℝ ι ≃ᵐ (ι → ℝ) where
  toEquiv := WithLp.equiv _ _
  measurable_toFun := measurable_id
  measurable_invFun := measurable_id

theorem coe_measurableEquiv : ⇑(EuclideanSpace.measurableEquiv ι) = WithLp.equiv 2 _ := rfl

theorem coe_measurableEquiv_symm :
    ⇑(EuclideanSpace.measurableEquiv ι).symm = (WithLp.equiv 2 _).symm := rfl

end EuclideanSpace<|MERGE_RESOLUTION|>--- conflicted
+++ resolved
@@ -211,10 +211,6 @@
     LinearMap.isOpenMap_of_finiteDimensional _ e.surjective) :=
   PositiveCompacts.ext (image_parallelepiped e.toLinearMap _).symm
 
-<<<<<<< HEAD
-/-set_option {optN.getId.toString} {opt.getId.toString} in-/
-=======
->>>>>>> 9c5455a1
 theorem Basis.prod_parallelepiped (v : Basis ι ℝ E) (w : Basis ι' ℝ F) :
     (v.prod w).parallelepiped = v.parallelepiped.prod w.parallelepiped := by
   ext x

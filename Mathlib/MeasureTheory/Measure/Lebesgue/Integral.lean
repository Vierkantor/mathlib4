/-
Copyright (c) 2017 Johannes Hölzl. All rights reserved.
Released under Apache 2.0 license as described in the file LICENSE.
Authors: Johannes Hölzl, Sébastien Gouëzel, Yury Kudryashov
-/
import Mathlib.MeasureTheory.Integral.SetIntegral
import Mathlib.MeasureTheory.Measure.Lebesgue.Basic
import Mathlib.MeasureTheory.Measure.Haar.Unique

#align_import measure_theory.measure.lebesgue.integral from "leanprover-community/mathlib"@"fd5edc43dc4f10b85abfe544b88f82cf13c5f844"

/-! # Properties of integration with respect to the Lebesgue measure -/


open Set Filter MeasureTheory MeasureTheory.Measure TopologicalSpace

section regionBetween

variable {α : Type*}
variable [MeasurableSpace α] {μ : Measure α} {f g : α → ℝ} {s : Set α}

theorem volume_regionBetween_eq_integral' [SigmaFinite μ] (f_int : IntegrableOn f s μ)
    (g_int : IntegrableOn g s μ) (hs : MeasurableSet s) (hfg : f ≤ᵐ[μ.restrict s] g) :
    μ.prod volume (regionBetween f g s) = ENNReal.ofReal (∫ y in s, (g - f) y ∂μ) := by
  have h : g - f =ᵐ[μ.restrict s] fun x => Real.toNNReal (g x - f x) :=
    hfg.mono fun x hx => (Real.coe_toNNReal _ <| sub_nonneg.2 hx).symm
  rw [volume_regionBetween_eq_lintegral f_int.aemeasurable g_int.aemeasurable hs,
    integral_congr_ae h, lintegral_congr_ae,
    lintegral_coe_eq_integral _ ((integrable_congr h).mp (g_int.sub f_int))]
  dsimp only
  rfl
#align volume_region_between_eq_integral' volume_regionBetween_eq_integral'

/-- If two functions are integrable on a measurable set, and one function is less than
    or equal to the other on that set, then the volume of the region
    between the two functions can be represented as an integral. -/
theorem volume_regionBetween_eq_integral [SigmaFinite μ] (f_int : IntegrableOn f s μ)
    (g_int : IntegrableOn g s μ) (hs : MeasurableSet s) (hfg : ∀ x ∈ s, f x ≤ g x) :
    μ.prod volume (regionBetween f g s) = ENNReal.ofReal (∫ y in s, (g - f) y ∂μ) :=
  volume_regionBetween_eq_integral' f_int g_int hs
    ((ae_restrict_iff' hs).mpr (eventually_of_forall hfg))
#align volume_region_between_eq_integral volume_regionBetween_eq_integral

end regionBetween

section SummableNormIcc

open ContinuousMap

/- The following lemma is a minor variation on `integrable_of_summable_norm_restrict` in
`Mathlib/MeasureTheory/Integral/SetIntegral.lean`, but it is placed here because it needs to know
that `Icc a b` has volume `b - a`. -/
/-- If the sequence with `n`-th term the sup norm of `fun x ↦ f (x + n)` on the interval `Icc 0 1`,
for `n ∈ ℤ`, is summable, then `f` is integrable on `ℝ`. -/
theorem Real.integrable_of_summable_norm_Icc {E : Type*} [NormedAddCommGroup E] {f : C(ℝ, E)}
    (hf : Summable fun n : ℤ => ‖(f.comp <| ContinuousMap.addRight n).restrict (Icc 0 1)‖) :
    Integrable f := by
<<<<<<< HEAD
  refine'
    @integrable_of_summable_norm_restrict ℝ E _ ℤ _ volume _ _ _ _ _ _ _
      (.of_nonneg_of_le
        (fun n : ℤ => mul_nonneg (norm_nonneg
            (f.restrict (⟨Icc (n : ℝ) ((n : ℝ) + 1), isCompact_Icc⟩ : Compacts ℝ)))
            ENNReal.toReal_nonneg)
        (fun n => _) hf) _
=======
  refine integrable_of_summable_norm_restrict (.of_nonneg_of_le
    (fun n : ℤ => mul_nonneg (norm_nonneg
      (f.restrict (⟨Icc (n : ℝ) ((n : ℝ) + 1), isCompact_Icc⟩ : Compacts ℝ)))
        ENNReal.toReal_nonneg) (fun n => ?_) hf) ?_
>>>>>>> ae0be756
  · simp only [Compacts.coe_mk, Real.volume_Icc, add_sub_cancel_left,
      ENNReal.toReal_ofReal zero_le_one, mul_one, norm_le _ (norm_nonneg _)]
    intro x
    have := ((f.comp <| ContinuousMap.addRight n).restrict (Icc 0 1)).norm_coe_le_norm
        ⟨x - n, ⟨sub_nonneg.mpr x.2.1, sub_le_iff_le_add'.mpr x.2.2⟩⟩
    simpa only [ContinuousMap.restrict_apply, comp_apply, coe_addRight, Subtype.coe_mk,
      sub_add_cancel] using this
  · exact iUnion_Icc_intCast ℝ
#align real.integrable_of_summable_norm_Icc Real.integrable_of_summable_norm_Icc

end SummableNormIcc

/-!
### Substituting `-x` for `x`

These lemmas are stated in terms of either `Iic` or `Ioi` (neglecting `Iio` and `Ici`) to match
mathlib's conventions for integrals over finite intervals (see `intervalIntegral`). For the case
of finite integrals, see `intervalIntegral.integral_comp_neg`.
-/


/- @[simp] Porting note: Linter complains it does not apply to itself. Although it does apply to
itself, it does not apply when `f` is more complicated -/
theorem integral_comp_neg_Iic {E : Type*} [NormedAddCommGroup E] [NormedSpace ℝ E]
    (c : ℝ) (f : ℝ → E) : (∫ x in Iic c, f (-x)) = ∫ x in Ioi (-c), f x := by
  have A : MeasurableEmbedding fun x : ℝ => -x :=
    (Homeomorph.neg ℝ).closedEmbedding.measurableEmbedding
  have := MeasurableEmbedding.setIntegral_map (μ := volume) A f (Ici (-c))
  rw [Measure.map_neg_eq_self (volume : Measure ℝ)] at this
  simp_rw [← integral_Ici_eq_integral_Ioi, this, neg_preimage, preimage_neg_Ici, neg_neg]
#align integral_comp_neg_Iic integral_comp_neg_Iic

/- @[simp] Porting note: Linter complains it does not apply to itself. Although it does apply to
itself, it does not apply when `f` is more complicated -/
theorem integral_comp_neg_Ioi {E : Type*} [NormedAddCommGroup E] [NormedSpace ℝ E]
    (c : ℝ) (f : ℝ → E) : (∫ x in Ioi c, f (-x)) = ∫ x in Iic (-c), f x := by
  rw [← neg_neg c, ← integral_comp_neg_Iic]
  simp only [neg_neg]
#align integral_comp_neg_Ioi integral_comp_neg_Ioi

theorem integral_comp_abs {f : ℝ → ℝ} :
    ∫ x, f |x| = 2 * ∫ x in Ioi (0:ℝ), f x := by
  have eq : ∫ (x : ℝ) in Ioi 0, f |x| = ∫ (x : ℝ) in Ioi 0, f x := by
    refine setIntegral_congr measurableSet_Ioi (fun _ hx => ?_)
    rw [abs_eq_self.mpr (le_of_lt (by exact hx))]
  by_cases hf : IntegrableOn (fun x => f |x|) (Ioi 0)
  · have int_Iic : IntegrableOn (fun x ↦ f |x|) (Iic 0) := by
      rw [← Measure.map_neg_eq_self (volume : Measure ℝ)]
      let m : MeasurableEmbedding fun x : ℝ => -x := (Homeomorph.neg ℝ).measurableEmbedding
      rw [m.integrableOn_map_iff]
      simp_rw [Function.comp, abs_neg, neg_preimage, preimage_neg_Iic, neg_zero]
      exact integrableOn_Ici_iff_integrableOn_Ioi.mpr hf
    calc
      _ = (∫ x in Iic 0, f |x|) + ∫ x in Ioi 0, f |x| := by
        rw [← integral_union (Iic_disjoint_Ioi le_rfl) measurableSet_Ioi int_Iic hf,
          Iic_union_Ioi, restrict_univ]
      _ = 2 * ∫ x in Ioi 0, f x := by
        rw [two_mul, eq]
        congr! 1
        rw [← neg_zero, ← integral_comp_neg_Iic, neg_zero]
        refine setIntegral_congr measurableSet_Iic (fun _ hx => ?_)
        rw [abs_eq_neg_self.mpr (by exact hx)]
  · have : ¬ Integrable (fun x => f |x|) := by
      contrapose! hf
      exact hf.integrableOn
    rw [← eq, integral_undef hf, integral_undef this, mul_zero]<|MERGE_RESOLUTION|>--- conflicted
+++ resolved
@@ -55,20 +55,10 @@
 theorem Real.integrable_of_summable_norm_Icc {E : Type*} [NormedAddCommGroup E] {f : C(ℝ, E)}
     (hf : Summable fun n : ℤ => ‖(f.comp <| ContinuousMap.addRight n).restrict (Icc 0 1)‖) :
     Integrable f := by
-<<<<<<< HEAD
-  refine'
-    @integrable_of_summable_norm_restrict ℝ E _ ℤ _ volume _ _ _ _ _ _ _
-      (.of_nonneg_of_le
-        (fun n : ℤ => mul_nonneg (norm_nonneg
-            (f.restrict (⟨Icc (n : ℝ) ((n : ℝ) + 1), isCompact_Icc⟩ : Compacts ℝ)))
-            ENNReal.toReal_nonneg)
-        (fun n => _) hf) _
-=======
   refine integrable_of_summable_norm_restrict (.of_nonneg_of_le
     (fun n : ℤ => mul_nonneg (norm_nonneg
       (f.restrict (⟨Icc (n : ℝ) ((n : ℝ) + 1), isCompact_Icc⟩ : Compacts ℝ)))
         ENNReal.toReal_nonneg) (fun n => ?_) hf) ?_
->>>>>>> ae0be756
   · simp only [Compacts.coe_mk, Real.volume_Icc, add_sub_cancel_left,
       ENNReal.toReal_ofReal zero_le_one, mul_one, norm_le _ (norm_nonneg _)]
     intro x

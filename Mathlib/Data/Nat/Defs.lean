/-
Copyright (c) 2014 Floris van Doorn (c) 2016 Microsoft Corporation. All rights reserved.
Released under Apache 2.0 license as described in the file LICENSE.
Authors: Floris van Doorn, Leonardo de Moura, Jeremy Avigad, Mario Carneiro
-/
import Mathlib.Logic.Function.Basic
import Mathlib.Logic.Nontrivial.Defs
<<<<<<< HEAD
import Mathlib.Tactic.GCongr.Core
=======
import Mathlib.Tactic.GCongr.CoreAttrs
>>>>>>> d0df76bd
import Mathlib.Tactic.PushNeg
import Mathlib.Util.AssertExists

/-!
# Basic operations on the natural numbers

This file contains:
* some basic lemmas about natural numbers
* extra recursors:
  * `leRecOn`, `le_induction`: recursion and induction principles starting at non-zero numbers
  * `decreasing_induction`: recursion growing downwards
  * `le_rec_on'`, `decreasing_induction'`: versions with slightly weaker assumptions
  * `strong_rec'`: recursion based on strong inequalities
* decidability instances on predicates about the natural numbers

See note [foundational algebra order theory].

## TODO

Split this file into:
* `Data.Nat.Init` (or maybe `Data.Nat.Batteries`?) for lemmas that could go to Batteries
* `Data.Nat.Basic` for the lemmas that require mathlib definitions
-/

library_note "foundational algebra order theory"/--
Batteries has a home-baked development of the algebraic and order theoretic theory of `ℕ` and `ℤ
which, in particular, is not typeclass-mediated. This is useful to set up the algebra and finiteness
libraries in mathlib (naturals and integers show up as indices/offsets in lists, cardinality in
finsets, powers in groups, ...).

Less basic uses of `ℕ` and `ℤ` should however use the typeclass-mediated development.

The relevant files are:
* `Data.Nat.Defs` for the continuation of the home-baked development on `ℕ`
* `Data.Int.Defs` for the continuation of the home-baked development on `ℤ`
* `Algebra.Group.Nat` for the monoid instances on `ℕ`
* `Algebra.Group.Int` for the group instance on `ℤ`
* `Algebra.Ring.Nat` for the semiring instance on `ℕ`
* `Algebra.Ring.Int` for the ring instance on `ℤ`
* `Algebra.Order.Group.Nat` for the ordered monoid instance on `ℕ`
* `Algebra.Order.Group.Int` for the ordered group instance on `ℤ`
* `Algebra.Order.Ring.Nat` for the ordered semiring instance on `ℕ`
* `Algebra.Order.Ring.Int` for the ordered ring instance on `ℤ`
-/

/- We don't want to import the algebraic hierarchy in this file. -/
assert_not_exists Monoid

open Function

namespace Nat
variable {a b c d m n k : ℕ} {p : ℕ → Prop}

-- TODO: Move the `LinearOrder ℕ` instance to `Order.Nat` (https://github.com/leanprover-community/mathlib4/pull/13092).
instance instLinearOrder : LinearOrder ℕ where
  le := Nat.le
  le_refl := @Nat.le_refl
  le_trans := @Nat.le_trans
  le_antisymm := @Nat.le_antisymm
  le_total := @Nat.le_total
  lt := Nat.lt
  lt_iff_le_not_le := @Nat.lt_iff_le_not_le
  decidableLT := inferInstance
  decidableLE := inferInstance
  decidableEq := inferInstance

instance instNontrivial : Nontrivial ℕ := ⟨⟨0, 1, Nat.zero_ne_one⟩⟩

@[simp] theorem default_eq_zero : default = 0 := rfl

attribute [gcongr] Nat.succ_le_succ
attribute [simp] Nat.not_lt_zero Nat.succ_ne_zero Nat.succ_ne_self Nat.zero_ne_one Nat.one_ne_zero
  Nat.min_eq_left Nat.min_eq_right Nat.max_eq_left Nat.max_eq_right
  -- Nat.zero_ne_bit1 Nat.bit1_ne_zero Nat.bit0_ne_one Nat.one_ne_bit0 Nat.bit0_ne_bit1
  -- Nat.bit1_ne_bit0

attribute [simp] Nat.min_eq_left Nat.min_eq_right

/-! ### `succ`, `pred` -/

lemma succ_pos' : 0 < succ n := succ_pos n

alias succ_inj := succ_inj'

lemma succ_injective : Injective Nat.succ := @succ.inj

lemma succ_ne_succ : succ m ≠ succ n ↔ m ≠ n := succ_injective.ne_iff

-- Porting note: no longer a simp lemma, as simp can prove this
lemma succ_succ_ne_one (n : ℕ) : n.succ.succ ≠ 1 := by simp

lemma one_lt_succ_succ (n : ℕ) : 1 < n.succ.succ := succ_lt_succ <| succ_pos n

-- Moved to Batteries

alias _root_.LT.lt.nat_succ_le := succ_le_of_lt

lemma not_succ_lt_self : ¬ succ n < n := Nat.not_lt_of_ge n.le_succ

lemma succ_le_iff : succ m ≤ n ↔ m < n := ⟨lt_of_succ_le, succ_le_of_lt⟩

lemma le_succ_iff : m ≤ n.succ ↔ m ≤ n ∨ m = n.succ := by
  refine ⟨fun hmn ↦ (Nat.lt_or_eq_of_le hmn).imp_left le_of_lt_succ, ?_⟩
  rintro (hmn | rfl)
  · exact le_succ_of_le hmn
  · exact Nat.le_refl _

alias ⟨of_le_succ, _⟩ := le_succ_iff

lemma lt_iff_le_pred : ∀ {n}, 0 < n → (m < n ↔ m ≤ n - 1) | _ + 1, _ => Nat.lt_succ_iff

lemma le_of_pred_lt : ∀ {m}, pred m < n → m ≤ n
  | 0 => Nat.le_of_lt
  | _ + 1 => id

lemma lt_iff_add_one_le : m < n ↔ m + 1 ≤ n := by rw [succ_le_iff]

-- A flipped version of `lt_add_one_iff`.
lemma lt_one_add_iff : m < 1 + n ↔ m ≤ n := by simp only [Nat.add_comm, Nat.lt_succ_iff]

lemma one_add_le_iff : 1 + m ≤ n ↔ m < n := by simp only [Nat.add_comm, add_one_le_iff]

lemma one_le_iff_ne_zero : 1 ≤ n ↔ n ≠ 0 := Nat.pos_iff_ne_zero

lemma one_lt_iff_ne_zero_and_ne_one : ∀ {n : ℕ}, 1 < n ↔ n ≠ 0 ∧ n ≠ 1
  | 0 => by decide
  | 1 => by decide
  | n + 2 => by omega

lemma le_one_iff_eq_zero_or_eq_one : ∀ {n : ℕ}, n ≤ 1 ↔ n = 0 ∨ n = 1 := by simp [le_succ_iff]

<<<<<<< HEAD
@[simp] lemma lt_one_iff : n < 1 ↔ n = 0 := Nat.lt_succ_iff.trans <| by rw [le_zero_eq]

=======
>>>>>>> d0df76bd
lemma one_le_of_lt (h : a < b) : 1 ≤ b := Nat.lt_of_le_of_lt (Nat.zero_le _) h

protected lemma min_left_comm (a b c : ℕ) : min a (min b c) = min b (min a c) := by
  rw [← Nat.min_assoc, ← Nat.min_assoc, b.min_comm]

protected lemma max_left_comm (a b c : ℕ) : max a (max b c) = max b (max a c) := by
  rw [← Nat.max_assoc, ← Nat.max_assoc, b.max_comm]

protected lemma min_right_comm (a b c : ℕ) : min (min a b) c = min (min a c) b := by
  rw [Nat.min_assoc, Nat.min_assoc, b.min_comm]

protected lemma max_right_comm (a b c : ℕ) : max (max a b) c = max (max a c) b := by
  rw [Nat.max_assoc, Nat.max_assoc, b.max_comm]

@[simp] lemma min_eq_zero_iff : min m n = 0 ↔ m = 0 ∨ n = 0 := by omega
@[simp] lemma max_eq_zero_iff : max m n = 0 ↔ m = 0 ∧ n = 0 := by omega

-- Moved to Batteries

lemma pred_one_add (n : ℕ) : pred (1 + n) = n := by rw [Nat.add_comm, add_one, Nat.pred_succ]

lemma pred_eq_self_iff : n.pred = n ↔ n = 0 := by cases n <;> simp [(Nat.succ_ne_self _).symm]

lemma pred_eq_of_eq_succ (H : m = n.succ) : m.pred = n := by simp [H]

@[simp] lemma pred_eq_succ_iff : n - 1 = m + 1 ↔ n = m + 2 := by
  cases n <;> constructor <;> rintro ⟨⟩ <;> rfl

lemma forall_lt_succ : (∀ m < n + 1, p m) ↔ (∀ m < n, p m) ∧ p n := by
  simp only [Nat.lt_succ_iff, Nat.le_iff_lt_or_eq, or_comm, forall_eq_or_imp, and_comm]

lemma exists_lt_succ : (∃ m < n + 1, p m) ↔ (∃ m < n, p m) ∨ p n := by
  rw [← not_iff_not]
  push_neg
  exact forall_lt_succ

lemma two_lt_of_ne : ∀ {n}, n ≠ 0 → n ≠ 1 → n ≠ 2 → 2 < n
  | 0, h, _, _ => (h rfl).elim
  | 1, _, h, _ => (h rfl).elim
  | 2, _, _, h => (h rfl).elim
  -- Porting note: was `by decide`
  | n + 3, _, _, _ => le_add_left 3 n

/-! ### `pred` -/

@[simp] lemma add_succ_sub_one (m n : ℕ) : m + succ n - 1 = m + n := rfl

@[simp]
lemma succ_add_sub_one (n m : ℕ) : succ m + n - 1 = m + n := by rw [succ_add, Nat.add_one_sub_one]

lemma pred_sub (n m : ℕ) : pred n - m = pred (n - m) := by
  rw [← Nat.sub_one, Nat.sub_sub, one_add, sub_succ]

lemma self_add_sub_one : ∀ n, n + (n - 1) = 2 * n - 1
  | 0 => rfl
  | n + 1 => by rw [Nat.two_mul]; exact (add_succ_sub_one (Nat.succ _) _).symm

lemma sub_one_add_self (n : ℕ) : (n - 1) + n = 2 * n - 1 := Nat.add_comm _ n ▸ self_add_sub_one n

lemma self_add_pred (n : ℕ) : n + pred n = (2 * n).pred := self_add_sub_one n
lemma pred_add_self (n : ℕ) : pred n + n = (2 * n).pred := sub_one_add_self n

lemma pred_le_iff : pred m ≤ n ↔ m ≤ succ n :=
  ⟨le_succ_of_pred_le, by cases m; exacts [fun _ ↦ zero_le n, le_of_succ_le_succ]⟩

lemma lt_of_lt_pred (h : m < n - 1) : m < n := by omega

lemma le_add_pred_of_pos (a : ℕ) (hb : b ≠ 0) : a ≤ b + (a - 1) := by omega

/-! ### `add` -/

attribute [simp] le_add_left le_add_right Nat.lt_add_left_iff_pos Nat.lt_add_right_iff_pos
  Nat.add_le_add_iff_left Nat.add_le_add_iff_right Nat.add_lt_add_iff_left Nat.add_lt_add_iff_right
  not_lt_zero

-- We want to use these two lemmas earlier than the lemmas simp can prove them with
@[simp, nolint simpNF] protected alias add_left_inj := Nat.add_right_cancel_iff
@[simp, nolint simpNF] protected alias add_right_inj := Nat.add_left_cancel_iff

-- Sometimes a bare `Nat.add` or similar appears as a consequence of unfolding during pattern
-- matching. These lemmas package them back up as typeclass mediated operations.
@[deprecated (since := "2024-04-05")] alias add_def := add_eq

-- We want to use these two lemmas earlier than the lemmas simp can prove them with
@[simp, nolint simpNF] protected lemma add_eq_left : a + b = a ↔ b = 0 := by omega
@[simp, nolint simpNF] protected lemma add_eq_right : a + b = b ↔ a = 0 := by omega

lemma two_le_iff : ∀ n, 2 ≤ n ↔ n ≠ 0 ∧ n ≠ 1
  | 0 => by simp
  | 1 => by simp
  | n + 2 => by simp

lemma add_eq_max_iff : m + n = max m n ↔ m = 0 ∨ n = 0 := by omega
lemma add_eq_min_iff : m + n = min m n ↔ m = 0 ∧ n = 0 := by omega

-- We want to use this lemma earlier than the lemma simp can prove it with
@[simp, nolint simpNF] protected lemma add_eq_zero : m + n = 0 ↔ m = 0 ∧ n = 0 := by omega

lemma add_pos_iff_pos_or_pos : 0 < m + n ↔ 0 < m ∨ 0 < n := by omega

lemma add_eq_one_iff : m + n = 1 ↔ m = 0 ∧ n = 1 ∨ m = 1 ∧ n = 0 := by
  cases n <;> simp [← Nat.add_assoc, succ_inj']

lemma add_eq_two_iff : m + n = 2 ↔ m = 0 ∧ n = 2 ∨ m = 1 ∧ n = 1 ∨ m = 2 ∧ n = 0 := by
  omega

lemma add_eq_three_iff :
    m + n = 3 ↔ m = 0 ∧ n = 3 ∨ m = 1 ∧ n = 2 ∨ m = 2 ∧ n = 1 ∨ m = 3 ∧ n = 0 := by
  omega

lemma le_add_one_iff : m ≤ n + 1 ↔ m ≤ n ∨ m = n + 1 := by
  rw [Nat.le_iff_lt_or_eq, Nat.lt_add_one_iff]

lemma le_and_le_add_one_iff : n ≤ m ∧ m ≤ n + 1 ↔ m = n ∨ m = n + 1 := by
  rw [le_add_one_iff, and_or_left, ← Nat.le_antisymm_iff, eq_comm, and_iff_right_of_imp]
  rintro rfl
  exact n.le_succ

lemma add_succ_lt_add (hab : a < b) (hcd : c < d) : a + c + 1 < b + d := by
  rw [Nat.add_assoc]; exact Nat.add_lt_add_of_lt_of_le hab (Nat.succ_le_iff.2 hcd)

theorem le_or_le_of_add_eq_add_pred (h : a + c = b + d - 1) : b ≤ a ∨ d ≤ c := by
  rcases le_or_lt b a with h' | h' <;> [left; right]
  · exact h'
  · replace h' := Nat.add_lt_add_right h' c
    rw [h] at h'
    rcases d.eq_zero_or_pos with hn | hn
    · rw [hn]
      exact zero_le c
    rw [d.add_sub_assoc (Nat.succ_le_of_lt hn), Nat.add_lt_add_iff_left] at h'
    exact Nat.le_of_pred_lt h'

/-! ### `sub` -/

attribute [simp] Nat.sub_eq_zero_of_le Nat.sub_le_iff_le_add Nat.add_sub_cancel_left
  Nat.add_sub_cancel_right

/-- A version of `Nat.sub_succ` in the form `_ - 1` instead of `Nat.pred _`. -/
lemma sub_succ' (m n : ℕ) : m - n.succ = m - n - 1 := rfl

protected lemma sub_eq_of_eq_add' (h : a = b + c) : a - b = c := by rw [h, Nat.add_sub_cancel_left]
protected lemma eq_sub_of_add_eq (h : c + b = a) : c = a - b := (Nat.sub_eq_of_eq_add h.symm).symm
protected lemma eq_sub_of_add_eq' (h : b + c = a) : c = a - b := (Nat.sub_eq_of_eq_add' h.symm).symm

protected lemma lt_sub_iff_add_lt : a < c - b ↔ a + b < c := ⟨add_lt_of_lt_sub, lt_sub_of_add_lt⟩
protected lemma lt_sub_iff_add_lt' : a < c - b ↔ b + a < c := by omega
protected lemma sub_lt_iff_lt_add (hba : b ≤ a) : a - b < c ↔ a < b + c := by omega
protected lemma sub_lt_iff_lt_add' (hba : b ≤ a) : a - b < c ↔ a < c + b := by omega

protected lemma sub_sub_sub_cancel_right (h : c ≤ b) : a - c - (b - c) = a - b := by omega
protected lemma add_sub_sub_cancel (h : c ≤ a) : a + b - (a - c) = b + c := by omega
protected lemma sub_add_sub_cancel (hab : b ≤ a) (hcb : c ≤ b) : a - b + (b - c) = a - c := by omega

lemma lt_pred_iff : a < pred b ↔ succ a < b := Nat.lt_sub_iff_add_lt (b := 1)

protected lemma sub_lt_sub_iff_right (h : c ≤ a) : a - c < b - c ↔ a < b := by omega

/-! ### `mul` -/

@[simp] lemma mul_def : Nat.mul m n = m * n := rfl

-- Porting note: removing `simp` attribute
protected lemma zero_eq_mul : 0 = m * n ↔ m = 0 ∨ n = 0 := by rw [eq_comm, Nat.mul_eq_zero]

lemma two_mul_ne_two_mul_add_one : 2 * n ≠ 2 * m + 1 :=
  mt (congrArg (· % 2))
    (by rw [Nat.add_comm, add_mul_mod_self_left, mul_mod_right, mod_eq_of_lt] <;> simp)

-- TODO: Replace `Nat.mul_right_cancel_iff` with `Nat.mul_left_inj`
protected lemma mul_left_inj (ha : a ≠ 0) : b * a = c * a ↔ b = c :=
  Nat.mul_right_cancel_iff (Nat.pos_iff_ne_zero.2 ha)

-- TODO: Replace `Nat.mul_left_cancel_iff` with `Nat.mul_right_inj`
protected lemma mul_right_inj (ha : a ≠ 0) : a * b = a * c ↔ b = c :=
  Nat.mul_left_cancel_iff (Nat.pos_iff_ne_zero.2 ha)

protected lemma mul_ne_mul_left (ha : a ≠ 0) : b * a ≠ c * a ↔ b ≠ c :=
  not_congr (Nat.mul_left_inj ha)

protected lemma mul_ne_mul_right (ha : a ≠ 0) : a * b ≠ a * c ↔ b ≠ c :=
  not_congr (Nat.mul_right_inj ha)

lemma mul_eq_left (ha : a ≠ 0) : a * b = a ↔ b = 1 := by simpa using Nat.mul_right_inj ha (c := 1)
lemma mul_eq_right (hb : b ≠ 0) : a * b = b ↔ a = 1 := by simpa using Nat.mul_left_inj hb (c := 1)

-- TODO: Deprecate
lemma mul_right_eq_self_iff (ha : 0 < a) : a * b = a ↔ b = 1 := mul_eq_left <| ne_of_gt ha

lemma mul_left_eq_self_iff (hb : 0 < b) : a * b = b ↔ a = 1 := mul_eq_right <| ne_of_gt hb

protected lemma le_of_mul_le_mul_right (h : a * c ≤ b * c) (hc : 0 < c) : a ≤ b :=
  Nat.le_of_mul_le_mul_left (by simpa [Nat.mul_comm]) hc

protected alias mul_sub := Nat.mul_sub_left_distrib
protected alias sub_mul := Nat.mul_sub_right_distrib

set_option push_neg.use_distrib true in
/-- The product of two natural numbers is greater than 1 if and only if
  at least one of them is greater than 1 and both are positive. -/
lemma one_lt_mul_iff : 1 < m * n ↔ 0 < m ∧ 0 < n ∧ (1 < m ∨ 1 < n) := by
  constructor <;> intro h
  · by_contra h'; push_neg at h'; simp [Nat.le_zero] at h'
    obtain rfl | rfl | h' := h'
    · simp at h
    · simp at h
    · exact Nat.not_lt_of_le (Nat.mul_le_mul h'.1 h'.2) h
  · obtain hm | hn := h.2.2
    · exact Nat.mul_lt_mul_of_lt_of_le' hm h.2.1 Nat.zero_lt_one
    · exact Nat.mul_lt_mul_of_le_of_lt h.1 hn h.1

lemma eq_one_of_mul_eq_one_right (H : m * n = 1) : m = 1 := eq_one_of_dvd_one ⟨n, H.symm⟩

lemma eq_one_of_mul_eq_one_left (H : m * n = 1) : n = 1 :=
  eq_one_of_mul_eq_one_right (n := m) (by rwa [Nat.mul_comm])

@[simp] protected lemma lt_mul_iff_one_lt_left (hb : 0 < b) : b < a * b ↔ 1 < a := by
  simpa using Nat.mul_lt_mul_right (b := 1) hb

@[simp] protected lemma lt_mul_iff_one_lt_right (ha : 0 < a) : a < a * b ↔ 1 < b := by
  simpa using Nat.mul_lt_mul_left (b := 1) ha

lemma eq_zero_of_double_le (h : 2 * n ≤ n) : n = 0 := by omega

lemma eq_zero_of_mul_le (hb : 2 ≤ n) (h : n * m ≤ m) : m = 0 :=
  eq_zero_of_double_le <| Nat.le_trans (Nat.mul_le_mul_right _ hb) h

lemma succ_mul_pos (m : ℕ) (hn : 0 < n) : 0 < succ m * n := Nat.mul_pos m.succ_pos hn

lemma mul_self_le_mul_self (h : m ≤ n) : m * m ≤ n * n := Nat.mul_le_mul h h

lemma mul_lt_mul'' (hac : a < c) (hbd : b < d) : a * b < c * d :=
  Nat.mul_lt_mul_of_lt_of_le hac (Nat.le_of_lt hbd) <| by omega

lemma mul_self_lt_mul_self (h : m < n) : m * m < n * n := mul_lt_mul'' h h

lemma mul_self_le_mul_self_iff : m * m ≤ n * n ↔ m ≤ n :=
  ⟨fun h => Nat.le_of_not_lt fun h' => Nat.not_le_of_gt (mul_self_lt_mul_self h') h,
   mul_self_le_mul_self⟩

lemma mul_self_lt_mul_self_iff : m * m < n * n ↔ m < n := by
  simp only [← Nat.not_le, mul_self_le_mul_self_iff]

lemma le_mul_self : ∀ n : ℕ, n ≤ n * n
  | 0 => Nat.le_refl _
  | n + 1 => by simp [Nat.mul_add]

lemma mul_self_inj : m * m = n * n ↔ m = n := by
  simp [Nat.le_antisymm_iff, mul_self_le_mul_self_iff]

@[simp] lemma lt_mul_self_iff : ∀ {n : ℕ}, n < n * n ↔ 1 < n
  | 0 => by simp
  | n + 1 => Nat.lt_mul_iff_one_lt_left n.succ_pos

lemma add_sub_one_le_mul (ha : a ≠ 0) (hb : b ≠ 0) : a + b - 1 ≤ a * b := by
  cases a
  · cases ha rfl
  · rw [succ_add, Nat.add_one_sub_one, succ_mul]
    exact Nat.add_le_add_right (Nat.le_mul_of_pos_right _ <| Nat.pos_iff_ne_zero.2 hb) _

protected lemma add_le_mul {a : ℕ} (ha : 2 ≤ a) : ∀ {b : ℕ} (_ : 2 ≤ b), a + b ≤ a * b
  | 2, _ => by omega
  | b + 3, _ => by have := Nat.add_le_mul ha (Nat.le_add_left _ b); rw [mul_succ]; omega

/-! ### `div` -/

attribute [simp] Nat.div_self

lemma div_le_iff_le_mul_add_pred (hb : 0 < b) : a / b ≤ c ↔ a ≤ b * c + (b - 1) := by
  rw [← Nat.lt_succ_iff, div_lt_iff_lt_mul hb, succ_mul, Nat.mul_comm]
  cases hb <;> exact Nat.lt_succ_iff

/-- A version of `Nat.div_lt_self` using successors, rather than additional hypotheses. -/
lemma div_lt_self' (a b : ℕ) : (a + 1) / (b + 2) < a + 1 :=
  Nat.div_lt_self (Nat.succ_pos _) (Nat.succ_lt_succ (Nat.succ_pos _))

@[deprecated le_div_iff_mul_le (since := "2024-11-06")]
lemma le_div_iff_mul_le' (hb : 0 < b) : a ≤ c / b ↔ a * b ≤ c := le_div_iff_mul_le hb

@[deprecated div_lt_iff_lt_mul (since := "2024-11-06")]
lemma div_lt_iff_lt_mul' (hb : 0 < b) : a / b < c ↔ a < c * b := div_lt_iff_lt_mul hb

lemma one_le_div_iff (hb : 0 < b) : 1 ≤ a / b ↔ b ≤ a := by rw [le_div_iff_mul_le hb, Nat.one_mul]

lemma div_lt_one_iff (hb : 0 < b) : a / b < 1 ↔ a < b := by
  simp only [← Nat.not_le, one_le_div_iff hb]

@[gcongr]
protected lemma div_le_div_right (h : a ≤ b) : a / c ≤ b / c :=
  (c.eq_zero_or_pos.elim fun hc ↦ by simp [hc]) fun hc ↦
    (le_div_iff_mul_le hc).2 <| Nat.le_trans (Nat.div_mul_le_self _ _) h

lemma lt_of_div_lt_div (h : a / c < b / c) : a < b :=
  Nat.lt_of_not_le fun hab ↦ Nat.not_le_of_lt h <| Nat.div_le_div_right hab

protected lemma div_pos (hba : b ≤ a) (hb : 0 < b) : 0 < a / b :=
  Nat.pos_of_ne_zero fun h ↦ Nat.lt_irrefl a <|
    calc
      a = a % b := by simpa [h] using (mod_add_div a b).symm
      _ < b := mod_lt a hb
      _ ≤ a := hba

lemma lt_mul_of_div_lt (h : a / c < b) (hc : 0 < c) : a < b * c :=
  Nat.lt_of_not_ge <| Nat.not_le_of_gt h ∘ (Nat.le_div_iff_mul_le hc).2

lemma mul_div_le_mul_div_assoc (a b c : ℕ) : a * (b / c) ≤ a * b / c :=
  if hc0 : c = 0 then by simp [hc0] else
    (Nat.le_div_iff_mul_le (Nat.pos_of_ne_zero hc0)).2
      (by rw [Nat.mul_assoc]; exact Nat.mul_le_mul_left _ (Nat.div_mul_le_self _ _))

protected lemma eq_mul_of_div_eq_left (H1 : b ∣ a) (H2 : a / b = c) : a = c * b := by
  rw [Nat.mul_comm, Nat.eq_mul_of_div_eq_right H1 H2]

protected lemma mul_div_cancel_left' (Hd : a ∣ b) : a * (b / a) = b := by
  rw [Nat.mul_comm, Nat.div_mul_cancel Hd]

lemma lt_div_mul_add (hb : 0 < b) : a < a / b * b + b := by
  rw [← Nat.succ_mul, ← Nat.div_lt_iff_lt_mul hb]; exact Nat.lt_succ_self _

@[simp]
protected lemma div_left_inj (hda : d ∣ a) (hdb : d ∣ b) : a / d = b / d ↔ a = b := by
  refine ⟨fun h ↦ ?_, congrArg fun b ↦ b / d⟩
  rw [← Nat.mul_div_cancel' hda, ← Nat.mul_div_cancel' hdb, h]

lemma div_mul_div_comm : b ∣ a → d ∣ c → (a / b) * (c / d) = (a * c) / (b * d) := by
  rintro ⟨x, rfl⟩ ⟨y, rfl⟩
  obtain rfl | hb := b.eq_zero_or_pos
  · simp
  obtain rfl | hd := d.eq_zero_or_pos
  · simp
  rw [Nat.mul_div_cancel_left _ hb, Nat.mul_div_cancel_left _ hd, Nat.mul_assoc b,
    Nat.mul_left_comm x, ← Nat.mul_assoc b, Nat.mul_div_cancel_left _ (Nat.mul_pos hb hd)]

protected lemma mul_div_mul_comm (hba : b ∣ a) (hdc : d ∣ c) : a * c / (b * d) = a / b * (c / d) :=
  (div_mul_div_comm hba hdc).symm

@[deprecated (since := "2024-05-29")] alias mul_div_mul_comm_of_dvd_dvd := Nat.mul_div_mul_comm

lemma eq_zero_of_le_div (hn : 2 ≤ n) (h : m ≤ m / n) : m = 0 :=
  eq_zero_of_mul_le hn <| by
    rw [Nat.mul_comm]; exact (Nat.le_div_iff_mul_le (Nat.lt_of_lt_of_le (by decide) hn)).1 h

lemma div_mul_div_le_div (a b c : ℕ) : a / c * b / a ≤ b / c := by
  obtain rfl | ha := Nat.eq_zero_or_pos a
  · simp
  · calc
      a / c * b / a ≤ b * a / c / a :=
        Nat.div_le_div_right (by rw [Nat.mul_comm]; exact mul_div_le_mul_div_assoc _ _ _)
      _ = b / c := by rw [Nat.div_div_eq_div_mul, Nat.mul_comm b, Nat.mul_comm c,
          Nat.mul_div_mul_left _ _ ha]

lemma eq_zero_of_le_half (h : n ≤ n / 2) : n = 0 := eq_zero_of_le_div (Nat.le_refl _) h

lemma le_half_of_half_lt_sub (h : a / 2 < a - b) : b ≤ a / 2 := by
  rw [Nat.le_div_iff_mul_le Nat.two_pos]
  rw [Nat.div_lt_iff_lt_mul Nat.two_pos, Nat.sub_mul, Nat.lt_sub_iff_add_lt,
    Nat.mul_two a] at h
  exact Nat.le_of_lt (Nat.lt_of_add_lt_add_left h)

lemma half_le_of_sub_le_half (h : a - b ≤ a / 2) : a / 2 ≤ b := by
  rw [Nat.le_div_iff_mul_le Nat.two_pos, Nat.sub_mul, Nat.sub_le_iff_le_add,
    Nat.mul_two, Nat.add_le_add_iff_left] at h
  rw [← Nat.mul_div_left b Nat.two_pos]
  exact Nat.div_le_div_right h

protected lemma div_le_of_le_mul' (h : m ≤ k * n) : m / k ≤ n := by
  obtain rfl | hk := k.eq_zero_or_pos
  · simp
  · refine Nat.le_of_mul_le_mul_left ?_ hk
    calc
      k * (m / k) ≤ m % k + k * (m / k) := Nat.le_add_left _ _
      _ = m := mod_add_div _ _
      _ ≤ k * n := h

protected lemma div_le_div_of_mul_le_mul (hd : d ≠ 0) (hdc : d ∣ c) (h : a * d ≤ c * b) :
    a / b ≤ c / d :=
  Nat.div_le_of_le_mul' <| by
    rwa [← Nat.mul_div_assoc _ hdc, Nat.le_div_iff_mul_le (Nat.pos_iff_ne_zero.2 hd), b.mul_comm]

protected lemma div_le_self' (m n : ℕ) : m / n ≤ m := by
  obtain rfl | hn := n.eq_zero_or_pos
  · simp
  · refine Nat.div_le_of_le_mul' ?_
    calc
      m = 1 * m := by rw [Nat.one_mul]
      _ ≤ n * m := Nat.mul_le_mul_right _ hn

lemma two_mul_odd_div_two (hn : n % 2 = 1) : 2 * (n / 2) = n - 1 := by
  conv => rhs; rw [← Nat.mod_add_div n 2, hn, Nat.add_sub_cancel_left]

@[gcongr]
lemma div_le_div_left (hcb : c ≤ b) (hc : 0 < c) : a / b ≤ a / c :=
  (Nat.le_div_iff_mul_le hc).2 <| Nat.le_trans (Nat.mul_le_mul_left _ hcb) (div_mul_le_self _ _)

lemma div_eq_self : m / n = m ↔ m = 0 ∨ n = 1 := by
  constructor
  · intro
    match n with
    | 0 => simp_all
    | 1 => right; rfl
    | n+2 =>
      left
      have : m / (n + 2) ≤ m / 2 := div_le_div_left (by simp) (by decide)
      refine eq_zero_of_le_half ?_
      simp_all
  · rintro (rfl | rfl) <;> simp

lemma div_eq_sub_mod_div : m / n = (m - m % n) / n := by
  obtain rfl | hn := n.eq_zero_or_pos
  · rw [Nat.div_zero, Nat.div_zero]
  · have : m - m % n = n * (m / n) := by
      rw [Nat.sub_eq_iff_eq_add (Nat.mod_le _ _), Nat.add_comm, mod_add_div]
    rw [this, mul_div_right _ hn]

protected lemma eq_div_of_mul_eq_left (hc : c ≠ 0) (h : a * c = b) : a = b / c := by
  rw [← h, Nat.mul_div_cancel _ (Nat.pos_iff_ne_zero.2 hc)]

protected lemma eq_div_of_mul_eq_right (hc : c ≠ 0) (h : c * a = b) : a = b / c := by
  rw [← h, Nat.mul_div_cancel_left _ (Nat.pos_iff_ne_zero.2 hc)]

protected lemma mul_le_of_le_div (k x y : ℕ) (h : x ≤ y / k) : x * k ≤ y := by
  if hk : k = 0 then
    rw [hk, Nat.mul_zero]; exact zero_le _
  else
    rwa [← le_div_iff_mul_le (Nat.pos_iff_ne_zero.2 hk)]

protected lemma div_mul_div_le (a b c d : ℕ) :
    (a / b) * (c / d) ≤ (a * c) / (b * d) := by
  if hb : b = 0 then simp [hb] else
  if hd : d = 0 then simp [hd] else
  have hbd : b * d ≠ 0 := Nat.mul_ne_zero hb hd
  rw [le_div_iff_mul_le (Nat.pos_of_ne_zero hbd)]
  transitivity ((a / b) * b) * ((c / d) * d)
  · apply Nat.le_of_eq; simp only [Nat.mul_assoc, Nat.mul_left_comm]
  · apply Nat.mul_le_mul <;> apply div_mul_le_self

/-!
### `pow`

#### TODO

* Rename `Nat.pow_le_pow_of_le_left` to `Nat.pow_le_pow_left`, protect it, remove the alias
* Rename `Nat.pow_le_pow_of_le_right` to `Nat.pow_le_pow_right`, protect it, remove the alias
-/

protected lemma pow_lt_pow_left (h : a < b) : ∀ {n : ℕ}, n ≠ 0 → a ^ n < b ^ n
  | 1, _ => by simpa
  | n + 2, _ => Nat.mul_lt_mul_of_lt_of_le (Nat.pow_lt_pow_left h n.succ_ne_zero) (Nat.le_of_lt h)
    (zero_lt_of_lt h)

protected lemma pow_lt_pow_right (ha : 1 < a) (h : m < n) : a ^ m < a ^ n :=
  (Nat.pow_lt_pow_iff_right ha).2 h

protected lemma pow_le_pow_iff_left {n : ℕ} (hn : n ≠ 0) : a ^ n ≤ b ^ n ↔ a ≤ b where
  mp := by simpa only [← Nat.not_le, Decidable.not_imp_not] using (Nat.pow_lt_pow_left · hn)
  mpr h := Nat.pow_le_pow_left h _

protected lemma pow_lt_pow_iff_left (hn : n ≠ 0) : a ^ n < b ^ n ↔ a < b := by
  simp only [← Nat.not_le, Nat.pow_le_pow_iff_left hn]

lemma pow_left_injective (hn : n ≠ 0) : Injective (fun a : ℕ ↦ a ^ n) := by
  simp [Injective, le_antisymm_iff, Nat.pow_le_pow_iff_left hn]

protected lemma pow_right_injective (ha : 2 ≤ a) : Injective (a ^ ·) := by
  simp [Injective, le_antisymm_iff, Nat.pow_le_pow_iff_right ha]

-- We want to use this lemma earlier than the lemma simp can prove it with
@[simp, nolint simpNF] protected lemma pow_eq_zero {a : ℕ} : ∀ {n : ℕ}, a ^ n = 0 ↔ a = 0 ∧ n ≠ 0
  | 0 => by simp
  | n + 1 => by rw [Nat.pow_succ, mul_eq_zero, Nat.pow_eq_zero]; omega

/-- For `a > 1`, `a ^ b = a` iff `b = 1`. -/
lemma pow_eq_self_iff {a b : ℕ} (ha : 1 < a) : a ^ b = a ↔ b = 1 :=
  (Nat.pow_right_injective ha).eq_iff' a.pow_one

lemma le_self_pow (hn : n ≠ 0) : ∀ a : ℕ, a ≤ a ^ n
  | 0 => zero_le _
  | a + 1 => by simpa using Nat.pow_le_pow_right a.succ_pos (Nat.one_le_iff_ne_zero.2 hn)

lemma lt_pow_self (ha : 1 < a) : ∀ n : ℕ, n < a ^ n
  | 0 => by simp
  | n + 1 =>
    calc
      n + 1 < a ^ n + 1 := Nat.add_lt_add_right (lt_pow_self ha _) _
      _ ≤ a ^ (n + 1) := Nat.pow_lt_pow_succ ha

lemma lt_two_pow (n : ℕ) : n < 2 ^ n := lt_pow_self (by decide) n

lemma one_le_pow (n m : ℕ) (h : 0 < m) : 1 ≤ m ^ n := by simpa using Nat.pow_le_pow_of_le_left h n

lemma one_le_pow' (n m : ℕ) : 1 ≤ (m + 1) ^ n := one_le_pow n (m + 1) (succ_pos m)

lemma one_lt_pow (hn : n ≠ 0) (ha : 1 < a) : 1 < a ^ n := by simpa using Nat.pow_lt_pow_left ha hn

lemma two_pow_succ (n : ℕ) : 2 ^ (n + 1) = 2 ^ n + 2 ^ n := by simp [Nat.pow_succ, Nat.mul_two]

lemma one_lt_pow' (n m : ℕ) : 1 < (m + 2) ^ (n + 1) :=
  one_lt_pow n.succ_ne_zero (Nat.lt_of_sub_eq_succ rfl)

@[simp] lemma one_lt_pow_iff {n : ℕ} (hn : n ≠ 0) : ∀ {a}, 1 < a ^ n ↔ 1 < a
 | 0 => by simp [Nat.zero_pow (Nat.pos_of_ne_zero hn)]
 | 1 => by simp
 | a + 2 => by simp [one_lt_pow hn]
  -- one_lt_pow_iff_of_nonneg (zero_le _) h

lemma one_lt_two_pow' (n : ℕ) : 1 < 2 ^ (n + 1) := one_lt_pow n.succ_ne_zero (by decide)

lemma mul_lt_mul_pow_succ (ha : 0 < a) (hb : 1 < b) : n * b < a * b ^ (n + 1) := by
  rw [Nat.pow_succ, ← Nat.mul_assoc, Nat.mul_lt_mul_right (Nat.lt_trans Nat.zero_lt_one hb)]
  exact Nat.lt_of_le_of_lt (Nat.le_mul_of_pos_left _ ha)
    ((Nat.mul_lt_mul_left ha).2 <| Nat.lt_pow_self hb _)

lemma sq_sub_sq (a b : ℕ) : a ^ 2 - b ^ 2 = (a + b) * (a - b) := by
  simpa [Nat.pow_succ] using Nat.mul_self_sub_mul_self_eq a b

alias pow_two_sub_pow_two := sq_sub_sq

protected lemma div_pow (h : a ∣ b) : (b / a) ^ c = b ^ c / a ^ c := by
  obtain rfl | hc := c.eq_zero_or_pos
  · simp
  obtain rfl | ha := a.eq_zero_or_pos
  · simp [Nat.zero_pow hc]
  refine (Nat.div_eq_of_eq_mul_right (pos_pow_of_pos c ha) ?_).symm
  rw [← Nat.mul_pow, Nat.mul_div_cancel_left' h]

/-!
### Recursion and induction principles

This section is here due to dependencies -- the lemmas here require some of the lemmas
proved above, and some of the results in later sections depend on the definitions in this section.
-/

-- Porting note: The type ascriptions of these two lemmas need to be changed,
-- as mathport wrote a lambda that wasn't there in mathlib3, that prevents `simp` applying them.

@[simp]
lemma rec_zero {C : ℕ → Sort*} (h0 : C 0) (h : ∀ n, C n → C (n + 1)) : Nat.rec h0 h 0 = h0 := rfl

lemma rec_add_one {C : ℕ → Sort*} (h0 : C 0) (h : ∀ n, C n → C (n + 1)) (n : ℕ) :
    Nat.rec h0 h (n + 1) = h n (Nat.rec h0 h n) := rfl

@[simp] lemma rec_one {C : ℕ → Sort*} (h0 : C 0) (h : ∀ n, C n → C (n + 1)) :
    Nat.rec (motive := C) h0 h 1 = h 0 h0 := rfl

/-- Recursion starting at a non-zero number: given a map `C k → C (k+1)` for each `k ≥ n`,
there is a map from `C n` to each `C m`, `n ≤ m`.

This is a version of `Nat.le.rec` that works for `Sort u`.
Similarly to `Nat.le.rec`, it can be used as
```
induction hle using Nat.leRec with
| refl => sorry
| le_succ_of_le hle ih => sorry
```
-/
@[elab_as_elim]
def leRec {n} {motive : (m : ℕ) → n ≤ m → Sort*}
    (refl : motive n le_rfl)
    (le_succ_of_le : ∀ ⦃k⦄ (h : n ≤ k), motive k h → motive (k + 1) (le_succ_of_le h)) :
    ∀ {m} (h : n ≤ m), motive m h
  | 0, H => Nat.eq_zero_of_le_zero H ▸ refl
  | m + 1, H =>
    (le_succ_iff.1 H).by_cases
      (fun h : n ≤ m ↦ le_succ_of_le h <| leRec refl le_succ_of_le h)
      (fun h : n = m + 1 ↦ h ▸ refl)

-- This verifies the signatures of the recursor matches the builtin one, as promised in the
-- above.
theorem leRec_eq_leRec : @Nat.leRec.{0} = @Nat.le.rec := rfl

@[simp]
lemma leRec_self {n} {motive : (m : ℕ) → n ≤ m → Sort*}
    (refl : motive n le_rfl)
    (le_succ_of_le : ∀ ⦃k⦄ (h : n ≤ k), motive k h → motive (k + 1) (le_succ_of_le h)) :
    (leRec (motive := motive) refl le_succ_of_le le_rfl : motive n le_rfl) = refl := by
  cases n <;> simp [leRec, Or.by_cases, dif_neg]

@[simp]
lemma leRec_succ {n} {motive : (m : ℕ) → n ≤ m → Sort*}
    (refl : motive n le_rfl)
    (le_succ_of_le : ∀ ⦃k⦄ (h : n ≤ k), motive k h → motive (k + 1) (le_succ_of_le h))
    (h1 : n ≤ m) {h2 : n ≤ m + 1} :
    (leRec (motive := motive) refl le_succ_of_le h2) =
      le_succ_of_le h1 (leRec (motive := motive) refl le_succ_of_le h1) := by
  conv =>
    lhs
    rw [leRec, Or.by_cases, dif_pos h1]

lemma leRec_succ' {n} {motive : (m : ℕ) → n ≤ m → Sort*} (refl le_succ_of_le) :
    (leRec (motive := motive) refl le_succ_of_le (le_succ _)) = le_succ_of_le _ refl := by
  rw [leRec_succ, leRec_self]

lemma leRec_trans {n m k} {motive : (m : ℕ) → n ≤ m → Sort*} (refl le_succ_of_le)
    (hnm : n ≤ m) (hmk : m ≤ k) :
    leRec (motive := motive) refl le_succ_of_le (Nat.le_trans hnm hmk) =
      leRec
        (leRec refl (fun _ h => le_succ_of_le h) hnm)
        (fun _ h => le_succ_of_le <| Nat.le_trans hnm h) hmk := by
  induction hmk with
  | refl => rw [leRec_self]
  | step hmk ih => rw [leRec_succ _ _ (Nat.le_trans hnm hmk), ih, leRec_succ]

lemma leRec_succ_left {motive : (m : ℕ) → n ≤ m → Sort*}
    (refl le_succ_of_le) {m} (h1 : n ≤ m) (h2 : n + 1 ≤ m) :
    -- the `@` is needed for this to elaborate, even though we only provide explicit arguments!
    @leRec _ _ (le_succ_of_le le_rfl refl) (fun _ h ih => le_succ_of_le (le_of_succ_le h) ih) _ h2 =
      leRec (motive := motive) refl le_succ_of_le h1 := by
  rw [leRec_trans _ _ (le_succ n) h2, leRec_succ']

/-- Recursion starting at a non-zero number: given a map `C k → C (k+1)` for each `k ≥ n`,
there is a map from `C n` to each `C m`, `n ≤ m`.

Prefer `Nat.leRec`, which can be used as `induction h using Nat.leRec`. -/
@[elab_as_elim, deprecated Nat.leRec (since := "2024-07-05")]
def leRecOn' {C : ℕ → Sort*} : ∀ {m}, n ≤ m → (∀ ⦃k⦄, n ≤ k → C k → C (k + 1)) → C n → C m :=
  fun h of_succ self => Nat.leRec self of_succ h

/-- Recursion starting at a non-zero number: given a map `C k → C (k + 1)` for each `k`,
there is a map from `C n` to each `C m`, `n ≤ m`. For a version where the assumption is only made
when `k ≥ n`, see `Nat.leRec`. -/
@[elab_as_elim]
def leRecOn {C : ℕ → Sort*} {n : ℕ} : ∀ {m}, n ≤ m → (∀ {k}, C k → C (k + 1)) → C n → C m :=
  fun h of_succ self => Nat.leRec self (fun _ _ => @of_succ _) h

lemma leRecOn_self {C : ℕ → Sort*} {n} {next : ∀ {k}, C k → C (k + 1)} (x : C n) :
    (leRecOn n.le_refl next x : C n) = x :=
  leRec_self _ _

lemma leRecOn_succ {C : ℕ → Sort*} {n m} (h1 : n ≤ m) {h2 : n ≤ m + 1} {next} (x : C n) :
    (leRecOn h2 next x : C (m + 1)) = next (leRecOn h1 next x : C m) :=
  leRec_succ _ _ _

lemma leRecOn_succ' {C : ℕ → Sort*} {n} {h : n ≤ n + 1} {next : ∀ {k}, C k → C (k + 1)} (x : C n) :
    (leRecOn h next x : C (n + 1)) = next x :=
  leRec_succ' _ _

lemma leRecOn_trans {C : ℕ → Sort*} {n m k} (hnm : n ≤ m) (hmk : m ≤ k) {next} (x : C n) :
    (leRecOn (Nat.le_trans hnm hmk) (@next) x : C k) =
      leRecOn hmk (@next) (leRecOn hnm (@next) x) :=
  leRec_trans _ _ _ _

lemma leRecOn_succ_left {C : ℕ → Sort*} {n m}
    {next : ∀ {k}, C k → C (k + 1)} (x : C n) (h1 : n ≤ m) (h2 : n + 1 ≤ m) :
    (leRecOn h2 next (next x) : C m) = (leRecOn h1 next x : C m) :=
  leRec_succ_left (motive := fun n _ => C n) _ (fun _ _ => @next _) _ _

lemma leRecOn_injective {C : ℕ → Sort*} {n m} (hnm : n ≤ m) (next : ∀ {k}, C k → C (k + 1))
    (Hnext : ∀ n, Injective (@next n)) : Injective (@leRecOn C n m hnm next) := by
  induction hnm with
  | refl =>
    intro x y H
    rwa [leRecOn_self, leRecOn_self] at H
  | step hnm ih =>
    intro x y H
    rw [leRecOn_succ hnm, leRecOn_succ hnm] at H
    exact ih (Hnext _ H)

lemma leRecOn_surjective {C : ℕ → Sort*} {n m} (hnm : n ≤ m) (next : ∀ {k}, C k → C (k + 1))
    (Hnext : ∀ n, Surjective (@next n)) : Surjective (@leRecOn C n m hnm next) := by
  induction hnm with
  | refl =>
    intro x
    refine ⟨x, ?_⟩
    rw [leRecOn_self]
  | step hnm ih =>
    intro x
    obtain ⟨w, rfl⟩ := Hnext _ x
    obtain ⟨x, rfl⟩ := ih w
    refine ⟨x, ?_⟩
    rw [leRecOn_succ]

/-- Recursion principle based on `<`. -/
@[elab_as_elim]
protected def strongRec' {p : ℕ → Sort*} (H : ∀ n, (∀ m, m < n → p m) → p n) : ∀ n : ℕ, p n
  | n => H n fun m _ ↦ Nat.strongRec' H m

/-- Recursion principle based on `<` applied to some natural number. -/
@[elab_as_elim]
def strongRecOn' {P : ℕ → Sort*} (n : ℕ) (h : ∀ n, (∀ m, m < n → P m) → P n) : P n :=
  Nat.strongRec' h n

lemma strongRecOn'_beta {P : ℕ → Sort*} {h} :
    (strongRecOn' n h : P n) = h n fun m _ ↦ (strongRecOn' m h : P m) := by
  simp only [strongRecOn']; rw [Nat.strongRec']

/-- Induction principle starting at a non-zero number.
To use in an induction proof, the syntax is `induction n, hn using Nat.le_induction` (or the same
for `induction'`).

This is an alias of `Nat.leRec`, specialized to `Prop`. -/
@[elab_as_elim]
lemma le_induction {m : ℕ} {P : ∀ n, m ≤ n → Prop} (base : P m m.le_refl)
    (succ : ∀ n hmn, P n hmn → P (n + 1) (le_succ_of_le hmn)) : ∀ n hmn, P n hmn :=
  @Nat.leRec (motive := P) _ base succ

/-- Induction principle deriving the next case from the two previous ones. -/
def twoStepInduction {P : ℕ → Sort*} (zero : P 0) (one : P 1)
    (more : ∀ n, P n → P (n + 1) → P (n + 2)) : ∀ a, P a
  | 0 => zero
  | 1 => one
  | _ + 2 => more _ (twoStepInduction zero one more _) (twoStepInduction zero one more _)

@[elab_as_elim]
protected theorem strong_induction_on {p : ℕ → Prop} (n : ℕ)
    (h : ∀ n, (∀ m, m < n → p m) → p n) : p n :=
  Nat.strongRecOn n h

protected theorem case_strong_induction_on {p : ℕ → Prop} (a : ℕ) (hz : p 0)
    (hi : ∀ n, (∀ m, m ≤ n → p m) → p (n + 1)) : p a :=
  Nat.caseStrongRecOn a hz hi

/-- Induction principle deriving the next case from the two previous ones. -/
def twoStepInduction {P : ℕ → Sort*} (zero : P 0) (one : P 1)
    (more : ∀ n, P n → P (n + 1) → P (n + 2)) : ∀ a, P a
  | 0 => zero
  | 1 => one
  | _ + 2 => more _ (twoStepInduction zero one more _) (twoStepInduction zero one more _)

@[elab_as_elim]
protected theorem strong_induction_on {p : ℕ → Prop} (n : ℕ)
    (h : ∀ n, (∀ m, m < n → p m) → p n) : p n :=
  Nat.strongRecOn n h

protected theorem case_strong_induction_on {p : ℕ → Prop} (a : ℕ) (hz : p 0)
    (hi : ∀ n, (∀ m, m ≤ n → p m) → p (n + 1)) : p a :=
  Nat.caseStrongRecOn a hz hi

/-- Decreasing induction: if `P (k+1)` implies `P k` for all `k < n`, then `P n` implies `P m` for
all `m ≤ n`.
Also works for functions to `Sort*`.

For a version also assuming `m ≤ k`, see `Nat.decreasingInduction'`. -/
@[elab_as_elim]
def decreasingInduction {n} {motive : (m : ℕ) → m ≤ n → Sort*}
    (of_succ : ∀ k (h : k < n), motive (k + 1) h → motive k (le_of_succ_le h))
    (self : motive n le_rfl) {m} (mn : m ≤ n) : motive m mn := by
  induction mn using leRec with
  | refl => exact self
  | @le_succ_of_le k _ ih =>
    apply ih (fun i hi => of_succ i (le_succ_of_le hi)) (of_succ k (lt_succ_self _) self)

@[simp]
lemma decreasingInduction_self {n} {motive : (m : ℕ) → m ≤ n → Sort*} (of_succ self) :
    (decreasingInduction (motive := motive) of_succ self le_rfl) = self := by
  dsimp only [decreasingInduction]
  rw [leRec_self]

lemma decreasingInduction_succ {n} {motive : (m : ℕ) → m ≤ n + 1 → Sort*} (of_succ self)
    (mn : m ≤ n) (msn : m ≤ n + 1) :
    (decreasingInduction (motive := motive) of_succ self msn : motive m msn) =
      decreasingInduction (motive := fun m h => motive m (le_succ_of_le h))
        (fun _ _ => of_succ _ _) (of_succ _ _ self) mn := by
  dsimp only [decreasingInduction]; rw [leRec_succ]

@[simp]
lemma decreasingInduction_succ' {n} {motive : (m : ℕ) → m ≤ n + 1 → Sort*} (of_succ self) :
    decreasingInduction (motive := motive) of_succ self n.le_succ = of_succ _ _ self := by
  dsimp only [decreasingInduction]; rw [leRec_succ']

lemma decreasingInduction_trans {motive : (m : ℕ) → m ≤ k → Sort*} (hmn : m ≤ n) (hnk : n ≤ k)
    (of_succ self) :
    (decreasingInduction (motive := motive) of_succ self (Nat.le_trans hmn hnk) : motive m _) =
    decreasingInduction (fun _ _ => of_succ _ _) (decreasingInduction of_succ self hnk) hmn := by
  induction hnk with
  | refl => rw [decreasingInduction_self]
  | step hnk ih =>
      rw [decreasingInduction_succ _ _ (Nat.le_trans hmn hnk), ih, decreasingInduction_succ]

lemma decreasingInduction_succ_left  {motive : (m : ℕ) → m ≤ n → Sort*} (of_succ self)
    (smn : m + 1 ≤ n) (mn : m ≤ n) :
    decreasingInduction (motive := motive) of_succ self mn =
      of_succ m smn (decreasingInduction of_succ self smn) := by
  rw [Subsingleton.elim mn (Nat.le_trans (le_succ m) smn), decreasingInduction_trans,
    decreasingInduction_succ']

/-- Given `P : ℕ → ℕ → Sort*`, if for all `m n : ℕ` we can extend `P` from the rectangle
strictly below `(m, n)` to `P m n`, then we have `P n m` for all `n m : ℕ`.
Note that for non-`Prop` output it is preferable to use the equation compiler directly if possible,
since this produces equation lemmas. -/
@[elab_as_elim]
def strongSubRecursion {P : ℕ → ℕ → Sort*} (H : ∀ m n, (∀ x y, x < m → y < n → P x y) → P m n) :
    ∀ n m : ℕ, P n m
  | n, m => H n m fun x y _ _ ↦ strongSubRecursion H x y

/-- Given `P : ℕ → ℕ → Sort*`, if we have `P m 0` and `P 0 n` for all `m n : ℕ`, and for any
`m n : ℕ` we can extend `P` from `(m, n + 1)` and `(m + 1, n)` to `(m + 1, n + 1)` then we have
`P m n` for all `m n : ℕ`.

Note that for non-`Prop` output it is preferable to use the equation compiler directly if possible,
since this produces equation lemmas. -/
@[elab_as_elim]
def pincerRecursion {P : ℕ → ℕ → Sort*} (Ha0 : ∀ m : ℕ, P m 0) (H0b : ∀ n : ℕ, P 0 n)
    (H : ∀ x y : ℕ, P x y.succ → P x.succ y → P x.succ y.succ) : ∀ n m : ℕ, P n m
  | m, 0 => Ha0 m
  | 0, n => H0b n
  | Nat.succ _, Nat.succ _ => H _ _ (pincerRecursion Ha0 H0b H _ _) (pincerRecursion Ha0 H0b H _ _)

/-- Decreasing induction: if `P (k+1)` implies `P k` for all `m ≤ k < n`, then `P n` implies `P m`.
Also works for functions to `Sort*`.

Weakens the assumptions of `Nat.decreasingInduction`. -/
@[elab_as_elim]
def decreasingInduction' {P : ℕ → Sort*} (h : ∀ k < n, m ≤ k → P (k + 1) → P k)
    (mn : m ≤ n) (hP : P n) : P m := by
  induction mn using decreasingInduction with
  | self => exact hP
  | of_succ k hk ih =>
    exact h _ (lt_of_succ_le hk) le_rfl (ih fun k' hk' h'' => h k' hk' <| le_of_succ_le h'')

/-- Given a predicate on two naturals `P : ℕ → ℕ → Prop`, `P a b` is true for all `a < b` if
`P (a + 1) (a + 1)` is true for all `a`, `P 0 (b + 1)` is true for all `b` and for all
`a < b`, `P (a + 1) b` is true and `P a (b + 1)` is true implies `P (a + 1) (b + 1)` is true. -/
@[elab_as_elim]
theorem diag_induction (P : ℕ → ℕ → Prop) (ha : ∀ a, P (a + 1) (a + 1)) (hb : ∀ b, P 0 (b + 1))
    (hd : ∀ a b, a < b → P (a + 1) b → P a (b + 1) → P (a + 1) (b + 1)) : ∀ a b, a < b → P a b
  | 0, _ + 1, _ => hb _
  | a + 1, b + 1, h => by
    apply hd _ _ (Nat.add_lt_add_iff_right.1 h)
    · have this : a + 1 = b ∨ a + 1 < b := by omega
      have wf : (a + 1) + b < (a + 1) + (b + 1) := by simp
      rcases this with (rfl | h)
      · exact ha _
      apply diag_induction P ha hb hd (a + 1) b h
    have _ : a + (b + 1) < (a + 1) + (b + 1) := by simp
    apply diag_induction P ha hb hd a (b + 1)
    apply Nat.lt_of_le_of_lt (Nat.le_succ _) h

/-- A subset of `ℕ` containing `k : ℕ` and closed under `Nat.succ` contains every `n ≥ k`. -/
lemma set_induction_bounded {S : Set ℕ} (hk : k ∈ S) (h_ind : ∀ k : ℕ, k ∈ S → k + 1 ∈ S)
    (hnk : k ≤ n) : n ∈ S :=
  @leRecOn (fun n => n ∈ S) k n hnk @h_ind hk

/-- A subset of `ℕ` containing zero and closed under `Nat.succ` contains all of `ℕ`. -/
lemma set_induction {S : Set ℕ} (hb : 0 ∈ S) (h_ind : ∀ k : ℕ, k ∈ S → k + 1 ∈ S) (n : ℕ) :
    n ∈ S :=
  set_induction_bounded hb h_ind (zero_le n)

/-! ### `mod`, `dvd` -/

attribute [simp] Nat.dvd_zero

@[simp] lemma mod_two_ne_one : ¬n % 2 = 1 ↔ n % 2 = 0 := by
  cases mod_two_eq_zero_or_one n <;> simp [*]

@[simp] lemma mod_two_ne_zero : ¬n % 2 = 0 ↔ n % 2 = 1 := by
  cases mod_two_eq_zero_or_one n <;> simp [*]

@[deprecated mod_mul_right_div_self (since := "2024-05-29")]
lemma div_mod_eq_mod_mul_div (a b c : ℕ) : a / b % c = a % (b * c) / b :=
  (mod_mul_right_div_self a b c).symm

protected lemma lt_div_iff_mul_lt (hdn : d ∣ n) (a : ℕ) : a < n / d ↔ d * a < n := by
  obtain rfl | hd := d.eq_zero_or_pos
  · simp [Nat.zero_dvd.1 hdn]
  · rw [← Nat.mul_lt_mul_left hd, ← Nat.eq_mul_of_div_eq_right hdn rfl]

lemma mul_div_eq_iff_dvd {n d : ℕ} : d * (n / d) = n ↔ d ∣ n :=
  calc
    d * (n / d) = n ↔ d * (n / d) = d * (n / d) + (n % d) := by rw [div_add_mod]
    _ ↔ d ∣ n := by rw [eq_comm, Nat.add_eq_left, dvd_iff_mod_eq_zero]

lemma mul_div_lt_iff_not_dvd : d * (n / d) < n ↔ ¬ d ∣ n := by
  simp [Nat.lt_iff_le_and_ne, mul_div_eq_iff_dvd, mul_div_le]

lemma div_eq_iff_eq_of_dvd_dvd (hn : n ≠ 0) (ha : a ∣ n) (hb : b ∣ n) : n / a = n / b ↔ a = b := by
  constructor <;> intro h
  · rw [← Nat.mul_right_inj hn]
    apply Nat.eq_mul_of_div_eq_left (Nat.dvd_trans hb (Nat.dvd_mul_right _ _))
    rw [eq_comm, Nat.mul_comm, Nat.mul_div_assoc _ hb]
    exact Nat.eq_mul_of_div_eq_right ha h
  · rw [h]

protected lemma div_eq_zero_iff (hb : 0 < b) : a / b = 0 ↔ a < b where
  mp h := by rw [← mod_add_div a b, h, Nat.mul_zero, Nat.add_zero]; exact mod_lt _ hb
  mpr h := by rw [← Nat.mul_right_inj (Nat.ne_of_gt hb), ← Nat.add_left_cancel_iff, mod_add_div,
      mod_eq_of_lt h, Nat.mul_zero, Nat.add_zero]

protected lemma div_ne_zero_iff (hb : b ≠ 0) : a / b ≠ 0 ↔ b ≤ a := by
  rw [ne_eq, Nat.div_eq_zero_iff (Nat.pos_of_ne_zero hb), not_lt]

protected lemma div_pos_iff (hb : b ≠ 0) : 0 < a / b ↔ b ≤ a := by
  rw [Nat.pos_iff_ne_zero, Nat.div_ne_zero_iff hb]

lemma le_iff_ne_zero_of_dvd (ha : a ≠ 0) (hab : a ∣ b) : a ≤ b ↔ b ≠ 0 where
  mp := by rw [← Nat.pos_iff_ne_zero] at ha ⊢; exact Nat.lt_of_lt_of_le ha
  mpr hb := Nat.le_of_dvd (Nat.pos_iff_ne_zero.2 hb) hab

lemma div_ne_zero_iff_of_dvd (hba : b ∣ a) : a / b ≠ 0 ↔ a ≠ 0 ∧ b ≠ 0 := by
  obtain rfl | hb := eq_or_ne b 0 <;> simp [Nat.div_ne_zero_iff, Nat.le_iff_ne_zero_of_dvd, *]

@[simp] lemma mul_mod_mod (a b c : ℕ) : (a * (b % c)) % c = a * b % c := by
  rw [mul_mod, mod_mod, ← mul_mod]

lemma pow_mod (a b n : ℕ) : a ^ b % n = (a % n) ^ b % n := by
  induction b with
  | zero => rfl
  | succ b ih => simp [Nat.pow_succ, Nat.mul_mod, ih]

lemma not_pos_pow_dvd : ∀ {a n : ℕ} (_ : 1 < a) (_ : 1 < n), ¬ a ^ n ∣ a
  | succ a, succ n, hp, hk, h =>
    have : succ a * succ a ^ n ∣ succ a * 1 := by simpa [pow_succ'] using h
    have : succ a ^ n ∣ 1 := Nat.dvd_of_mul_dvd_mul_left (succ_pos _) this
    have he : succ a ^ n = 1 := eq_one_of_dvd_one this
    have : n < succ a ^ n := lt_pow_self hp n
    have : n < 1 := by rwa [he] at this
    have : n = 0 := Nat.eq_zero_of_le_zero <| le_of_lt_succ this
    have : 1 < 1 := by rwa [this] at hk
    absurd this (by decide)

lemma lt_of_pow_dvd_right (hb : b ≠ 0) (ha : 2 ≤ a) (h : a ^ n ∣ b) : n < b := by
  rw [← Nat.pow_lt_pow_iff_right (succ_le_iff.1 ha)]
  exact Nat.lt_of_le_of_lt (le_of_dvd (Nat.pos_iff_ne_zero.2 hb) h) (lt_pow_self ha _)

lemma div_dvd_of_dvd (h : n ∣ m) : m / n ∣ m := ⟨n, (Nat.div_mul_cancel h).symm⟩

protected lemma div_div_self (h : n ∣ m) (hm : m ≠ 0) : m / (m / n) = n := by
  rcases h with ⟨_, rfl⟩
  rw [Nat.mul_ne_zero_iff] at hm
  rw [mul_div_right _ (Nat.pos_of_ne_zero hm.1), mul_div_left _ (Nat.pos_of_ne_zero hm.2)]

lemma not_dvd_of_pos_of_lt (h1 : 0 < n) (h2 : n < m) : ¬m ∣ n := by
  rintro ⟨k, rfl⟩
  rcases Nat.eq_zero_or_pos k with (rfl | hk)
  · exact Nat.lt_irrefl 0 h1
  · exact Nat.not_lt.2 (Nat.le_mul_of_pos_right _ hk) h2

lemma eq_of_dvd_of_lt_two_mul (ha : a ≠ 0) (hdvd : b ∣ a) (hlt : a < 2 * b) : a = b := by
  obtain ⟨_ | _ | c, rfl⟩ := hdvd
  · simp at ha
  · exact Nat.mul_one _
  · rw [Nat.mul_comm] at hlt
    cases Nat.not_le_of_lt hlt (Nat.mul_le_mul_right _ (by omega))

lemma mod_eq_iff_lt (hn : n ≠ 0) : m % n = m ↔ m < n :=
  ⟨fun h ↦ by rw [← h]; exact mod_lt _ <| Nat.pos_iff_ne_zero.2 hn, mod_eq_of_lt⟩

@[simp]
lemma mod_succ_eq_iff_lt : m % n.succ = m ↔ m < n.succ :=
  mod_eq_iff_lt (succ_ne_zero _)

@[simp] lemma mod_succ (n : ℕ) : n % n.succ = n := mod_eq_of_lt n.lt_succ_self

-- Porting note `Nat.div_add_mod` is now in core.

lemma mod_add_div' (a b : ℕ) : a % b + a / b * b = a := by rw [Nat.mul_comm]; exact mod_add_div _ _

lemma div_add_mod' (a b : ℕ) : a / b * b + a % b = a := by rw [Nat.mul_comm]; exact div_add_mod _ _

/-- See also `Nat.divModEquiv` for a similar statement as an `Equiv`. -/
protected lemma div_mod_unique (h : 0 < b) :
    a / b = d ∧ a % b = c ↔ c + b * d = a ∧ c < b :=
  ⟨fun ⟨e₁, e₂⟩ ↦ e₁ ▸ e₂ ▸ ⟨mod_add_div _ _, mod_lt _ h⟩, fun ⟨h₁, h₂⟩ ↦ h₁ ▸ by
    rw [add_mul_div_left _ _ h, add_mul_mod_self_left]; simp [div_eq_of_lt, mod_eq_of_lt, h₂]⟩

/-- If `m` and `n` are equal mod `k`, `m - n` is zero mod `k`. -/
lemma sub_mod_eq_zero_of_mod_eq (h : m % k = n % k) : (m - n) % k = 0 := by
  rw [← Nat.mod_add_div m k, ← Nat.mod_add_div n k, ← h, ← Nat.sub_sub,
    Nat.add_sub_cancel_left, ← k.mul_sub, Nat.mul_mod_right]

@[simp] lemma one_mod (n : ℕ) : 1 % (n + 2) = 1 :=
  Nat.mod_eq_of_lt (Nat.add_lt_add_right n.succ_pos 1)

lemma one_mod_eq_one : ∀ {n : ℕ}, 1 % n = 1 ↔ n ≠ 1
  | 0 | 1 | n + 2 => by simp

@[deprecated (since := "2024-08-28")]
lemma one_mod_of_ne_one  : ∀ {n : ℕ}, n ≠ 1 → 1 % n = 1 := one_mod_eq_one.mpr

lemma dvd_sub_mod (k : ℕ) : n ∣ k - k % n :=
  ⟨k / n, Nat.sub_eq_of_eq_add (Nat.div_add_mod k n).symm⟩

lemma add_mod_eq_ite :
    (m + n) % k = if k ≤ m % k + n % k then m % k + n % k - k else m % k + n % k := by
  cases k
  · simp
  rw [Nat.add_mod]
  split_ifs with h
  · rw [Nat.mod_eq_sub_mod h, Nat.mod_eq_of_lt]
    exact (Nat.sub_lt_iff_lt_add h).mpr (Nat.add_lt_add (m.mod_lt (zero_lt_succ _))
      (n.mod_lt (zero_lt_succ _)))
  · exact Nat.mod_eq_of_lt (Nat.lt_of_not_ge h)

/-- `m` is not divisible by `n` if it is between `n * k` and `n * (k + 1)` for some `k`. -/
theorem not_dvd_of_between_consec_multiples (h1 : n * k < m) (h2 : m < n * (k + 1)) : ¬n ∣ m := by
  rintro ⟨d, rfl⟩
  have := Nat.lt_of_mul_lt_mul_left h1
  have := Nat.lt_of_mul_lt_mul_left h2
  omega

-- TODO: Replace `Nat.dvd_add_iff_left`
protected lemma dvd_add_left (h : a ∣ c) : a ∣ b + c ↔ a ∣ b := (Nat.dvd_add_iff_left h).symm

protected lemma dvd_add_right (h : a ∣ b) : a ∣ b + c ↔ a ∣ c := (Nat.dvd_add_iff_right h).symm

/-- special case of `mul_dvd_mul_iff_left` for `ℕ`.
Duplicated here to keep simple imports for this file. -/
protected lemma mul_dvd_mul_iff_left (ha : 0 < a) : a * b ∣ a * c ↔ b ∣ c :=
  exists_congr fun d ↦ by rw [Nat.mul_assoc, Nat.mul_right_inj <| ne_of_gt ha]

/-- special case of `mul_dvd_mul_iff_right` for `ℕ`.
Duplicated here to keep simple imports for this file. -/
protected lemma mul_dvd_mul_iff_right (hc : 0 < c) : a * c ∣ b * c ↔ a ∣ b :=
  exists_congr fun d ↦ by rw [Nat.mul_right_comm, Nat.mul_left_inj <| ne_of_gt hc]

-- Moved to Batteries

lemma add_mod_eq_add_mod_right (c : ℕ) (H : a % d = b % d) : (a + c) % d = (b + c) % d := by
  rw [← mod_add_mod, ← mod_add_mod b, H]

lemma add_mod_eq_add_mod_left (c : ℕ) (H : a % d = b % d) : (c + a) % d = (c + b) % d := by
  rw [Nat.add_comm, add_mod_eq_add_mod_right _ H, Nat.add_comm]

-- Moved to Batteries

lemma mul_dvd_of_dvd_div (hcb : c ∣ b) (h : a ∣ b / c) : c * a ∣ b :=
  have ⟨d, hd⟩ := h
  ⟨d, by simpa [Nat.mul_comm, Nat.mul_left_comm] using Nat.eq_mul_of_div_eq_left hcb hd⟩

lemma eq_of_dvd_of_div_eq_one (hab : a ∣ b) (h : b / a = 1) : a = b := by
  rw [← Nat.div_mul_cancel hab, h, Nat.one_mul]

lemma eq_zero_of_dvd_of_div_eq_zero (hab : a ∣ b) (h : b / a = 0) : b = 0 := by
  rw [← Nat.div_mul_cancel hab, h, Nat.zero_mul]

@[gcongr]
protected theorem div_le_div {a b c d : ℕ} (h1 : a ≤ b) (h2 : d ≤ c) (h3 : d ≠ 0) : a / c ≤ b / d :=
  calc a / c ≤ b / c := Nat.div_le_div_right h1
    _ ≤ b / d := Nat.div_le_div_left h2 (Nat.pos_of_ne_zero h3)

-- Moved to Batteries

lemma lt_mul_div_succ (a : ℕ) (hb : 0 < b) : a < b * (a / b + 1) := by
  rw [Nat.mul_comm, ← Nat.div_lt_iff_lt_mul hb]
  exact lt_succ_self _

-- TODO: Batteries claimed this name but flipped the order of multiplication
lemma mul_add_mod' (a b c : ℕ) : (a * b + c) % b = c % b := by rw [Nat.mul_comm, Nat.mul_add_mod]

lemma mul_add_mod_of_lt (h : c < b) : (a * b + c) % b = c := by
  rw [Nat.mul_add_mod', Nat.mod_eq_of_lt h]

set_option linter.deprecated false in
@[simp]
protected theorem not_two_dvd_bit1 (n : ℕ) : ¬2 ∣ 2 * n + 1 := by
  omega

/-- A natural number `m` divides the sum `m + n` if and only if `m` divides `n`.-/
@[simp] protected lemma dvd_add_self_left : m ∣ m + n ↔ m ∣ n := Nat.dvd_add_right (Nat.dvd_refl m)

/-- A natural number `m` divides the sum `n + m` if and only if `m` divides `n`.-/
@[simp] protected lemma dvd_add_self_right : m ∣ n + m ↔ m ∣ n := Nat.dvd_add_left (Nat.dvd_refl m)

-- TODO: update `Nat.dvd_sub` in core
lemma dvd_sub' (h₁ : k ∣ m) (h₂ : k ∣ n) : k ∣ m - n := by
  rcases le_total n m with H | H
  · exact dvd_sub H h₁ h₂
  · rw [Nat.sub_eq_zero_iff_le.mpr H]
    exact Nat.dvd_zero k

lemma succ_div : ∀ a b : ℕ, (a + 1) / b = a / b + if b ∣ a + 1 then 1 else 0
  | a, 0 => by simp
  | 0, 1 => by simp
  | 0, b + 2 => by
    have hb2 : b + 2 > 1 := by simp
    simp [ne_of_gt hb2, div_eq_of_lt hb2]
  | a + 1, b + 1 => by
    rw [Nat.div_eq]
    conv_rhs => rw [Nat.div_eq]
    by_cases hb_eq_a : b = a + 1
    · simp [hb_eq_a, Nat.le_refl, Nat.not_succ_le_self, Nat.dvd_refl]
    by_cases hb_le_a1 : b ≤ a + 1
    · have hb_le_a : b ≤ a := le_of_lt_succ (lt_of_le_of_ne hb_le_a1 hb_eq_a)
      have h₁ : 0 < b + 1 ∧ b + 1 ≤ a + 1 + 1 := ⟨succ_pos _, Nat.add_le_add_iff_right.2 hb_le_a1⟩
      have h₂ : 0 < b + 1 ∧ b + 1 ≤ a + 1 := ⟨succ_pos _, Nat.add_le_add_iff_right.2 hb_le_a⟩
      have dvd_iff : b + 1 ∣ a - b + 1 ↔ b + 1 ∣ a + 1 + 1 := by
        rw [Nat.dvd_add_iff_left (Nat.dvd_refl (b + 1)), ← Nat.add_sub_add_right a 1 b,
          Nat.add_comm (_ - _), Nat.add_assoc, Nat.sub_add_cancel (succ_le_succ hb_le_a),
          Nat.add_comm 1]
      have wf : a - b < a + 1 := lt_succ_of_le (Nat.sub_le _ _)
      rw [if_pos h₁, if_pos h₂, Nat.add_sub_add_right, Nat.add_sub_add_right, Nat.add_comm a,
        Nat.add_sub_assoc hb_le_a, Nat.add_comm 1,
        have := wf
        succ_div (a - b)]
      simp [dvd_iff, Nat.add_comm 1, Nat.add_assoc]
    · have hba : ¬b ≤ a := not_le_of_gt (lt_trans (lt_succ_self a) (lt_of_not_ge hb_le_a1))
      have hb_dvd_a : ¬b + 1 ∣ a + 2 := fun h =>
        hb_le_a1 (le_of_succ_le_succ (le_of_dvd (succ_pos _) h))
      simp [hba, hb_le_a1, hb_dvd_a]

lemma succ_div_of_dvd (hba : b ∣ a + 1) : (a + 1) / b = a / b + 1 := by rw [succ_div, if_pos hba]

lemma succ_div_of_not_dvd (hba : ¬b ∣ a + 1) : (a + 1) / b = a / b := by
  rw [succ_div, if_neg hba, Nat.add_zero]

lemma dvd_iff_div_mul_eq (n d : ℕ) : d ∣ n ↔ n / d * d = n :=
  ⟨fun h => Nat.div_mul_cancel h, fun h => by rw [← h]; exact Nat.dvd_mul_left _ _⟩

lemma dvd_iff_le_div_mul (n d : ℕ) : d ∣ n ↔ n ≤ n / d * d :=
  ((dvd_iff_div_mul_eq _ _).trans le_antisymm_iff).trans (and_iff_right (div_mul_le_self n d))

lemma dvd_iff_dvd_dvd (n d : ℕ) : d ∣ n ↔ ∀ k : ℕ, k ∣ d → k ∣ n :=
  ⟨fun h _ hkd => Nat.dvd_trans hkd h, fun h => h _ (Nat.dvd_refl _)⟩

lemma dvd_div_of_mul_dvd (h : a * b ∣ c) : b ∣ c / a :=
  if ha : a = 0 then by simp [ha]
  else
    have ha : 0 < a := Nat.pos_of_ne_zero ha
    have h1 : ∃ d, c = a * b * d := h
    let ⟨d, hd⟩ := h1
    have h2 : c / a = b * d := Nat.div_eq_of_eq_mul_right ha (by simpa [Nat.mul_assoc] using hd)
    show ∃ d, c / a = b * d from ⟨d, h2⟩

@[simp] lemma dvd_div_iff_mul_dvd (hbc : c ∣ b) : a ∣ b / c ↔ c * a ∣ b :=
  ⟨fun h => mul_dvd_of_dvd_div hbc h, fun h => dvd_div_of_mul_dvd h⟩

@[deprecated (since := "2024-06-18")] alias dvd_div_iff := dvd_div_iff_mul_dvd

lemma dvd_mul_of_div_dvd (h : b ∣ a) (hdiv : a / b ∣ c) : a ∣ b * c := by
  obtain ⟨e, rfl⟩ := hdiv
  rw [← Nat.mul_assoc, Nat.mul_comm _ (a / b), Nat.div_mul_cancel h]
  exact Nat.dvd_mul_right a e

@[simp] lemma div_dvd_iff_dvd_mul (h : b ∣ a) (hb : b ≠ 0) : a / b ∣ c ↔ a ∣ b * c :=
  exists_congr <| fun d => by
  have := Nat.dvd_trans (Nat.dvd_mul_left _ d) (Nat.mul_dvd_mul_left d h)
  rw [eq_comm, Nat.mul_comm, ← Nat.mul_div_assoc d h,
    Nat.div_eq_iff_eq_mul_right (Nat.pos_of_ne_zero hb) this, Nat.mul_comm, eq_comm]

@[simp] lemma div_div_div_eq_div (dvd : b ∣ a) (dvd2 : a ∣ c) : c / (a / b) / b = c / a :=
  match a, b, c with
  | 0, _, _ => by simp
  | a + 1, 0, _ => by simp at dvd
  | a + 1, c + 1, _ => by
    have a_split : a + 1 ≠ 0 := succ_ne_zero a
    have c_split : c + 1 ≠ 0 := succ_ne_zero c
    rcases dvd2 with ⟨k, rfl⟩
    rcases dvd with ⟨k2, pr⟩
    have k2_nonzero : k2 ≠ 0 := fun k2_zero => by simp [k2_zero] at pr
    rw [Nat.mul_div_cancel_left k (Nat.pos_of_ne_zero a_split), pr,
      Nat.mul_div_cancel_left k2 (Nat.pos_of_ne_zero c_split), Nat.mul_comm ((c + 1) * k2) k, ←
      Nat.mul_assoc k (c + 1) k2, Nat.mul_div_cancel _ (Nat.pos_of_ne_zero k2_nonzero),
      Nat.mul_div_cancel _ (Nat.pos_of_ne_zero c_split)]

/-- If a small natural number is divisible by a larger natural number,
the small number is zero. -/
lemma eq_zero_of_dvd_of_lt (w : a ∣ b) (h : b < a) : b = 0 :=
  Nat.eq_zero_of_dvd_of_div_eq_zero w ((Nat.div_eq_zero_iff (lt_of_le_of_lt (zero_le b) h)).mpr h)

lemma le_of_lt_add_of_dvd (h : a < b + n) : n ∣ a → n ∣ b → a ≤ b := by
  rintro ⟨a, rfl⟩ ⟨b, rfl⟩
  rw [← mul_succ] at h
  exact Nat.mul_le_mul_left _ (Nat.lt_succ_iff.1 <| Nat.lt_of_mul_lt_mul_left h)

/-- `n` is not divisible by `a` iff it is between `a * k` and `a * (k + 1)` for some `k`. -/
lemma not_dvd_iff_between_consec_multiples (n : ℕ) {a : ℕ} (ha : 0 < a) :
    (∃ k : ℕ, a * k < n ∧ n < a * (k + 1)) ↔ ¬a ∣ n := by
  refine
    ⟨fun ⟨k, hk1, hk2⟩ => not_dvd_of_between_consec_multiples hk1 hk2, fun han =>
      ⟨n / a, ⟨lt_of_le_of_ne (mul_div_le n a) ?_, lt_mul_div_succ _ ha⟩⟩⟩
  exact mt (⟨n / a, Eq.symm ·⟩) han

/-- Two natural numbers are equal if and only if they have the same multiples. -/
lemma dvd_right_iff_eq : (∀ a : ℕ, m ∣ a ↔ n ∣ a) ↔ m = n :=
  ⟨fun h => Nat.dvd_antisymm ((h _).mpr (Nat.dvd_refl _)) ((h _).mp (Nat.dvd_refl _)),
    fun h n => by rw [h]⟩

/-- Two natural numbers are equal if and only if they have the same divisors. -/
lemma dvd_left_iff_eq : (∀ a : ℕ, a ∣ m ↔ a ∣ n) ↔ m = n :=
  ⟨fun h => Nat.dvd_antisymm ((h _).mp (Nat.dvd_refl _)) ((h _).mpr (Nat.dvd_refl _)),
    fun h n => by rw [h]⟩

/-- `dvd` is injective in the left argument -/
lemma dvd_left_injective : Function.Injective ((· ∣ ·) : ℕ → ℕ → Prop) := fun _ _ h =>
  dvd_right_iff_eq.mp fun a => iff_of_eq (congr_fun h a)

lemma div_lt_div_of_lt_of_dvd {a b d : ℕ} (hdb : d ∣ b) (h : a < b) : a / d < b / d := by
  rw [Nat.lt_div_iff_mul_lt hdb]
  exact lt_of_le_of_lt (mul_div_le a d) h

/-! ### Decidability of predicates -/

instance decidableLoHi (lo hi : ℕ) (P : ℕ → Prop) [DecidablePred P] :
    Decidable (∀ x, lo ≤ x → x < hi → P x) :=
  decidable_of_iff (∀ x < hi - lo, P (lo + x)) <| by
    refine ⟨fun al x hl hh ↦ ?_,
      fun al x h ↦ al _ (Nat.le_add_right _ _) (Nat.lt_sub_iff_add_lt'.1 h)⟩
    have := al (x - lo) ((Nat.sub_lt_sub_iff_right hl).2 hh)
    rwa [Nat.add_sub_cancel' hl] at this

instance decidableLoHiLe (lo hi : ℕ) (P : ℕ → Prop) [DecidablePred P] :
    Decidable (∀ x, lo ≤ x → x ≤ hi → P x) :=
  decidable_of_iff (∀ x, lo ≤ x → x < hi + 1 → P x) <|
    forall₂_congr fun _ _ ↦ imp_congr Nat.lt_succ_iff Iff.rfl

end Nat<|MERGE_RESOLUTION|>--- conflicted
+++ resolved
@@ -5,11 +5,7 @@
 -/
 import Mathlib.Logic.Function.Basic
 import Mathlib.Logic.Nontrivial.Defs
-<<<<<<< HEAD
-import Mathlib.Tactic.GCongr.Core
-=======
 import Mathlib.Tactic.GCongr.CoreAttrs
->>>>>>> d0df76bd
 import Mathlib.Tactic.PushNeg
 import Mathlib.Util.AssertExists
 
@@ -141,11 +137,6 @@
 
 lemma le_one_iff_eq_zero_or_eq_one : ∀ {n : ℕ}, n ≤ 1 ↔ n = 0 ∨ n = 1 := by simp [le_succ_iff]
 
-<<<<<<< HEAD
-@[simp] lemma lt_one_iff : n < 1 ↔ n = 0 := Nat.lt_succ_iff.trans <| by rw [le_zero_eq]
-
-=======
->>>>>>> d0df76bd
 lemma one_le_of_lt (h : a < b) : 1 ≤ b := Nat.lt_of_le_of_lt (Nat.zero_le _) h
 
 protected lemma min_left_comm (a b c : ℕ) : min a (min b c) = min b (min a c) := by
@@ -839,22 +830,6 @@
 lemma le_induction {m : ℕ} {P : ∀ n, m ≤ n → Prop} (base : P m m.le_refl)
     (succ : ∀ n hmn, P n hmn → P (n + 1) (le_succ_of_le hmn)) : ∀ n hmn, P n hmn :=
   @Nat.leRec (motive := P) _ base succ
-
-/-- Induction principle deriving the next case from the two previous ones. -/
-def twoStepInduction {P : ℕ → Sort*} (zero : P 0) (one : P 1)
-    (more : ∀ n, P n → P (n + 1) → P (n + 2)) : ∀ a, P a
-  | 0 => zero
-  | 1 => one
-  | _ + 2 => more _ (twoStepInduction zero one more _) (twoStepInduction zero one more _)
-
-@[elab_as_elim]
-protected theorem strong_induction_on {p : ℕ → Prop} (n : ℕ)
-    (h : ∀ n, (∀ m, m < n → p m) → p n) : p n :=
-  Nat.strongRecOn n h
-
-protected theorem case_strong_induction_on {p : ℕ → Prop} (a : ℕ) (hz : p 0)
-    (hi : ∀ n, (∀ m, m ≤ n → p m) → p (n + 1)) : p a :=
-  Nat.caseStrongRecOn a hz hi
 
 /-- Induction principle deriving the next case from the two previous ones. -/
 def twoStepInduction {P : ℕ → Sort*} (zero : P 0) (one : P 1)

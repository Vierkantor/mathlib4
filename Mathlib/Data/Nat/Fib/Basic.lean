--- conflicted
+++ resolved
@@ -205,13 +205,8 @@
   · simp [fastFibAux]
   · rintro (_|_) n' ih <;>
       simp only [fast_fib_aux_bit_ff, fast_fib_aux_bit_tt, congr_arg Prod.fst ih,
-<<<<<<< HEAD
-        congr_arg Prod.snd ih, Prod.mk.inj_iff] <;>
-      simp [bit_val, fib_two_mul, fib_two_mul_add_one, fib_two_mul_add_two]
-=======
         congr_arg Prod.snd ih, Prod.mk_inj] <;>
       simp [bit, fib_two_mul, fib_two_mul_add_one, fib_two_mul_add_two]
->>>>>>> 342f271d
 
 theorem fast_fib_eq (n : ℕ) : fastFib n = fib n := by rw [fastFib, fast_fib_aux_eq]
 

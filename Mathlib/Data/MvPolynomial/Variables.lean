--- conflicted
+++ resolved
@@ -137,10 +137,6 @@
 theorem degrees_add [DecidableEq σ] (p q : MvPolynomial σ R) :
     (p + q).degrees ≤ p.degrees ⊔ q.degrees := by
   simp_rw [degrees_def]; exact supDegree_add_le
-<<<<<<< HEAD
-
-=======
->>>>>>> 662885a4
 #align mv_polynomial.degrees_add MvPolynomial.degrees_add
 
 theorem degrees_sum {ι : Type*} [DecidableEq σ] (s : Finset ι) (f : ι → MvPolynomial σ R) :
@@ -310,10 +306,6 @@
   simp_rw [vars]
   convert Multiset.toFinset_subset.mpr <| Multiset.Le.subset (degrees_mul φ ψ)
   convert (Multiset.toFinset_add φ.degrees ψ.degrees).symm
-<<<<<<< HEAD
-
-=======
->>>>>>> 662885a4
 #align mv_polynomial.vars_mul MvPolynomial.vars_mul
 
 @[simp]
@@ -559,13 +551,8 @@
 theorem totalDegree_le_degrees_card (p : MvPolynomial σ R) :
     p.totalDegree ≤ Multiset.card p.degrees := by
   classical
-<<<<<<< HEAD
-    rw [totalDegree_eq]
-    exact Finset.sup_le fun s hs => Multiset.card_le_of_le <| Finset.le_sup hs
-=======
   rw [totalDegree_eq]
   exact Finset.sup_le fun s hs => Multiset.card_le_card <| Finset.le_sup hs
->>>>>>> 662885a4
 #align mv_polynomial.total_degree_le_degrees_card MvPolynomial.totalDegree_le_degrees_card
 
 theorem totalDegree_le_of_support_subset (h : p.support ⊆ q.support) :

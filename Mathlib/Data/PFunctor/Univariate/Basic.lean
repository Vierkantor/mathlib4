/-
Copyright (c) 2018 Jeremy Avigad. All rights reserved.
Released under Apache 2.0 license as described in the file LICENSE.
Authors: Jeremy Avigad
-/
import Mathlib.Data.W.Basic

#align_import data.pfunctor.univariate.basic from "leanprover-community/mathlib"@"8631e2d5ea77f6c13054d9151d82b83069680cb1"

/-!
# Polynomial functors

This file defines polynomial functors and the W-type construction as a
polynomial functor.  (For the M-type construction, see
pfunctor/M.lean.)
-/

-- "W", "Idx"
set_option linter.uppercaseLean3 false

universe u v v₁ v₂

/-- A polynomial functor `P` is given by a type `A` and a family `B` of types over `A`. `P` maps
any type `α` to a new type `P α`, which is defined as the sigma type `Σ x, P.B x → α`.

An element of `P α` is a pair `⟨a, f⟩`, where `a` is an element of a type `A` and
`f : B a → α`. Think of `a` as the shape of the object and `f` as an index to the relevant
elements of `α`.
-/
structure PFunctor where
  /-- The head type -/
  A : Type u
  /-- The child family of types -/
  B : A → Type u
#align pfunctor PFunctor

namespace PFunctor

instance : Inhabited PFunctor :=
  ⟨⟨default, default⟩⟩

variable (P : PFunctor.{u}) {α : Type v₁} {β : Type v₂}

/-- Applying `P` to an object of `Type` -/
@[coe]
def Obj (α : Type v) :=
  Σ x : P.A, P.B x → α
#align pfunctor.obj PFunctor.Obj

instance : CoeFun PFunctor.{u} (fun _ => Type v → Type (max u v)) where
  coe := Obj

/-- Applying `P` to a morphism of `Type` -/
def map (f : α → β) : P α → P β :=
  fun ⟨a, g⟩ => ⟨a, f ∘ g⟩
#align pfunctor.map PFunctor.map

instance Obj.inhabited [Inhabited P.A] [Inhabited α] : Inhabited (P α) :=
  ⟨⟨default, default⟩⟩
#align pfunctor.obj.inhabited PFunctor.Obj.inhabited

<<<<<<< HEAD
instance : Functor.{v, max u v} (⇑P) where map := @map P
=======
instance : Functor.{v, max u v} P.Obj where map := @map P
>>>>>>> 8837dcf7

protected theorem map_eq {α β : Type _} (f : α → β) (a : P.A) (g : P.B a → α) :
    @Functor.map P.Obj _ _ _ f ⟨a, g⟩ = ⟨a, f ∘ g⟩ :=
  rfl
#align pfunctor.map_eq PFunctor.map_eq

protected theorem id_map {α : Type v} : ∀ x : P α, id <$> x = id x := fun ⟨_a, _b⟩ => rfl
#align pfunctor.id_map PFunctor.id_map

protected theorem comp_map {α β γ : Type _} (f : α → β) (g : β → γ) :
    ∀ x : P α, (g ∘ f) <$> x = g <$> f <$> x := fun ⟨_a, _b⟩ => rfl
#align pfunctor.comp_map PFunctor.comp_map

<<<<<<< HEAD
instance : LawfulFunctor.{v, max u v} (⇑P) where
=======
instance : LawfulFunctor.{v, max u v} P.Obj where
>>>>>>> 8837dcf7
  map_const := rfl
  id_map := @PFunctor.id_map P
  comp_map := @PFunctor.comp_map P

/-- re-export existing definition of W-types and
adapt it to a packaged definition of polynomial functor -/
def W :=
  WType P.B
#align pfunctor.W PFunctor.W

/- inhabitants of W types is awkward to encode as an instance
assumption because there needs to be a value `a : P.A`
such that `P.B a` is empty to yield a finite tree -/
-- attribute [nolint has_nonempty_instance] W

variable {P}

/-- root element of a W tree -/
def W.head : W P → P.A
  | ⟨a, _f⟩ => a
#align pfunctor.W.head PFunctor.W.head

/-- children of the root of a W tree -/
def W.children : ∀ x : W P, P.B (W.head x) → W P
  | ⟨_a, f⟩ => f
#align pfunctor.W.children PFunctor.W.children

/-- destructor for W-types -/
def W.dest : W P → P (W P)
  | ⟨a, f⟩ => ⟨a, f⟩
#align pfunctor.W.dest PFunctor.W.dest

/-- constructor for W-types -/
def W.mk : P (W P) → W P
  | ⟨a, f⟩ => ⟨a, f⟩
#align pfunctor.W.mk PFunctor.W.mk

@[simp]
theorem W.dest_mk (p : P (W P)) : W.dest (W.mk p) = p := by cases p; rfl
#align pfunctor.W.dest_mk PFunctor.W.dest_mk

@[simp]
theorem W.mk_dest (p : W P) : W.mk (W.dest p) = p := by cases p; rfl
#align pfunctor.W.mk_dest PFunctor.W.mk_dest

variable (P)

/-- `Idx` identifies a location inside the application of a pfunctor.
For `F : PFunctor`, `x : F α` and `i : F.Idx`, `i` can designate
one part of `x` or is invalid, if `i.1 ≠ x.1` -/
def Idx :=
  Σ x : P.A, P.B x
#align pfunctor.Idx PFunctor.Idx

instance Idx.inhabited [Inhabited P.A] [Inhabited (P.B default)] : Inhabited P.Idx :=
  ⟨⟨default, default⟩⟩
#align pfunctor.Idx.inhabited PFunctor.Idx.inhabited

variable {P}

/-- `x.iget i` takes the component of `x` designated by `i` if any is or returns
a default value -/
def Obj.iget [DecidableEq P.A] {α} [Inhabited α] (x : P α) (i : P.Idx) : α :=
  if h : i.1 = x.1 then x.2 (cast (congr_arg _ h) i.2) else default
#align pfunctor.obj.iget PFunctor.Obj.iget

@[simp]
theorem fst_map {α β : Type u} (x : P α) (f : α → β) : (f <$> x).1 = x.1 := by cases x; rfl
#align pfunctor.fst_map PFunctor.fst_map

@[simp]
theorem iget_map [DecidableEq P.A] {α β : Type u} [Inhabited α] [Inhabited β] (x : P α)
    (f : α → β) (i : P.Idx) (h : i.1 = x.1) : (f <$> x).iget i = f (x.iget i) := by
  simp only [Obj.iget, fst_map, *, dif_pos, eq_self_iff_true]
  cases x
  rfl
#align pfunctor.iget_map PFunctor.iget_map

end PFunctor

/-
Composition of polynomial functors.
-/
namespace PFunctor

/-- functor composition for polynomial functors -/
def Comp (P₂ P₁ : PFunctor.{u}) : PFunctor.{u} :=
  ⟨Σ a₂ : P₂.1, P₂.2 a₂ → P₁.1, fun a₂a₁ => Σ u : P₂.2 a₂a₁.1, P₁.2 (a₂a₁.2 u)⟩
#align pfunctor.comp PFunctor.Comp

/-- constructor for composition -/
def Comp.mk (P₂ P₁ : PFunctor.{u}) {α : Type} (x : P₂ (P₁ α)) : Comp P₂ P₁ α :=
  ⟨⟨x.1, Sigma.fst ∘ x.2⟩, fun a₂a₁ => (x.2 a₂a₁.1).2 a₂a₁.2⟩
#align pfunctor.comp.mk PFunctor.Comp.mk

/-- destructor for composition -/
def Comp.get (P₂ P₁ : PFunctor.{u}) {α : Type} (x : Comp P₂ P₁ α) : P₂ (P₁ α) :=
  ⟨x.1.1, fun a₂ => ⟨x.1.2 a₂, fun a₁ => x.2 ⟨a₂, a₁⟩⟩⟩
#align pfunctor.comp.get PFunctor.Comp.get

end PFunctor

/-
Lifting predicates and relations.
-/
namespace PFunctor

variable {P : PFunctor.{u}}

open Functor

theorem liftp_iff {α : Type u} (p : α → Prop) (x : P α) :
    Liftp p x ↔ ∃ a f, x = ⟨a, f⟩ ∧ ∀ i, p (f i) := by
  constructor
  · rintro ⟨y, hy⟩
    cases' h : y with a f
    refine' ⟨a, fun i => (f i).val, _, fun i => (f i).property⟩
    rw [← hy, h, PFunctor.map_eq]
    congr
  rintro ⟨a, f, xeq, pf⟩
  use ⟨a, fun i => ⟨f i, pf i⟩⟩
  rw [xeq]; rfl
#align pfunctor.liftp_iff PFunctor.liftp_iff

theorem liftp_iff' {α : Type u} (p : α → Prop) (a : P.A) (f : P.B a → α) :
    @Liftp.{u} P.Obj _ α p ⟨a, f⟩ ↔ ∀ i, p (f i) := by
  simp only [liftp_iff, Sigma.mk.inj_iff]; constructor <;> intro h
  · rcases h with ⟨a', f', heq, h'⟩
    cases heq
    assumption
  repeat' first |constructor|assumption
#align pfunctor.liftp_iff' PFunctor.liftp_iff'

theorem liftr_iff {α : Type u} (r : α → α → Prop) (x y : P α) :
    Liftr r x y ↔ ∃ a f₀ f₁, x = ⟨a, f₀⟩ ∧ y = ⟨a, f₁⟩ ∧ ∀ i, r (f₀ i) (f₁ i) := by
  constructor
  · rintro ⟨u, xeq, yeq⟩
    cases' h : u with a f
    use a, fun i => (f i).val.fst, fun i => (f i).val.snd
    constructor
    · rw [← xeq, h]
      rfl
    constructor
    · rw [← yeq, h]
      rfl
    intro i
    exact (f i).property
  rintro ⟨a, f₀, f₁, xeq, yeq, h⟩
  use ⟨a, fun i => ⟨(f₀ i, f₁ i), h i⟩⟩
  constructor
  · rw [xeq]
    rfl
  rw [yeq]; rfl
#align pfunctor.liftr_iff PFunctor.liftr_iff

open Set

theorem supp_eq {α : Type u} (a : P.A) (f : P.B a → α) :
    @supp.{u} P.Obj _ α (⟨a, f⟩ : P α) = f '' univ := by
  ext x; simp only [supp, image_univ, mem_range, mem_setOf_eq]
  constructor <;> intro h
  · apply @h fun x => ∃ y : P.B a, f y = x
    rw [liftp_iff']
    intro
    refine' ⟨_, rfl⟩
  · simp only [liftp_iff']
    cases h
    subst x
    tauto
#align pfunctor.supp_eq PFunctor.supp_eq

end PFunctor<|MERGE_RESOLUTION|>--- conflicted
+++ resolved
@@ -59,11 +59,7 @@
   ⟨⟨default, default⟩⟩
 #align pfunctor.obj.inhabited PFunctor.Obj.inhabited
 
-<<<<<<< HEAD
-instance : Functor.{v, max u v} (⇑P) where map := @map P
-=======
 instance : Functor.{v, max u v} P.Obj where map := @map P
->>>>>>> 8837dcf7
 
 protected theorem map_eq {α β : Type _} (f : α → β) (a : P.A) (g : P.B a → α) :
     @Functor.map P.Obj _ _ _ f ⟨a, g⟩ = ⟨a, f ∘ g⟩ :=
@@ -77,11 +73,7 @@
     ∀ x : P α, (g ∘ f) <$> x = g <$> f <$> x := fun ⟨_a, _b⟩ => rfl
 #align pfunctor.comp_map PFunctor.comp_map
 
-<<<<<<< HEAD
-instance : LawfulFunctor.{v, max u v} (⇑P) where
-=======
 instance : LawfulFunctor.{v, max u v} P.Obj where
->>>>>>> 8837dcf7
   map_const := rfl
   id_map := @PFunctor.id_map P
   comp_map := @PFunctor.comp_map P

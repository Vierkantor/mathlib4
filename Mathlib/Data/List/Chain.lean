--- conflicted
+++ resolved
@@ -42,11 +42,7 @@
       constructor
       · exact ⟨mem_cons_self _ _, mem_cons_self _ _, r⟩
       · exact IH.imp fun a b ⟨am, bm, h⟩ => ⟨mem_cons_of_mem _ am, mem_cons_of_mem _ bm, h⟩,
-<<<<<<< HEAD
-    Chain.imp fun a b h => h.2.2⟩
-=======
     Chain.imp fun _ _ h => h.2.2⟩
->>>>>>> d0df76bd
 
 theorem chain_singleton {a b : α} : Chain R a [b] ↔ R a b := by
   simp only [chain_cons, Chain.nil, and_true]
@@ -457,8 +453,6 @@
     apply hl
     omega
 
-<<<<<<< HEAD
-=======
 theorem chain'_replicate_of_rel (n : ℕ) {a : α} (h : r a a) : Chain' r (replicate n a) :=
   match n with
   | 0 => chain'_nil
@@ -470,7 +464,6 @@
   | [] => by simp
   | a :: l => by simp [Chain', chain_eq_iff_eq_replicate, replicate_succ]
 
->>>>>>> d0df76bd
 end List
 
 

/-
Copyright (c) 2018 Mario Carneiro. All rights reserved.
Released under Apache 2.0 license as described in the file LICENSE.
Authors: Mario Carneiro
-/
import Mathlib.Data.Fin.Tuple.Basic

/-!
# Lists from functions

Theorems and lemmas for dealing with `List.ofFn`, which converts a function on `Fin n` to a list
of length `n`.

## Main Statements

The main statements pertain to lists generated using `List.ofFn`

- `List.get?_ofFn`, which tells us the nth element of such a list
- `List.equivSigmaTuple`, which is an `Equiv` between lists and the functions that generate them
  via `List.ofFn`.
-/

assert_not_exists Monoid

universe u

variable {α : Type u}

open Nat

namespace List

theorem get_ofFn {n} (f : Fin n → α) (i) : get (ofFn f) i = f (Fin.cast (by simp) i) := by
  simp; congr

/-- The `n`th element of a list -/
theorem get?_ofFn {n} (f : Fin n → α) (i) : get? (ofFn f) i = ofFnNthVal f i := by
  simp [ofFnNthVal]

@[simp]
theorem map_ofFn {β : Type*} {n : ℕ} (f : Fin n → α) (g : α → β) :
    map g (ofFn f) = ofFn (g ∘ f) :=
  ext_get (by simp) fun i h h' => by simp

-- Porting note: we don't have Array' in mathlib4
-- /-- Arrays converted to lists are the same as `of_fn` on the indexing function of the array. -/
-- theorem array_eq_of_fn {n} (a : Array' n α) : a.toList = ofFn a.read :=
--   by
--   suffices ∀ {m h l}, DArray.revIterateAux a (fun i => cons) m h l =
--      ofFnAux (DArray.read a) m h l
--     from this
--   intros; induction' m with m IH generalizing l; · rfl
--   simp only [DArray.revIterateAux, of_fn_aux, IH]

@[congr]
theorem ofFn_congr {m n : ℕ} (h : m = n) (f : Fin m → α) :
    ofFn f = ofFn fun i : Fin n => f (Fin.cast h.symm i) := by
  subst h
  simp_rw [Fin.cast_refl, id]

theorem ofFn_succ' {n} (f : Fin (succ n) → α) :
    ofFn f = (ofFn fun i => f (Fin.castSucc i)).concat (f (Fin.last _)) := by
  induction' n with n IH
  · rw [ofFn_zero, concat_nil, ofFn_succ, ofFn_zero]
    rfl
  · rw [ofFn_succ, IH, ofFn_succ, concat_cons, Fin.castSucc_zero]
    congr

/-- Note this matches the convention of `List.ofFn_succ'`, putting the `Fin m` elements first. -/
theorem ofFn_add {m n} (f : Fin (m + n) → α) :
    List.ofFn f =
      (List.ofFn fun i => f (Fin.castAdd n i)) ++ List.ofFn fun j => f (Fin.natAdd m j) := by
  induction' n with n IH
  · rw [ofFn_zero, append_nil, Fin.castAdd_zero, Fin.cast_refl]
    rfl
  · rw [ofFn_succ', ofFn_succ', IH, append_concat]
    rfl

@[simp]
theorem ofFn_fin_append {m n} (a : Fin m → α) (b : Fin n → α) :
    List.ofFn (Fin.append a b) = List.ofFn a ++ List.ofFn b := by
  simp_rw [ofFn_add, Fin.append_left, Fin.append_right]

/-- This breaks a list of `m*n` items into `m` groups each containing `n` elements. -/
theorem ofFn_mul {m n} (f : Fin (m * n) → α) :
    List.ofFn f = List.flatten (List.ofFn fun i : Fin m => List.ofFn fun j : Fin n => f ⟨i * n + j,
    calc
      ↑i * n + j < (i + 1) * n :=
        (Nat.add_lt_add_left j.prop _).trans_eq (by rw [Nat.add_mul, Nat.one_mul])
      _ ≤ _ := Nat.mul_le_mul_right _ i.prop⟩) := by
  induction' m with m IH
  · simp [ofFn_zero, Nat.zero_mul, ofFn_zero, flatten]
  · simp_rw [ofFn_succ', succ_mul]
    simp [flatten_concat, ofFn_add, IH]
    rfl

/-- This breaks a list of `m*n` items into `n` groups each containing `m` elements. -/
theorem ofFn_mul' {m n} (f : Fin (m * n) → α) :
    List.ofFn f = List.flatten (List.ofFn fun i : Fin n => List.ofFn fun j : Fin m => f ⟨m * i + j,
    calc
      m * i + j < m * (i + 1) :=
        (Nat.add_lt_add_left j.prop _).trans_eq (by rw [Nat.mul_add, Nat.mul_one])
      _ ≤ _ := Nat.mul_le_mul_left _ i.prop⟩) := by simp_rw [m.mul_comm, ofFn_mul, Fin.cast_mk]

@[simp]
theorem ofFn_get : ∀ l : List α, (ofFn (get l)) = l
  | [] => by rw [ofFn_zero]
  | a :: l => by
    rw [ofFn_succ]
    congr
    exact ofFn_get l

@[simp]
theorem ofFn_getElem : ∀ l : List α, (ofFn (fun i : Fin l.length => l[(i : Nat)])) = l
  | [] => by rw [ofFn_zero]
  | a :: l => by
    rw [ofFn_succ]
    congr
    exact ofFn_get l

@[simp]
theorem ofFn_getElem_eq_map {β : Type*} (l : List α) (f : α → β) :
    ofFn (fun i : Fin l.length => f <| l[(i : Nat)]) = l.map f := by
  rw [← Function.comp_def, ← map_ofFn, ofFn_getElem]

<<<<<<< HEAD
@[deprecated ofFn_getElem_eq_map (since := "2024-06-12")]
theorem ofFn_get_eq_map {β : Type*} (l : List α) (f : α → β) : ofFn (f <| l.get ·) = l.map f := by
  simp

=======
>>>>>>> 9c3aaf85
-- Note there is a now another `mem_ofFn` defined in Lean, with an existential on the RHS,
-- which is marked as a simp lemma.
theorem mem_ofFn' {n} (f : Fin n → α) (a : α) : a ∈ ofFn f ↔ a ∈ Set.range f := by
  simp only [mem_iff_get, Set.mem_range, get_ofFn]
  exact ⟨fun ⟨i, hi⟩ => ⟨Fin.cast (by simp) i, hi⟩, fun ⟨i, hi⟩ => ⟨Fin.cast (by simp) i, hi⟩⟩

theorem forall_mem_ofFn_iff {n : ℕ} {f : Fin n → α} {P : α → Prop} :
    (∀ i ∈ ofFn f, P i) ↔ ∀ j : Fin n, P (f j) := by simp

@[simp]
theorem ofFn_const : ∀ (n : ℕ) (c : α), (ofFn fun _ : Fin n => c) = replicate n c
  | 0, c => by rw [ofFn_zero, replicate_zero]
  | n+1, c => by rw [replicate, ← ofFn_const n]; simp

@[simp]
theorem ofFn_fin_repeat {m} (a : Fin m → α) (n : ℕ) :
    List.ofFn (Fin.repeat n a) = (List.replicate n (List.ofFn a)).flatten := by
  simp_rw [ofFn_mul, ← ofFn_const, Fin.repeat, Fin.modNat, Nat.add_comm,
    Nat.add_mul_mod_self_right, Nat.mod_eq_of_lt (Fin.is_lt _)]

@[simp]
theorem pairwise_ofFn {R : α → α → Prop} {n} {f : Fin n → α} :
    (ofFn f).Pairwise R ↔ ∀ ⦃i j⦄, i < j → R (f i) (f j) := by
  simp only [pairwise_iff_getElem, length_ofFn, List.getElem_ofFn,
    (Fin.rightInverse_cast (length_ofFn f)).surjective.forall, Fin.forall_iff, Fin.cast_mk,
    Fin.mk_lt_mk, forall_comm (α := (_ : Prop)) (β := ℕ)]

lemma getLast_ofFn_succ {n : ℕ} (f : Fin n.succ → α) :
    (ofFn f).getLast (mt ofFn_eq_nil_iff.1 (Nat.succ_ne_zero _)) = f (Fin.last _) :=
  getLast_ofFn f _

@[deprecated getLast_ofFn (since := "2024-11-06")]
theorem last_ofFn {n : ℕ} (f : Fin n → α) (h : ofFn f ≠ [])
    (hn : n - 1 < n := Nat.pred_lt <| ofFn_eq_nil_iff.not.mp h) :
    getLast (ofFn f) h = f ⟨n - 1, hn⟩ := by simp [getLast_eq_getElem]

@[deprecated getLast_ofFn_succ (since := "2024-11-06")]
theorem last_ofFn_succ {n : ℕ} (f : Fin n.succ → α)
    (h : ofFn f ≠ [] := mt ofFn_eq_nil_iff.mp (Nat.succ_ne_zero _)) :
    getLast (ofFn f) h = f (Fin.last _) :=
  getLast_ofFn_succ _

lemma ofFn_cons {n} (a : α) (f : Fin n → α) : ofFn (Fin.cons a f) = a :: ofFn f := by
  rw [ofFn_succ]
  rfl

lemma find?_ofFn_eq_some {n} {f : Fin n → α} {p : α → Bool} {b : α} :
    (ofFn f).find? p = some b ↔ p b = true ∧ ∃ i, f i = b ∧ ∀ j < i, ¬(p (f j) = true) := by
  rw [find?_eq_some_iff_getElem]
  exact ⟨fun ⟨hpb, i, hi, hfb, h⟩ ↦
      ⟨hpb, ⟨⟨i, (length_ofFn f) ▸ hi⟩, by simpa using hfb, fun j hj ↦ by simpa using h j hj⟩⟩,
    fun ⟨hpb, i, hfb, h⟩ ↦
      ⟨hpb, ⟨i, (length_ofFn f).symm ▸ i.isLt, by simpa using hfb,
        fun j hj ↦ by simpa using h ⟨j, by omega⟩ (by simpa using hj)⟩⟩⟩

lemma find?_ofFn_eq_some_of_injective {n} {f : Fin n → α} {p : α → Bool} {i : Fin n}
    (h : Function.Injective f) :
    (ofFn f).find? p = some (f i) ↔ p (f i) = true ∧ ∀ j < i, ¬(p (f j) = true) := by
  simp only [find?_ofFn_eq_some, h.eq_iff, Bool.not_eq_true, exists_eq_left]

/-- Lists are equivalent to the sigma type of tuples of a given length. -/
@[simps]
def equivSigmaTuple : List α ≃ Σn, Fin n → α where
  toFun l := ⟨l.length, l.get⟩
  invFun f := List.ofFn f.2
  left_inv := List.ofFn_get
  right_inv := fun ⟨_, f⟩ =>
    Fin.sigma_eq_of_eq_comp_cast (length_ofFn _) <| funext fun i => get_ofFn f i

/-- A recursor for lists that expands a list into a function mapping to its elements.

This can be used with `induction l using List.ofFnRec`. -/
@[elab_as_elim]
def ofFnRec {C : List α → Sort*} (h : ∀ (n) (f : Fin n → α), C (List.ofFn f)) (l : List α) : C l :=
  cast (congr_arg C l.ofFn_get) <|
    h l.length l.get

@[simp]
theorem ofFnRec_ofFn {C : List α → Sort*} (h : ∀ (n) (f : Fin n → α), C (List.ofFn f)) {n : ℕ}
    (f : Fin n → α) : @ofFnRec _ C h (List.ofFn f) = h _ f :=
  equivSigmaTuple.rightInverse_symm.cast_eq (fun s => h s.1 s.2) ⟨n, f⟩

theorem exists_iff_exists_tuple {P : List α → Prop} :
    (∃ l : List α, P l) ↔ ∃ (n : _) (f : Fin n → α), P (List.ofFn f) :=
  equivSigmaTuple.symm.surjective.exists.trans Sigma.exists

theorem forall_iff_forall_tuple {P : List α → Prop} :
    (∀ l : List α, P l) ↔ ∀ (n) (f : Fin n → α), P (List.ofFn f) :=
  equivSigmaTuple.symm.surjective.forall.trans Sigma.forall

/-- `Fin.sigma_eq_iff_eq_comp_cast` may be useful to work with the RHS of this expression. -/
theorem ofFn_inj' {m n : ℕ} {f : Fin m → α} {g : Fin n → α} :
    ofFn f = ofFn g ↔ (⟨m, f⟩ : Σn, Fin n → α) = ⟨n, g⟩ :=
  Iff.symm <| equivSigmaTuple.symm.injective.eq_iff.symm

/-- Note we can only state this when the two functions are indexed by defeq `n`. -/
theorem ofFn_injective {n : ℕ} : Function.Injective (ofFn : (Fin n → α) → List α) := fun f g h =>
  eq_of_heq <| by rw [ofFn_inj'] at h; cases h; rfl

/-- A special case of `List.ofFn_inj` for when the two functions are indexed by defeq `n`. -/
@[simp]
theorem ofFn_inj {n : ℕ} {f g : Fin n → α} : ofFn f = ofFn g ↔ f = g :=
  ofFn_injective.eq_iff

end List<|MERGE_RESOLUTION|>--- conflicted
+++ resolved
@@ -123,13 +123,6 @@
     ofFn (fun i : Fin l.length => f <| l[(i : Nat)]) = l.map f := by
   rw [← Function.comp_def, ← map_ofFn, ofFn_getElem]
 
-<<<<<<< HEAD
-@[deprecated ofFn_getElem_eq_map (since := "2024-06-12")]
-theorem ofFn_get_eq_map {β : Type*} (l : List α) (f : α → β) : ofFn (f <| l.get ·) = l.map f := by
-  simp
-
-=======
->>>>>>> 9c3aaf85
 -- Note there is a now another `mem_ofFn` defined in Lean, with an existential on the RHS,
 -- which is marked as a simp lemma.
 theorem mem_ofFn' {n} (f : Fin n → α) (a : α) : a ∈ ofFn f ↔ a ∈ Set.range f := by

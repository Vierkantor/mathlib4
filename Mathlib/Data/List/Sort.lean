/-
Copyright (c) 2016 Jeremy Avigad. All rights reserved.
Released under Apache 2.0 license as described in the file LICENSE.
Authors: Jeremy Avigad
-/
import Mathlib.Data.List.OfFn
import Mathlib.Data.List.Nodup
import Mathlib.Order.Fin.Basic
import Batteries.Data.List.Perm

/-!
# Sorting algorithms on lists

In this file we define `List.Sorted r l` to be an alias for `List.Pairwise r l`.
This alias is preferred in the case that `r` is a `<` or `≤`-like relation.
Then we define two sorting algorithms:
`List.insertionSort` and `List.mergeSort'`, and prove their correctness.
-/

#adaptation_note
/--
`List.mergeSort` has now been implemented in Lean4.
It improves on the one here by being a "stable" sort
(in the sense that a sorted sublist of the original list remains a sublist of the result),
and is also marginally faster.

However we haven't yet replaced `List.mergeSort'` here.
The obstacle is that `mergeSort'` is written using `r : α → α → Prop` with `[DecidableRel r]`,
while `mergeSort` uses `r : α → α → Bool`. This is hardly insurmountable,
but it's a bit of work that hasn't been done yet.

`List.mergeSort'` is only used in Mathlib to sort multisets for printing, so this is not critical.

A pull request cleaning up here, and ideally deprecating or deleting `List.mergeSort'`,
would be welcome.
-/


open List.Perm

universe u v

namespace List

/-!
### The predicate `List.Sorted`
-/


section Sorted

variable {α : Type u} {β : Type v} {r : α → α → Prop} {s : β → β → Prop} {a : α} {l : List α}

/-- `Sorted r l` is the same as `List.Pairwise r l`, preferred in the case that `r`
  is a `<` or `≤`-like relation (transitive and antisymmetric or asymmetric) -/
def Sorted :=
  @Pairwise

instance decidableSorted [DecidableRel r] (l : List α) : Decidable (Sorted r l) :=
  List.instDecidablePairwise _

protected theorem Sorted.le_of_lt [Preorder α] {l : List α} (h : l.Sorted (· < ·)) :
    l.Sorted (· ≤ ·) :=
  h.imp le_of_lt

protected theorem Sorted.lt_of_le [PartialOrder α] {l : List α} (h₁ : l.Sorted (· ≤ ·))
    (h₂ : l.Nodup) : l.Sorted (· < ·) :=
  h₁.imp₂ (fun _ _ => lt_of_le_of_ne) h₂

protected theorem Sorted.ge_of_gt [Preorder α] {l : List α} (h : l.Sorted (· > ·)) :
    l.Sorted (· ≥ ·) :=
  h.imp le_of_lt

protected theorem Sorted.gt_of_ge [PartialOrder α] {l : List α} (h₁ : l.Sorted (· ≥ ·))
    (h₂ : l.Nodup) : l.Sorted (· > ·) :=
  h₁.imp₂ (fun _ _ => lt_of_le_of_ne) <| by simp_rw [ne_comm]; exact h₂

@[simp]
theorem sorted_nil : Sorted r [] :=
  Pairwise.nil

theorem Sorted.of_cons : Sorted r (a :: l) → Sorted r l :=
  Pairwise.of_cons

theorem Sorted.tail {r : α → α → Prop} {l : List α} (h : Sorted r l) : Sorted r l.tail :=
  Pairwise.tail h

theorem rel_of_sorted_cons {a : α} {l : List α} : Sorted r (a :: l) → ∀ b ∈ l, r a b :=
  rel_of_pairwise_cons

theorem Sorted.head!_le [Inhabited α] [Preorder α] {a : α} {l : List α} (h : Sorted (· < ·) l)
    (ha : a ∈ l) : l.head! ≤ a := by
  rw [← List.cons_head!_tail (List.ne_nil_of_mem ha)] at h ha
  cases ha
  · exact le_rfl
  · exact le_of_lt (rel_of_sorted_cons h a (by assumption))

theorem Sorted.le_head! [Inhabited α] [Preorder α] {a : α} {l : List α} (h : Sorted (· > ·) l)
    (ha : a ∈ l) : a ≤ l.head! := by
  rw [← List.cons_head!_tail (List.ne_nil_of_mem ha)] at h ha
  cases ha
  · exact le_rfl
  · exact le_of_lt (rel_of_sorted_cons h a (by assumption))

@[simp]
theorem sorted_cons {a : α} {l : List α} : Sorted r (a :: l) ↔ (∀ b ∈ l, r a b) ∧ Sorted r l :=
  pairwise_cons

protected theorem Sorted.nodup {r : α → α → Prop} [IsIrrefl α r] {l : List α} (h : Sorted r l) :
    Nodup l :=
  Pairwise.nodup h

theorem eq_of_perm_of_sorted [IsAntisymm α r] {l₁ l₂ : List α} (hp : l₁ ~ l₂) (hs₁ : Sorted r l₁)
    (hs₂ : Sorted r l₂) : l₁ = l₂ := by
  induction' hs₁ with a l₁ h₁ hs₁ IH generalizing l₂
  · exact hp.nil_eq
  · have : a ∈ l₂ := hp.subset (mem_cons_self _ _)
    rcases append_of_mem this with ⟨u₂, v₂, rfl⟩
    have hp' := (perm_cons a).1 (hp.trans perm_middle)
    obtain rfl := IH hp' (hs₂.sublist <| by simp)
    change a :: u₂ ++ v₂ = u₂ ++ ([a] ++ v₂)
    rw [← append_assoc]
    congr
    have : ∀ x ∈ u₂, x = a := fun x m =>
      antisymm ((pairwise_append.1 hs₂).2.2 _ m a (mem_cons_self _ _)) (h₁ _ (by simp [m]))
    rw [(@eq_replicate_iff _ a (length u₂ + 1) (a :: u₂)).2,
        (@eq_replicate_iff _ a (length u₂ + 1) (u₂ ++ [a])).2] <;>
        constructor <;>
      simp [iff_true_intro this, or_comm]

theorem sublist_of_subperm_of_sorted [IsAntisymm α r] {l₁ l₂ : List α} (hp : l₁ <+~ l₂)
    (hs₁ : l₁.Sorted r) (hs₂ : l₂.Sorted r) : l₁ <+ l₂ := by
  let ⟨_, h, h'⟩ := hp
  rwa [← eq_of_perm_of_sorted h (hs₂.sublist h') hs₁]

@[simp 1100] -- Porting note: higher priority for linter
theorem sorted_singleton (a : α) : Sorted r [a] :=
  pairwise_singleton _ _

theorem Sorted.rel_get_of_lt {l : List α} (h : l.Sorted r) {a b : Fin l.length} (hab : a < b) :
    r (l.get a) (l.get b) :=
  List.pairwise_iff_get.1 h _ _ hab

theorem Sorted.rel_get_of_le [IsRefl α r] {l : List α} (h : l.Sorted r) {a b : Fin l.length}
    (hab : a ≤ b) : r (l.get a) (l.get b) := by
  obtain rfl | hlt := Fin.eq_or_lt_of_le hab; exacts [refl _, h.rel_get_of_lt hlt]

theorem Sorted.rel_of_mem_take_of_mem_drop {l : List α} (h : List.Sorted r l) {k : ℕ} {x y : α}
    (hx : x ∈ List.take k l) (hy : y ∈ List.drop k l) : r x y := by
  obtain ⟨iy, hiy, rfl⟩ := getElem_of_mem hy
  obtain ⟨ix, hix, rfl⟩ := getElem_of_mem hx
  rw [getElem_take, getElem_drop]
  rw [length_take] at hix
  exact h.rel_get_of_lt (Nat.lt_add_right _ (Nat.lt_min.mp hix).left)

end Sorted

section Monotone

variable {n : ℕ} {α : Type u} {f : Fin n → α}

theorem sorted_ofFn_iff {r : α → α → Prop} : (ofFn f).Sorted r ↔ ((· < ·) ⇒ r) f f := by
  simp_rw [Sorted, pairwise_iff_get, get_ofFn, Relator.LiftFun]
  exact Iff.symm (Fin.rightInverse_cast _).surjective.forall₂

variable [Preorder α]

/-- The list `List.ofFn f` is strictly sorted with respect to `(· ≤ ·)` if and only if `f` is
strictly monotone. -/
@[simp] theorem sorted_lt_ofFn_iff : (ofFn f).Sorted (· < ·) ↔ StrictMono f := sorted_ofFn_iff

/-- The list `List.ofFn f` is sorted with respect to `(· ≤ ·)` if and only if `f` is monotone. -/
@[simp] theorem sorted_le_ofFn_iff : (ofFn f).Sorted (· ≤ ·) ↔ Monotone f :=
  sorted_ofFn_iff.trans monotone_iff_forall_lt.symm

/-- The list obtained from a monotone tuple is sorted. -/
alias ⟨_, _root_.Monotone.ofFn_sorted⟩ := sorted_le_ofFn_iff

end Monotone

section sort

variable {α : Type u} {β : Type v} (r : α → α → Prop) (s : β → β → Prop)
variable [DecidableRel r] [DecidableRel s]

local infixl:50 " ≼ " => r
local infixl:50 " ≼ " => s

/-! ### Insertion sort -/


section InsertionSort

/-- `orderedInsert a l` inserts `a` into `l` at such that
  `orderedInsert a l` is sorted if `l` is. -/
@[simp]
def orderedInsert (a : α) : List α → List α
  | [] => [a]
  | b :: l => if a ≼ b then a :: b :: l else b :: orderedInsert a l

/-- `insertionSort l` returns `l` sorted using the insertion sort algorithm. -/
@[simp]
def insertionSort : List α → List α
  | [] => []
  | b :: l => orderedInsert r b (insertionSort l)

@[simp]
theorem orderedInsert_nil (a : α) : [].orderedInsert r a = [a] :=
  rfl

theorem orderedInsert_length : ∀ (L : List α) (a : α), (L.orderedInsert r a).length = L.length + 1
  | [], a => rfl
  | hd :: tl, a => by
    dsimp [orderedInsert]
    split_ifs <;> simp [orderedInsert_length tl]

/-- An alternative definition of `orderedInsert` using `takeWhile` and `dropWhile`. -/
theorem orderedInsert_eq_take_drop (a : α) :
    ∀ l : List α,
      l.orderedInsert r a = (l.takeWhile fun b => ¬a ≼ b) ++ a :: l.dropWhile fun b => ¬a ≼ b
  | [] => rfl
  | b :: l => by
    dsimp only [orderedInsert]
    split_ifs with h <;> simp [takeWhile, dropWhile, *, orderedInsert_eq_take_drop a l]

theorem insertionSort_cons_eq_take_drop (a : α) (l : List α) :
    insertionSort r (a :: l) =
      ((insertionSort r l).takeWhile fun b => ¬a ≼ b) ++
        a :: (insertionSort r l).dropWhile fun b => ¬a ≼ b :=
  orderedInsert_eq_take_drop r a _

@[simp]
theorem mem_orderedInsert {a b : α} {l : List α} :
    a ∈ orderedInsert r b l ↔ a = b ∨ a ∈ l :=
  match l with
  | [] => by simp [orderedInsert]
  | x :: xs => by
    rw [orderedInsert]
    split_ifs
    · simp [orderedInsert]
    · rw [mem_cons, mem_cons, mem_orderedInsert, or_left_comm]

theorem map_orderedInsert (f : α → β) (l : List α) (x : α)
    (hl₁ : ∀ a ∈ l, a ≼ x ↔ f a ≼ f x) (hl₂ : ∀ a ∈ l, x ≼ a ↔ f x ≼ f a) :
    (l.orderedInsert r x).map f = (l.map f).orderedInsert s (f x) := by
  induction l with
  | nil => simp
  | cons x xs ih =>
    rw [List.forall_mem_cons] at hl₁ hl₂
    simp only [List.map, List.orderedInsert, ← hl₁.1, ← hl₂.1]
    split_ifs
    · rw [List.map, List.map]
    · rw [List.map, ih (fun _ ha => hl₁.2 _ ha) (fun _ ha => hl₂.2 _ ha)]

section Correctness

open Perm

theorem perm_orderedInsert (a) : ∀ l : List α, orderedInsert r a l ~ a :: l
  | [] => Perm.refl _
  | b :: l => by
    by_cases h : a ≼ b
    · simp [orderedInsert, h]
    · simpa [orderedInsert, h] using ((perm_orderedInsert a l).cons _).trans (Perm.swap _ _ _)

theorem orderedInsert_count [DecidableEq α] (L : List α) (a b : α) :
    count a (L.orderedInsert r b) = count a L + if b = a then 1 else 0 := by
  rw [(L.perm_orderedInsert r b).count_eq, count_cons]
  simp

theorem perm_insertionSort : ∀ l : List α, insertionSort r l ~ l
  | [] => Perm.nil
  | b :: l => by
    simpa [insertionSort] using (perm_orderedInsert _ _ _).trans ((perm_insertionSort l).cons b)

@[simp]
theorem mem_insertionSort {l : List α} {x : α} : x ∈ l.insertionSort r ↔ x ∈ l :=
  (perm_insertionSort r l).mem_iff

@[simp]
theorem length_insertionSort (l : List α) : (insertionSort r l).length = l.length :=
  (perm_insertionSort r _).length_eq

theorem map_insertionSort (f : α → β) (l : List α) (hl : ∀ a ∈ l, ∀ b ∈ l, a ≼ b ↔ f a ≼ f b) :
    (l.insertionSort r).map f = (l.map f).insertionSort s := by
  induction l with
  | nil => simp
  | cons x xs ih =>
    simp_rw [List.forall_mem_cons, forall_and] at hl
    simp_rw [List.map, List.insertionSort]
    rw [List.map_orderedInsert _ s, ih hl.2.2]
    · simpa only [mem_insertionSort] using hl.2.1
    · simpa only [mem_insertionSort] using hl.1.2

variable {r}

/-- If `l` is already `List.Sorted` with respect to `r`, then `insertionSort` does not change
it. -/
theorem Sorted.insertionSort_eq : ∀ {l : List α}, Sorted r l → insertionSort r l = l
  | [], _ => rfl
  | [a], _ => rfl
  | a :: b :: l, h => by
    rw [insertionSort, Sorted.insertionSort_eq, orderedInsert, if_pos]
    exacts [rel_of_sorted_cons h _ (mem_cons_self _ _), h.tail]

/-- For a reflexive relation, insert then erasing is the identity. -/
theorem erase_orderedInsert [DecidableEq α] [IsRefl α r] (x : α) (xs : List α) :
    (xs.orderedInsert r x).erase x = xs := by
  rw [orderedInsert_eq_take_drop, erase_append_right, List.erase_cons_head,
    takeWhile_append_dropWhile]
  intro h
  replace h := mem_takeWhile_imp h
  simp [refl x] at h

/-- Inserting then erasing an element that is absent is the identity. -/
theorem erase_orderedInsert_of_not_mem [DecidableEq α]
    {x : α} {xs : List α} (hx : x ∉ xs) :
    (xs.orderedInsert r x).erase x = xs := by
  rw [orderedInsert_eq_take_drop, erase_append_right, List.erase_cons_head,
    takeWhile_append_dropWhile]
  exact mt ((takeWhile_prefix _).sublist.subset ·) hx

/-- For an antisymmetric relation, erasing then inserting is the identity. -/
theorem orderedInsert_erase [DecidableEq α] [IsAntisymm α r] (x : α) (xs : List α) (hx : x ∈ xs)
    (hxs : Sorted r xs) :
    (xs.erase x).orderedInsert r x = xs := by
  induction xs generalizing x with
  | nil => cases hx
  | cons y ys ih =>
    rw [sorted_cons] at hxs
    obtain rfl | hxy := Decidable.eq_or_ne x y
    · rw [erase_cons_head]
      cases ys with
      | nil => rfl
      | cons z zs =>
        rw [orderedInsert, if_pos (hxs.1 _ (.head zs))]
    · rw [mem_cons] at hx
      replace hx := hx.resolve_left hxy
      rw [erase_cons_tail (not_beq_of_ne hxy.symm), orderedInsert, ih _ hx hxs.2, if_neg]
      refine mt (fun hrxy => ?_) hxy
      exact antisymm hrxy (hxs.1 _ hx)

theorem sublist_orderedInsert (x : α) (xs : List α) : xs <+ xs.orderedInsert r x := by
  rw [orderedInsert_eq_take_drop]
  refine Sublist.trans ?_ (.append_left (.cons _ (.refl _)) _)
  rw [takeWhile_append_dropWhile]

section TotalAndTransitive

variable [IsTotal α r] [IsTrans α r]

theorem Sorted.orderedInsert (a : α) : ∀ l, Sorted r l → Sorted r (orderedInsert r a l)
  | [], _ => sorted_singleton a
  | b :: l, h => by
    by_cases h' : a ≼ b
    · -- Porting note: was
      -- `simpa [orderedInsert, h', h] using fun b' bm => trans h' (rel_of_sorted_cons h _ bm)`
      rw [List.orderedInsert, if_pos h', sorted_cons]
      exact ⟨forall_mem_cons.2 ⟨h', fun c hc => _root_.trans h' (rel_of_sorted_cons h _ hc)⟩, h⟩
    · suffices ∀ b' : α, b' ∈ List.orderedInsert r a l → r b b' by
        simpa [orderedInsert, h', h.of_cons.orderedInsert a l]
      intro b' bm
      cases' (mem_orderedInsert r).mp bm with be bm
      · subst b'
        exact (total_of r _ _).resolve_left h'
      · exact rel_of_sorted_cons h _ bm

variable (r)

/-- The list `List.insertionSort r l` is `List.Sorted` with respect to `r`. -/
theorem sorted_insertionSort : ∀ l, Sorted r (insertionSort r l)
  | [] => sorted_nil
  | a :: l => (sorted_insertionSort l).orderedInsert a _

end TotalAndTransitive

end Correctness

end InsertionSort

/-! ### Merge sort -/


section MergeSort

-- TODO(Jeremy): observation: if instead we write (a :: (split l).1, b :: (split l).2), the
-- equation compiler can't prove the third equation
/-- Split `l` into two lists of approximately equal length.

     split [1, 2, 3, 4, 5] = ([1, 3, 5], [2, 4]) -/
@[simp]
def split : List α → List α × List α
  | [] => ([], [])
  | a :: l =>
    let (l₁, l₂) := split l
    (a :: l₂, l₁)

theorem split_cons_of_eq (a : α) {l l₁ l₂ : List α} (h : split l = (l₁, l₂)) :
    split (a :: l) = (a :: l₂, l₁) := by rw [split, h]

@[simp]
theorem map_split (f : α → β) :
    ∀ l : List α, (map f l).split = (l.split.1.map f, l.split.2.map f)
  | [] => rfl
  | a :: l => by simp [map_split]

@[simp]
theorem mem_split_iff {x : α} : ∀ {l : List α}, x ∈ l.split.1 ∨ x ∈ l.split.2 ↔ x ∈ l
  | [] => by simp
  | a :: l => by simp_rw [split, mem_cons, or_assoc, or_comm, mem_split_iff]

theorem length_split_le :
    ∀ {l l₁ l₂ : List α}, split l = (l₁, l₂) → length l₁ ≤ length l ∧ length l₂ ≤ length l
  | [], _, _, rfl => ⟨Nat.le_refl 0, Nat.le_refl 0⟩
  | a :: l, l₁', l₂', h => by
    cases' e : split l with l₁ l₂
    injection (split_cons_of_eq _ e).symm.trans h; substs l₁' l₂'
    cases' length_split_le e with h₁ h₂
    exact ⟨Nat.succ_le_succ h₂, Nat.le_succ_of_le h₁⟩

theorem length_split_fst_le (l : List α) : length (split l).1 ≤ length l :=
  (length_split_le rfl).1

theorem length_split_snd_le (l : List α) : length (split l).2 ≤ length l :=
  (length_split_le rfl).2

theorem length_split_lt {a b} {l l₁ l₂ : List α} (h : split (a :: b :: l) = (l₁, l₂)) :
    length l₁ < length (a :: b :: l) ∧ length l₂ < length (a :: b :: l) := by
  cases' e : split l with l₁' l₂'
  injection (split_cons_of_eq _ (split_cons_of_eq _ e)).symm.trans h; substs l₁ l₂
  cases' length_split_le e with h₁ h₂
  exact ⟨Nat.succ_le_succ (Nat.succ_le_succ h₁), Nat.succ_le_succ (Nat.succ_le_succ h₂)⟩

theorem perm_split : ∀ {l l₁ l₂ : List α}, split l = (l₁, l₂) → l ~ l₁ ++ l₂
  | [], _, _, rfl => Perm.refl _
  | a :: l, l₁', l₂', h => by
    cases' e : split l with l₁ l₂
    injection (split_cons_of_eq _ e).symm.trans h; substs l₁' l₂'
    exact ((perm_split e).trans perm_append_comm).cons a

/-- Implementation of a merge sort algorithm to sort a list. -/
def mergeSort' : List α → List α
  | [] => []
  | [a] => [a]
  | a :: b :: l => by
    -- Porting note: rewrote to make `mergeSort_cons_cons` proof easier
    let ls := (split (a :: b :: l))
    have := length_split_fst_le l
    have := length_split_snd_le l
    exact merge (mergeSort' ls.1) (mergeSort' ls.2) (r · ·)
  termination_by l => length l

@[nolint unusedHavesSuffices] -- Porting note: false positive
theorem mergeSort'_cons_cons {a b} {l l₁ l₂ : List α} (h : split (a :: b :: l) = (l₁, l₂)) :
    mergeSort' r (a :: b :: l) = merge (mergeSort' r l₁) (mergeSort' r l₂) (r · ·) := by
  simp only [mergeSort', h]

section Correctness

theorem perm_mergeSort' : ∀ l : List α, mergeSort' r l ~ l
  | [] => by simp [mergeSort']
  | [a] => by simp [mergeSort']
  | a :: b :: l => by
    cases' e : split (a :: b :: l) with l₁ l₂
    cases' length_split_lt e with h₁ h₂
    rw [mergeSort'_cons_cons r e]
    apply (perm_merge (r · ·) _ _).trans
    exact
      ((perm_mergeSort' l₁).append (perm_mergeSort' l₂)).trans (perm_split e).symm
  termination_by l => length l

@[simp]
theorem mem_mergeSort' {l : List α} {x : α} : x ∈ l.mergeSort' r ↔ x ∈ l :=
  (perm_mergeSort' r l).mem_iff

@[simp]
theorem length_mergeSort' (l : List α) : (mergeSort' r l).length = l.length :=
  (perm_mergeSort' r _).length_eq

section TotalAndTransitive

variable {r} [IsTotal α r] [IsTrans α r]

theorem Sorted.merge : ∀ {l l' : List α}, Sorted r l → Sorted r l' → Sorted r (merge l l' (r · ·) )
  | [], [], _, _ => by simp
  | [], b :: l', _, h₂ => by simpa using h₂
  | a :: l, [], h₁, _ => by simpa using h₁
  | a :: l, b :: l', h₁, h₂ => by
    by_cases h : a ≼ b
    · suffices ∀ b' ∈ List.merge l (b :: l') (r · ·) , r a b' by
        simpa [h, h₁.of_cons.merge h₂]
      intro b' bm
      rcases show b' = b ∨ b' ∈ l ∨ b' ∈ l' by
          simpa [or_left_comm] using (perm_merge _ _ _).subset bm with
        (be | bl | bl')
      · subst b'
        assumption
      · exact rel_of_sorted_cons h₁ _ bl
      · exact _root_.trans h (rel_of_sorted_cons h₂ _ bl')
    · suffices ∀ b' ∈ List.merge (a :: l) l' (r · ·) , r b b' by
        simpa [h, h₁.merge h₂.of_cons]
      intro b' bm
      have ba : b ≼ a := (total_of r _ _).resolve_left h
      have : b' = a ∨ b' ∈ l ∨ b' ∈ l' := by simpa using (perm_merge _ _ _).subset bm
      rcases this with (be | bl | bl')
      · subst b'
        assumption
      · exact _root_.trans ba (rel_of_sorted_cons h₁ _ bl)
      · exact rel_of_sorted_cons h₂ _ bl'

variable (r)

theorem sorted_mergeSort' : ∀ l : List α, Sorted r (mergeSort' r l)
  | [] => by simp [mergeSort']
  | [a] => by simp [mergeSort']
  | a :: b :: l => by
    cases' e : split (a :: b :: l) with l₁ l₂
    cases' length_split_lt e with h₁ h₂
    rw [mergeSort'_cons_cons r e]
    exact (sorted_mergeSort' l₁).merge (sorted_mergeSort' l₂)
  termination_by l => length l

theorem mergeSort'_eq_self [IsAntisymm α r] {l : List α} : Sorted r l → mergeSort' r l = l :=
  eq_of_perm_of_sorted (perm_mergeSort' _ _) (sorted_mergeSort' _ _)

theorem mergeSort'_eq_insertionSort [IsAntisymm α r] (l : List α) :
    mergeSort' r l = insertionSort r l :=
  eq_of_perm_of_sorted ((perm_mergeSort' r l).trans (perm_insertionSort r l).symm)
    (sorted_mergeSort' r l) (sorted_insertionSort r l)

end TotalAndTransitive

end Correctness

@[simp]
theorem mergeSort'_nil : [].mergeSort' r = [] := by rw [List.mergeSort']

@[simp]
theorem mergeSort'_singleton (a : α) : [a].mergeSort' r = [a] := by rw [List.mergeSort']

<<<<<<< HEAD
theorem map_merge'' (f : α → β) (r : α → α → Bool) (s : β → β → Bool) (l l' : List α)
    (hl : ∀ a ∈ l, ∀ b ∈ l', r a b = s (f a) (f b)) :
    (l.merge l' r).map f = (l.map f).merge (l'.map f) s := by
  match l, l' with
  | [], x' => simp
  | x, [] => simp
  | x :: xs, x' :: xs' =>
    simp_rw [List.forall_mem_cons, forall_and] at hl
    simp_rw [List.map, List.cons_merge_cons]
    rw [← hl.1.1]
    split
    · rw [List.map, map_merge'' _ r s, List.map]
      simp_rw [List.forall_mem_cons, forall_and]
      exact ⟨hl.2.1, hl.2.2⟩
    · rw [List.map, map_merge'' _ r s, List.map]
      simp_rw [List.forall_mem_cons]
      exact ⟨hl.1.2, hl.2.2⟩

=======
>>>>>>> 0510a8eb
theorem map_mergeSort' (f : α → β) (l : List α) (hl : ∀ a ∈ l, ∀ b ∈ l, a ≼ b ↔ f a ≼ f b) :
    (l.mergeSort' r).map f = (l.map f).mergeSort' s :=
  match l with
  | [] => by simp
  | [x] => by simp
  | a :: b :: l => by
    simp_rw [← mem_split_iff (l := a :: b :: l), or_imp, forall_and] at hl
    set l₁ := (split (a :: b :: l)).1
    set l₂ := (split (a :: b :: l)).2
    have e : split (a :: b :: l) = (l₁, l₂) := rfl
    have fe : split (f a :: f b :: l.map f) = (l₁.map f, l₂.map f) := by
      rw [← map, ← map, map_split, e]
    have := length_split_fst_le l
    have := length_split_snd_le l
    simp_rw [List.map]
    rw [List.mergeSort'_cons_cons _ e, List.mergeSort'_cons_cons _ fe,
<<<<<<< HEAD
      map_merge'' _ (r · ·) (s · ·), map_mergeSort' _ l₁ hl.1.1, map_mergeSort' _ l₂ hl.2.2]
=======
      map_merge, map_mergeSort' _ l₁ hl.1.1, map_mergeSort' _ l₂ hl.2.2]
>>>>>>> 0510a8eb
    simp_rw [mem_mergeSort', decide_eq_decide]
    exact hl.1.2
  termination_by length l

end MergeSort

end sort

-- try them out!
--#eval insertionSort (fun m n : ℕ => m ≤ n) [5, 27, 221, 95, 17, 43, 7, 2, 98, 567, 23, 12]
--#eval mergeSort'    (fun m n : ℕ => m ≤ n) [5, 27, 221, 95, 17, 43, 7, 2, 98, 567, 23, 12]
end List<|MERGE_RESOLUTION|>--- conflicted
+++ resolved
@@ -538,27 +538,6 @@
 @[simp]
 theorem mergeSort'_singleton (a : α) : [a].mergeSort' r = [a] := by rw [List.mergeSort']
 
-<<<<<<< HEAD
-theorem map_merge'' (f : α → β) (r : α → α → Bool) (s : β → β → Bool) (l l' : List α)
-    (hl : ∀ a ∈ l, ∀ b ∈ l', r a b = s (f a) (f b)) :
-    (l.merge l' r).map f = (l.map f).merge (l'.map f) s := by
-  match l, l' with
-  | [], x' => simp
-  | x, [] => simp
-  | x :: xs, x' :: xs' =>
-    simp_rw [List.forall_mem_cons, forall_and] at hl
-    simp_rw [List.map, List.cons_merge_cons]
-    rw [← hl.1.1]
-    split
-    · rw [List.map, map_merge'' _ r s, List.map]
-      simp_rw [List.forall_mem_cons, forall_and]
-      exact ⟨hl.2.1, hl.2.2⟩
-    · rw [List.map, map_merge'' _ r s, List.map]
-      simp_rw [List.forall_mem_cons]
-      exact ⟨hl.1.2, hl.2.2⟩
-
-=======
->>>>>>> 0510a8eb
 theorem map_mergeSort' (f : α → β) (l : List α) (hl : ∀ a ∈ l, ∀ b ∈ l, a ≼ b ↔ f a ≼ f b) :
     (l.mergeSort' r).map f = (l.map f).mergeSort' s :=
   match l with
@@ -575,11 +554,7 @@
     have := length_split_snd_le l
     simp_rw [List.map]
     rw [List.mergeSort'_cons_cons _ e, List.mergeSort'_cons_cons _ fe,
-<<<<<<< HEAD
-      map_merge'' _ (r · ·) (s · ·), map_mergeSort' _ l₁ hl.1.1, map_mergeSort' _ l₂ hl.2.2]
-=======
       map_merge, map_mergeSort' _ l₁ hl.1.1, map_mergeSort' _ l₂ hl.2.2]
->>>>>>> 0510a8eb
     simp_rw [mem_mergeSort', decide_eq_decide]
     exact hl.1.2
   termination_by length l

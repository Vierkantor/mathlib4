/-
Copyright (c) 2019 Chris Hughes. All rights reserved.
Released under Apache 2.0 license as described in the file LICENSE.
Authors: Chris Hughes, Yakov Pechersky
-/
import Mathlib.Data.List.Nodup
import Mathlib.Data.List.Zip
import Mathlib.Data.Nat.Defs

#align_import data.list.rotate from "leanprover-community/mathlib"@"f694c7dead66f5d4c80f446c796a5aad14707f0e"

/-!
# List rotation

This file proves basic results about `List.rotate`, the list rotation.

## Main declarations

* `List.IsRotated l₁ l₂`: States that `l₁` is a rotated version of `l₂`.
* `List.cyclicPermutations l`: The list of all cyclic permutants of `l`, up to the length of `l`.

## Tags

rotated, rotation, permutation, cycle
-/


universe u

variable {α : Type u}

open Nat Function

namespace List

theorem rotate_mod (l : List α) (n : ℕ) : l.rotate (n % l.length) = l.rotate n := by simp [rotate]
#align list.rotate_mod List.rotate_mod

@[simp]
theorem rotate_nil (n : ℕ) : ([] : List α).rotate n = [] := by simp [rotate]
#align list.rotate_nil List.rotate_nil

@[simp]
theorem rotate_zero (l : List α) : l.rotate 0 = l := by simp [rotate]
#align list.rotate_zero List.rotate_zero

-- Porting note: removing simp, simp can prove it
theorem rotate'_nil (n : ℕ) : ([] : List α).rotate' n = [] := by cases n <;> rfl
#align list.rotate'_nil List.rotate'_nil

@[simp]
theorem rotate'_zero (l : List α) : l.rotate' 0 = l := by cases l <;> rfl
#align list.rotate'_zero List.rotate'_zero

theorem rotate'_cons_succ (l : List α) (a : α) (n : ℕ) :
    (a :: l : List α).rotate' n.succ = (l ++ [a]).rotate' n := by simp [rotate']
#align list.rotate'_cons_succ List.rotate'_cons_succ

@[simp]
theorem length_rotate' : ∀ (l : List α) (n : ℕ), (l.rotate' n).length = l.length
  | [], _ => by simp
  | a :: l, 0 => rfl
  | a :: l, n + 1 => by rw [List.rotate', length_rotate' (l ++ [a]) n]; simp
#align list.length_rotate' List.length_rotate'

theorem rotate'_eq_drop_append_take :
    ∀ {l : List α} {n : ℕ}, n ≤ l.length → l.rotate' n = l.drop n ++ l.take n
  | [], n, h => by simp [drop_append_of_le_length h]
  | l, 0, h => by simp [take_append_of_le_length h]
  | a :: l, n + 1, h => by
    have hnl : n ≤ l.length := le_of_succ_le_succ h
    have hnl' : n ≤ (l ++ [a]).length := by
      rw [length_append, length_cons, List.length]; exact le_of_succ_le h
    rw [rotate'_cons_succ, rotate'_eq_drop_append_take hnl', drop, take,
        drop_append_of_le_length hnl, take_append_of_le_length hnl]; simp
#align list.rotate'_eq_drop_append_take List.rotate'_eq_drop_append_take

theorem rotate'_rotate' : ∀ (l : List α) (n m : ℕ), (l.rotate' n).rotate' m = l.rotate' (n + m)
  | a :: l, 0, m => by simp
  | [], n, m => by simp
  | a :: l, n + 1, m => by
<<<<<<< HEAD
    rw [rotate'_cons_succ, rotate'_rotate' _ n, add_right_comm, ← rotate'_cons_succ,
      Nat.succ_eq_add_one]
=======
    rw [rotate'_cons_succ, rotate'_rotate' _ n, Nat.add_right_comm, ← rotate'_cons_succ]
>>>>>>> 9158f323
#align list.rotate'_rotate' List.rotate'_rotate'

@[simp]
theorem rotate'_length (l : List α) : rotate' l l.length = l := by
  rw [rotate'_eq_drop_append_take le_rfl]; simp
#align list.rotate'_length List.rotate'_length

@[simp]
theorem rotate'_length_mul (l : List α) : ∀ n : ℕ, l.rotate' (l.length * n) = l
  | 0 => by simp
  | n + 1 =>
    calc
      l.rotate' (l.length * (n + 1)) =
          (l.rotate' (l.length * n)).rotate' (l.rotate' (l.length * n)).length :=
        by simp [-rotate'_length, Nat.mul_succ, rotate'_rotate']
      _ = l := by rw [rotate'_length, rotate'_length_mul l n]
#align list.rotate'_length_mul List.rotate'_length_mul

theorem rotate'_mod (l : List α) (n : ℕ) : l.rotate' (n % l.length) = l.rotate' n :=
  calc
    l.rotate' (n % l.length) =
        (l.rotate' (n % l.length)).rotate' ((l.rotate' (n % l.length)).length * (n / l.length)) :=
      by rw [rotate'_length_mul]
    _ = l.rotate' n := by rw [rotate'_rotate', length_rotate', Nat.mod_add_div]
#align list.rotate'_mod List.rotate'_mod

theorem rotate_eq_rotate' (l : List α) (n : ℕ) : l.rotate n = l.rotate' n :=
  if h : l.length = 0 then by simp_all [length_eq_zero]
  else by
    rw [← rotate'_mod,
        rotate'_eq_drop_append_take (le_of_lt (Nat.mod_lt _ (Nat.pos_of_ne_zero h)))];
      simp [rotate]
#align list.rotate_eq_rotate' List.rotate_eq_rotate'

theorem rotate_cons_succ (l : List α) (a : α) (n : ℕ) :
    (a :: l : List α).rotate (n + 1) = (l ++ [a]).rotate n := by
  rw [rotate_eq_rotate', rotate_eq_rotate', rotate'_cons_succ]
#align list.rotate_cons_succ List.rotate_cons_succ

@[simp]
theorem mem_rotate : ∀ {l : List α} {a : α} {n : ℕ}, a ∈ l.rotate n ↔ a ∈ l
  | [], _, n => by simp
  | a :: l, _, 0 => by simp
  | a :: l, _, n + 1 => by simp [rotate_cons_succ, mem_rotate, or_comm]
#align list.mem_rotate List.mem_rotate

@[simp]
theorem length_rotate (l : List α) (n : ℕ) : (l.rotate n).length = l.length := by
  rw [rotate_eq_rotate', length_rotate']
#align list.length_rotate List.length_rotate

@[simp]
theorem rotate_replicate (a : α) (n : ℕ) (k : ℕ) : (replicate n a).rotate k = replicate n a :=
  eq_replicate.2 ⟨by rw [length_rotate, length_replicate], fun b hb =>
    eq_of_mem_replicate <| mem_rotate.1 hb⟩
#align list.rotate_replicate List.rotate_replicate

theorem rotate_eq_drop_append_take {l : List α} {n : ℕ} :
    n ≤ l.length → l.rotate n = l.drop n ++ l.take n := by
  rw [rotate_eq_rotate']; exact rotate'_eq_drop_append_take
#align list.rotate_eq_drop_append_take List.rotate_eq_drop_append_take

theorem rotate_eq_drop_append_take_mod {l : List α} {n : ℕ} :
    l.rotate n = l.drop (n % l.length) ++ l.take (n % l.length) := by
  rcases l.length.zero_le.eq_or_lt with hl | hl
  · simp [eq_nil_of_length_eq_zero hl.symm]
  rw [← rotate_eq_drop_append_take (n.mod_lt hl).le, rotate_mod]
#align list.rotate_eq_drop_append_take_mod List.rotate_eq_drop_append_take_mod

@[simp]
theorem rotate_append_length_eq (l l' : List α) : (l ++ l').rotate l.length = l' ++ l := by
  rw [rotate_eq_rotate']
  induction l generalizing l'
  · simp
  · simp_all [rotate']
#align list.rotate_append_length_eq List.rotate_append_length_eq

theorem rotate_rotate (l : List α) (n m : ℕ) : (l.rotate n).rotate m = l.rotate (n + m) := by
  rw [rotate_eq_rotate', rotate_eq_rotate', rotate_eq_rotate', rotate'_rotate']
#align list.rotate_rotate List.rotate_rotate

@[simp]
theorem rotate_length (l : List α) : rotate l l.length = l := by
  rw [rotate_eq_rotate', rotate'_length]
#align list.rotate_length List.rotate_length

@[simp]
theorem rotate_length_mul (l : List α) (n : ℕ) : l.rotate (l.length * n) = l := by
  rw [rotate_eq_rotate', rotate'_length_mul]
#align list.rotate_length_mul List.rotate_length_mul

theorem rotate_perm (l : List α) (n : ℕ) : l.rotate n ~ l := by
  rw [rotate_eq_rotate']
  induction' n with n hn generalizing l
  · simp
  · cases' l with hd tl
    · simp
    · rw [rotate'_cons_succ]
      exact (hn _).trans (perm_append_singleton _ _)
#align list.rotate_perm List.rotate_perm

@[simp]
theorem nodup_rotate {l : List α} {n : ℕ} : Nodup (l.rotate n) ↔ Nodup l :=
  (rotate_perm l n).nodup_iff
#align list.nodup_rotate List.nodup_rotate

@[simp]
theorem rotate_eq_nil_iff {l : List α} {n : ℕ} : l.rotate n = [] ↔ l = [] := by
  induction' n with n hn generalizing l
  · simp
  · cases' l with hd tl
    · simp
    · simp [rotate_cons_succ, hn]
#align list.rotate_eq_nil_iff List.rotate_eq_nil_iff

@[simp]
theorem nil_eq_rotate_iff {l : List α} {n : ℕ} : [] = l.rotate n ↔ [] = l := by
  rw [eq_comm, rotate_eq_nil_iff, eq_comm]
#align list.nil_eq_rotate_iff List.nil_eq_rotate_iff

@[simp]
theorem rotate_singleton (x : α) (n : ℕ) : [x].rotate n = [x] :=
  rotate_replicate x 1 n
#align list.rotate_singleton List.rotate_singleton

theorem zipWith_rotate_distrib {α β γ : Type*} (f : α → β → γ) (l : List α) (l' : List β) (n : ℕ)
    (h : l.length = l'.length) :
    (zipWith f l l').rotate n = zipWith f (l.rotate n) (l'.rotate n) := by
  rw [rotate_eq_drop_append_take_mod, rotate_eq_drop_append_take_mod,
    rotate_eq_drop_append_take_mod, h, zipWith_append, ← zipWith_distrib_drop, ←
    zipWith_distrib_take, List.length_zipWith, h, min_self]
  rw [length_drop, length_drop, h]
#align list.zip_with_rotate_distrib List.zipWith_rotate_distrib

attribute [local simp] rotate_cons_succ

-- Porting note: removing @[simp], simp can prove it
theorem zipWith_rotate_one {β : Type*} (f : α → α → β) (x y : α) (l : List α) :
    zipWith f (x :: y :: l) ((x :: y :: l).rotate 1) = f x y :: zipWith f (y :: l) (l ++ [x]) := by
  simp
#align list.zip_with_rotate_one List.zipWith_rotate_one

theorem get?_rotate {l : List α} {n m : ℕ} (hml : m < l.length) :
    (l.rotate n).get? m = l.get? ((m + n) % l.length) := by
  rw [rotate_eq_drop_append_take_mod]
  rcases lt_or_le m (l.drop (n % l.length)).length with hm | hm
  · rw [get?_append hm, get?_drop, ← add_mod_mod]
    rw [length_drop, Nat.lt_sub_iff_add_lt] at hm
    rw [mod_eq_of_lt hm, Nat.add_comm]
  · have hlt : n % length l < length l := mod_lt _ (m.zero_le.trans_lt hml)
    rw [get?_append_right hm, get?_take, length_drop]
    · congr 1
      rw [length_drop] at hm
      have hm' := Nat.sub_le_iff_le_add'.1 hm
      have : n % length l + m - length l < length l := by
        rw [Nat.sub_lt_iff_lt_add' hm']
        exact Nat.add_lt_add hlt hml
      conv_rhs => rw [Nat.add_comm m, ← mod_add_mod, mod_eq_sub_mod hm', mod_eq_of_lt this]
      rw [← Nat.add_right_inj, ← Nat.add_sub_assoc, Nat.add_sub_sub_cancel, Nat.add_sub_cancel',
        Nat.add_comm]
      exacts [hm', hlt.le, hm]
    · rwa [Nat.sub_lt_iff_lt_add hm, length_drop, Nat.sub_add_cancel hlt.le]
#align list.nth_rotate List.get?_rotate

-- Porting note (#10756): new lemma
theorem get_rotate (l : List α) (n : ℕ) (k : Fin (l.rotate n).length) :
    (l.rotate n).get k =
      l.get ⟨(k + n) % l.length, mod_lt _ (length_rotate l n ▸ k.1.zero_le.trans_lt k.2)⟩ := by
  rw [← Option.some_inj, ← get?_eq_get, ← get?_eq_get, get?_rotate]
  exact k.2.trans_eq (length_rotate _ _)

theorem head?_rotate {l : List α} {n : ℕ} (h : n < l.length) : head? (l.rotate n) = l.get? n := by
  rw [← get?_zero, get?_rotate (n.zero_le.trans_lt h), Nat.zero_add, Nat.mod_eq_of_lt h]
#align list.head'_rotate List.head?_rotate

-- Porting note: moved down from its original location below `get_rotate` so that the
-- non-deprecated lemma does not use the deprecated version
set_option linter.deprecated false in
@[deprecated get_rotate]
theorem nthLe_rotate (l : List α) (n k : ℕ) (hk : k < (l.rotate n).length) :
    (l.rotate n).nthLe k hk =
      l.nthLe ((k + n) % l.length) (mod_lt _ (length_rotate l n ▸ k.zero_le.trans_lt hk)) :=
  get_rotate l n ⟨k, hk⟩
#align list.nth_le_rotate List.nthLe_rotate

set_option linter.deprecated false in
theorem nthLe_rotate_one (l : List α) (k : ℕ) (hk : k < (l.rotate 1).length) :
    (l.rotate 1).nthLe k hk =
      l.nthLe ((k + 1) % l.length) (mod_lt _ (length_rotate l 1 ▸ k.zero_le.trans_lt hk)) :=
  nthLe_rotate l 1 k hk
#align list.nth_le_rotate_one List.nthLe_rotate_one

-- Porting note (#10756): new lemma
/-- A version of `List.get_rotate` that represents `List.get l` in terms of
`List.get (List.rotate l n)`, not vice versa. Can be used instead of rewriting `List.get_rotate`
from right to left. -/
theorem get_eq_get_rotate (l : List α) (n : ℕ) (k : Fin l.length) :
    l.get k = (l.rotate n).get ⟨(l.length - n % l.length + k) % l.length,
      (Nat.mod_lt _ (k.1.zero_le.trans_lt k.2)).trans_eq (length_rotate _ _).symm⟩ := by
  rw [get_rotate]
  refine congr_arg l.get (Fin.eq_of_val_eq ?_)
  simp only [mod_add_mod]
  rw [← add_mod_mod, Nat.add_right_comm, Nat.sub_add_cancel, add_mod_left, mod_eq_of_lt]
  exacts [k.2, (mod_lt _ (k.1.zero_le.trans_lt k.2)).le]

set_option linter.deprecated false in
/-- A variant of `List.nthLe_rotate` useful for rewrites from right to left. -/
@[deprecated get_eq_get_rotate]
theorem nthLe_rotate' (l : List α) (n k : ℕ) (hk : k < l.length) :
    (l.rotate n).nthLe ((l.length - n % l.length + k) % l.length)
        ((Nat.mod_lt _ (k.zero_le.trans_lt hk)).trans_le (length_rotate _ _).ge) =
      l.nthLe k hk :=
  (get_eq_get_rotate l n ⟨k, hk⟩).symm
#align list.nth_le_rotate' List.nthLe_rotate'

theorem rotate_eq_self_iff_eq_replicate [hα : Nonempty α] :
    ∀ {l : List α}, (∀ n, l.rotate n = l) ↔ ∃ a, l = replicate l.length a
  | [] => by simp
  | a :: l => ⟨fun h => ⟨a, ext_get (length_replicate _ _).symm fun n h₁ h₂ => by
      rw [get_replicate, ← Option.some_inj, ← get?_eq_get, ← head?_rotate h₁, h, head?_cons]⟩,
    fun ⟨b, hb⟩ n => by rw [hb, rotate_replicate]⟩
#align list.rotate_eq_self_iff_eq_replicate List.rotate_eq_self_iff_eq_replicate

theorem rotate_one_eq_self_iff_eq_replicate [Nonempty α] {l : List α} :
    l.rotate 1 = l ↔ ∃ a : α, l = List.replicate l.length a :=
  ⟨fun h =>
    rotate_eq_self_iff_eq_replicate.mp fun n =>
      Nat.rec l.rotate_zero (fun n hn => by rwa [Nat.succ_eq_add_one, ← l.rotate_rotate, hn]) n,
    fun h => rotate_eq_self_iff_eq_replicate.mpr h 1⟩
#align list.rotate_one_eq_self_iff_eq_replicate List.rotate_one_eq_self_iff_eq_replicate

theorem rotate_injective (n : ℕ) : Function.Injective fun l : List α => l.rotate n := by
  rintro l l' (h : l.rotate n = l'.rotate n)
  have hle : l.length = l'.length := (l.length_rotate n).symm.trans (h.symm ▸ l'.length_rotate n)
  rw [rotate_eq_drop_append_take_mod, rotate_eq_drop_append_take_mod] at h
  obtain ⟨hd, ht⟩ := append_inj h (by simp_all)
  rw [← take_append_drop _ l, ht, hd, take_append_drop]
#align list.rotate_injective List.rotate_injective

@[simp]
theorem rotate_eq_rotate {l l' : List α} {n : ℕ} : l.rotate n = l'.rotate n ↔ l = l' :=
  (rotate_injective n).eq_iff
#align list.rotate_eq_rotate List.rotate_eq_rotate

theorem rotate_eq_iff {l l' : List α} {n : ℕ} :
    l.rotate n = l' ↔ l = l'.rotate (l'.length - n % l'.length) := by
  rw [← @rotate_eq_rotate _ l _ n, rotate_rotate, ← rotate_mod l', add_mod]
  rcases l'.length.zero_le.eq_or_lt with hl | hl
  · rw [eq_nil_of_length_eq_zero hl.symm, rotate_nil]
  · rcases (Nat.zero_le (n % l'.length)).eq_or_lt with hn | hn
    · simp [← hn]
    · rw [mod_eq_of_lt (Nat.sub_lt hl hn), Nat.sub_add_cancel, mod_self, rotate_zero]
      exact (Nat.mod_lt _ hl).le
#align list.rotate_eq_iff List.rotate_eq_iff

@[simp]
theorem rotate_eq_singleton_iff {l : List α} {n : ℕ} {x : α} : l.rotate n = [x] ↔ l = [x] := by
  rw [rotate_eq_iff, rotate_singleton]
#align list.rotate_eq_singleton_iff List.rotate_eq_singleton_iff

@[simp]
theorem singleton_eq_rotate_iff {l : List α} {n : ℕ} {x : α} : [x] = l.rotate n ↔ [x] = l := by
  rw [eq_comm, rotate_eq_singleton_iff, eq_comm]
#align list.singleton_eq_rotate_iff List.singleton_eq_rotate_iff

theorem reverse_rotate (l : List α) (n : ℕ) :
    (l.rotate n).reverse = l.reverse.rotate (l.length - n % l.length) := by
  rw [← length_reverse l, ← rotate_eq_iff]
  induction' n with n hn generalizing l
  · simp
  · cases' l with hd tl
    · simp
    · rw [rotate_cons_succ, ← rotate_rotate, hn]
      simp
#align list.reverse_rotate List.reverse_rotate

theorem rotate_reverse (l : List α) (n : ℕ) :
    l.reverse.rotate n = (l.rotate (l.length - n % l.length)).reverse := by
  rw [← reverse_reverse l]
  simp_rw [reverse_rotate, reverse_reverse, rotate_eq_iff, rotate_rotate, length_rotate,
    length_reverse]
  rw [← length_reverse l]
  let k := n % l.reverse.length
  cases' hk' : k with k'
  · simp_all! [k, length_reverse, ← rotate_rotate]
  · cases' l with x l
    · simp
    · rw [Nat.mod_eq_of_lt, Nat.sub_add_cancel, rotate_length]
      · exact Nat.sub_le _ _
      · exact Nat.sub_lt (by simp) (by simp_all! [k])
#align list.rotate_reverse List.rotate_reverse

theorem map_rotate {β : Type*} (f : α → β) (l : List α) (n : ℕ) :
    map f (l.rotate n) = (map f l).rotate n := by
  induction' n with n hn IH generalizing l
  · simp
  · cases' l with hd tl
    · simp
    · simp [hn]
#align list.map_rotate List.map_rotate

set_option linter.deprecated false in
theorem Nodup.rotate_eq_self_iff {l : List α} (hl : l.Nodup) {n : ℕ} :
    l.rotate n = l ↔ n % l.length = 0 ∨ l = [] := by
  constructor
  · intro h
    rcases l.length.zero_le.eq_or_lt with hl' | hl'
    · simp [← length_eq_zero, ← hl']
    left
    rw [nodup_iff_nthLe_inj] at hl
    refine' hl _ _ (mod_lt _ hl') hl' _
    rw [← nthLe_rotate' _ n]
    simp_rw [h, Nat.sub_add_cancel (mod_lt _ hl').le, mod_self]
  · rintro (h | h)
    · rw [← rotate_mod, h]
      exact rotate_zero l
    · simp [h]
#align list.nodup.rotate_eq_self_iff List.Nodup.rotate_eq_self_iff

set_option linter.deprecated false in
theorem Nodup.rotate_congr {l : List α} (hl : l.Nodup) (hn : l ≠ []) (i j : ℕ)
    (h : l.rotate i = l.rotate j) : i % l.length = j % l.length := by
  have hi : i % l.length < l.length := mod_lt _ (length_pos_of_ne_nil hn)
  have hj : j % l.length < l.length := mod_lt _ (length_pos_of_ne_nil hn)
  refine' (nodup_iff_nthLe_inj.mp hl) _ _ hi hj _
  rw [← nthLe_rotate' l i, ← nthLe_rotate' l j]
  simp [Nat.sub_add_cancel, hi.le, hj.le, h]
#align list.nodup.rotate_congr List.Nodup.rotate_congr

section IsRotated

variable (l l' : List α)

/-- `IsRotated l₁ l₂` or `l₁ ~r l₂` asserts that `l₁` and `l₂` are cyclic permutations
  of each other. This is defined by claiming that `∃ n, l.rotate n = l'`. -/
def IsRotated : Prop :=
  ∃ n, l.rotate n = l'
#align list.is_rotated List.IsRotated

@[inherit_doc List.IsRotated]
infixr:1000 " ~r " => IsRotated

variable {l l'}

@[refl]
theorem IsRotated.refl (l : List α) : l ~r l :=
  ⟨0, by simp⟩
#align list.is_rotated.refl List.IsRotated.refl

@[symm]
theorem IsRotated.symm (h : l ~r l') : l' ~r l := by
  obtain ⟨n, rfl⟩ := h
  cases' l with hd tl
  · exists 0
  · use (hd :: tl).length * n - n
    rw [rotate_rotate, Nat.add_sub_cancel', rotate_length_mul]
    exact Nat.le_mul_of_pos_left _ (by simp)
#align list.is_rotated.symm List.IsRotated.symm

theorem isRotated_comm : l ~r l' ↔ l' ~r l :=
  ⟨IsRotated.symm, IsRotated.symm⟩
#align list.is_rotated_comm List.isRotated_comm

@[simp]
protected theorem IsRotated.forall (l : List α) (n : ℕ) : l.rotate n ~r l :=
  IsRotated.symm ⟨n, rfl⟩
#align list.is_rotated.forall List.IsRotated.forall

@[trans]
theorem IsRotated.trans : ∀ {l l' l'' : List α}, l ~r l' → l' ~r l'' → l ~r l''
  | _, _, _, ⟨n, rfl⟩, ⟨m, rfl⟩ => ⟨n + m, by rw [rotate_rotate]⟩
#align list.is_rotated.trans List.IsRotated.trans

theorem IsRotated.eqv : Equivalence (@IsRotated α) :=
  Equivalence.mk IsRotated.refl IsRotated.symm IsRotated.trans
#align list.is_rotated.eqv List.IsRotated.eqv

/-- The relation `List.IsRotated l l'` forms a `Setoid` of cycles. -/
def IsRotated.setoid (α : Type*) : Setoid (List α) where
  r := IsRotated
  iseqv := IsRotated.eqv
#align list.is_rotated.setoid List.IsRotated.setoid

theorem IsRotated.perm (h : l ~r l') : l ~ l' :=
  Exists.elim h fun _ hl => hl ▸ (rotate_perm _ _).symm
#align list.is_rotated.perm List.IsRotated.perm

theorem IsRotated.nodup_iff (h : l ~r l') : Nodup l ↔ Nodup l' :=
  h.perm.nodup_iff
#align list.is_rotated.nodup_iff List.IsRotated.nodup_iff

theorem IsRotated.mem_iff (h : l ~r l') {a : α} : a ∈ l ↔ a ∈ l' :=
  h.perm.mem_iff
#align list.is_rotated.mem_iff List.IsRotated.mem_iff

@[simp]
theorem isRotated_nil_iff : l ~r [] ↔ l = [] :=
  ⟨fun ⟨n, hn⟩ => by simpa using hn, fun h => h ▸ by rfl⟩
#align list.is_rotated_nil_iff List.isRotated_nil_iff

@[simp]
theorem isRotated_nil_iff' : [] ~r l ↔ [] = l := by
  rw [isRotated_comm, isRotated_nil_iff, eq_comm]
#align list.is_rotated_nil_iff' List.isRotated_nil_iff'

@[simp]
theorem isRotated_singleton_iff {x : α} : l ~r [x] ↔ l = [x] :=
  ⟨fun ⟨n, hn⟩ => by simpa using hn, fun h => h ▸ by rfl⟩
#align list.is_rotated_singleton_iff List.isRotated_singleton_iff

@[simp]
theorem isRotated_singleton_iff' {x : α} : [x] ~r l ↔ [x] = l := by
  rw [isRotated_comm, isRotated_singleton_iff, eq_comm]
#align list.is_rotated_singleton_iff' List.isRotated_singleton_iff'

theorem isRotated_concat (hd : α) (tl : List α) : (tl ++ [hd]) ~r (hd :: tl) :=
  IsRotated.symm ⟨1, by simp⟩
#align list.is_rotated_concat List.isRotated_concat

theorem isRotated_append : (l ++ l') ~r (l' ++ l) :=
  ⟨l.length, by simp⟩
#align list.is_rotated_append List.isRotated_append

theorem IsRotated.reverse (h : l ~r l') : l.reverse ~r l'.reverse := by
  obtain ⟨n, rfl⟩ := h
  exact ⟨_, (reverse_rotate _ _).symm⟩
#align list.is_rotated.reverse List.IsRotated.reverse

theorem isRotated_reverse_comm_iff : l.reverse ~r l' ↔ l ~r l'.reverse := by
  constructor <;>
    · intro h
      simpa using h.reverse
#align list.is_rotated_reverse_comm_iff List.isRotated_reverse_comm_iff

@[simp]
theorem isRotated_reverse_iff : l.reverse ~r l'.reverse ↔ l ~r l' := by
  simp [isRotated_reverse_comm_iff]
#align list.is_rotated_reverse_iff List.isRotated_reverse_iff

theorem isRotated_iff_mod : l ~r l' ↔ ∃ n ≤ l.length, l.rotate n = l' := by
  refine' ⟨fun h => _, fun ⟨n, _, h⟩ => ⟨n, h⟩⟩
  obtain ⟨n, rfl⟩ := h
  cases' l with hd tl
  · simp
  · refine' ⟨n % (hd :: tl).length, _, rotate_mod _ _⟩
    refine' (Nat.mod_lt _ _).le
    simp
#align list.is_rotated_iff_mod List.isRotated_iff_mod

theorem isRotated_iff_mem_map_range : l ~r l' ↔ l' ∈ (List.range (l.length + 1)).map l.rotate := by
  simp_rw [mem_map, mem_range, isRotated_iff_mod]
  exact
    ⟨fun ⟨n, hn, h⟩ => ⟨n, Nat.lt_succ_of_le hn, h⟩,
      fun ⟨n, hn, h⟩ => ⟨n, Nat.le_of_lt_succ hn, h⟩⟩
#align list.is_rotated_iff_mem_map_range List.isRotated_iff_mem_map_range

-- Porting note: @[congr] only works for equality.
-- @[congr]
theorem IsRotated.map {β : Type*} {l₁ l₂ : List α} (h : l₁ ~r l₂) (f : α → β) :
    map f l₁ ~r map f l₂ := by
  obtain ⟨n, rfl⟩ := h
  rw [map_rotate]
  use n
#align list.is_rotated.map List.IsRotated.map

/-- List of all cyclic permutations of `l`.
The `cyclicPermutations` of a nonempty list `l` will always contain `List.length l` elements.
This implies that under certain conditions, there are duplicates in `List.cyclicPermutations l`.
The `n`th entry is equal to `l.rotate n`, proven in `List.nthLe_cyclicPermutations`.
The proof that every cyclic permutant of `l` is in the list is `List.mem_cyclicPermutations_iff`.

     cyclicPermutations [1, 2, 3, 2, 4] =
       [[1, 2, 3, 2, 4], [2, 3, 2, 4, 1], [3, 2, 4, 1, 2],
        [2, 4, 1, 2, 3], [4, 1, 2, 3, 2]] -/
def cyclicPermutations : List α → List (List α)
  | [] => [[]]
  | l@(_ :: _) => dropLast (zipWith (· ++ ·) (tails l) (inits l))
#align list.cyclic_permutations List.cyclicPermutations

@[simp]
theorem cyclicPermutations_nil : cyclicPermutations ([] : List α) = [[]] :=
  rfl
#align list.cyclic_permutations_nil List.cyclicPermutations_nil

theorem cyclicPermutations_cons (x : α) (l : List α) :
    cyclicPermutations (x :: l) = dropLast (zipWith (· ++ ·) (tails (x :: l)) (inits (x :: l))) :=
  rfl
#align list.cyclic_permutations_cons List.cyclicPermutations_cons

theorem cyclicPermutations_of_ne_nil (l : List α) (h : l ≠ []) :
    cyclicPermutations l = dropLast (zipWith (· ++ ·) (tails l) (inits l)) := by
  obtain ⟨hd, tl, rfl⟩ := exists_cons_of_ne_nil h
  exact cyclicPermutations_cons _ _
#align list.cyclic_permutations_of_ne_nil List.cyclicPermutations_of_ne_nil

theorem length_cyclicPermutations_cons (x : α) (l : List α) :
    length (cyclicPermutations (x :: l)) = length l + 1 := by simp [cyclicPermutations_cons]
#align list.length_cyclic_permutations_cons List.length_cyclicPermutations_cons

@[simp]
theorem length_cyclicPermutations_of_ne_nil (l : List α) (h : l ≠ []) :
    length (cyclicPermutations l) = length l := by simp [cyclicPermutations_of_ne_nil _ h]
#align list.length_cyclic_permutations_of_ne_nil List.length_cyclicPermutations_of_ne_nil

set_option linter.deprecated false in
@[simp]
theorem nthLe_cyclicPermutations (l : List α) (n : ℕ) (hn : n < length (cyclicPermutations l)) :
    nthLe (cyclicPermutations l) n hn = l.rotate n := by
  obtain rfl | h := eq_or_ne l []
  · simp
  · rw [length_cyclicPermutations_of_ne_nil _ h] at hn
    simp [dropLast_eq_take, cyclicPermutations_of_ne_nil _ h, nthLe_take',
      rotate_eq_drop_append_take hn.le]
#align list.nth_le_cyclic_permutations List.nthLe_cyclicPermutations

set_option linter.deprecated false in
theorem mem_cyclicPermutations_self (l : List α) : l ∈ cyclicPermutations l := by
  cases' l with x l
  · simp
  · rw [mem_iff_nthLe]
    refine' ⟨0, by simp, _⟩
    simp
#align list.mem_cyclic_permutations_self List.mem_cyclicPermutations_self

set_option linter.deprecated false in
theorem length_mem_cyclicPermutations (l : List α) (h : l' ∈ cyclicPermutations l) :
    length l' = length l := by
  obtain ⟨k, hk, rfl⟩ := nthLe_of_mem h
  simp
#align list.length_mem_cyclic_permutations List.length_mem_cyclicPermutations

set_option linter.deprecated false in
@[simp]
theorem mem_cyclicPermutations_iff {l l' : List α} : l ∈ cyclicPermutations l' ↔ l ~r l' := by
  constructor
  · intro h
    obtain ⟨k, hk, rfl⟩ := nthLe_of_mem h
    simp
  · intro h
    obtain ⟨k, rfl⟩ := h.symm
    rw [mem_iff_nthLe]
    simp only [exists_prop, nthLe_cyclicPermutations]
    cases' l' with x l
    · simp
    · refine' ⟨k % length (x :: l), _, rotate_mod _ _⟩
      simpa using Nat.mod_lt _ (zero_lt_succ _)
#align list.mem_cyclic_permutations_iff List.mem_cyclicPermutations_iff

@[simp]
theorem cyclicPermutations_eq_nil_iff {l : List α} : cyclicPermutations l = [[]] ↔ l = [] := by
  refine' ⟨fun h => _, fun h => by simp [h]⟩
  rw [eq_comm, ← isRotated_nil_iff', ← mem_cyclicPermutations_iff, h, mem_singleton]
#align list.cyclic_permutations_eq_nil_iff List.cyclicPermutations_eq_nil_iff

@[simp]
theorem cyclicPermutations_eq_singleton_iff {l : List α} {x : α} :
    cyclicPermutations l = [[x]] ↔ l = [x] := by
  refine' ⟨fun h => _, fun h => by simp [cyclicPermutations, h, dropLast_eq_take]⟩
  rw [eq_comm, ← isRotated_singleton_iff', ← mem_cyclicPermutations_iff, h, mem_singleton]
#align list.cyclic_permutations_eq_singleton_iff List.cyclicPermutations_eq_singleton_iff

set_option linter.deprecated false in
/-- If a `l : List α` is `Nodup l`, then all of its cyclic permutants are distinct. -/
theorem Nodup.cyclicPermutations {l : List α} (hn : Nodup l) : Nodup (cyclicPermutations l) := by
  cases' l with x l
  · simp
  rw [nodup_iff_nthLe_inj]
  intro i j hi hj h
  simp only [length_cyclicPermutations_cons] at hi hj
  rw [← mod_eq_of_lt hi, ← mod_eq_of_lt hj]
  apply hn.rotate_congr
  · simp
  · simpa using h
#align list.nodup.cyclic_permutations List.Nodup.cyclicPermutations

set_option linter.deprecated false in
@[simp]
theorem cyclicPermutations_rotate (l : List α) (k : ℕ) :
    (l.rotate k).cyclicPermutations = l.cyclicPermutations.rotate k := by
  have : (l.rotate k).cyclicPermutations.length = length (l.cyclicPermutations.rotate k) := by
    cases l
    · simp
    · rw [length_cyclicPermutations_of_ne_nil] <;> simp
  refine' ext_nthLe this fun n hn hn' => _
  rw [nthLe_rotate, nthLe_cyclicPermutations, rotate_rotate, ← rotate_mod, Nat.add_comm]
  cases l <;> simp
#align list.cyclic_permutations_rotate List.cyclicPermutations_rotate

theorem IsRotated.cyclicPermutations {l l' : List α} (h : l ~r l') :
    l.cyclicPermutations ~r l'.cyclicPermutations := by
  obtain ⟨k, rfl⟩ := h
  exact ⟨k, by simp⟩
#align list.is_rotated.cyclic_permutations List.IsRotated.cyclicPermutations

set_option linter.deprecated false in
@[simp]
theorem isRotated_cyclicPermutations_iff {l l' : List α} :
    l.cyclicPermutations ~r l'.cyclicPermutations ↔ l ~r l' := by
  by_cases hl : l = []
  · simp [hl, eq_comm]
  have hl' : l.cyclicPermutations.length = l.length := length_cyclicPermutations_of_ne_nil _ hl
  refine' ⟨fun h => _, IsRotated.cyclicPermutations⟩
  obtain ⟨k, hk⟩ := h
  refine' ⟨k % l.length, _⟩
  have hk' : k % l.length < l.length := mod_lt _ (length_pos_of_ne_nil hl)
  rw [← nthLe_cyclicPermutations _ _ (hk'.trans_le hl'.ge), ← nthLe_rotate' _ k]
  simp [hk, hl', Nat.sub_add_cancel hk'.le]
#align list.is_rotated_cyclic_permutations_iff List.isRotated_cyclicPermutations_iff

section Decidable

variable [DecidableEq α]

instance isRotatedDecidable (l l' : List α) : Decidable (l ~r l') :=
  decidable_of_iff' _ isRotated_iff_mem_map_range
#align list.is_rotated_decidable List.isRotatedDecidable

instance {l l' : List α} : Decidable (@Setoid.r _ (IsRotated.setoid α) l l') :=
  List.isRotatedDecidable _ _

end Decidable

end IsRotated

end List<|MERGE_RESOLUTION|>--- conflicted
+++ resolved
@@ -79,12 +79,8 @@
   | a :: l, 0, m => by simp
   | [], n, m => by simp
   | a :: l, n + 1, m => by
-<<<<<<< HEAD
     rw [rotate'_cons_succ, rotate'_rotate' _ n, add_right_comm, ← rotate'_cons_succ,
       Nat.succ_eq_add_one]
-=======
-    rw [rotate'_cons_succ, rotate'_rotate' _ n, Nat.add_right_comm, ← rotate'_cons_succ]
->>>>>>> 9158f323
 #align list.rotate'_rotate' List.rotate'_rotate'
 
 @[simp]

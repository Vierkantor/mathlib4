/-
Copyright (c) 2014 Parikshit Khanna. All rights reserved.
Released under Apache 2.0 license as described in the file LICENSE.
Authors: Parikshit Khanna, Jeremy Avigad, Leonardo de Moura, Floris van Doorn, Mario Carneiro
-/
import Mathlib.Init.Data.List.Instances
import Mathlib.Init.Data.Bool.Lemmas
import Mathlib.Init.Data.List.Lemmas
import Mathlib.Data.Nat.Defs
import Mathlib.Data.Nat.Basic
import Mathlib.Data.Option.Basic
import Mathlib.Data.List.Defs
import Mathlib.Order.Basic
import Std.Data.List.Lemmas
import Mathlib.Tactic.Common

#align_import data.list.basic from "leanprover-community/mathlib"@"65a1391a0106c9204fe45bc73a039f056558cb83"

/-!
# Basic properties of lists
-/

open Function

open Nat hiding one_pos

assert_not_exists Set.range

namespace List

universe u v w

variable {ι : Type*} {α : Type u} {β : Type v} {γ : Type w} {l₁ l₂ : List α}

-- Porting note: Delete this attribute
-- attribute [inline] List.head!

/-- There is only one list of an empty type -/
instance uniqueOfIsEmpty [IsEmpty α] : Unique (List α) :=
  { instInhabitedList with
    uniq := fun l =>
      match l with
      | [] => rfl
      | a :: _ => isEmptyElim a }
#align list.unique_of_is_empty List.uniqueOfIsEmpty

instance : Std.LawfulIdentity (α := List α) Append.append [] where
  left_id := nil_append
  right_id := append_nil

instance : Std.Associative (α := List α) Append.append where
  assoc := append_assoc

#align list.cons_ne_nil List.cons_ne_nil
#align list.cons_ne_self List.cons_ne_self

#align list.head_eq_of_cons_eq List.head_eq_of_cons_eqₓ -- implicits order
#align list.tail_eq_of_cons_eq List.tail_eq_of_cons_eqₓ -- implicits order

@[simp] theorem cons_injective {a : α} : Injective (cons a) := fun _ _ => tail_eq_of_cons_eq
#align list.cons_injective List.cons_injective

#align list.cons_inj List.cons_inj
#align list.cons_eq_cons List.cons_eq_cons

theorem singleton_injective : Injective fun a : α => [a] := fun _ _ h => (cons_eq_cons.1 h).1
#align list.singleton_injective List.singleton_injective

theorem singleton_inj {a b : α} : [a] = [b] ↔ a = b :=
  singleton_injective.eq_iff
#align list.singleton_inj List.singleton_inj

#align list.exists_cons_of_ne_nil List.exists_cons_of_ne_nil

theorem set_of_mem_cons (l : List α) (a : α) : { x | x ∈ a :: l } = insert a { x | x ∈ l } :=
  Set.ext fun _ => mem_cons
#align list.set_of_mem_cons List.set_of_mem_cons

/-! ### mem -/

#align list.mem_singleton_self List.mem_singleton_self
#align list.eq_of_mem_singleton List.eq_of_mem_singleton
#align list.mem_singleton List.mem_singleton
#align list.mem_of_mem_cons_of_mem List.mem_of_mem_cons_of_mem

theorem _root_.Decidable.List.eq_or_ne_mem_of_mem [DecidableEq α]
    {a b : α} {l : List α} (h : a ∈ b :: l) : a = b ∨ a ≠ b ∧ a ∈ l := by
  by_cases hab : a = b
  · exact Or.inl hab
  · exact ((List.mem_cons.1 h).elim Or.inl (fun h => Or.inr ⟨hab, h⟩))
#align decidable.list.eq_or_ne_mem_of_mem Decidable.List.eq_or_ne_mem_of_mem

#align list.eq_or_ne_mem_of_mem List.eq_or_ne_mem_of_mem

#align list.not_mem_append List.not_mem_append

#align list.ne_nil_of_mem List.ne_nil_of_mem

lemma mem_pair {a b c : α} : a ∈ [b, c] ↔ a = b ∨ a = c := by
  rw [mem_cons, mem_singleton]

theorem mem_split {a : α} {l : List α} (h : a ∈ l) : ∃ s t : List α, l = s ++ a :: t := by
  induction' l with b l ih; {cases h}; rcases h with (_ | ⟨_, h⟩)
  · exact ⟨[], l, rfl⟩
  · rcases ih h with ⟨s, t, rfl⟩
    exact ⟨b :: s, t, rfl⟩
#align list.mem_split List.mem_split

#align list.mem_of_ne_of_mem List.mem_of_ne_of_mem

#align list.ne_of_not_mem_cons List.ne_of_not_mem_cons

#align list.not_mem_of_not_mem_cons List.not_mem_of_not_mem_cons

#align list.not_mem_cons_of_ne_of_not_mem List.not_mem_cons_of_ne_of_not_mem

#align list.ne_and_not_mem_of_not_mem_cons List.ne_and_not_mem_of_not_mem_cons

#align list.mem_map List.mem_map

#align list.exists_of_mem_map List.exists_of_mem_map

#align list.mem_map_of_mem List.mem_map_of_memₓ -- implicits order

-- The simpNF linter says that the LHS can be simplified via `List.mem_map`.
-- However this is a higher priority lemma.
-- https://github.com/leanprover/std4/issues/207
@[simp 1100, nolint simpNF]
theorem mem_map_of_injective {f : α → β} (H : Injective f) {a : α} {l : List α} :
    f a ∈ map f l ↔ a ∈ l :=
  ⟨fun m => let ⟨_, m', e⟩ := exists_of_mem_map m; H e ▸ m', mem_map_of_mem _⟩
#align list.mem_map_of_injective List.mem_map_of_injective

@[simp]
theorem _root_.Function.Involutive.exists_mem_and_apply_eq_iff {f : α → α}
    (hf : Function.Involutive f) (x : α) (l : List α) : (∃ y : α, y ∈ l ∧ f y = x) ↔ f x ∈ l :=
  ⟨by rintro ⟨y, h, rfl⟩; rwa [hf y], fun h => ⟨f x, h, hf _⟩⟩
#align function.involutive.exists_mem_and_apply_eq_iff Function.Involutive.exists_mem_and_apply_eq_iff

theorem mem_map_of_involutive {f : α → α} (hf : Involutive f) {a : α} {l : List α} :
    a ∈ map f l ↔ f a ∈ l := by rw [mem_map, hf.exists_mem_and_apply_eq_iff]
#align list.mem_map_of_involutive List.mem_map_of_involutive

#align list.forall_mem_map_iff List.forall_mem_map_iffₓ -- universe order

#align list.map_eq_nil List.map_eq_nilₓ -- universe order

attribute [simp] List.mem_join
#align list.mem_join List.mem_join

#align list.exists_of_mem_join List.exists_of_mem_join

#align list.mem_join_of_mem List.mem_join_of_memₓ -- implicits order

attribute [simp] List.mem_bind
#align list.mem_bind List.mem_bindₓ -- implicits order

-- Porting note: bExists in Lean3, And in Lean4
#align list.exists_of_mem_bind List.exists_of_mem_bindₓ -- implicits order

#align list.mem_bind_of_mem List.mem_bind_of_memₓ -- implicits order

#align list.bind_map List.bind_mapₓ -- implicits order

theorem map_bind (g : β → List γ) (f : α → β) :
    ∀ l : List α, (List.map f l).bind g = l.bind fun a => g (f a)
  | [] => rfl
  | a :: l => by simp only [cons_bind, map_cons, map_bind _ _ l]
#align list.map_bind List.map_bind

/-! ### length -/

#align list.length_eq_zero List.length_eq_zero

#align list.length_singleton List.length_singleton

#align list.length_pos_of_mem List.length_pos_of_mem

#align list.exists_mem_of_length_pos List.exists_mem_of_length_pos

#align list.length_pos_iff_exists_mem List.length_pos_iff_exists_mem

alias ⟨ne_nil_of_length_pos, length_pos_of_ne_nil⟩ := length_pos
#align list.ne_nil_of_length_pos List.ne_nil_of_length_pos
#align list.length_pos_of_ne_nil List.length_pos_of_ne_nil

theorem length_pos_iff_ne_nil {l : List α} : 0 < length l ↔ l ≠ [] :=
  ⟨ne_nil_of_length_pos, length_pos_of_ne_nil⟩
#align list.length_pos_iff_ne_nil List.length_pos_iff_ne_nil

#align list.exists_mem_of_ne_nil List.exists_mem_of_ne_nil

#align list.length_eq_one List.length_eq_one

theorem exists_of_length_succ {n} : ∀ l : List α, l.length = n + 1 → ∃ h t, l = h :: t
  | [], H => absurd H.symm <| succ_ne_zero n
  | h :: t, _ => ⟨h, t, rfl⟩
#align list.exists_of_length_succ List.exists_of_length_succ

@[simp] lemma length_injective_iff : Injective (List.length : List α → ℕ) ↔ Subsingleton α := by
  constructor
  · intro h; refine ⟨fun x y => ?_⟩; (suffices [x] = [y] by simpa using this); apply h; rfl
  · intros hα l1 l2 hl
    induction l1 generalizing l2 <;> cases l2
    · rfl
    · cases hl
    · cases hl
    · next ih _ _ =>
      congr
      · exact Subsingleton.elim _ _
      · apply ih; simpa using hl
#align list.length_injective_iff List.length_injective_iff

@[simp default+1] -- Porting note: this used to be just @[simp]
lemma length_injective [Subsingleton α] : Injective (length : List α → ℕ) :=
  length_injective_iff.mpr inferInstance
#align list.length_injective List.length_injective

theorem length_eq_two {l : List α} : l.length = 2 ↔ ∃ a b, l = [a, b] :=
  ⟨fun _ => let [a, b] := l; ⟨a, b, rfl⟩, fun ⟨_, _, e⟩ => e ▸ rfl⟩
#align list.length_eq_two List.length_eq_two

theorem length_eq_three {l : List α} : l.length = 3 ↔ ∃ a b c, l = [a, b, c] :=
  ⟨fun _ => let [a, b, c] := l; ⟨a, b, c, rfl⟩, fun ⟨_, _, _, e⟩ => e ▸ rfl⟩
#align list.length_eq_three List.length_eq_three

#align list.sublist.length_le List.Sublist.length_le

/-! ### set-theoretic notation of lists -/

-- ADHOC Porting note: instance from Lean3 core
instance instSingletonList : Singleton α (List α) := ⟨fun x => [x]⟩
#align list.has_singleton List.instSingletonList

-- ADHOC Porting note: instance from Lean3 core
instance [DecidableEq α] : Insert α (List α) := ⟨List.insert⟩

-- ADHOC Porting note: instance from Lean3 core
instance [DecidableEq α] : IsLawfulSingleton α (List α) :=
  { insert_emptyc_eq := fun x =>
      show (if x ∈ ([] : List α) then [] else [x]) = [x] from if_neg (not_mem_nil _) }

#align list.empty_eq List.empty_eq

theorem singleton_eq (x : α) : ({x} : List α) = [x] :=
  rfl
#align list.singleton_eq List.singleton_eq

theorem insert_neg [DecidableEq α] {x : α} {l : List α} (h : x ∉ l) :
    Insert.insert x l = x :: l :=
  insert_of_not_mem h
#align list.insert_neg List.insert_neg

theorem insert_pos [DecidableEq α] {x : α} {l : List α} (h : x ∈ l) : Insert.insert x l = l :=
  insert_of_mem h
#align list.insert_pos List.insert_pos

theorem doubleton_eq [DecidableEq α] {x y : α} (h : x ≠ y) : ({x, y} : List α) = [x, y] := by
  rw [insert_neg, singleton_eq]
  rwa [singleton_eq, mem_singleton]
#align list.doubleton_eq List.doubleton_eq

/-! ### bounded quantifiers over lists -/

#align list.forall_mem_nil List.forall_mem_nil

#align list.forall_mem_cons List.forall_mem_cons

theorem forall_mem_of_forall_mem_cons {p : α → Prop} {a : α} {l : List α} (h : ∀ x ∈ a :: l, p x) :
    ∀ x ∈ l, p x := (forall_mem_cons.1 h).2
#align list.forall_mem_of_forall_mem_cons List.forall_mem_of_forall_mem_cons

#align list.forall_mem_singleton List.forall_mem_singleton

#align list.forall_mem_append List.forall_mem_append

theorem not_exists_mem_nil (p : α → Prop) : ¬∃ x ∈ @nil α, p x :=
  nofun
#align list.not_exists_mem_nil List.not_exists_mem_nilₓ -- bExists change

-- Porting note: bExists in Lean3 and And in Lean4
theorem exists_mem_cons_of {p : α → Prop} {a : α} (l : List α) (h : p a) : ∃ x ∈ a :: l, p x :=
  ⟨a, mem_cons_self _ _, h⟩
#align list.exists_mem_cons_of List.exists_mem_cons_ofₓ -- bExists change

-- Porting note: bExists in Lean3 and And in Lean4
theorem exists_mem_cons_of_exists {p : α → Prop} {a : α} {l : List α} : (∃ x ∈ l, p x) →
    ∃ x ∈ a :: l, p x :=
  fun ⟨x, xl, px⟩ => ⟨x, mem_cons_of_mem _ xl, px⟩
#align list.exists_mem_cons_of_exists List.exists_mem_cons_of_existsₓ -- bExists change

-- Porting note: bExists in Lean3 and And in Lean4
theorem or_exists_of_exists_mem_cons {p : α → Prop} {a : α} {l : List α} : (∃ x ∈ a :: l, p x) →
    p a ∨ ∃ x ∈ l, p x :=
  fun ⟨x, xal, px⟩ =>
    Or.elim (eq_or_mem_of_mem_cons xal) (fun h : x = a => by rw [← h]; left; exact px)
      fun h : x ∈ l => Or.inr ⟨x, h, px⟩
#align list.or_exists_of_exists_mem_cons List.or_exists_of_exists_mem_consₓ -- bExists change

theorem exists_mem_cons_iff (p : α → Prop) (a : α) (l : List α) :
    (∃ x ∈ a :: l, p x) ↔ p a ∨ ∃ x ∈ l, p x :=
  Iff.intro or_exists_of_exists_mem_cons fun h =>
    Or.elim h (exists_mem_cons_of l) exists_mem_cons_of_exists
#align list.exists_mem_cons_iff List.exists_mem_cons_iff

/-! ### list subset -/

instance : IsTrans (List α) Subset where
  trans := fun _ _ _ => List.Subset.trans

#align list.subset_def List.subset_def

#align list.subset_append_of_subset_left List.subset_append_of_subset_left

@[deprecated subset_append_of_subset_right]
theorem subset_append_of_subset_right' (l l₁ l₂ : List α) : l ⊆ l₂ → l ⊆ l₁ ++ l₂ :=
  subset_append_of_subset_right _
#align list.subset_append_of_subset_right List.subset_append_of_subset_right'

#align list.cons_subset List.cons_subset

theorem cons_subset_of_subset_of_mem {a : α} {l m : List α}
    (ainm : a ∈ m) (lsubm : l ⊆ m) : a::l ⊆ m :=
  cons_subset.2 ⟨ainm, lsubm⟩
#align list.cons_subset_of_subset_of_mem List.cons_subset_of_subset_of_mem

theorem append_subset_of_subset_of_subset {l₁ l₂ l : List α} (l₁subl : l₁ ⊆ l) (l₂subl : l₂ ⊆ l) :
    l₁ ++ l₂ ⊆ l :=
  fun _ h ↦ (mem_append.1 h).elim (@l₁subl _) (@l₂subl _)
#align list.append_subset_of_subset_of_subset List.append_subset_of_subset_of_subset

-- Porting note: in Std
#align list.append_subset_iff List.append_subset

alias ⟨eq_nil_of_subset_nil, _⟩ := subset_nil
#align list.eq_nil_of_subset_nil List.eq_nil_of_subset_nil

#align list.eq_nil_iff_forall_not_mem List.eq_nil_iff_forall_not_mem

#align list.map_subset List.map_subset

theorem map_subset_iff {l₁ l₂ : List α} (f : α → β) (h : Injective f) :
    map f l₁ ⊆ map f l₂ ↔ l₁ ⊆ l₂ := by
  refine' ⟨_, map_subset f⟩; intro h2 x hx
  rcases mem_map.1 (h2 (mem_map_of_mem f hx)) with ⟨x', hx', hxx'⟩
  cases h hxx'; exact hx'
#align list.map_subset_iff List.map_subset_iff

/-! ### append -/

theorem append_eq_has_append {L₁ L₂ : List α} : List.append L₁ L₂ = L₁ ++ L₂ :=
  rfl
#align list.append_eq_has_append List.append_eq_has_append

#align list.singleton_append List.singleton_append

#align list.append_ne_nil_of_ne_nil_left List.append_ne_nil_of_ne_nil_left

#align list.append_ne_nil_of_ne_nil_right List.append_ne_nil_of_ne_nil_right

#align list.append_eq_nil List.append_eq_nil

-- Porting note: in Std
#align list.nil_eq_append_iff List.nil_eq_append

theorem append_eq_cons_iff {a b c : List α} {x : α} :
    a ++ b = x :: c ↔ a = [] ∧ b = x :: c ∨ ∃ a', a = x :: a' ∧ c = a' ++ b := by
  cases a <;>
    simp only [and_assoc, @eq_comm _ c, nil_append, cons_append, cons.injEq, true_and_iff,
      false_and_iff, exists_false, false_or_iff, or_false_iff, exists_and_left, exists_eq_left']
#align list.append_eq_cons_iff List.append_eq_cons_iff

theorem cons_eq_append_iff {a b c : List α} {x : α} :
    (x :: c : List α) = a ++ b ↔ a = [] ∧ b = x :: c ∨ ∃ a', a = x :: a' ∧ c = a' ++ b := by
  rw [eq_comm, append_eq_cons_iff]
#align list.cons_eq_append_iff List.cons_eq_append_iff

#align list.append_eq_append_iff List.append_eq_append_iff

#align list.take_append_drop List.take_append_drop

#align list.append_inj List.append_inj

#align list.append_inj_right List.append_inj_rightₓ -- implicits order

#align list.append_inj_left List.append_inj_leftₓ -- implicits order

#align list.append_inj' List.append_inj'ₓ -- implicits order

#align list.append_inj_right' List.append_inj_right'ₓ -- implicits order

#align list.append_inj_left' List.append_inj_left'ₓ -- implicits order

@[deprecated] alias append_left_cancel := append_cancel_left -- deprecated since 2024-01-18
#align list.append_left_cancel List.append_cancel_left

@[deprecated] alias append_right_cancel := append_cancel_right -- deprecated since 2024-01-18
#align list.append_right_cancel List.append_cancel_right

theorem append_right_injective (s : List α) : Injective fun t ↦ s ++ t :=
  fun _ _ ↦ append_cancel_left
#align list.append_right_injective List.append_right_injective

#align list.append_right_inj List.append_right_inj

theorem append_left_injective (t : List α) : Injective fun s ↦ s ++ t :=
  fun _ _ ↦ append_cancel_right
#align list.append_left_injective List.append_left_injective

#align list.append_left_inj List.append_left_inj

#align list.map_eq_append_split List.map_eq_append_split

/-! ### replicate -/

@[simp] lemma replicate_zero (a : α) : replicate 0 a = [] := rfl
#align list.replicate_zero List.replicate_zero

attribute [simp] replicate_succ
#align list.replicate_succ List.replicate_succ

lemma replicate_one (a : α) : replicate 1 a = [a] := rfl
#align list.replicate_one List.replicate_one

#align list.length_replicate List.length_replicate
#align list.mem_replicate List.mem_replicate
#align list.eq_of_mem_replicate List.eq_of_mem_replicate

theorem eq_replicate_length {a : α} : ∀ {l : List α}, l = replicate l.length a ↔ ∀ b ∈ l, b = a
  | [] => by simp
  | (b :: l) => by simp [eq_replicate_length]
#align list.eq_replicate_length List.eq_replicate_length

#align list.eq_replicate_of_mem List.eq_replicate_of_mem

#align list.eq_replicate List.eq_replicate

theorem replicate_add (m n) (a : α) : replicate (m + n) a = replicate m a ++ replicate n a := by
  induction m <;> simp [*, zero_add, succ_add, replicate]
#align list.replicate_add List.replicate_add

theorem replicate_succ' (n) (a : α) : replicate (n + 1) a = replicate n a ++ [a] :=
  replicate_add n 1 a
#align list.replicate_succ' List.replicate_succ'

theorem replicate_subset_singleton (n) (a : α) : replicate n a ⊆ [a] := fun _ h =>
  mem_singleton.2 (eq_of_mem_replicate h)
#align list.replicate_subset_singleton List.replicate_subset_singleton

theorem subset_singleton_iff {a : α} {L : List α} : L ⊆ [a] ↔ ∃ n, L = replicate n a := by
  simp only [eq_replicate, subset_def, mem_singleton, exists_eq_left']
#align list.subset_singleton_iff List.subset_singleton_iff

@[simp] theorem map_replicate (f : α → β) (n) (a : α) :
    map f (replicate n a) = replicate n (f a) := by
  induction n <;> [rfl; simp only [*, replicate, map]]
#align list.map_replicate List.map_replicate

@[simp] theorem tail_replicate (a : α) (n) :
    tail (replicate n a) = replicate (n - 1) a := by cases n <;> rfl
#align list.tail_replicate List.tail_replicate

@[simp] theorem join_replicate_nil (n : ℕ) : join (replicate n []) = @nil α := by
  induction n <;> [rfl; simp only [*, replicate, join, append_nil]]
#align list.join_replicate_nil List.join_replicate_nil

theorem replicate_right_injective {n : ℕ} (hn : n ≠ 0) : Injective (@replicate α n) :=
  fun _ _ h => (eq_replicate.1 h).2 _ <| mem_replicate.2 ⟨hn, rfl⟩
#align list.replicate_right_injective List.replicate_right_injective

theorem replicate_right_inj {a b : α} {n : ℕ} (hn : n ≠ 0) :
    replicate n a = replicate n b ↔ a = b :=
  (replicate_right_injective hn).eq_iff
#align list.replicate_right_inj List.replicate_right_inj

@[simp] theorem replicate_right_inj' {a b : α} : ∀ {n},
    replicate n a = replicate n b ↔ n = 0 ∨ a = b
  | 0 => by simp
  | n + 1 => (replicate_right_inj n.succ_ne_zero).trans <| by simp only [n.succ_ne_zero, false_or]
#align list.replicate_right_inj' List.replicate_right_inj'

theorem replicate_left_injective (a : α) : Injective (replicate · a) :=
  LeftInverse.injective (length_replicate · a)
#align list.replicate_left_injective List.replicate_left_injective

@[simp] theorem replicate_left_inj {a : α} {n m : ℕ} : replicate n a = replicate m a ↔ n = m :=
  (replicate_left_injective a).eq_iff
#align list.replicate_left_inj List.replicate_left_inj

/-! ### pure -/

@[simp]
theorem mem_pure {α} (x y : α) : x ∈ (pure y : List α) ↔ x = y :=
  show x ∈ [y] ↔ x = y by simp
#align list.mem_pure List.mem_pure

/-! ### bind -/

@[simp]
theorem bind_eq_bind {α β} (f : α → List β) (l : List α) : l >>= f = l.bind f :=
  rfl
#align list.bind_eq_bind List.bind_eq_bind

#align list.bind_append List.append_bind

/-! ### concat -/

#align list.concat_nil List.concat_nil
#align list.concat_cons List.concat_cons

@[deprecated concat_eq_append]
theorem concat_eq_append' (a : α) (l : List α) : concat l a = l ++ [a] :=
  concat_eq_append l a
#align list.concat_eq_append List.concat_eq_append'

#align list.init_eq_of_concat_eq List.init_eq_of_concat_eq
#align list.last_eq_of_concat_eq List.last_eq_of_concat_eq
#align list.concat_ne_nil List.concat_ne_nil
#align list.concat_append List.concat_append

@[deprecated length_concat]
theorem length_concat' (a : α) (l : List α) : length (concat l a) = succ (length l) := by
  simp only [concat_eq_append, length_append, length]
#align list.length_concat List.length_concat'

#align list.append_concat List.append_concat

/-! ### reverse -/

#align list.reverse_nil List.reverse_nil

#align list.reverse_core List.reverseAux

-- Porting note: Do we need this?
attribute [local simp] reverseAux

#align list.reverse_cons List.reverse_cons

#align list.reverse_core_eq List.reverseAux_eq

theorem reverse_cons' (a : α) (l : List α) : reverse (a :: l) = concat (reverse l) a := by
  simp only [reverse_cons, concat_eq_append]
#align list.reverse_cons' List.reverse_cons'

-- Porting note (#10618): simp can prove this
-- @[simp]
theorem reverse_singleton (a : α) : reverse [a] = [a] :=
  rfl
#align list.reverse_singleton List.reverse_singleton

#align list.reverse_append List.reverse_append
#align list.reverse_concat List.reverse_concat
#align list.reverse_reverse List.reverse_reverse

@[simp]
theorem reverse_involutive : Involutive (@reverse α) :=
  reverse_reverse
#align list.reverse_involutive List.reverse_involutive

@[simp]
theorem reverse_injective : Injective (@reverse α) :=
  reverse_involutive.injective
#align list.reverse_injective List.reverse_injective

theorem reverse_surjective : Surjective (@reverse α) :=
  reverse_involutive.surjective
#align list.reverse_surjective List.reverse_surjective

theorem reverse_bijective : Bijective (@reverse α) :=
  reverse_involutive.bijective
#align list.reverse_bijective List.reverse_bijective

@[simp]
theorem reverse_inj {l₁ l₂ : List α} : reverse l₁ = reverse l₂ ↔ l₁ = l₂ :=
  reverse_injective.eq_iff
#align list.reverse_inj List.reverse_inj

theorem reverse_eq_iff {l l' : List α} : l.reverse = l' ↔ l = l'.reverse :=
  reverse_involutive.eq_iff
#align list.reverse_eq_iff List.reverse_eq_iff

#align list.reverse_eq_nil List.reverse_eq_nil_iff

theorem concat_eq_reverse_cons (a : α) (l : List α) : concat l a = reverse (a :: reverse l) := by
  simp only [concat_eq_append, reverse_cons, reverse_reverse]
#align list.concat_eq_reverse_cons List.concat_eq_reverse_cons

#align list.length_reverse List.length_reverse

-- Porting note: This one was @[simp] in mathlib 3,
-- but Std contains a competing simp lemma reverse_map.
-- For now we remove @[simp] to avoid simplification loops.
-- TODO: Change Std lemma to match mathlib 3?
theorem map_reverse (f : α → β) (l : List α) : map f (reverse l) = reverse (map f l) :=
  (reverse_map f l).symm
#align list.map_reverse List.map_reverse

theorem map_reverseAux (f : α → β) (l₁ l₂ : List α) :
    map f (reverseAux l₁ l₂) = reverseAux (map f l₁) (map f l₂) := by
  simp only [reverseAux_eq, map_append, map_reverse]
#align list.map_reverse_core List.map_reverseAux

#align list.mem_reverse List.mem_reverse

@[simp] theorem reverse_replicate (n) (a : α) : reverse (replicate n a) = replicate n a :=
  eq_replicate.2
    ⟨by rw [length_reverse, length_replicate],
     fun b h => eq_of_mem_replicate (mem_reverse.1 h)⟩
#align list.reverse_replicate List.reverse_replicate

/-! ### empty -/

-- Porting note: this does not work as desired
-- attribute [simp] List.isEmpty

theorem isEmpty_iff_eq_nil {l : List α} : l.isEmpty ↔ l = [] := by cases l <;> simp [isEmpty]
#align list.empty_iff_eq_nil List.isEmpty_iff_eq_nil

/-! ### dropLast -/

#align list.length_init List.length_dropLast

/-! ### getLast -/

@[simp]
theorem getLast_cons {a : α} {l : List α} :
    ∀ h : l ≠ nil, getLast (a :: l) (cons_ne_nil a l) = getLast l h := by
  induction l <;> intros
  contradiction
  rfl
#align list.last_cons List.getLast_cons

theorem getLast_append_singleton {a : α} (l : List α) :
    getLast (l ++ [a]) (append_ne_nil_of_ne_nil_right l _ (cons_ne_nil a _)) = a := by
  simp only [getLast_append]
#align list.last_append_singleton List.getLast_append_singleton

-- Porting note: name should be fixed upstream
theorem getLast_append' (l₁ l₂ : List α) (h : l₂ ≠ []) :
    getLast (l₁ ++ l₂) (append_ne_nil_of_ne_nil_right l₁ l₂ h) = getLast l₂ h := by
  induction' l₁ with _ _ ih
  · simp
  · simp only [cons_append]
    rw [List.getLast_cons]
    exact ih
#align list.last_append List.getLast_append'

theorem getLast_concat' {a : α} (l : List α) : getLast (concat l a) (concat_ne_nil a l) = a :=
  getLast_concat ..
#align list.last_concat List.getLast_concat'

@[simp]
theorem getLast_singleton' (a : α) : getLast [a] (cons_ne_nil a []) = a := rfl
#align list.last_singleton List.getLast_singleton'

-- Porting note (#10618): simp can prove this
-- @[simp]
theorem getLast_cons_cons (a₁ a₂ : α) (l : List α) :
    getLast (a₁ :: a₂ :: l) (cons_ne_nil _ _) = getLast (a₂ :: l) (cons_ne_nil a₂ l) :=
  rfl
#align list.last_cons_cons List.getLast_cons_cons

theorem dropLast_append_getLast : ∀ {l : List α} (h : l ≠ []), dropLast l ++ [getLast l h] = l
  | [], h => absurd rfl h
  | [a], h => rfl
  | a :: b :: l, h => by
    rw [dropLast_cons₂, cons_append, getLast_cons (cons_ne_nil _ _)]
    congr
    exact dropLast_append_getLast (cons_ne_nil b l)
#align list.init_append_last List.dropLast_append_getLast

theorem getLast_congr {l₁ l₂ : List α} (h₁ : l₁ ≠ []) (h₂ : l₂ ≠ []) (h₃ : l₁ = l₂) :
    getLast l₁ h₁ = getLast l₂ h₂ := by subst l₁; rfl
#align list.last_congr List.getLast_congr

#align list.last_mem List.getLast_mem

theorem getLast_replicate_succ (m : ℕ) (a : α) :
    (replicate (m + 1) a).getLast (ne_nil_of_length_eq_succ (length_replicate _ _)) = a := by
  simp only [replicate_succ']
  exact getLast_append_singleton _
#align list.last_replicate_succ List.getLast_replicate_succ

/-! ### getLast? -/

-- Porting note: Moved earlier in file, for use in subsequent lemmas.
@[simp]
theorem getLast?_cons_cons (a b : α) (l : List α) :
    getLast? (a :: b :: l) = getLast? (b :: l) := rfl

@[simp]
theorem getLast?_isNone : ∀ {l : List α}, (getLast? l).isNone ↔ l = []
  | [] => by simp
  | [a] => by simp
  | a :: b :: l => by simp [@getLast?_isNone (b :: l)]
#align list.last'_is_none List.getLast?_isNone

@[simp]
theorem getLast?_isSome : ∀ {l : List α}, l.getLast?.isSome ↔ l ≠ []
  | [] => by simp
  | [a] => by simp
  | a :: b :: l => by simp [@getLast?_isSome (b :: l)]
#align list.last'_is_some List.getLast?_isSome

theorem mem_getLast?_eq_getLast : ∀ {l : List α} {x : α}, x ∈ l.getLast? → ∃ h, x = getLast l h
  | [], x, hx => False.elim <| by simp at hx
  | [a], x, hx =>
    have : a = x := by simpa using hx
    this ▸ ⟨cons_ne_nil a [], rfl⟩
  | a :: b :: l, x, hx => by
    rw [getLast?_cons_cons] at hx
    rcases mem_getLast?_eq_getLast hx with ⟨_, h₂⟩
    use cons_ne_nil _ _
    assumption
#align list.mem_last'_eq_last List.mem_getLast?_eq_getLast

theorem getLast?_eq_getLast_of_ne_nil : ∀ {l : List α} (h : l ≠ []), l.getLast? = some (l.getLast h)
  | [], h => (h rfl).elim
  | [_], _ => rfl
  | _ :: b :: l, _ => @getLast?_eq_getLast_of_ne_nil (b :: l) (cons_ne_nil _ _)
#align list.last'_eq_last_of_ne_nil List.getLast?_eq_getLast_of_ne_nil

theorem mem_getLast?_cons {x y : α} : ∀ {l : List α}, x ∈ l.getLast? → x ∈ (y :: l).getLast?
  | [], _ => by contradiction
  | _ :: _, h => h
#align list.mem_last'_cons List.mem_getLast?_cons

theorem mem_of_mem_getLast? {l : List α} {a : α} (ha : a ∈ l.getLast?) : a ∈ l :=
  let ⟨_, h₂⟩ := mem_getLast?_eq_getLast ha
  h₂.symm ▸ getLast_mem _
#align list.mem_of_mem_last' List.mem_of_mem_getLast?

theorem dropLast_append_getLast? : ∀ {l : List α}, ∀ a ∈ l.getLast?, dropLast l ++ [a] = l
  | [], a, ha => (Option.not_mem_none a ha).elim
  | [a], _, rfl => rfl
  | a :: b :: l, c, hc => by
    rw [getLast?_cons_cons] at hc
    rw [dropLast_cons₂, cons_append, dropLast_append_getLast? _ hc]
#align list.init_append_last' List.dropLast_append_getLast?

theorem getLastI_eq_getLast? [Inhabited α] : ∀ l : List α, l.getLastI = l.getLast?.iget
  | [] => by simp [getLastI, Inhabited.default]
  | [a] => rfl
  | [a, b] => rfl
  | [a, b, c] => rfl
  | _ :: _ :: c :: l => by simp [getLastI, getLastI_eq_getLast? (c :: l)]
#align list.ilast_eq_last' List.getLastI_eq_getLast?

@[simp]
theorem getLast?_append_cons :
    ∀ (l₁ : List α) (a : α) (l₂ : List α), getLast? (l₁ ++ a :: l₂) = getLast? (a :: l₂)
  | [], a, l₂ => rfl
  | [b], a, l₂ => rfl
  | b :: c :: l₁, a, l₂ => by rw [cons_append, cons_append, getLast?_cons_cons,
    ← cons_append, getLast?_append_cons (c :: l₁)]
#align list.last'_append_cons List.getLast?_append_cons

#align list.last'_cons_cons List.getLast?_cons_cons

theorem getLast?_append_of_ne_nil (l₁ : List α) :
    ∀ {l₂ : List α} (_ : l₂ ≠ []), getLast? (l₁ ++ l₂) = getLast? l₂
  | [], hl₂ => by contradiction
  | b :: l₂, _ => getLast?_append_cons l₁ b l₂
#align list.last'_append_of_ne_nil List.getLast?_append_of_ne_nil

theorem getLast?_append {l₁ l₂ : List α} {x : α} (h : x ∈ l₂.getLast?) :
    x ∈ (l₁ ++ l₂).getLast? := by
  cases l₂
  · contradiction
  · rw [List.getLast?_append_cons]
    exact h
#align list.last'_append List.getLast?_append

/-! ### head(!?) and tail -/

theorem head!_eq_head? [Inhabited α] (l : List α) : head! l = (head? l).iget := by cases l <;> rfl
#align list.head_eq_head' List.head!_eq_head?

theorem surjective_head! [Inhabited α] : Surjective (@head! α _) := fun x => ⟨[x], rfl⟩
#align list.surjective_head List.surjective_head!

theorem surjective_head? : Surjective (@head? α) :=
  Option.forall.2 ⟨⟨[], rfl⟩, fun x => ⟨[x], rfl⟩⟩
#align list.surjective_head' List.surjective_head?

theorem surjective_tail : Surjective (@tail α)
  | [] => ⟨[], rfl⟩
  | a :: l => ⟨a :: a :: l, rfl⟩
#align list.surjective_tail List.surjective_tail

theorem eq_cons_of_mem_head? {x : α} : ∀ {l : List α}, x ∈ l.head? → l = x :: tail l
  | [], h => (Option.not_mem_none _ h).elim
  | a :: l, h => by
    simp only [head?, Option.mem_def, Option.some_inj] at h
    exact h ▸ rfl
#align list.eq_cons_of_mem_head' List.eq_cons_of_mem_head?

theorem mem_of_mem_head? {x : α} {l : List α} (h : x ∈ l.head?) : x ∈ l :=
  (eq_cons_of_mem_head? h).symm ▸ mem_cons_self _ _
#align list.mem_of_mem_head' List.mem_of_mem_head?

@[simp] theorem head!_cons [Inhabited α] (a : α) (l : List α) : head! (a :: l) = a := rfl
#align list.head_cons List.head!_cons

#align list.tail_nil List.tail_nil
#align list.tail_cons List.tail_cons

@[simp]
theorem head!_append [Inhabited α] (t : List α) {s : List α} (h : s ≠ []) :
    head! (s ++ t) = head! s := by induction s; contradiction; rfl
#align list.head_append List.head!_append

theorem head?_append {s t : List α} {x : α} (h : x ∈ s.head?) : x ∈ (s ++ t).head? := by
  cases s; contradiction; exact h
#align list.head'_append List.head?_append

theorem head?_append_of_ne_nil :
    ∀ (l₁ : List α) {l₂ : List α} (_ : l₁ ≠ []), head? (l₁ ++ l₂) = head? l₁
  | _ :: _, _, _ => rfl
#align list.head'_append_of_ne_nil List.head?_append_of_ne_nil

theorem tail_append_singleton_of_ne_nil {a : α} {l : List α} (h : l ≠ nil) :
    tail (l ++ [a]) = tail l ++ [a] := by
  induction l; contradiction; rw [tail, cons_append, tail]
#align list.tail_append_singleton_of_ne_nil List.tail_append_singleton_of_ne_nil

theorem cons_head?_tail : ∀ {l : List α} {a : α}, a ∈ head? l → a :: tail l = l
  | [], a, h => by contradiction
  | b :: l, a, h => by
    simp? at h says simp only [head?_cons, Option.mem_def, Option.some.injEq] at h
    simp [h]
#align list.cons_head'_tail List.cons_head?_tail

theorem head!_mem_head? [Inhabited α] : ∀ {l : List α}, l ≠ [] → head! l ∈ head? l
  | [], h => by contradiction
  | a :: l, _ => rfl
#align list.head_mem_head' List.head!_mem_head?

theorem cons_head!_tail [Inhabited α] {l : List α} (h : l ≠ []) : head! l :: tail l = l :=
  cons_head?_tail (head!_mem_head? h)
#align list.cons_head_tail List.cons_head!_tail

theorem head!_mem_self [Inhabited α] {l : List α} (h : l ≠ nil) : l.head! ∈ l := by
  have h' := mem_cons_self l.head! l.tail
  rwa [cons_head!_tail h] at h'
#align list.head_mem_self List.head!_mem_self

theorem head_mem {l : List α} : ∀ (h : l ≠ nil), l.head h ∈ l := by
  cases l <;> simp

@[simp]
theorem head?_map (f : α → β) (l) : head? (map f l) = (head? l).map f := by cases l <;> rfl
#align list.head'_map List.head?_map

theorem tail_append_of_ne_nil (l l' : List α) (h : l ≠ []) : (l ++ l').tail = l.tail ++ l' := by
  cases l
  · contradiction
  · simp
#align list.tail_append_of_ne_nil List.tail_append_of_ne_nil

section deprecated
set_option linter.deprecated false -- TODO(Mario): make replacements for theorems in this section

@[simp] theorem nthLe_tail (l : List α) (i) (h : i < l.tail.length)
    (h' : i + 1 < l.length := (by simp only [length_tail] at h; omega)) :
    l.tail.nthLe i h = l.nthLe (i + 1) h' := by
  cases l <;> [cases h; rfl]
#align list.nth_le_tail List.nthLe_tail

theorem nthLe_cons_aux {l : List α} {a : α} {n} (hn : n ≠ 0) (h : n < (a :: l).length) :
    n - 1 < l.length := by
  contrapose! h
  rw [length_cons]
  omega
#align list.nth_le_cons_aux List.nthLe_cons_aux

theorem nthLe_cons {l : List α} {a : α} {n} (hl) :
    (a :: l).nthLe n hl = if hn : n = 0 then a else l.nthLe (n - 1) (nthLe_cons_aux hn hl) := by
  split_ifs with h
  · simp [nthLe, h]
  cases l
  · rw [length_singleton, Nat.lt_succ_iff] at hl
    omega
  cases n
  · contradiction
  rfl
#align list.nth_le_cons List.nthLe_cons

end deprecated

-- Porting note: List.modifyHead has @[simp], and Lean 4 treats this as
-- an invitation to unfold modifyHead in any context,
-- not just use the equational lemmas.

-- @[simp]
@[simp 1100, nolint simpNF]
theorem modifyHead_modifyHead (l : List α) (f g : α → α) :
    (l.modifyHead f).modifyHead g = l.modifyHead (g ∘ f) := by cases l <;> simp
#align list.modify_head_modify_head List.modifyHead_modifyHead

/-! ### Induction from the right -/

/-- Induction principle from the right for lists: if a property holds for the empty list, and
for `l ++ [a]` if it holds for `l`, then it holds for all lists. The principle is given for
a `Sort`-valued predicate, i.e., it can also be used to construct data. -/
@[elab_as_elim]
def reverseRecOn {motive : List α → Sort*} (l : List α) (nil : motive [])
    (append_singleton : ∀ (l : List α) (a : α), motive l → motive (l ++ [a])) : motive l :=
  match h : reverse l with
  | [] => cast (congr_arg motive <| by simpa using congr(reverse $h.symm)) <|
      nil
  | head :: tail =>
    have : tail.length < l.length := by
      rw [← length_reverse l, h, length_cons]
      simp [Nat.lt_succ]
    cast (congr_arg motive <| by simpa using congr(reverse $h.symm)) <|
      append_singleton _ head <| reverseRecOn (reverse tail) nil append_singleton
termination_by l.length
#align list.reverse_rec_on List.reverseRecOn

@[simp]
theorem reverseRecOn_nil {motive : List α → Sort*} (nil : motive [])
    (append_singleton : ∀ (l : List α) (a : α), motive l → motive (l ++ [a])) :
    reverseRecOn [] nil append_singleton = nil := rfl

-- `unusedHavesSuffices` is getting confused by the unfolding of `reverseRecOn`
@[simp, nolint unusedHavesSuffices]
theorem reverseRecOn_concat {motive : List α → Sort*} (x : α) (xs : List α) (nil : motive [])
    (append_singleton : ∀ (l : List α) (a : α), motive l → motive (l ++ [a])) :
    reverseRecOn (motive := motive) (xs ++ [x]) nil append_singleton =
      append_singleton _ _ (reverseRecOn (motive := motive) xs nil append_singleton) := by
  suffices ∀ ys (h : reverse (reverse xs) = ys),
      reverseRecOn (motive := motive) (xs ++ [x]) nil append_singleton =
        cast (by simp [(reverse_reverse _).symm.trans h])
          (append_singleton _ x (reverseRecOn (motive := motive) ys nil append_singleton)) by
    exact this _ (reverse_reverse xs)
  intros ys hy
  conv_lhs => unfold reverseRecOn
  split
  next h => simp at h
  next heq =>
    revert heq
    simp only [reverse_append, reverse_cons, reverse_nil, nil_append, singleton_append, cons.injEq]
    rintro ⟨rfl, rfl⟩
    subst ys
    rfl

/-- Bidirectional induction principle for lists: if a property holds for the empty list, the
singleton list, and `a :: (l ++ [b])` from `l`, then it holds for all lists. This can be used to
prove statements about palindromes. The principle is given for a `Sort`-valued predicate, i.e., it
can also be used to construct data. -/
@[elab_as_elim]
def bidirectionalRec {motive : List α → Sort*} (nil : motive []) (singleton : ∀ a : α, motive [a])
    (cons_append : ∀ (a : α) (l : List α) (b : α), motive l → motive (a :: (l ++ [b]))) :
    ∀ l, motive l
  | [] => nil
  | [a] => singleton a
  | a :: b :: l =>
    let l' := dropLast (b :: l)
    let b' := getLast (b :: l) (cons_ne_nil _ _)
    cast (by rw [← dropLast_append_getLast (cons_ne_nil b l)]) <|
      cons_append a l' b' (bidirectionalRec nil singleton cons_append l')
termination_by l => l.length
#align list.bidirectional_rec List.bidirectionalRecₓ -- universe order

@[simp]
theorem bidirectionalRec_nil {motive : List α → Sort*}
    (nil : motive []) (singleton : ∀ a : α, motive [a])
    (cons_append : ∀ (a : α) (l : List α) (b : α), motive l → motive (a :: (l ++ [b]))) :
    bidirectionalRec nil singleton cons_append [] = nil :=
  rfl

@[simp]
theorem bidirectionalRec_singleton {motive : List α → Sort*}
    (nil : motive []) (singleton : ∀ a : α, motive [a])
    (cons_append : ∀ (a : α) (l : List α) (b : α), motive l → motive (a :: (l ++ [b]))) (a : α):
    bidirectionalRec nil singleton cons_append [a] = singleton a :=
  rfl

@[simp]
theorem bidirectionalRec_cons_append {motive : List α → Sort*}
    (nil : motive []) (singleton : ∀ a : α, motive [a])
    (cons_append : ∀ (a : α) (l : List α) (b : α), motive l → motive (a :: (l ++ [b])))
    (a : α) (l : List α) (b : α) :
    bidirectionalRec nil singleton cons_append (a :: (l ++ [b])) =
      cons_append a l b (bidirectionalRec nil singleton cons_append l) := by
  conv_lhs => unfold bidirectionalRec
  cases l with
  | nil => rfl
  | cons x xs =>
  simp only [List.cons_append]
  congr
  dsimp only [← List.cons_append]
  suffices ∀ (ys init : List α) (hinit : init = ys) (last : α) (hlast : last = b),
      (cons_append a init last
        (bidirectionalRec nil singleton cons_append init)) =
      cast (congr_arg motive <| by simp [hinit, hlast])
        (cons_append a ys b (bidirectionalRec nil singleton cons_append ys)) by
    rw [this (x :: xs) _ (by rw [dropLast_append_cons, dropLast_single, append_nil]) _ (by simp)]
    simp
  rintro ys init rfl last rfl
  rfl

/-- Like `bidirectionalRec`, but with the list parameter placed first. -/
@[elab_as_elim]
abbrev bidirectionalRecOn {C : List α → Sort*} (l : List α) (H0 : C []) (H1 : ∀ a : α, C [a])
    (Hn : ∀ (a : α) (l : List α) (b : α), C l → C (a :: (l ++ [b]))) : C l :=
  bidirectionalRec H0 H1 Hn l
#align list.bidirectional_rec_on List.bidirectionalRecOn

/-! ### sublists -/

attribute [refl] List.Sublist.refl

#align list.nil_sublist List.nil_sublist
#align list.sublist.refl List.Sublist.refl
#align list.sublist.trans List.Sublist.trans
#align list.sublist_cons List.sublist_cons
#align list.sublist_of_cons_sublist List.sublist_of_cons_sublist

theorem Sublist.cons_cons {l₁ l₂ : List α} (a : α) (s : l₁ <+ l₂) : a :: l₁ <+ a :: l₂ :=
  Sublist.cons₂ _ s
#align list.sublist.cons_cons List.Sublist.cons_cons

#align list.sublist_append_left List.sublist_append_left
#align list.sublist_append_right List.sublist_append_right

theorem sublist_cons_of_sublist (a : α) {l₁ l₂ : List α} : l₁ <+ l₂ → l₁ <+ a :: l₂ :=
  Sublist.cons _
#align list.sublist_cons_of_sublist List.sublist_cons_of_sublist

#align list.sublist_append_of_sublist_left List.sublist_append_of_sublist_left
#align list.sublist_append_of_sublist_right List.sublist_append_of_sublist_right

theorem sublist_of_cons_sublist_cons {l₁ l₂ : List α} : ∀ {a : α}, a :: l₁ <+ a :: l₂ → l₁ <+ l₂
  | _, Sublist.cons _ s => sublist_of_cons_sublist s
  | _, Sublist.cons₂ _ s => s
#align list.sublist_of_cons_sublist_cons List.sublist_of_cons_sublist_cons

theorem cons_sublist_cons_iff {l₁ l₂ : List α} {a : α} : a :: l₁ <+ a :: l₂ ↔ l₁ <+ l₂ :=
  ⟨sublist_of_cons_sublist_cons, Sublist.cons_cons _⟩
#align list.cons_sublist_cons_iff List.cons_sublist_cons_iff

#align list.append_sublist_append_left List.append_sublist_append_left
#align list.sublist.append_right List.Sublist.append_right
#align list.sublist_or_mem_of_sublist List.sublist_or_mem_of_sublist
#align list.sublist.reverse List.Sublist.reverse

#align list.reverse_sublist_iff List.reverse_sublist

#align list.append_sublist_append_right List.append_sublist_append_right
#align list.sublist.append List.Sublist.append
#align list.sublist.subset List.Sublist.subset

#align list.singleton_sublist List.singleton_sublist

theorem eq_nil_of_sublist_nil {l : List α} (s : l <+ []) : l = [] :=
  eq_nil_of_subset_nil <| s.subset
#align list.eq_nil_of_sublist_nil List.eq_nil_of_sublist_nil

-- Porting note: this lemma seems to have been renamed on the occasion of its move to Std4
alias sublist_nil_iff_eq_nil := sublist_nil
#align list.sublist_nil_iff_eq_nil List.sublist_nil_iff_eq_nil

@[simp] lemma sublist_singleton {l : List α} {a : α} : l <+ [a] ↔ l = [] ∨ l = [a] := by
  constructor <;> rintro (_ | _) <;> aesop

#align list.replicate_sublist_replicate List.replicate_sublist_replicate

theorem sublist_replicate_iff {l : List α} {a : α} {n : ℕ} :
    l <+ replicate n a ↔ ∃ k ≤ n, l = replicate k a :=
  ⟨fun h =>
    ⟨l.length, h.length_le.trans_eq (length_replicate _ _),
      eq_replicate_length.mpr fun b hb => eq_of_mem_replicate (h.subset hb)⟩,
    by rintro ⟨k, h, rfl⟩; exact (replicate_sublist_replicate _).mpr h⟩
#align list.sublist_replicate_iff List.sublist_replicate_iff

#align list.sublist.eq_of_length List.Sublist.eq_of_length

#align list.sublist.eq_of_length_le List.Sublist.eq_of_length_le

theorem Sublist.antisymm (s₁ : l₁ <+ l₂) (s₂ : l₂ <+ l₁) : l₁ = l₂ :=
  s₁.eq_of_length_le s₂.length_le
#align list.sublist.antisymm List.Sublist.antisymm

instance decidableSublist [DecidableEq α] : ∀ l₁ l₂ : List α, Decidable (l₁ <+ l₂)
  | [], _ => isTrue <| nil_sublist _
  | _ :: _, [] => isFalse fun h => List.noConfusion <| eq_nil_of_sublist_nil h
  | a :: l₁, b :: l₂ =>
    if h : a = b then
      @decidable_of_decidable_of_iff _ _ (decidableSublist l₁ l₂) <|
        h ▸ ⟨Sublist.cons_cons _, sublist_of_cons_sublist_cons⟩
    else
      @decidable_of_decidable_of_iff _ _ (decidableSublist (a :: l₁) l₂)
        ⟨sublist_cons_of_sublist _, fun s =>
          match a, l₁, s, h with
          | _, _, Sublist.cons _ s', h => s'
          | _, _, Sublist.cons₂ t _, h => absurd rfl h⟩
#align list.decidable_sublist List.decidableSublist

/-! ### indexOf -/

section IndexOf

variable [DecidableEq α]

#align list.index_of_nil List.indexOf_nil

/-
  Porting note: The following proofs were simpler prior to the port. These proofs use the low-level
  `findIdx.go`.
  * `indexOf_cons_self`
  * `indexOf_cons_eq`
  * `indexOf_cons_ne`
  * `indexOf_cons`

  The ported versions of the earlier proofs are given in comments.
-/

-- indexOf_cons_eq _ rfl
@[simp]
theorem indexOf_cons_self (a : α) (l : List α) : indexOf a (a :: l) = 0 := by
  rw [indexOf, findIdx_cons, beq_self_eq_true, cond]
#align list.index_of_cons_self List.indexOf_cons_self

-- fun e => if_pos e
theorem indexOf_cons_eq {a b : α} (l : List α) : b = a → indexOf a (b :: l) = 0
  | e => by rw [← e]; exact indexOf_cons_self b l
#align list.index_of_cons_eq List.indexOf_cons_eq

-- fun n => if_neg n
@[simp]
theorem indexOf_cons_ne {a b : α} (l : List α) : b ≠ a → indexOf a (b :: l) = succ (indexOf a l)
  | h => by simp only [indexOf, findIdx_cons, Bool.cond_eq_ite, beq_iff_eq, h, ite_false]
#align list.index_of_cons_ne List.indexOf_cons_ne

#align list.index_of_cons List.indexOf_cons

theorem indexOf_eq_length {a : α} {l : List α} : indexOf a l = length l ↔ a ∉ l := by
  induction' l with b l ih
  · exact iff_of_true rfl (not_mem_nil _)
  simp only [length, mem_cons, indexOf_cons, eq_comm]
  rw [cond_eq_if]
  split_ifs with h <;> simp at h
  · exact iff_of_false (by rintro ⟨⟩) fun H => H <| Or.inl h.symm
  · simp only [Ne.symm h, false_or_iff]
    rw [← ih]
    exact succ_inj'
#align list.index_of_eq_length List.indexOf_eq_length

@[simp]
theorem indexOf_of_not_mem {l : List α} {a : α} : a ∉ l → indexOf a l = length l :=
  indexOf_eq_length.2
#align list.index_of_of_not_mem List.indexOf_of_not_mem

theorem indexOf_le_length {a : α} {l : List α} : indexOf a l ≤ length l := by
  induction' l with b l ih; · rfl
  simp only [length, indexOf_cons, cond_eq_if, beq_iff_eq]
  by_cases h : b = a
  · rw [if_pos h]; exact Nat.zero_le _
  · rw [if_neg h]; exact succ_le_succ ih
#align list.index_of_le_length List.indexOf_le_length

theorem indexOf_lt_length {a} {l : List α} : indexOf a l < length l ↔ a ∈ l :=
  ⟨fun h => Decidable.by_contradiction fun al => Nat.ne_of_lt h <| indexOf_eq_length.2 al,
   fun al => (lt_of_le_of_ne indexOf_le_length) fun h => indexOf_eq_length.1 h al⟩
#align list.index_of_lt_length List.indexOf_lt_length

theorem indexOf_append_of_mem {a : α} (h : a ∈ l₁) : indexOf a (l₁ ++ l₂) = indexOf a l₁ := by
  induction' l₁ with d₁ t₁ ih
  · exfalso
    exact not_mem_nil a h
  rw [List.cons_append]
  by_cases hh : d₁ = a
  · iterate 2 rw [indexOf_cons_eq _ hh]
  rw [indexOf_cons_ne _ hh, indexOf_cons_ne _ hh, ih (mem_of_ne_of_mem (Ne.symm hh) h)]
#align list.index_of_append_of_mem List.indexOf_append_of_mem

theorem indexOf_append_of_not_mem {a : α} (h : a ∉ l₁) :
    indexOf a (l₁ ++ l₂) = l₁.length + indexOf a l₂ := by
  induction' l₁ with d₁ t₁ ih
  · rw [List.nil_append, List.length, zero_add]
  rw [List.cons_append, indexOf_cons_ne _ (ne_of_not_mem_cons h).symm, List.length,
    ih (not_mem_of_not_mem_cons h), Nat.succ_add]
#align list.index_of_append_of_not_mem List.indexOf_append_of_not_mem

end IndexOf

/-! ### nth element -/

section deprecated
set_option linter.deprecated false

@[deprecated get_of_mem]
theorem nthLe_of_mem {a} {l : List α} (h : a ∈ l) : ∃ n h, nthLe l n h = a :=
  let ⟨i, h⟩ := get_of_mem h; ⟨i.1, i.2, h⟩
#align list.nth_le_of_mem List.nthLe_of_mem

@[deprecated get?_eq_get]
theorem nthLe_get? {l : List α} {n} (h) : get? l n = some (nthLe l n h) := get?_eq_get _
#align list.nth_le_nth List.nthLe_get?

#align list.nth_len_le List.get?_len_le

@[simp]
theorem get?_length (l : List α) : l.get? l.length = none := get?_len_le le_rfl
#align list.nth_length List.get?_length

@[deprecated get?_eq_some]
theorem get?_eq_some' {l : List α} {n a} : get? l n = some a ↔ ∃ h, nthLe l n h = a := get?_eq_some
#align list.nth_eq_some List.get?_eq_some'

#align list.nth_eq_none_iff List.get?_eq_none
#align list.nth_of_mem List.get?_of_mem

@[deprecated get_mem]
theorem nthLe_mem (l : List α) (n h) : nthLe l n h ∈ l := get_mem ..
#align list.nth_le_mem List.nthLe_mem

theorem nthLe_congr {l : List α} {n p : ℕ} {h : n < length l} (hnp : n = p) :
    nthLe l n h = nthLe l p (hnp ▸ h) := by simp [hnp]

#align list.nth_mem List.get?_mem

@[deprecated mem_iff_get]
theorem mem_iff_nthLe {a} {l : List α} : a ∈ l ↔ ∃ n h, nthLe l n h = a :=
  mem_iff_get.trans ⟨fun ⟨⟨n, h⟩, e⟩ => ⟨n, h, e⟩, fun ⟨n, h, e⟩ => ⟨⟨n, h⟩, e⟩⟩
#align list.mem_iff_nth_le List.mem_iff_nthLe

#align list.mem_iff_nth List.mem_iff_get?
#align list.nth_zero List.get?_zero

-- Porting note: couldn't synthesize _ in cases h x _ rfl anymore, needed to be given explicitly
theorem get?_injective {α : Type u} {xs : List α} {i j : ℕ} (h₀ : i < xs.length) (h₁ : Nodup xs)
    (h₂ : xs.get? i = xs.get? j) : i = j := by
  induction xs generalizing i j with
  | nil => cases h₀
  | cons x xs tail_ih =>
    cases i <;> cases j
    case zero.zero => rfl
    case succ.succ =>
      congr; cases h₁
      apply tail_ih <;> solve_by_elim [lt_of_succ_lt_succ]
    all_goals (dsimp at h₂; cases' h₁ with _ _ h h')
    · cases (h x (mem_iff_get?.mpr ⟨_, h₂.symm⟩) rfl)
    · cases (h x (mem_iff_get?.mpr ⟨_, h₂⟩) rfl)
#align list.nth_injective List.get?_injective

#align list.nth_map List.get?_map

@[deprecated get_map]
theorem nthLe_map (f : α → β) {l n} (H1 H2) : nthLe (map f l) n H1 = f (nthLe l n H2) := get_map ..
#align list.nth_le_map List.nthLe_map

/-- A version of `get_map` that can be used for rewriting. -/
theorem get_map_rev (f : α → β) {l n} :
    f (get l n) = get (map f l) ⟨n.1, (l.length_map f).symm ▸ n.2⟩ := Eq.symm (get_map _)

/-- A version of `nthLe_map` that can be used for rewriting. -/
@[deprecated get_map_rev]
theorem nthLe_map_rev (f : α → β) {l n} (H) :
    f (nthLe l n H) = nthLe (map f l) n ((l.length_map f).symm ▸ H) :=
  (nthLe_map f _ _).symm
#align list.nth_le_map_rev List.nthLe_map_rev

@[simp, deprecated get_map]
theorem nthLe_map' (f : α → β) {l n} (H) :
    nthLe (map f l) n H = f (nthLe l n (l.length_map f ▸ H)) := nthLe_map f _ _
#align list.nth_le_map' List.nthLe_map'

/-- If one has `nthLe L i hi` in a formula and `h : L = L'`, one can not `rw h` in the formula as
`hi` gives `i < L.length` and not `i < L'.length`. The lemma `nth_le_of_eq` can be used to make
such a rewrite, with `rw (nth_le_of_eq h)`. -/
@[deprecated get_of_eq]
theorem nthLe_of_eq {L L' : List α} (h : L = L') {i : ℕ} (hi : i < L.length) :
    nthLe L i hi = nthLe L' i (h ▸ hi) := by congr
#align list.nth_le_of_eq List.nthLe_of_eq

@[simp, deprecated get_singleton]
theorem nthLe_singleton (a : α) {n : ℕ} (hn : n < 1) : nthLe [a] n hn = a := get_singleton ..
#align list.nth_le_singleton List.nthLe_singleton

@[deprecated] -- FIXME: replacement -- it's not `get_zero` and it's not `get?_zero`
theorem nthLe_zero [Inhabited α] {L : List α} (h : 0 < L.length) : List.nthLe L 0 h = L.head! := by
  cases L
  cases h
  simp [nthLe]
#align list.nth_le_zero List.nthLe_zero

@[deprecated get_append]
theorem nthLe_append {l₁ l₂ : List α} {n : ℕ} (hn₁) (hn₂) :
    (l₁ ++ l₂).nthLe n hn₁ = l₁.nthLe n hn₂ := get_append _ hn₂
#align list.nth_le_append List.nthLe_append

@[deprecated get_append_right']
theorem nthLe_append_right {l₁ l₂ : List α} {n : ℕ} (h₁ : l₁.length ≤ n) (h₂) :
    (l₁ ++ l₂).nthLe n h₂ = l₂.nthLe (n - l₁.length) (get_append_right_aux h₁ h₂) :=
  get_append_right' h₁ h₂
#align list.nth_le_append_right_aux List.get_append_right_aux
#align list.nth_le_append_right List.nthLe_append_right

@[deprecated get_replicate]
theorem nthLe_replicate (a : α) {n m : ℕ} (h : m < (replicate n a).length) :
    (replicate n a).nthLe m h = a := get_replicate ..
#align list.nth_le_replicate List.nthLe_replicate

#align list.nth_append List.get?_append
#align list.nth_append_right List.get?_append_right

@[deprecated getLast_eq_get]
theorem getLast_eq_nthLe (l : List α) (h : l ≠ []) :
    getLast l h = l.nthLe (l.length - 1) (have := length_pos_of_ne_nil h; by omega) :=
  getLast_eq_get ..
#align list.last_eq_nth_le List.getLast_eq_nthLe

theorem get_length_sub_one {l : List α} (h : l.length - 1 < l.length) :
    l.get ⟨l.length - 1, h⟩ = l.getLast (by rintro rfl; exact Nat.lt_irrefl 0 h) :=
  (getLast_eq_get l _).symm

@[deprecated get_length_sub_one]
theorem nthLe_length_sub_one {l : List α} (h : l.length - 1 < l.length) :
    l.nthLe (l.length - 1) h = l.getLast (by rintro rfl; exact Nat.lt_irrefl 0 h) :=
  get_length_sub_one _
#align list.nth_le_length_sub_one List.nthLe_length_sub_one

#align list.nth_concat_length List.get?_concat_length

@[deprecated get_cons_length]
theorem nthLe_cons_length : ∀ (x : α) (xs : List α) (n : ℕ) (h : n = xs.length),
    (x :: xs).nthLe n (by simp [h]) = (x :: xs).getLast (cons_ne_nil x xs) := get_cons_length
#align list.nth_le_cons_length List.nthLe_cons_length

theorem take_one_drop_eq_of_lt_length {l : List α} {n : ℕ} (h : n < l.length) :
    (l.drop n).take 1 = [l.get ⟨n, h⟩] := by
  induction' l with x l ih generalizing n
  · cases h
  · by_cases h₁ : l = []
    · subst h₁
      rw [get_singleton]
      simp only [length_cons, length_nil, Nat.lt_succ_iff, le_zero_eq] at h
      subst h
      simp
    have h₂ := h
    rw [length_cons, Nat.lt_succ_iff, le_iff_eq_or_lt] at h₂
    cases n
    · simp [get]
    rw [drop, get]
    apply ih

@[deprecated take_one_drop_eq_of_lt_length]
theorem take_one_drop_eq_of_lt_length' {l : List α} {n : ℕ} (h : n < l.length) :
    (l.drop n).take 1 = [l.nthLe n h] := take_one_drop_eq_of_lt_length h
#align list.take_one_drop_eq_of_lt_length List.take_one_drop_eq_of_lt_length'

#align list.ext List.ext

@[deprecated ext_get]
theorem ext_nthLe {l₁ l₂ : List α} (hl : length l₁ = length l₂)
    (h : ∀ n h₁ h₂, nthLe l₁ n h₁ = nthLe l₂ n h₂) : l₁ = l₂ :=
  ext_get hl h
#align list.ext_le List.ext_nthLe

@[simp]
theorem indexOf_get [DecidableEq α] {a : α} : ∀ {l : List α} (h), get l ⟨indexOf a l, h⟩ = a
  | b :: l, h => by
    by_cases h' : b = a <;>
    simp only [h', if_pos, if_false, indexOf_cons, get, @indexOf_get _ _ l, cond_eq_if, beq_iff_eq]

@[simp, deprecated indexOf_get]
theorem indexOf_nthLe [DecidableEq α] {a : α} : ∀ {l : List α} (h), nthLe l (indexOf a l) h = a :=
  indexOf_get
#align list.index_of_nth_le List.indexOf_nthLe

@[simp]
theorem indexOf_get? [DecidableEq α] {a : α} {l : List α} (h : a ∈ l) :
    get? l (indexOf a l) = some a := by rw [nthLe_get?, indexOf_nthLe (indexOf_lt_length.2 h)]
#align list.index_of_nth List.indexOf_get?

@[deprecated]
theorem get_reverse_aux₁ :
    ∀ (l r : List α) (i h1 h2), get (reverseAux l r) ⟨i + length l, h1⟩ = get r ⟨i, h2⟩
  | [], r, i => fun h1 _ => rfl
  | a :: l, r, i => by
    rw [show i + length (a :: l) = i + 1 + length l from Nat.add_right_comm i (length l) 1]
    exact fun h1 h2 => get_reverse_aux₁ l (a :: r) (i + 1) h1 (succ_lt_succ h2)
#align list.nth_le_reverse_aux1 List.get_reverse_aux₁

theorem indexOf_inj [DecidableEq α] {l : List α} {x y : α} (hx : x ∈ l) (hy : y ∈ l) :
    indexOf x l = indexOf y l ↔ x = y :=
  ⟨fun h => by
    have x_eq_y :
        get l ⟨indexOf x l, indexOf_lt_length.2 hx⟩ =
        get l ⟨indexOf y l, indexOf_lt_length.2 hy⟩ := by
      simp only [h]
    simp only [indexOf_get] at x_eq_y; exact x_eq_y, fun h => by subst h; rfl⟩
#align list.index_of_inj List.indexOf_inj

theorem get_reverse_aux₂ :
    ∀ (l r : List α) (i : Nat) (h1) (h2),
      get (reverseAux l r) ⟨length l - 1 - i, h1⟩ = get l ⟨i, h2⟩
  | [], r, i, h1, h2 => absurd h2 (Nat.not_lt_zero _)
  | a :: l, r, 0, h1, _ => by
    have aux := get_reverse_aux₁ l (a :: r) 0
    rw [zero_add] at aux
    exact aux _ (zero_lt_succ _)
  | a :: l, r, i + 1, h1, h2 => by
    have aux := get_reverse_aux₂ l (a :: r) i
    have heq :=
      calc
        length (a :: l) - 1 - (i + 1) = length l - (1 + i) := by rw [add_comm]; rfl
        _ = length l - 1 - i := by omega
    rw [← heq] at aux
    apply aux
#align list.nth_le_reverse_aux2 List.get_reverse_aux₂

@[simp] theorem get_reverse (l : List α) (i : Nat) (h1 h2) :
    get (reverse l) ⟨length l - 1 - i, h1⟩ = get l ⟨i, h2⟩ :=
  get_reverse_aux₂ _ _ _ _ _

@[simp, deprecated get_reverse]
theorem nthLe_reverse (l : List α) (i : Nat) (h1 h2) :
    nthLe (reverse l) (length l - 1 - i) h1 = nthLe l i h2 :=
  get_reverse ..
#align list.nth_le_reverse List.nthLe_reverse

theorem nthLe_reverse' (l : List α) (n : ℕ) (hn : n < l.reverse.length) (hn') :
    l.reverse.nthLe n hn = l.nthLe (l.length - 1 - n) hn' := by
  rw [eq_comm]
  convert nthLe_reverse l.reverse n (by simpa) hn using 1
  simp
#align list.nth_le_reverse' List.nthLe_reverse'

theorem get_reverse' (l : List α) (n) (hn') :
    l.reverse.get n = l.get ⟨l.length - 1 - n, hn'⟩ := nthLe_reverse' ..

-- FIXME: prove it the other way around
attribute [deprecated get_reverse'] nthLe_reverse'

theorem eq_cons_of_length_one {l : List α} (h : l.length = 1) :
    l = [l.nthLe 0 (by omega)] := by
  refine' ext_get (by convert h) fun n h₁ h₂ => _
  simp only [get_singleton]
  congr
  omega
#align list.eq_cons_of_length_one List.eq_cons_of_length_one

theorem get_eq_iff {l : List α} {n : Fin l.length} {x : α} : l.get n = x ↔ l.get? n.1 = some x := by
  rw [get?_eq_some]
  simp [n.2]

@[deprecated get_eq_iff]
theorem nthLe_eq_iff {l : List α} {n : ℕ} {x : α} {h} : l.nthLe n h = x ↔ l.get? n = some x :=
  get_eq_iff
#align list.nth_le_eq_iff List.nthLe_eq_iff

@[deprecated get?_eq_get]
theorem some_nthLe_eq {l : List α} {n : ℕ} {h} : some (l.nthLe n h) = l.get? n :=
  (get?_eq_get _).symm
#align list.some_nth_le_eq List.some_nthLe_eq

end deprecated

theorem modifyNthTail_modifyNthTail {f g : List α → List α} (m : ℕ) :
    ∀ (n) (l : List α),
      (l.modifyNthTail f n).modifyNthTail g (m + n) =
        l.modifyNthTail (fun l => (f l).modifyNthTail g m) n
  | 0, _ => rfl
  | _ + 1, [] => rfl
  | n + 1, a :: l => congr_arg (List.cons a) (modifyNthTail_modifyNthTail m n l)
#align list.modify_nth_tail_modify_nth_tail List.modifyNthTail_modifyNthTail

theorem modifyNthTail_modifyNthTail_le {f g : List α → List α} (m n : ℕ) (l : List α)
    (h : n ≤ m) :
    (l.modifyNthTail f n).modifyNthTail g m =
      l.modifyNthTail (fun l => (f l).modifyNthTail g (m - n)) n := by
  rcases Nat.exists_eq_add_of_le h with ⟨m, rfl⟩
  rw [add_comm, modifyNthTail_modifyNthTail, Nat.add_sub_cancel]
#align list.modify_nth_tail_modify_nth_tail_le List.modifyNthTail_modifyNthTail_le

theorem modifyNthTail_modifyNthTail_same {f g : List α → List α} (n : ℕ) (l : List α) :
    (l.modifyNthTail f n).modifyNthTail g n = l.modifyNthTail (g ∘ f) n := by
  rw [modifyNthTail_modifyNthTail_le n n l (le_refl n), Nat.sub_self]; rfl
#align list.modify_nth_tail_modify_nth_tail_same List.modifyNthTail_modifyNthTail_same

#align list.modify_nth_tail_id List.modifyNthTail_id

theorem removeNth_eq_nthTail : ∀ (n) (l : List α), removeNth l n = modifyNthTail tail n l
  | 0, l => by cases l <;> rfl
  | n + 1, [] => rfl
  | n + 1, a :: l => congr_arg (cons _) (removeNth_eq_nthTail _ _)
#align list.remove_nth_eq_nth_tail List.removeNth_eq_nthTail

#align list.update_nth_eq_modify_nth List.set_eq_modifyNth

theorem modifyNth_eq_set (f : α → α) :
    ∀ (n) (l : List α), modifyNth f n l = ((fun a => set l n (f a)) <$> get? l n).getD l
  | 0, l => by cases l <;> rfl
  | n + 1, [] => rfl
  | n + 1, b :: l =>
    (congr_arg (cons b) (modifyNth_eq_set f n l)).trans <| by cases h : get? l n <;> simp [h]
#align list.modify_nth_eq_update_nth List.modifyNth_eq_set

#align list.nth_modify_nth List.get?_modifyNth

theorem length_modifyNthTail (f : List α → List α) (H : ∀ l, length (f l) = length l) :
    ∀ n l, length (modifyNthTail f n l) = length l
  | 0, _ => H _
  | _ + 1, [] => rfl
  | _ + 1, _ :: _ => @congr_arg _ _ _ _ (· + 1) (length_modifyNthTail _ H _ _)
#align list.modify_nth_tail_length List.length_modifyNthTail

-- Porting note: Duplicate of `modify_get?_length`
-- (but with a substantially better name?)
-- @[simp]
theorem length_modifyNth (f : α → α) : ∀ n l, length (modifyNth f n l) = length l :=
  modify_get?_length f
#align list.modify_nth_length List.length_modifyNth

#align list.update_nth_length List.length_set

#align list.nth_modify_nth_eq List.get?_modifyNth_eq
#align list.nth_modify_nth_ne List.get?_modifyNth_ne
#align list.nth_update_nth_eq List.get?_set_eq
#align list.nth_update_nth_of_lt List.get?_set_eq_of_lt
#align list.nth_update_nth_ne List.get?_set_ne
#align list.update_nth_nil List.set_nil
#align list.update_nth_succ List.set_succ
#align list.update_nth_comm List.set_comm

@[simp, deprecated get_set_eq]
theorem nthLe_set_eq (l : List α) (i : ℕ) (a : α) (h : i < (l.set i a).length) :
    (l.set i a).nthLe i h = a := get_set_eq ..
#align list.nth_le_update_nth_eq List.nthLe_set_eq

@[simp]
theorem get_set_of_ne {l : List α} {i j : ℕ} (h : i ≠ j) (a : α)
    (hj : j < (l.set i a).length) :
    (l.set i a).get ⟨j, hj⟩ = l.get ⟨j, by simpa using hj⟩ := by
  rw [← Option.some_inj, ← List.get?_eq_get, List.get?_set_ne _ _ h, List.get?_eq_get]

@[simp, deprecated get_set_of_ne]
theorem nthLe_set_of_ne {l : List α} {i j : ℕ} (h : i ≠ j) (a : α)
    (hj : j < (l.set i a).length) :
    (l.set i a).nthLe j hj = l.nthLe j (by simpa using hj) :=
  get_set_of_ne h _ hj
#align list.nth_le_update_nth_of_ne List.nthLe_set_of_ne

#align list.mem_or_eq_of_mem_update_nth List.mem_or_eq_of_mem_set

<<<<<<< HEAD
section InsertNth

variable {a : α}

@[simp]
theorem insertNth_zero (s : List α) (x : α) : insertNth 0 x s = x :: s :=
  rfl
#align list.insert_nth_zero List.insertNth_zero

@[simp]
theorem insertNth_succ_nil (n : ℕ) (a : α) : insertNth (n + 1) a [] = [] :=
  rfl
#align list.insert_nth_succ_nil List.insertNth_succ_nil

@[simp]
theorem insertNth_succ_cons (s : List α) (hd x : α) (n : ℕ) :
    insertNth (n + 1) x (hd :: s) = hd :: insertNth n x s :=
  rfl
#align list.insert_nth_succ_cons List.insertNth_succ_cons

theorem length_insertNth : ∀ n as, n ≤ length as → length (insertNth n a as) = length as + 1
  | 0, _, _ => rfl
  | _ + 1, [], h => (Nat.not_succ_le_zero _ h).elim
  | n + 1, _ :: as, h => congr_arg Nat.succ <| length_insertNth n as (Nat.le_of_succ_le_succ h)
#align list.length_insert_nth List.length_insertNth

theorem removeNth_insertNth (n : ℕ) (l : List α) : (l.insertNth n a).removeNth n = l := by
  rw [removeNth_eq_nth_tail, insertNth, modifyNthTail_modifyNthTail_same]
  exact modifyNthTail_id _ _
#align list.remove_nth_insert_nth List.removeNth_insertNth

theorem insertNth_removeNth_of_ge :
    ∀ n m as,
      n < length as → n ≤ m → insertNth m a (as.removeNth n) = (as.insertNth (m + 1) a).removeNth n
  | 0, 0, [], has, _ => (lt_irrefl _ has).elim
  | 0, 0, _ :: as, _, _ => by simp [removeNth, insertNth]
  | 0, m + 1, a :: as, _, _ => rfl
  | n + 1, m + 1, a :: as, has, hmn =>
    congr_arg (cons a) <|
      insertNth_removeNth_of_ge n m as (Nat.lt_of_succ_lt_succ has) (Nat.le_of_succ_le_succ hmn)
#align list.insert_nth_remove_nth_of_ge List.insertNth_removeNth_of_ge

theorem insertNth_removeNth_of_le :
    ∀ n m as,
      n < length as → m ≤ n → insertNth m a (as.removeNth n) = (as.insertNth m a).removeNth (n + 1)
  | _, 0, _ :: _, _, _ => rfl
  | n + 1, m + 1, a :: as, has, hmn =>
    congr_arg (cons a) <|
      insertNth_removeNth_of_le n m as (Nat.lt_of_succ_lt_succ has) (Nat.le_of_succ_le_succ hmn)
#align list.insert_nth_remove_nth_of_le List.insertNth_removeNth_of_le

theorem insertNth_comm (a b : α) :
    ∀ (i j : ℕ) (l : List α) (_ : i ≤ j) (_ : j ≤ length l),
      (l.insertNth i a).insertNth (j + 1) b = (l.insertNth j b).insertNth i a
  | 0, j, l => by simp [insertNth]
  | i + 1, 0, l => fun h => (Nat.not_lt_zero _ h).elim
  | i + 1, j + 1, [] => by simp
  | i + 1, j + 1, c :: l => fun h₀ h₁ => by
    simp only [insertNth_succ_cons, cons.injEq, true_and]
    exact insertNth_comm a b i j l (Nat.le_of_succ_le_succ h₀) (Nat.le_of_succ_le_succ h₁)
#align list.insert_nth_comm List.insertNth_comm

theorem mem_insertNth {a b : α} :
    ∀ {n : ℕ} {l : List α} (_ : n ≤ l.length), a ∈ l.insertNth n b ↔ a = b ∨ a ∈ l
  | 0, as, _ => by simp
  | n + 1, [], h => (Nat.not_succ_le_zero _ h).elim
  | n + 1, a' :: as, h => by
    rw [List.insertNth_succ_cons, mem_cons, mem_insertNth (Nat.le_of_succ_le_succ h),
      ← or_assoc, @or_comm (a = a'), or_assoc, mem_cons]
#align list.mem_insert_nth List.mem_insertNth

theorem insertNth_of_length_lt (l : List α) (x : α) (n : ℕ) (h : l.length < n) :
    insertNth n x l = l := by
  induction' l with hd tl IH generalizing n
  · cases n
    · simp at h
    · simp
  · cases n
    · simp at h
    · simp only [Nat.succ_lt_succ_iff, length] at h
      simpa using IH _ h
#align list.insert_nth_of_length_lt List.insertNth_of_length_lt

@[simp]
theorem insertNth_length_self (l : List α) (x : α) : insertNth l.length x l = l ++ [x] := by
  induction' l with hd tl IH
  · simp
  · simpa using IH
#align list.insert_nth_length_self List.insertNth_length_self

theorem length_le_length_insertNth (l : List α) (x : α) (n : ℕ) :
    l.length ≤ (insertNth n x l).length := by
  rcases le_or_lt n l.length with hn | hn
  · rw [length_insertNth _ _ hn]
    exact (Nat.lt_succ_self _).le
  · rw [insertNth_of_length_lt _ _ _ hn]
#align list.length_le_length_insert_nth List.length_le_length_insertNth

theorem length_insertNth_le_succ (l : List α) (x : α) (n : ℕ) :
    (insertNth n x l).length ≤ l.length + 1 := by
  rcases le_or_lt n l.length with hn | hn
  · rw [length_insertNth _ _ hn]
  · rw [insertNth_of_length_lt _ _ _ hn]
    exact (Nat.lt_succ_self _).le
#align list.length_insert_nth_le_succ List.length_insertNth_le_succ

theorem get_insertNth_of_lt (l : List α) (x : α) (n k : ℕ) (hn : k < n) (hk : k < l.length)
    (hk' : k < (insertNth n x l).length := hk.trans_le (length_le_length_insertNth _ _ _)) :
    (insertNth n x l).get ⟨k, hk'⟩ = l.get ⟨k, hk⟩ := by
  induction' n with n IH generalizing k l
  · simp at hn
  · cases' l with hd tl
    · simp
    · cases k
      · simp [get]
      · rw [Nat.succ_lt_succ_iff] at hn
        simpa using IH _ _ hn _

@[deprecated get_insertNth_of_lt]
theorem nthLe_insertNth_of_lt : ∀ (l : List α) (x : α) (n k : ℕ), k < n → ∀ (hk : k < l.length)
    (hk' : k < (insertNth n x l).length := hk.trans_le (length_le_length_insertNth _ _ _)),
    (insertNth n x l).nthLe k hk' = l.nthLe k hk := @get_insertNth_of_lt _
#align list.nth_le_insert_nth_of_lt List.nthLe_insertNth_of_lt

@[simp]
theorem get_insertNth_self (l : List α) (x : α) (n : ℕ) (hn : n ≤ l.length)
    (hn' : n < (insertNth n x l).length := (by rwa [length_insertNth _ _ hn, Nat.lt_succ_iff])) :
    (insertNth n x l).get ⟨n, hn'⟩ = x := by
  induction' l with hd tl IH generalizing n
  · simp only [length] at hn
    cases hn
    simp only [insertNth_zero, get_singleton]
  · cases n
    · simp
    · simp only [Nat.succ_le_succ_iff, length] at hn
      simpa using IH _ hn

@[simp, deprecated get_insertNth_self]
theorem nthLe_insertNth_self (l : List α) (x : α) (n : ℕ) (hn : n ≤ l.length)
    (hn' : n < (insertNth n x l).length := (by rwa [length_insertNth _ _ hn, Nat.lt_succ_iff])) :
    (insertNth n x l).nthLe n hn' = x := get_insertNth_self _ _ _ hn
#align list.nth_le_insert_nth_self List.nthLe_insertNth_self

theorem get_insertNth_add_succ (l : List α) (x : α) (n k : ℕ) (hk' : n + k < l.length)
    (hk : n + k + 1 < (insertNth n x l).length := (by
      rwa [length_insertNth _ _ (by omega), Nat.succ_lt_succ_iff])):
    (insertNth n x l).get ⟨n + k + 1, hk⟩ = get l ⟨n + k, hk'⟩ := by
  induction' l with hd tl IH generalizing n k
  · simp at hk'
  · cases n
    · simp
    · simpa [Nat.add_right_comm] using IH _ _ _

set_option linter.deprecated false in
@[deprecated get_insertNth_add_succ]
theorem nthLe_insertNth_add_succ : ∀ (l : List α) (x : α) (n k : ℕ) (hk' : n + k < l.length)
    (hk : n + k + 1 < (insertNth n x l).length := (by
      rwa [length_insertNth _ _ (by omega), Nat.succ_lt_succ_iff])),
    (insertNth n x l).nthLe (n + k + 1) hk = nthLe l (n + k) hk' :=
  @get_insertNth_add_succ _
#align list.nth_le_insert_nth_add_succ List.nthLe_insertNth_add_succ

set_option linter.unnecessarySimpa false in
theorem insertNth_injective (n : ℕ) (x : α) : Function.Injective (insertNth n x) := by
  induction' n with n IH
  · have : insertNth 0 x = cons x := funext fun _ => rfl
    simp [this]
  · rintro (_ | ⟨a, as⟩) (_ | ⟨b, bs⟩) h <;> simpa [IH.eq_iff] using h
#align list.insert_nth_injective List.insertNth_injective

end InsertNth
=======
>>>>>>> cc28353b

/-! ### map -/

#align list.map_nil List.map_nil

theorem map_eq_foldr (f : α → β) (l : List α) : map f l = foldr (fun a bs => f a :: bs) [] l := by
  induction l <;> simp [*]
#align list.map_eq_foldr List.map_eq_foldr

theorem map_congr {f g : α → β} : ∀ {l : List α}, (∀ x ∈ l, f x = g x) → map f l = map g l
  | [], _ => rfl
  | a :: l, h => by
    let ⟨h₁, h₂⟩ := forall_mem_cons.1 h
    rw [map, map, h₁, map_congr h₂]
#align list.map_congr List.map_congr

theorem map_eq_map_iff {f g : α → β} {l : List α} : map f l = map g l ↔ ∀ x ∈ l, f x = g x := by
  refine' ⟨_, map_congr⟩; intro h x hx
  rw [mem_iff_get] at hx; rcases hx with ⟨n, hn, rfl⟩
  rw [get_map_rev f, get_map_rev g]
  congr!
#align list.map_eq_map_iff List.map_eq_map_iff

theorem map_concat (f : α → β) (a : α) (l : List α) :
    map f (concat l a) = concat (map f l) (f a) := by
  induction l <;> [rfl; simp only [*, concat_eq_append, cons_append, map, map_append]]
#align list.map_concat List.map_concat

#align list.map_id'' List.map_id'

theorem map_id'' {f : α → α} (h : ∀ x, f x = x) (l : List α) : map f l = l := by
  simp [show f = id from funext h]
#align list.map_id' List.map_id''

theorem eq_nil_of_map_eq_nil {f : α → β} {l : List α} (h : map f l = nil) : l = nil :=
  eq_nil_of_length_eq_zero <| by rw [← length_map l f, h]; rfl
#align list.eq_nil_of_map_eq_nil List.eq_nil_of_map_eq_nil

@[simp]
theorem map_join (f : α → β) (L : List (List α)) : map f (join L) = join (map (map f) L) := by
  induction L <;> [rfl; simp only [*, join, map, map_append]]
#align list.map_join List.map_join

theorem bind_ret_eq_map (f : α → β) (l : List α) : l.bind (List.ret ∘ f) = map f l := by
  unfold List.bind
  induction l <;>
    simp (config := { unfoldPartialApp := true })
      [map, join, List.ret, cons_append, nil_append, *] at *
#align list.bind_ret_eq_map List.bind_ret_eq_map

theorem bind_congr {l : List α} {f g : α → List β} (h : ∀ x ∈ l, f x = g x) :
    List.bind l f = List.bind l g :=
  (congr_arg List.join <| map_congr h : _)
#align list.bind_congr List.bind_congr

@[simp]
theorem map_eq_map {α β} (f : α → β) (l : List α) : f <$> l = map f l :=
  rfl
#align list.map_eq_map List.map_eq_map

@[simp]
theorem map_tail (f : α → β) (l) : map f (tail l) = tail (map f l) := by cases l <;> rfl
#align list.map_tail List.map_tail

/-- A single `List.map` of a composition of functions is equal to
composing a `List.map` with another `List.map`, fully applied.
This is the reverse direction of `List.map_map`.
-/
theorem comp_map (h : β → γ) (g : α → β) (l : List α) : map (h ∘ g) l = map h (map g l) :=
  (map_map _ _ _).symm
#align list.comp_map List.comp_map

/-- Composing a `List.map` with another `List.map` is equal to
a single `List.map` of composed functions.
-/
@[simp]
theorem map_comp_map (g : β → γ) (f : α → β) : map g ∘ map f = map (g ∘ f) := by
  ext l; rw [comp_map, Function.comp_apply]
#align list.map_comp_map List.map_comp_map

section map_bijectivity

theorem _root_.Function.LeftInverse.list_map {f : α → β} {g : β → α} (h : LeftInverse f g) :
    LeftInverse (map f) (map g)
  | [] => by simp_rw [map_nil]
  | x :: xs => by simp_rw [map_cons, h x, h.list_map xs]

nonrec theorem _root_.Function.RightInverse.list_map {f : α → β} {g : β → α}
    (h : RightInverse f g) : RightInverse (map f) (map g) :=
  h.list_map

nonrec theorem _root_.Function.Involutive.list_map {f : α → α}
    (h : Involutive f) : Involutive (map f) :=
  Function.LeftInverse.list_map h

@[simp]
theorem map_leftInverse_iff {f : α → β} {g : β → α} :
    LeftInverse (map f) (map g) ↔ LeftInverse f g :=
  ⟨fun h x => by injection h [x], (·.list_map)⟩

@[simp]
theorem map_rightInverse_iff {f : α → β} {g : β → α} :
    RightInverse (map f) (map g) ↔ RightInverse f g := map_leftInverse_iff

@[simp]
theorem map_involutive_iff {f : α → α} :
    Involutive (map f) ↔ Involutive f := map_leftInverse_iff

theorem _root_.Function.Injective.list_map {f : α → β} (h : Injective f) :
    Injective (map f)
  | [], [], _ => rfl
  | x :: xs, y :: ys, hxy => by
    injection hxy with hxy hxys
    rw [h hxy, h.list_map hxys]

@[simp]
theorem map_injective_iff {f : α → β} : Injective (map f) ↔ Injective f := by
  refine ⟨fun h x y hxy => ?_, (·.list_map)⟩
  suffices [x] = [y] by simpa using this
  apply h
  simp [hxy]
#align list.map_injective_iff List.map_injective_iff

theorem _root_.Function.Surjective.list_map {f : α → β} (h : Surjective f) :
    Surjective (map f) :=
  let ⟨_, h⟩ := h.hasRightInverse; h.list_map.surjective

@[simp]
theorem map_surjective_iff {f : α → β} : Surjective (map f) ↔ Surjective f := by
  refine ⟨fun h x => ?_, (·.list_map)⟩
  let ⟨[y], hxy⟩ := h [x]
  exact ⟨_, List.singleton_injective hxy⟩

theorem _root_.Function.Bijective.list_map {f : α → β} (h : Bijective f) : Bijective (map f) :=
  ⟨h.1.list_map, h.2.list_map⟩

@[simp]
theorem map_bijective_iff {f : α → β} : Bijective (map f) ↔ Bijective f := by
  simp_rw [Function.Bijective, map_injective_iff, map_surjective_iff]

end map_bijectivity

theorem map_filter_eq_foldr (f : α → β) (p : α → Bool) (as : List α) :
    map f (filter p as) = foldr (fun a bs => bif p a then f a :: bs else bs) [] as := by
  induction' as with head tail
  · rfl
  · simp only [foldr]
    cases hp : p head <;> simp [filter, *]
#align list.map_filter_eq_foldr List.map_filter_eq_foldr

theorem getLast_map (f : α → β) {l : List α} (hl : l ≠ []) :
    (l.map f).getLast (mt eq_nil_of_map_eq_nil hl) = f (l.getLast hl) := by
  induction' l with l_hd l_tl l_ih
  · apply (hl rfl).elim
  · cases l_tl
    · simp
    · simpa using l_ih _
#align list.last_map List.getLast_map

theorem map_eq_replicate_iff {l : List α} {f : α → β} {b : β} :
    l.map f = replicate l.length b ↔ ∀ x ∈ l, f x = b := by
  simp [eq_replicate]
#align list.map_eq_replicate_iff List.map_eq_replicate_iff

@[simp] theorem map_const (l : List α) (b : β) : map (const α b) l = replicate l.length b :=
  map_eq_replicate_iff.mpr fun _ _ => rfl
#align list.map_const List.map_const

@[simp] theorem map_const' (l : List α) (b : β) : map (fun _ => b) l = replicate l.length b :=
  map_const l b
#align list.map_const' List.map_const'

theorem eq_of_mem_map_const {b₁ b₂ : β} {l : List α} (h : b₁ ∈ map (const α b₂) l) :
    b₁ = b₂ := by rw [map_const] at h; exact eq_of_mem_replicate h
#align list.eq_of_mem_map_const List.eq_of_mem_map_const

/-! ### zipWith -/

theorem nil_zipWith (f : α → β → γ) (l : List β) : zipWith f [] l = [] := by cases l <;> rfl
#align list.nil_map₂ List.nil_zipWith

theorem zipWith_nil (f : α → β → γ) (l : List α) : zipWith f l [] = [] := by cases l <;> rfl
#align list.map₂_nil List.zipWith_nil

@[simp]
theorem zipWith_flip (f : α → β → γ) : ∀ as bs, zipWith (flip f) bs as = zipWith f as bs
  | [], [] => rfl
  | [], b :: bs => rfl
  | a :: as, [] => rfl
  | a :: as, b :: bs => by
    simp! [zipWith_flip]
    rfl
#align list.map₂_flip List.zipWith_flip

/-! ### take, drop -/

#align list.take_zero List.take_zero

#align list.take_nil List.take_nil

theorem take_cons (n) (a : α) (l : List α) : take (succ n) (a :: l) = a :: take n l :=
  rfl
#align list.take_cons List.take_cons

#align list.take_length List.take_length

theorem take_all_of_le : ∀ {n} {l : List α}, length l ≤ n → take n l = l
  | 0, [], _ => rfl
  | 0, a :: l, h => absurd h (not_le_of_gt (zero_lt_succ _))
  | n + 1, [], _ => rfl
  | n + 1, a :: l, h => by
    change a :: take n l = a :: l
    rw [take_all_of_le (le_of_succ_le_succ h)]
#align list.take_all_of_le List.take_all_of_le

@[simp]
theorem take_left : ∀ l₁ l₂ : List α, take (length l₁) (l₁ ++ l₂) = l₁
  | [], _ => rfl
  | a :: l₁, l₂ => congr_arg (cons a) (take_left l₁ l₂)
#align list.take_left List.take_left

theorem take_left' {l₁ l₂ : List α} {n} (h : length l₁ = n) : take n (l₁ ++ l₂) = l₁ := by
  rw [← h]; apply take_left
#align list.take_left' List.take_left'

theorem take_take : ∀ (n m) (l : List α), take n (take m l) = take (min n m) l
  | n, 0, l => by rw [Nat.min_zero, take_zero, take_nil]
  | 0, m, l => by rw [Nat.zero_min, take_zero, take_zero]
  | succ n, succ m, nil => by simp only [take_nil]
  | succ n, succ m, a :: l => by
    simp only [take, succ_min_succ, take_take n m l]
#align list.take_take List.take_take

theorem take_replicate (a : α) : ∀ n m : ℕ, take n (replicate m a) = replicate (min n m) a
  | n, 0 => by simp
  | 0, m => by simp
  | succ n, succ m => by simp [succ_min_succ, take_replicate]
#align list.take_replicate List.take_replicate

theorem map_take {α β : Type*} (f : α → β) :
    ∀ (L : List α) (i : ℕ), (L.take i).map f = (L.map f).take i
  | [], i => by simp
  | _, 0 => by simp
  | h :: t, n + 1 => by dsimp; rw [map_take f t n]
#align list.map_take List.map_take

/-- Taking the first `n` elements in `l₁ ++ l₂` is the same as appending the first `n` elements
of `l₁` to the first `n - l₁.length` elements of `l₂`. -/
theorem take_append_eq_append_take {l₁ l₂ : List α} {n : ℕ} :
    take n (l₁ ++ l₂) = take n l₁ ++ take (n - l₁.length) l₂ := by
  induction l₁ generalizing n; {simp}
  cases n <;> simp [*]
#align list.take_append_eq_append_take List.take_append_eq_append_take

theorem take_append_of_le_length {l₁ l₂ : List α} {n : ℕ} (h : n ≤ l₁.length) :
    (l₁ ++ l₂).take n = l₁.take n := by
  simp [take_append_eq_append_take, Nat.sub_eq_zero_iff_le.mpr h]
#align list.take_append_of_le_length List.take_append_of_le_length

/-- Taking the first `l₁.length + i` elements in `l₁ ++ l₂` is the same as appending the first
`i` elements of `l₂` to `l₁`. -/
theorem take_append {l₁ l₂ : List α} (i : ℕ) :
    take (l₁.length + i) (l₁ ++ l₂) = l₁ ++ take i l₂ := by
  rw [take_append_eq_append_take, take_all_of_le (by omega), append_cancel_left_eq]
  congr
  omega
#align list.take_append List.take_append

/-- The `i`-th element of a list coincides with the `i`-th element of any of its prefixes of
length `> i`. Version designed to rewrite from the big list to the small list. -/
theorem get_take (L : List α) {i j : ℕ} (hi : i < L.length) (hj : i < j) :
    get L ⟨i, hi⟩ = get (L.take j) ⟨i, length_take .. ▸ lt_min hj hi⟩ :=
  get_of_eq (take_append_drop j L).symm _ ▸ get_append ..

set_option linter.deprecated false in
/-- The `i`-th element of a list coincides with the `i`-th element of any of its prefixes of
length `> i`. Version designed to rewrite from the big list to the small list. -/
@[deprecated get_take]
theorem nthLe_take (L : List α) {i j : ℕ} (hi : i < L.length) (hj : i < j) :
    nthLe L i hi = nthLe (L.take j) i (length_take .. ▸ lt_min hj hi) :=
  get_take _ hi hj
#align list.nth_le_take List.nthLe_take

/-- The `i`-th element of a list coincides with the `i`-th element of any of its prefixes of
length `> i`. Version designed to rewrite from the small list to the big list. -/
theorem get_take' (L : List α) {j i} :
    get (L.take j) i = get L ⟨i.1, lt_of_lt_of_le i.2 (by simp only [length_take]; omega)⟩ := by
  let ⟨i, hi⟩ := i
  simp only [length_take] at hi
  rw [get_take L]
  dsimp
  omega
set_option linter.deprecated false in
/-- The `i`-th element of a list coincides with the `i`-th element of any of its prefixes of
length `> i`. Version designed to rewrite from the small list to the big list. -/
@[deprecated get_take']
theorem nthLe_take' (L : List α) {i j : ℕ} (hi : i < (L.take j).length) :
    nthLe (L.take j) i hi = nthLe L i (lt_of_lt_of_le hi (by simp only [length_take]; omega)) :=
  get_take' _
#align list.nth_le_take' List.nthLe_take'

theorem get?_take {l : List α} {n m : ℕ} (h : m < n) : (l.take n).get? m = l.get? m := by
  induction' n with n hn generalizing l m
  · exact absurd h (not_lt_of_le m.zero_le)
  · cases' l with hd tl
    · simp only [take_nil]
    · cases m
      · simp only [get?, take]
      · simpa only using hn (Nat.lt_of_succ_lt_succ h)
#align list.nth_take List.get?_take

@[simp]
theorem nth_take_of_succ {l : List α} {n : ℕ} : (l.take (n + 1)).get? n = l.get? n :=
  get?_take (Nat.lt_succ_self n)
#align list.nth_take_of_succ List.nth_take_of_succ

theorem take_succ {l : List α} {n : ℕ} : l.take (n + 1) = l.take n ++ (l.get? n).toList := by
  induction' l with hd tl hl generalizing n
  · simp only [Option.toList, get?, take_nil, append_nil]
  · cases n
    · simp only [Option.toList, get?, eq_self_iff_true, and_self_iff, take, nil_append]
    · simp only [hl, cons_append, get?, eq_self_iff_true, and_self_iff, take]
#align list.take_succ List.take_succ

@[simp]
theorem take_eq_nil_iff {l : List α} {k : ℕ} : l.take k = [] ↔ l = [] ∨ k = 0 := by
  cases l <;> cases k <;> simp [Nat.succ_ne_zero]
#align list.take_eq_nil_iff List.take_eq_nil_iff

theorem take_eq_take :
    ∀ {l : List α} {m n : ℕ}, l.take m = l.take n ↔ min m l.length = min n l.length
  | [], m, n => by simp
  | _ :: xs, 0, 0 => by simp
  | x :: xs, m + 1, 0 => by simp; omega
  | x :: xs, 0, n + 1 => by simp; omega
  | x :: xs, m + 1, n + 1 => by simp [Nat.succ_min_succ, take_eq_take]
#align list.take_eq_take List.take_eq_take

theorem take_add (l : List α) (m n : ℕ) : l.take (m + n) = l.take m ++ (l.drop m).take n := by
  convert_to take (m + n) (take m l ++ drop m l) = take m l ++ take n (drop m l)
  · rw [take_append_drop]
  rw [take_append_eq_append_take, take_all_of_le, append_right_inj]
  · simp only [take_eq_take, length_take, length_drop]
    generalize l.length = k; by_cases h : m ≤ k
    · omega
    · push_neg at h
      simp [Nat.sub_eq_zero_of_le (le_of_lt h)]
  · trans m
    · apply length_take_le
    · omega
#align list.take_add List.take_add

theorem dropLast_eq_take (l : List α) : l.dropLast = l.take l.length.pred := by
  cases' l with x l
  · simp [dropLast]
  · induction' l with hd tl hl generalizing x
    · simp [dropLast]
    · simp [dropLast, hl]
#align list.init_eq_take List.dropLast_eq_take

theorem dropLast_take {n : ℕ} {l : List α} (h : n < l.length) :
    (l.take n).dropLast = l.take n.pred := by
  simp only [dropLast_eq_take, length_take, pred_eq_sub_one, take_take]
  congr
  omega
#align list.init_take List.dropLast_take

theorem dropLast_cons_of_ne_nil {α : Type*} {x : α}
    {l : List α} (h : l ≠ []) : (x :: l).dropLast = x :: l.dropLast := by simp [h, dropLast]
#align list.init_cons_of_ne_nil List.dropLast_cons_of_ne_nil

@[simp]
theorem dropLast_append_of_ne_nil {α : Type*} {l : List α} :
    ∀ (l' : List α) (_ : l ≠ []), (l' ++ l).dropLast = l' ++ l.dropLast
  | [], _ => by simp only [nil_append]
  | a :: l', h => by
    rw [cons_append, dropLast, dropLast_append_of_ne_nil l' h, cons_append]
    simp [h]
#align list.init_append_of_ne_nil List.dropLast_append_of_ne_nil

#align list.drop_eq_nil_of_le List.drop_eq_nil_of_le

theorem drop_eq_nil_iff_le {l : List α} {k : ℕ} : l.drop k = [] ↔ l.length ≤ k := by
  refine' ⟨fun h => _, drop_eq_nil_of_le⟩
  induction' k with k hk generalizing l
  · simp only [drop] at h
    simp [h]
  · cases l
    · simp
    · simp only [drop] at h
      simpa [Nat.succ_le_succ_iff] using hk h
#align list.drop_eq_nil_iff_le List.drop_eq_nil_iff_le

@[simp]
theorem tail_drop (l : List α) (n : ℕ) : (l.drop n).tail = l.drop (n + 1) := by
  induction' l with hd tl hl generalizing n
  · simp
  · cases n
    · simp
    · simp [hl]
#align list.tail_drop List.tail_drop

@[simp]
theorem drop_tail (l : List α) (n : ℕ) : l.tail.drop n = l.drop (n + 1) := by
  induction' l <;> simp

theorem cons_get_drop_succ {l : List α} {n} :
    l.get n :: l.drop (n.1 + 1) = l.drop n.1 := by
  induction' l with hd tl hl
  · exact absurd n.1.zero_le (not_le_of_lt (nomatch n))
  · match n with
    | ⟨0, _⟩ => simp [get]
    | ⟨n+1, hn⟩ =>
      simp only [Nat.succ_lt_succ_iff, List.length] at hn
      simpa [List.get, List.drop] using hl

@[deprecated cons_get_drop_succ]
theorem cons_nthLe_drop_succ {l : List α} {n : ℕ} (hn : n < l.length) :
    l.nthLe n hn :: l.drop (n + 1) = l.drop n := cons_get_drop_succ
#align list.cons_nth_le_drop_succ List.cons_nthLe_drop_succ

#align list.drop_nil List.drop_nil
#align list.drop_one List.drop_one
#align list.drop_add List.drop_add
#align list.drop_left List.drop_left
#align list.drop_left' List.drop_left'
#align list.drop_eq_nth_le_cons List.drop_eq_get_consₓ -- nth_le vs get

#align list.drop_length List.drop_length

theorem drop_length_cons {l : List α} (h : l ≠ []) (a : α) :
    (a :: l).drop l.length = [l.getLast h] := by
  induction' l with y l ih generalizing a
  · cases h rfl
  · simp only [drop, length]
    by_cases h₁ : l = []
    · simp [h₁]
    rw [getLast_cons h₁]
    exact ih h₁ y
#align list.drop_length_cons List.drop_length_cons

#align list.drop_append_eq_append_drop List.drop_append_eq_append_drop

#align list.drop_append_of_le_length List.drop_append_of_le_length

/-- Dropping the elements up to `l₁.length + i` in `l₁ + l₂` is the same as dropping the elements
up to `i` in `l₂`. -/
theorem drop_append {l₁ l₂ : List α} (i : ℕ) : drop (l₁.length + i) (l₁ ++ l₂) = drop i l₂ := by
  rw [drop_append_eq_append_drop, drop_eq_nil_of_le]
  · simp only [nil_append]
    congr
    omega
  · omega
#align list.drop_append List.drop_append

theorem drop_sizeOf_le [SizeOf α] (l : List α) : ∀ n : ℕ, sizeOf (l.drop n) ≤ sizeOf l := by
  induction' l with _ _ lih <;> intro n
  · rw [drop_nil]
  · induction' n with n
    · rfl
    · specialize lih n
      simp_all only [cons.sizeOf_spec, drop_succ_cons]
      omega
#align list.drop_sizeof_le List.drop_sizeOf_le

set_option linter.deprecated false in -- FIXME
/-- The `i + j`-th element of a list coincides with the `j`-th element of the list obtained by
dropping the first `i` elements. Version designed to rewrite from the big list to the small list. -/
theorem get_drop (L : List α) {i j : ℕ} (h : i + j < L.length) :
    get L ⟨i + j, h⟩ = get (L.drop i) ⟨j, by
      have A : i < L.length := lt_of_le_of_lt (Nat.le.intro rfl) h
      rw [(take_append_drop i L).symm] at h
      simp_all only [take_append_drop, length_drop, gt_iff_lt]
      omega⟩ := by
  rw [← nthLe_eq, ← nthLe_eq]
  rw [nthLe_of_eq (take_append_drop i L).symm h, nthLe_append_right]
  congr
  all_goals
    simp only [length_take]
    omega

set_option linter.deprecated false in
/-- The `i + j`-th element of a list coincides with the `j`-th element of the list obtained by
dropping the first `i` elements. Version designed to rewrite from the big list to the small list. -/
@[deprecated get_drop]
theorem nthLe_drop (L : List α) {i j : ℕ} (h : i + j < L.length) :
    nthLe L (i + j) h = nthLe (L.drop i) j (by
      have A : i < L.length := lt_of_le_of_lt (Nat.le.intro rfl) h
      rw [(take_append_drop i L).symm] at h
      simp_all only [take_append_drop, length_drop, gt_iff_lt]
      omega) := get_drop ..
#align list.nth_le_drop List.nthLe_drop

/-- The `i + j`-th element of a list coincides with the `j`-th element of the list obtained by
dropping the first `i` elements. Version designed to rewrite from the small list to the big list. -/
theorem get_drop' (L : List α) {i j} :
    get (L.drop i) j = get L ⟨i + j, have := length_drop i L; by omega⟩ := by
  rw [get_drop]

set_option linter.deprecated false in
/-- The `i + j`-th element of a list coincides with the `j`-th element of the list obtained by
dropping the first `i` elements. Version designed to rewrite from the small list to the big list. -/
@[deprecated get_drop']
theorem nthLe_drop' (L : List α) {i j : ℕ} (h : j < (L.drop i).length) :
    nthLe (L.drop i) j h = nthLe L (i + j) (have := length_drop i L; by omega) :=
  get_drop' ..
#align list.nth_le_drop' List.nthLe_drop'

theorem get?_drop (L : List α) (i j : ℕ) : get? (L.drop i) j = get? L (i + j) := by
  ext
  simp only [get?_eq_some, get_drop', Option.mem_def]
  constructor <;> exact fun ⟨h, ha⟩ => ⟨by simp_all only [length_drop, exists_prop]; omega, ha⟩
#align list.nth_drop List.get?_drop

@[simp]
theorem drop_drop (n : ℕ) : ∀ (m) (l : List α), drop n (drop m l) = drop (n + m) l
  | m, [] => by simp
  | 0, l => by simp
  | m + 1, a :: l =>
    calc
      drop n (drop (m + 1) (a :: l)) = drop n (drop m l) := rfl
      _ = drop (n + m) l := drop_drop n m l
      _ = drop (n + (m + 1)) (a :: l) := rfl
#align list.drop_drop List.drop_drop

theorem drop_take : ∀ (m : ℕ) (n : ℕ) (l : List α), drop m (take (m + n) l) = take n (drop m l)
  | 0, n, _ => by simp
  | m + 1, n, nil => by simp
  | m + 1, n, _ :: l => by
    have h : m + 1 + n = m + n + 1 := by omega
    simpa [take_cons, h] using drop_take m n l
#align list.drop_take List.drop_take

theorem map_drop {α β : Type*} (f : α → β) :
    ∀ (L : List α) (i : ℕ), (L.drop i).map f = (L.map f).drop i
  | [], i => by simp
  | L, 0 => by simp
  | h :: t, n + 1 => by
    dsimp
    rw [map_drop f t]
#align list.map_drop List.map_drop

theorem modifyNthTail_eq_take_drop (f : List α → List α) (H : f [] = []) :
    ∀ n l, modifyNthTail f n l = take n l ++ f (drop n l)
  | 0, _ => rfl
  | _ + 1, [] => H.symm
  | n + 1, b :: l => congr_arg (cons b) (modifyNthTail_eq_take_drop f H n l)
#align list.modify_nth_tail_eq_take_drop List.modifyNthTail_eq_take_drop

@[simp]
theorem modifyNth_nil (f : α → α) (n : ℕ) :
    modifyNth f n [] = [] := by cases n <;> rfl

@[simp]
theorem modifyNth_zero_cons (f : α → α) (a : α) (l : List α) :
    modifyNth f 0 (a :: l) = f a :: l := rfl

@[simp]
theorem modifyNth_succ_cons (f : α → α) (n : ℕ) (a : α) (l : List α) :
    modifyNth f (n + 1) (a :: l) = a :: modifyNth f n l := rfl

theorem modifyNth_eq_take_drop (f : α → α) :
    ∀ n l, modifyNth f n l = take n l ++ modifyHead f (drop n l) :=
  modifyNthTail_eq_take_drop _ rfl
#align list.modify_nth_eq_take_drop List.modifyNth_eq_take_drop

theorem modifyNth_eq_take_cons_drop (f : α → α) {n l} (h) :
    modifyNth f n l = take n l ++ f (get l ⟨n, h⟩) :: drop (n + 1) l := by
  rw [modifyNth_eq_take_drop, drop_eq_get_cons h]; rfl
#align list.modify_nth_eq_take_cons_drop List.modifyNth_eq_take_cons_drop

theorem set_eq_take_cons_drop (a : α) {n l} (h : n < length l) :
    set l n a = take n l ++ a :: drop (n + 1) l := by
  rw [set_eq_modifyNth, modifyNth_eq_take_cons_drop _ h]
#align list.update_nth_eq_take_cons_drop List.set_eq_take_cons_drop

theorem reverse_take {α} {xs : List α} (n : ℕ) (h : n ≤ xs.length) :
    xs.reverse.take n = (xs.drop (xs.length - n)).reverse := by
  induction' xs with xs_hd xs_tl xs_ih generalizing n <;>
    simp only [reverse_nil, reverse_cons, take_nil, length, Nat.zero_sub, drop_nil]
  cases' h.lt_or_eq_dec with h' h'
  · replace h' := le_of_succ_le_succ h'
    rw [take_append_of_le_length, xs_ih _ h']
    rw [show xs_tl.length + 1 - n = succ (xs_tl.length - n) from _, drop]
    · omega
    · rwa [length_reverse]
  · subst h'
    rw [length, Nat.sub_self, drop]
    suffices xs_tl.length + 1 = (xs_tl.reverse ++ [xs_hd]).length by
      rw [this, take_length, reverse_cons]
    rw [length_append, length_reverse]
    rfl
#align list.reverse_take List.reverse_take

@[simp]
theorem set_eq_nil (l : List α) (n : ℕ) (a : α) : l.set n a = [] ↔ l = [] := by
  cases l <;> cases n <;> simp only [set]
#align list.update_nth_eq_nil List.set_eq_nil

section TakeI

variable [Inhabited α]

@[simp]
theorem takeI_length : ∀ n l, length (@takeI α _ n l) = n
  | 0, _ => rfl
  | _ + 1, _ => congr_arg succ (takeI_length _ _)
#align list.take'_length List.takeI_length

@[simp]
theorem takeI_nil : ∀ n, takeI n (@nil α) = replicate n default
  | 0 => rfl
  | _ + 1 => congr_arg (cons _) (takeI_nil _)
#align list.take'_nil List.takeI_nil

theorem takeI_eq_take : ∀ {n} {l : List α}, n ≤ length l → takeI n l = take n l
  | 0, _, _ => rfl
  | _ + 1, _ :: _, h => congr_arg (cons _) <| takeI_eq_take <| le_of_succ_le_succ h
#align list.take'_eq_take List.takeI_eq_take

@[simp]
theorem takeI_left (l₁ l₂ : List α) : takeI (length l₁) (l₁ ++ l₂) = l₁ :=
  (takeI_eq_take (by simp only [length_append, Nat.le_add_right])).trans (take_left _ _)
#align list.take'_left List.takeI_left

theorem takeI_left' {l₁ l₂ : List α} {n} (h : length l₁ = n) : takeI n (l₁ ++ l₂) = l₁ := by
  rw [← h]; apply takeI_left
#align list.take'_left' List.takeI_left'

end TakeI

/- Porting note: in mathlib3 we just had `take` and `take'`. Now we have `take`, `takeI`, and
  `takeD`. The following section replicates the theorems above but for `takeD`. -/
section TakeD

@[simp]
theorem takeD_length : ∀ n l a, length (@takeD α n l a) = n
  | 0, _, _ => rfl
  | _ + 1, _, _ => congr_arg succ (takeD_length _ _ _)

-- Porting note: `takeD_nil` is already in std

theorem takeD_eq_take : ∀ {n} {l : List α} a, n ≤ length l → takeD n l a = take n l
  | 0, _, _, _ => rfl
  | _ + 1, _ :: _, a, h => congr_arg (cons _) <| takeD_eq_take a <| le_of_succ_le_succ h

@[simp]
theorem takeD_left (l₁ l₂ : List α) (a : α) : takeD (length l₁) (l₁ ++ l₂) a = l₁ :=
  (takeD_eq_take a (by simp only [length_append, Nat.le_add_right])).trans (take_left _ _)

theorem takeD_left' {l₁ l₂ : List α} {n} {a} (h : length l₁ = n) : takeD n (l₁ ++ l₂) a = l₁ :=
  by rw [← h]; apply takeD_left

end TakeD

/-! ### foldl, foldr -/

theorem foldl_ext (f g : α → β → α) (a : α) {l : List β} (H : ∀ a : α, ∀ b ∈ l, f a b = g a b) :
    foldl f a l = foldl g a l := by
  induction l generalizing a with
  | nil => rfl
  | cons hd tl ih =>
    unfold foldl
    rw [ih _ fun a b bin => H a b <| mem_cons_of_mem _ bin, H a hd (mem_cons_self _ _)]
#align list.foldl_ext List.foldl_ext

theorem foldr_ext (f g : α → β → β) (b : β) {l : List α} (H : ∀ a ∈ l, ∀ b : β, f a b = g a b) :
    foldr f b l = foldr g b l := by
  induction' l with hd tl ih; · rfl
  simp only [mem_cons, or_imp, forall_and, forall_eq] at H
  simp only [foldr, ih H.2, H.1]
#align list.foldr_ext List.foldr_ext

#align list.foldl_nil List.foldl_nil
#align list.foldl_cons List.foldl_cons
#align list.foldr_nil List.foldr_nil
#align list.foldr_cons List.foldr_cons

#align list.foldl_append List.foldl_append

#align list.foldr_append List.foldr_append

theorem foldl_concat
    (f : β → α → β) (b : β) (x : α) (xs : List α) :
    List.foldl f b (xs ++ [x]) = f (List.foldl f b xs) x := by
  simp only [List.foldl_append, List.foldl]

theorem foldr_concat
    (f : α → β → β) (b : β) (x : α) (xs : List α) :
    List.foldr f b (xs ++ [x]) = (List.foldr f (f x b) xs) := by
  simp only [List.foldr_append, List.foldr]

theorem foldl_fixed' {f : α → β → α} {a : α} (hf : ∀ b, f a b = a) : ∀ l : List β, foldl f a l = a
  | [] => rfl
  | b :: l => by rw [foldl_cons, hf b, foldl_fixed' hf l]
#align list.foldl_fixed' List.foldl_fixed'

theorem foldr_fixed' {f : α → β → β} {b : β} (hf : ∀ a, f a b = b) : ∀ l : List α, foldr f b l = b
  | [] => rfl
  | a :: l => by rw [foldr_cons, foldr_fixed' hf l, hf a]
#align list.foldr_fixed' List.foldr_fixed'

@[simp]
theorem foldl_fixed {a : α} : ∀ l : List β, foldl (fun a _ => a) a l = a :=
  foldl_fixed' fun _ => rfl
#align list.foldl_fixed List.foldl_fixed

@[simp]
theorem foldr_fixed {b : β} : ∀ l : List α, foldr (fun _ b => b) b l = b :=
  foldr_fixed' fun _ => rfl
#align list.foldr_fixed List.foldr_fixed

@[simp]
theorem foldl_join (f : α → β → α) :
    ∀ (a : α) (L : List (List β)), foldl f a (join L) = foldl (foldl f) a L
  | a, [] => rfl
  | a, l :: L => by simp only [join, foldl_append, foldl_cons, foldl_join f (foldl f a l) L]
#align list.foldl_join List.foldl_join

@[simp]
theorem foldr_join (f : α → β → β) :
    ∀ (b : β) (L : List (List α)), foldr f b (join L) = foldr (fun l b => foldr f b l) b L
  | a, [] => rfl
  | a, l :: L => by simp only [join, foldr_append, foldr_join f a L, foldr_cons]
#align list.foldr_join List.foldr_join

#align list.foldl_reverse List.foldl_reverse

#align list.foldr_reverse List.foldr_reverse

-- Porting note (#10618): simp can prove this
-- @[simp]
theorem foldr_eta : ∀ l : List α, foldr cons [] l = l :=
  by simp only [foldr_self_append, append_nil, forall_const]
#align list.foldr_eta List.foldr_eta

@[simp]
theorem reverse_foldl {l : List α} : reverse (foldl (fun t h => h :: t) [] l) = l := by
  rw [← foldr_reverse]; simp only [foldr_self_append, append_nil, reverse_reverse]
#align list.reverse_foldl List.reverse_foldl

#align list.foldl_map List.foldl_map

#align list.foldr_map List.foldr_map

theorem foldl_map' {α β : Type u} (g : α → β) (f : α → α → α) (f' : β → β → β) (a : α) (l : List α)
    (h : ∀ x y, f' (g x) (g y) = g (f x y)) :
    List.foldl f' (g a) (l.map g) = g (List.foldl f a l) := by
  induction l generalizing a
  · simp
  · simp [*, h]
#align list.foldl_map' List.foldl_map'

theorem foldr_map' {α β : Type u} (g : α → β) (f : α → α → α) (f' : β → β → β) (a : α) (l : List α)
    (h : ∀ x y, f' (g x) (g y) = g (f x y)) :
    List.foldr f' (g a) (l.map g) = g (List.foldr f a l) := by
  induction l generalizing a
  · simp
  · simp [*, h]
#align list.foldr_map' List.foldr_map'

#align list.foldl_hom List.foldl_hom

#align list.foldr_hom List.foldr_hom

theorem foldl_hom₂ (l : List ι) (f : α → β → γ) (op₁ : α → ι → α) (op₂ : β → ι → β)
    (op₃ : γ → ι → γ) (a : α) (b : β) (h : ∀ a b i, f (op₁ a i) (op₂ b i) = op₃ (f a b) i) :
    foldl op₃ (f a b) l = f (foldl op₁ a l) (foldl op₂ b l) :=
  Eq.symm <| by
    revert a b
    induction l <;> intros <;> [rfl; simp only [*, foldl]]
#align list.foldl_hom₂ List.foldl_hom₂

theorem foldr_hom₂ (l : List ι) (f : α → β → γ) (op₁ : ι → α → α) (op₂ : ι → β → β)
    (op₃ : ι → γ → γ) (a : α) (b : β) (h : ∀ a b i, f (op₁ i a) (op₂ i b) = op₃ i (f a b)) :
    foldr op₃ (f a b) l = f (foldr op₁ a l) (foldr op₂ b l) := by
  revert a
  induction l <;> intros <;> [rfl; simp only [*, foldr]]
#align list.foldr_hom₂ List.foldr_hom₂

theorem injective_foldl_comp {α : Type*} {l : List (α → α)} {f : α → α}
    (hl : ∀ f ∈ l, Function.Injective f) (hf : Function.Injective f) :
    Function.Injective (@List.foldl (α → α) (α → α) Function.comp f l) := by
  induction' l with lh lt l_ih generalizing f
  · exact hf
  · apply l_ih fun _ h => hl _ (List.mem_cons_of_mem _ h)
    apply Function.Injective.comp hf
    apply hl _ (List.mem_cons_self _ _)
#align list.injective_foldl_comp List.injective_foldl_comp

/-- Induction principle for values produced by a `foldr`: if a property holds
for the seed element `b : β` and for all incremental `op : α → β → β`
performed on the elements `(a : α) ∈ l`. The principle is given for
a `Sort`-valued predicate, i.e., it can also be used to construct data. -/
def foldrRecOn {C : β → Sort*} (l : List α) (op : α → β → β) (b : β) (hb : C b)
    (hl : ∀ b, C b → ∀ a ∈ l, C (op a b)) : C (foldr op b l) := by
  induction l with
  | nil => exact hb
  | cons hd tl IH =>
    refine' hl _ _ hd (mem_cons_self hd tl)
    refine' IH _
    intro y hy x hx
    exact hl y hy x (mem_cons_of_mem hd hx)
#align list.foldr_rec_on List.foldrRecOn

/-- Induction principle for values produced by a `foldl`: if a property holds
for the seed element `b : β` and for all incremental `op : β → α → β`
performed on the elements `(a : α) ∈ l`. The principle is given for
a `Sort`-valued predicate, i.e., it can also be used to construct data. -/
def foldlRecOn {C : β → Sort*} (l : List α) (op : β → α → β) (b : β) (hb : C b)
    (hl : ∀ b, C b → ∀ a ∈ l, C (op b a)) : C (foldl op b l) := by
  induction l generalizing b with
  | nil => exact hb
  | cons hd tl IH =>
    refine' IH _ _ _
    · exact hl b hb hd (mem_cons_self hd tl)
    · intro y hy x hx
      exact hl y hy x (mem_cons_of_mem hd hx)
#align list.foldl_rec_on List.foldlRecOn

@[simp]
theorem foldrRecOn_nil {C : β → Sort*} (op : α → β → β) (b) (hb : C b) (hl) :
    foldrRecOn [] op b hb hl = hb :=
  rfl
#align list.foldr_rec_on_nil List.foldrRecOn_nil

@[simp]
theorem foldrRecOn_cons {C : β → Sort*} (x : α) (l : List α) (op : α → β → β) (b) (hb : C b)
    (hl : ∀ b, C b → ∀ a ∈ x :: l, C (op a b)) :
    foldrRecOn (x :: l) op b hb hl =
      hl _ (foldrRecOn l op b hb fun b hb a ha => hl b hb a (mem_cons_of_mem _ ha)) x
        (mem_cons_self _ _) :=
  rfl
#align list.foldr_rec_on_cons List.foldrRecOn_cons

@[simp]
theorem foldlRecOn_nil {C : β → Sort*} (op : β → α → β) (b) (hb : C b) (hl) :
    foldlRecOn [] op b hb hl = hb :=
  rfl
#align list.foldl_rec_on_nil List.foldlRecOn_nil

/-- Consider two lists `l₁` and `l₂` with designated elements `a₁` and `a₂` somewhere in them:
`l₁ = x₁ ++ [a₁] ++ z₁` and `l₂ = x₂ ++ [a₂] ++ z₂`.
Assume the designated element `a₂` is present in neither `x₁` nor `z₁`.
We conclude that the lists are equal (`l₁ = l₂`) if and only if their respective parts are equal
(`x₁ = x₂ ∧ a₁ = a₂ ∧ z₁ = z₂`). -/
lemma append_cons_inj_of_not_mem {x₁ x₂ z₁ z₂ : List α} {a₁ a₂ : α}
    (notin_x : a₂ ∉ x₁) (notin_z : a₂ ∉ z₁) :
    x₁ ++ a₁ :: z₁ = x₂ ++ a₂ :: z₂ ↔ x₁ = x₂ ∧ a₁ = a₂ ∧ z₁ = z₂ := by
  constructor
  · simp only [append_eq_append_iff, cons_eq_append, cons_eq_cons]
    rintro (⟨c, rfl, ⟨rfl, rfl, rfl⟩ | ⟨d, rfl, rfl⟩⟩ |
      ⟨c, rfl, ⟨rfl, rfl, rfl⟩ | ⟨d, rfl, rfl⟩⟩) <;> simp_all
  · rintro ⟨rfl, rfl, rfl⟩
    rfl

section Scanl

variable {f : β → α → β} {b : β} {a : α} {l : List α}

theorem length_scanl : ∀ a l, length (scanl f a l) = l.length + 1
  | a, [] => rfl
  | a, x :: l => by
    rw [scanl, length_cons, length_cons, ← succ_eq_add_one, congr_arg succ]
    exact length_scanl _ _
#align list.length_scanl List.length_scanl

@[simp]
theorem scanl_nil (b : β) : scanl f b nil = [b] :=
  rfl
#align list.scanl_nil List.scanl_nil

@[simp]
theorem scanl_cons : scanl f b (a :: l) = [b] ++ scanl f (f b a) l := by
  simp only [scanl, eq_self_iff_true, singleton_append, and_self_iff]
#align list.scanl_cons List.scanl_cons

@[simp]
theorem get?_zero_scanl : (scanl f b l).get? 0 = some b := by
  cases l
  · simp only [get?, scanl_nil]
  · simp only [get?, scanl_cons, singleton_append]
#align list.nth_zero_scanl List.get?_zero_scanl

@[simp]
theorem get_zero_scanl {h : 0 < (scanl f b l).length} : (scanl f b l).get ⟨0, h⟩ = b := by
  cases l
  · simp only [get, scanl_nil]
  · simp only [get, scanl_cons, singleton_append]

set_option linter.deprecated false in
@[simp, deprecated get_zero_scanl]
theorem nthLe_zero_scanl {h : 0 < (scanl f b l).length} : (scanl f b l).nthLe 0 h = b :=
  get_zero_scanl
#align list.nth_le_zero_scanl List.nthLe_zero_scanl

theorem get?_succ_scanl {i : ℕ} : (scanl f b l).get? (i + 1) =
    ((scanl f b l).get? i).bind fun x => (l.get? i).map fun y => f x y := by
  induction' l with hd tl hl generalizing b i
  · symm
    simp only [Option.bind_eq_none', get?, forall₂_true_iff, not_false_iff, Option.map_none',
      scanl_nil, Option.not_mem_none, forall_true_iff]
  · simp only [scanl_cons, singleton_append]
    cases i
    · simp only [Option.map_some', get?_zero_scanl, get?, Option.some_bind']
    · simp only [hl, get?]
#align list.nth_succ_scanl List.get?_succ_scanl

set_option linter.deprecated false in
theorem nthLe_succ_scanl {i : ℕ} {h : i + 1 < (scanl f b l).length} :
    (scanl f b l).nthLe (i + 1) h =
      f ((scanl f b l).nthLe i (Nat.lt_of_succ_lt h))
        (l.nthLe i (Nat.lt_of_succ_lt_succ (lt_of_lt_of_le h (le_of_eq (length_scanl b l))))) := by
  induction i generalizing b l with
  | zero =>
    cases l
    · simp only [length, zero_eq, lt_self_iff_false] at h
    · simp [scanl_cons, singleton_append, nthLe_zero_scanl, nthLe_cons]
  | succ i hi =>
    cases l
    · simp only [length, zero_add] at h
      exact absurd h (by omega)
    · simp_rw [scanl_cons]
      rw [nthLe_append_right]
      · simp only [length, zero_add 1, succ_add_sub_one, hi]; rfl
      · simp only [length_singleton]; omega
#align list.nth_le_succ_scanl List.nthLe_succ_scanl

theorem get_succ_scanl {i : ℕ} {h : i + 1 < (scanl f b l).length} :
    (scanl f b l).get ⟨i + 1, h⟩ =
      f ((scanl f b l).get ⟨i, Nat.lt_of_succ_lt h⟩)
        (l.get ⟨i, Nat.lt_of_succ_lt_succ (lt_of_lt_of_le h (le_of_eq (length_scanl b l)))⟩) :=
  nthLe_succ_scanl

-- FIXME: we should do the proof the other way around
attribute [deprecated get_succ_scanl] nthLe_succ_scanl

end Scanl

-- scanr
@[simp]
theorem scanr_nil (f : α → β → β) (b : β) : scanr f b [] = [b] :=
  rfl
#align list.scanr_nil List.scanr_nil

#noalign list.scanr_aux_cons

@[simp]
theorem scanr_cons (f : α → β → β) (b : β) (a : α) (l : List α) :
    scanr f b (a :: l) = foldr f b (a :: l) :: scanr f b l := by
  simp only [scanr, foldr, cons.injEq, and_true]
  induction l generalizing a with
  | nil => rfl
  | cons hd tl ih => simp only [foldr, ih]
#align list.scanr_cons List.scanr_cons

section FoldlEqFoldr

-- foldl and foldr coincide when f is commutative and associative
variable {f : α → α → α} (hcomm : Commutative f) (hassoc : Associative f)

theorem foldl1_eq_foldr1 : ∀ a b l, foldl f a (l ++ [b]) = foldr f b (a :: l)
  | a, b, nil => rfl
  | a, b, c :: l => by
    simp only [cons_append, foldl_cons, foldr_cons, foldl1_eq_foldr1 _ _ l]; rw [hassoc]
#align list.foldl1_eq_foldr1 List.foldl1_eq_foldr1

theorem foldl_eq_of_comm_of_assoc : ∀ a b l, foldl f a (b :: l) = f b (foldl f a l)
  | a, b, nil => hcomm a b
  | a, b, c :: l => by
    simp only [foldl_cons]
    rw [← foldl_eq_of_comm_of_assoc .., right_comm _ hcomm hassoc]; rfl
#align list.foldl_eq_of_comm_of_assoc List.foldl_eq_of_comm_of_assoc

theorem foldl_eq_foldr : ∀ a l, foldl f a l = foldr f a l
  | a, nil => rfl
  | a, b :: l => by
    simp only [foldr_cons, foldl_eq_of_comm_of_assoc hcomm hassoc]; rw [foldl_eq_foldr a l]
#align list.foldl_eq_foldr List.foldl_eq_foldr

end FoldlEqFoldr

section FoldlEqFoldlr'

variable {f : α → β → α}
variable (hf : ∀ a b c, f (f a b) c = f (f a c) b)

theorem foldl_eq_of_comm' : ∀ a b l, foldl f a (b :: l) = f (foldl f a l) b
  | a, b, [] => rfl
  | a, b, c :: l => by rw [foldl, foldl, foldl, ← foldl_eq_of_comm' .., foldl, hf]
#align list.foldl_eq_of_comm' List.foldl_eq_of_comm'

theorem foldl_eq_foldr' : ∀ a l, foldl f a l = foldr (flip f) a l
  | a, [] => rfl
  | a, b :: l => by rw [foldl_eq_of_comm' hf, foldr, foldl_eq_foldr' ..]; rfl
#align list.foldl_eq_foldr' List.foldl_eq_foldr'

end FoldlEqFoldlr'

section FoldlEqFoldlr'

variable {f : α → β → β}
variable (hf : ∀ a b c, f a (f b c) = f b (f a c))

theorem foldr_eq_of_comm' : ∀ a b l, foldr f a (b :: l) = foldr f (f b a) l
  | a, b, [] => rfl
  | a, b, c :: l => by rw [foldr, foldr, foldr, hf, ← foldr_eq_of_comm' ..]; rfl
#align list.foldr_eq_of_comm' List.foldr_eq_of_comm'

end FoldlEqFoldlr'

section

variable {op : α → α → α} [ha : Std.Associative op] [hc : Std.Commutative op]

/-- Notation for `op a b`. -/
local notation a " ⋆ " b => op a b

/-- Notation for `foldl op a l`. -/
local notation l " <*> " a => foldl op a l

theorem foldl_assoc : ∀ {l : List α} {a₁ a₂}, (l <*> a₁ ⋆ a₂) = a₁ ⋆ l <*> a₂
  | [], a₁, a₂ => rfl
  | a :: l, a₁, a₂ =>
    calc
      ((a :: l) <*> a₁ ⋆ a₂) = l <*> a₁ ⋆ a₂ ⋆ a := by simp only [foldl_cons, ha.assoc]
      _ = a₁ ⋆ (a :: l) <*> a₂ := by rw [foldl_assoc, foldl_cons]
#align list.foldl_assoc List.foldl_assoc

theorem foldl_op_eq_op_foldr_assoc :
    ∀ {l : List α} {a₁ a₂}, ((l <*> a₁) ⋆ a₂) = a₁ ⋆ l.foldr (· ⋆ ·) a₂
  | [], a₁, a₂ => rfl
  | a :: l, a₁, a₂ => by
    simp only [foldl_cons, foldr_cons, foldl_assoc, ha.assoc]; rw [foldl_op_eq_op_foldr_assoc]
#align list.foldl_op_eq_op_foldr_assoc List.foldl_op_eq_op_foldr_assoc

theorem foldl_assoc_comm_cons {l : List α} {a₁ a₂} : ((a₁ :: l) <*> a₂) = a₁ ⋆ l <*> a₂ := by
  rw [foldl_cons, hc.comm, foldl_assoc]
#align list.foldl_assoc_comm_cons List.foldl_assoc_comm_cons

end

/-! ### foldlM, foldrM, mapM -/

section FoldlMFoldrM

variable {m : Type v → Type w} [Monad m]

#align list.mfoldl_nil List.foldlM_nil
-- Porting note: now in std
#align list.mfoldr_nil List.foldrM_nil
#align list.mfoldl_cons List.foldlM_cons

/- Porting note: now in std; now assumes an instance of `LawfulMonad m`, so we make everything
  `foldrM_eq_foldr` depend on one as well. (An instance of `LawfulMonad m` was already present for
  everything following; this just moves it a few lines up.) -/
#align list.mfoldr_cons List.foldrM_cons

variable [LawfulMonad m]

theorem foldrM_eq_foldr (f : α → β → m β) (b l) :
    foldrM f b l = foldr (fun a mb => mb >>= f a) (pure b) l := by induction l <;> simp [*]
#align list.mfoldr_eq_foldr List.foldrM_eq_foldr

attribute [simp] mapM mapM'

theorem foldlM_eq_foldl (f : β → α → m β) (b l) :
    List.foldlM f b l = foldl (fun mb a => mb >>= fun b => f b a) (pure b) l := by
  suffices h :
    ∀ mb : m β, (mb >>= fun b => List.foldlM f b l) = foldl (fun mb a => mb >>= fun b => f b a) mb l
    by simp [← h (pure b)]
  induction l with
  | nil => intro; simp
  | cons _ _ l_ih => intro; simp only [List.foldlM, foldl, ← l_ih, functor_norm]
#align list.mfoldl_eq_foldl List.foldlM_eq_foldl

-- Porting note: now in std
#align list.mfoldl_append List.foldlM_append

-- Porting note: now in std
#align list.mfoldr_append List.foldrM_append

end FoldlMFoldrM

/-! ### intersperse -/

#align list.intersperse_nil List.intersperse_nil

@[simp]
theorem intersperse_singleton {α : Type u} (a b : α) : intersperse a [b] = [b] :=
  rfl
#align list.intersperse_singleton List.intersperse_singleton

@[simp]
theorem intersperse_cons_cons {α : Type u} (a b c : α) (tl : List α) :
    intersperse a (b :: c :: tl) = b :: a :: intersperse a (c :: tl) :=
  rfl
#align list.intersperse_cons_cons List.intersperse_cons_cons

/-! ### splitAt and splitOn -/

section SplitAtOn

/- Porting note: the new version of `splitOnP` uses a `Bool`-valued predicate instead of a
  `Prop`-valued one. All downstream definitions have been updated to match. -/

variable (p : α → Bool) (xs ys : List α) (ls : List (List α)) (f : List α → List α)

/- Porting note: this had to be rewritten because of the new implementation of `splitAt`. It's
  long in large part because `splitAt.go` (`splitAt`'s auxiliary function) works differently
  in the case where n ≥ length l, requiring two separate cases (and two separate inductions). Still,
  this can hopefully be golfed. -/

@[simp]
theorem splitAt_eq_take_drop (n : ℕ) (l : List α) : splitAt n l = (take n l, drop n l) := by
  by_cases h : n < l.length <;> rw [splitAt, go_eq_take_drop]
  · rw [if_pos h]; rfl
  · rw [if_neg h, take_all_of_le <| le_of_not_lt h, drop_eq_nil_of_le <| le_of_not_lt h]
where
  go_eq_take_drop (n : ℕ) (l xs : List α) (acc : Array α) : splitAt.go l xs n acc =
      if n < xs.length then (acc.toList ++ take n xs, drop n xs) else (l, []) := by
    split_ifs with h
    · induction n generalizing xs acc with
      | zero =>
        rw [splitAt.go, take, drop, append_nil]
        · intros h₁; rw [h₁] at h; contradiction
        · intros; contradiction
      | succ _ ih =>
        cases xs with
        | nil => contradiction
        | cons hd tl =>
          rw [length] at h
          rw [splitAt.go, take, drop, append_cons, Array.toList_eq, ← Array.push_data,
            ← Array.toList_eq]
          exact ih _ _ <| (by omega)
    · induction n generalizing xs acc with
      | zero =>
        replace h : xs.length = 0 := by omega
        rw [eq_nil_of_length_eq_zero h, splitAt.go]
      | succ _ ih =>
        cases xs with
        | nil => rw [splitAt.go]
        | cons hd tl =>
          rw [length] at h
          rw [splitAt.go]
          exact ih _ _ <| not_imp_not.mpr (Nat.add_lt_add_right · 1) h
#align list.split_at_eq_take_drop List.splitAt_eq_take_drop

@[simp]
theorem splitOn_nil {α : Type u} [DecidableEq α] (a : α) : [].splitOn a = [[]] :=
  rfl
#align list.split_on_nil List.splitOn_nil

@[simp]
theorem splitOnP_nil : [].splitOnP p = [[]] :=
  rfl
#align list.split_on_p_nil List.splitOnP_nilₓ

/- Porting note: `split_on_p_aux` and `split_on_p_aux'` were used to prove facts about
  `split_on_p`. `splitOnP` has a different structure, and we need different facts about
  `splitOnP.go`. Theorems involving `split_on_p_aux` have been omitted where possible. -/

#noalign list.split_on_p_aux_ne_nil
#noalign list.split_on_p_aux_spec
#noalign list.split_on_p_aux'
#noalign list.split_on_p_aux_eq
#noalign list.split_on_p_aux_nil

theorem splitOnP.go_ne_nil (xs acc : List α) : splitOnP.go p xs acc ≠ [] := by
  induction xs generalizing acc <;> simp [go]; split <;> simp [*]

theorem splitOnP.go_acc (xs acc : List α) :
    splitOnP.go p xs acc = modifyHead (acc.reverse ++ ·) (splitOnP p xs) := by
  induction xs generalizing acc with
  | nil => simp only [go, modifyHead, splitOnP_nil, append_nil]
  | cons hd tl ih =>
    simp only [splitOnP, go]; split
    · simp only [modifyHead, reverse_nil, append_nil]
    · rw [ih [hd], modifyHead_modifyHead, ih]
      congr; funext x; simp only [reverse_cons, append_assoc]; rfl

theorem splitOnP_ne_nil (xs : List α) : xs.splitOnP p ≠ [] := splitOnP.go_ne_nil _ _ _
#align list.split_on_p_ne_nil List.splitOnP_ne_nilₓ

@[simp]
theorem splitOnP_cons (x : α) (xs : List α) :
    (x :: xs).splitOnP p =
      if p x then [] :: xs.splitOnP p else (xs.splitOnP p).modifyHead (cons x) := by
  rw [splitOnP, splitOnP.go]; split <;> [rfl; simp [splitOnP.go_acc]]
#align list.split_on_p_cons List.splitOnP_consₓ

/-- The original list `L` can be recovered by joining the lists produced by `splitOnP p L`,
interspersed with the elements `L.filter p`. -/
theorem splitOnP_spec (as : List α) :
    join (zipWith (· ++ ·) (splitOnP p as) (((as.filter p).map fun x => [x]) ++ [[]])) = as := by
  induction as with
  | nil => rfl
  | cons a as' ih =>
    rw [splitOnP_cons, filter]
    by_cases h : p a
    · rw [if_pos h, h, map, cons_append, zipWith, nil_append, join, cons_append, cons_inj]
      exact ih
    · rw [if_neg h, eq_false_of_ne_true h, join_zipWith (splitOnP_ne_nil _ _)
        (append_ne_nil_of_ne_nil_right _ [[]] (cons_ne_nil [] [])), cons_inj]
      exact ih
where
  join_zipWith {xs ys : List (List α)} {a : α} (hxs : xs ≠ []) (hys : ys ≠ []) :
      join (zipWith (fun x x_1 ↦ x ++ x_1) (modifyHead (cons a) xs) ys) =
        a :: join (zipWith (fun x x_1 ↦ x ++ x_1) xs ys) := by
    cases xs with | nil => contradiction | cons =>
      cases ys with | nil => contradiction | cons => rfl
#align list.split_on_p_spec List.splitOnP_specₓ

/-- If no element satisfies `p` in the list `xs`, then `xs.splitOnP p = [xs]` -/
theorem splitOnP_eq_single (h : ∀ x ∈ xs, ¬p x) : xs.splitOnP p = [xs] := by
  induction xs with
  | nil => rfl
  | cons hd tl ih =>
    simp only [splitOnP_cons, h hd (mem_cons_self hd tl), if_neg]
    rw [ih <| forall_mem_of_forall_mem_cons h]
    rfl
#align list.split_on_p_eq_single List.splitOnP_eq_singleₓ

/-- When a list of the form `[...xs, sep, ...as]` is split on `p`, the first element is `xs`,
  assuming no element in `xs` satisfies `p` but `sep` does satisfy `p` -/
theorem splitOnP_first (h : ∀ x ∈ xs, ¬p x) (sep : α) (hsep : p sep) (as : List α) :
    (xs ++ sep :: as).splitOnP p = xs :: as.splitOnP p := by
  induction xs with
  | nil => simp [hsep]
  | cons hd tl ih => simp [h hd _, ih <| forall_mem_of_forall_mem_cons h]
#align list.split_on_p_first List.splitOnP_firstₓ

/-- `intercalate [x]` is the left inverse of `splitOn x`  -/
theorem intercalate_splitOn (x : α) [DecidableEq α] : [x].intercalate (xs.splitOn x) = xs := by
  simp only [intercalate, splitOn]
  induction' xs with hd tl ih; · simp [join]
  cases' h' : splitOnP (· == x) tl with hd' tl'; · exact (splitOnP_ne_nil _ tl h').elim
  rw [h'] at ih
  rw [splitOnP_cons]
  split_ifs with h
  · rw [beq_iff_eq] at h
    subst h
    simp [ih, join, h']
  cases tl' <;> simpa [join, h'] using ih
#align list.intercalate_split_on List.intercalate_splitOn

/-- `splitOn x` is the left inverse of `intercalate [x]`, on the domain
  consisting of each nonempty list of lists `ls` whose elements do not contain `x`  -/
theorem splitOn_intercalate [DecidableEq α] (x : α) (hx : ∀ l ∈ ls, x ∉ l) (hls : ls ≠ []) :
    ([x].intercalate ls).splitOn x = ls := by
  simp only [intercalate]
  induction' ls with hd tl ih; · contradiction
  cases tl
  · suffices hd.splitOn x = [hd] by simpa [join]
    refine' splitOnP_eq_single _ _ _
    intro y hy H
    rw [eq_of_beq H] at hy
    refine' hx hd _ hy
    simp
  · simp only [intersperse_cons_cons, singleton_append, join]
    specialize ih _ _
    · intro l hl
      apply hx l
      simp only [mem_cons] at hl ⊢
      exact Or.inr hl
    · exact List.noConfusion
    have := splitOnP_first (· == x) hd ?h x (beq_self_eq_true _)
    case h =>
      intro y hy H
      rw [eq_of_beq H] at hy
      exact hx hd (.head _) hy
    simp only [splitOn] at ih ⊢
    rw [this, ih]
#align list.split_on_intercalate List.splitOn_intercalate

end SplitAtOn

/- Porting note: new; here tentatively -/
/-! ### modifyLast -/

section ModifyLast

theorem modifyLast.go_append_one (f : α → α) (a : α) (tl : List α) (r : Array α) :
    modifyLast.go f (tl ++ [a]) r = (r.toListAppend <| modifyLast.go f (tl ++ [a]) #[]) := by
  cases tl with
  | nil =>
    simp only [nil_append, modifyLast.go]; rfl
  | cons hd tl =>
    simp only [cons_append]
    rw [modifyLast.go, modifyLast.go]
    case x_3 | x_3 => exact append_ne_nil_of_ne_nil_right tl [a] (cons_ne_nil a [])
    rw [modifyLast.go_append_one _ _ tl _, modifyLast.go_append_one _ _ tl (Array.push #[] hd)]
    simp only [Array.toListAppend_eq, Array.push_data, Array.data_toArray, nil_append, append_assoc]

theorem modifyLast_append_one (f : α → α) (a : α) (l : List α) :
    modifyLast f (l ++ [a]) = l ++ [f a] := by
  cases l with
  | nil =>
    simp only [nil_append, modifyLast, modifyLast.go, Array.toListAppend_eq, Array.data_toArray]
  | cons _ tl =>
    simp only [cons_append, modifyLast]
    rw [modifyLast.go]
    case x_3 => exact append_ne_nil_of_ne_nil_right tl [a] (cons_ne_nil a [])
    rw [modifyLast.go_append_one, Array.toListAppend_eq, Array.push_data, Array.data_toArray,
      nil_append, cons_append, nil_append, cons_inj]
    exact modifyLast_append_one _ _ tl

theorem modifyLast_append (f : α → α) (l₁ l₂ : List α) (_ : l₂ ≠ []) :
    modifyLast f (l₁ ++ l₂) = l₁ ++ modifyLast f l₂ := by
  cases l₂ with
  | nil => contradiction
  | cons hd tl =>
    cases tl with
    | nil => exact modifyLast_append_one _ hd _
    | cons hd' tl' =>
      rw [append_cons, ← nil_append (hd :: hd' :: tl'), append_cons [], nil_append,
        modifyLast_append _ (l₁ ++ [hd]) (hd' :: tl') _, modifyLast_append _ [hd] (hd' :: tl') _,
        append_assoc]
      all_goals { exact cons_ne_nil _ _ }

end ModifyLast

/-! ### map for partial functions -/

#align list.pmap List.pmap
#align list.attach List.attach

@[simp] lemma attach_nil : ([] : List α).attach = [] := rfl
#align list.attach_nil List.attach_nil

theorem sizeOf_lt_sizeOf_of_mem [SizeOf α] {x : α} {l : List α} (hx : x ∈ l) :
    SizeOf.sizeOf x < SizeOf.sizeOf l := by
  induction' l with h t ih <;> cases hx <;> rw [cons.sizeOf_spec]
  · omega
  · specialize ih ‹_›
    omega
#align list.sizeof_lt_sizeof_of_mem List.sizeOf_lt_sizeOf_of_mem

@[simp]
theorem pmap_eq_map (p : α → Prop) (f : α → β) (l : List α) (H) :
    @pmap _ _ p (fun a _ => f a) l H = map f l := by
  induction l <;> [rfl; simp only [*, pmap, map]]
#align list.pmap_eq_map List.pmap_eq_map

theorem pmap_congr {p q : α → Prop} {f : ∀ a, p a → β} {g : ∀ a, q a → β} (l : List α) {H₁ H₂}
    (h : ∀ a ∈ l, ∀ (h₁ h₂), f a h₁ = g a h₂) : pmap f l H₁ = pmap g l H₂ := by
  induction' l with _ _ ih
  · rfl
  · rw [pmap, pmap, h _ (mem_cons_self _ _), ih fun a ha => h a (mem_cons_of_mem _ ha)]
#align list.pmap_congr List.pmap_congr

theorem map_pmap {p : α → Prop} (g : β → γ) (f : ∀ a, p a → β) (l H) :
    map g (pmap f l H) = pmap (fun a h => g (f a h)) l H := by
  induction l <;> [rfl; simp only [*, pmap, map]]
#align list.map_pmap List.map_pmap

theorem pmap_map {p : β → Prop} (g : ∀ b, p b → γ) (f : α → β) (l H) :
    pmap g (map f l) H = pmap (fun a h => g (f a) h) l fun a h => H _ (mem_map_of_mem _ h) := by
  induction l <;> [rfl; simp only [*, pmap, map]]
#align list.pmap_map List.pmap_map

theorem pmap_eq_map_attach {p : α → Prop} (f : ∀ a, p a → β) (l H) :
    pmap f l H = l.attach.map fun x => f x.1 (H _ x.2) := by
  rw [attach, map_pmap]; exact pmap_congr l fun _ _ _ _ => rfl
#align list.pmap_eq_map_attach List.pmap_eq_map_attach

-- @[simp] -- Porting note (#10959): lean 4 simp can't rewrite with this
theorem attach_map_coe' (l : List α) (f : α → β) :
    (l.attach.map fun (i : {i // i ∈ l}) => f i) = l.map f := by
  rw [attach, map_pmap]; exact pmap_eq_map _ _ _ _
#align list.attach_map_coe' List.attach_map_coe'

theorem attach_map_val' (l : List α) (f : α → β) : (l.attach.map fun i => f i.val) = l.map f :=
  attach_map_coe' _ _
#align list.attach_map_val' List.attach_map_val'

@[simp]
theorem attach_map_val (l : List α) : l.attach.map Subtype.val = l :=
  (attach_map_coe' _ _).trans l.map_id
-- Porting note: coe is expanded eagerly, so "attach_map_coe" would have the same syntactic form.
#align list.attach_map_coe List.attach_map_val
#align list.attach_map_val List.attach_map_val

@[simp]
theorem mem_attach (l : List α) : ∀ x, x ∈ l.attach
  | ⟨a, h⟩ => by
    have := mem_map.1 (by rw [attach_map_val] <;> exact h)
    rcases this with ⟨⟨_, _⟩, m, rfl⟩
    exact m
#align list.mem_attach List.mem_attach

@[simp]
theorem mem_pmap {p : α → Prop} {f : ∀ a, p a → β} {l H b} :
    b ∈ pmap f l H ↔ ∃ (a : _) (h : a ∈ l), f a (H a h) = b := by
  simp only [pmap_eq_map_attach, mem_map, mem_attach, true_and_iff, Subtype.exists, eq_comm]
#align list.mem_pmap List.mem_pmap

@[simp]
theorem length_pmap {p : α → Prop} {f : ∀ a, p a → β} {l H} : length (pmap f l H) = length l := by
  induction l <;> [rfl; simp only [*, pmap, length]]
#align list.length_pmap List.length_pmap

@[simp]
theorem length_attach (L : List α) : L.attach.length = L.length :=
  length_pmap
#align list.length_attach List.length_attach

@[simp]
theorem pmap_eq_nil {p : α → Prop} {f : ∀ a, p a → β} {l H} : pmap f l H = [] ↔ l = [] := by
  rw [← length_eq_zero, length_pmap, length_eq_zero]
#align list.pmap_eq_nil List.pmap_eq_nil

@[simp]
theorem attach_eq_nil (l : List α) : l.attach = [] ↔ l = [] :=
  pmap_eq_nil
#align list.attach_eq_nil List.attach_eq_nil

theorem getLast_pmap {α β : Type*} (p : α → Prop) (f : ∀ a, p a → β) (l : List α)
    (hl₁ : ∀ a ∈ l, p a) (hl₂ : l ≠ []) :
    (l.pmap f hl₁).getLast (mt List.pmap_eq_nil.1 hl₂) =
      f (l.getLast hl₂) (hl₁ _ (List.getLast_mem hl₂)) := by
  induction' l with l_hd l_tl l_ih
  · apply (hl₂ rfl).elim
  · by_cases hl_tl : l_tl = []
    · simp [hl_tl]
    · simp only [pmap]
      rw [getLast_cons, l_ih _ hl_tl]
      simp only [getLast_cons hl_tl]
#align list.last_pmap List.getLast_pmap

theorem get?_pmap {p : α → Prop} (f : ∀ a, p a → β) {l : List α} (h : ∀ a ∈ l, p a) (n : ℕ) :
    get? (pmap f l h) n = Option.pmap f (get? l n) fun x H => h x (get?_mem H) := by
  induction' l with hd tl hl generalizing n
  · simp
  · cases' n with n
    · simp
    · simp [hl]
#align list.nth_pmap List.get?_pmap

theorem get_pmap {p : α → Prop} (f : ∀ a, p a → β) {l : List α} (h : ∀ a ∈ l, p a) {n : ℕ}
    (hn : n < (pmap f l h).length) :
    get (pmap f l h) ⟨n, hn⟩ =
      f (get l ⟨n, @length_pmap _ _ p f l h ▸ hn⟩)
        (h _ (get_mem l n (@length_pmap _ _ p f l h ▸ hn))) := by
  induction' l with hd tl hl generalizing n
  · simp only [length, pmap] at hn
    exact absurd hn (not_lt_of_le n.zero_le)
  · cases n
    · simp
    · simp [hl]

set_option linter.deprecated false in
@[deprecated get_pmap]
theorem nthLe_pmap {p : α → Prop} (f : ∀ a, p a → β) {l : List α} (h : ∀ a ∈ l, p a) {n : ℕ}
    (hn : n < (pmap f l h).length) :
    nthLe (pmap f l h) n hn =
      f (nthLe l n (@length_pmap _ _ p f l h ▸ hn))
        (h _ (get_mem l n (@length_pmap _ _ p f l h ▸ hn))) :=
  get_pmap ..

#align list.nth_le_pmap List.nthLe_pmap

theorem pmap_append {p : ι → Prop} (f : ∀ a : ι, p a → α) (l₁ l₂ : List ι)
    (h : ∀ a ∈ l₁ ++ l₂, p a) :
    (l₁ ++ l₂).pmap f h =
      (l₁.pmap f fun a ha => h a (mem_append_left l₂ ha)) ++
        l₂.pmap f fun a ha => h a (mem_append_right l₁ ha) := by
  induction' l₁ with _ _ ih
  · rfl
  · dsimp only [pmap, cons_append]
    rw [ih]
#align list.pmap_append List.pmap_append

theorem pmap_append' {α β : Type*} {p : α → Prop} (f : ∀ a : α, p a → β) (l₁ l₂ : List α)
    (h₁ : ∀ a ∈ l₁, p a) (h₂ : ∀ a ∈ l₂, p a) :
    ((l₁ ++ l₂).pmap f fun a ha => (List.mem_append.1 ha).elim (h₁ a) (h₂ a)) =
      l₁.pmap f h₁ ++ l₂.pmap f h₂ :=
  pmap_append f l₁ l₂ _
#align list.pmap_append' List.pmap_append'

/-! ### find -/

section find?

variable {p : α → Bool} {l : List α} {a : α}

#align list.find_nil List.find?_nil

-- @[simp]
-- Later porting note (at time of this lemma moving to Std): removing attribute `nolint simpNF`
attribute [simp 1100] find?_cons_of_pos
#align list.find_cons_of_pos List.find?_cons_of_pos

-- @[simp]
-- Later porting note (at time of this lemma moving to Std): removing attribute `nolint simpNF`
attribute [simp 1100] find?_cons_of_neg
#align list.find_cons_of_neg List.find?_cons_of_neg

attribute [simp] find?_eq_none
#align list.find_eq_none List.find?_eq_none

#align list.find_some List.find?_some

@[simp]
theorem find?_mem (H : find? p l = some a) : a ∈ l := by
  induction' l with b l IH; · contradiction
  by_cases h : p b
  · rw [find?_cons_of_pos _ h] at H
    cases H
    apply mem_cons_self
  · rw [find?_cons_of_neg _ h] at H
    exact mem_cons_of_mem _ (IH H)
#align list.find_mem List.find?_mem

end find?

/-! ### lookmap -/

section Lookmap

variable (f : α → Option α)

/- Porting note: need a helper theorem for lookmap.go. -/
theorem lookmap.go_append (l : List α) (acc : Array α) :
    lookmap.go f l acc = acc.toListAppend (lookmap f l) := by
  cases l with
  | nil => rfl
  | cons hd tl =>
    rw [lookmap, go, go]
    cases f hd with
    | none => simp only [go_append tl _, Array.toListAppend_eq, append_assoc, Array.push_data]; rfl
    | some a => rfl

@[simp]
theorem lookmap_nil : [].lookmap f = [] :=
  rfl
#align list.lookmap_nil List.lookmap_nil

@[simp]
theorem lookmap_cons_none {a : α} (l : List α) (h : f a = none) :
    (a :: l).lookmap f = a :: l.lookmap f := by
  simp only [lookmap, lookmap.go, Array.toListAppend_eq, Array.data_toArray, nil_append]
  rw [lookmap.go_append, h]; rfl
#align list.lookmap_cons_none List.lookmap_cons_none

@[simp]
theorem lookmap_cons_some {a b : α} (l : List α) (h : f a = some b) :
    (a :: l).lookmap f = b :: l := by
  simp only [lookmap, lookmap.go, Array.toListAppend_eq, Array.data_toArray, nil_append]
  rw [h]
#align list.lookmap_cons_some List.lookmap_cons_some

theorem lookmap_some : ∀ l : List α, l.lookmap some = l
  | [] => rfl
  | _ :: _ => rfl
#align list.lookmap_some List.lookmap_some

theorem lookmap_none : ∀ l : List α, (l.lookmap fun _ => none) = l
  | [] => rfl
  | a :: l => (lookmap_cons_none _ l rfl).trans (congr_arg (cons a) (lookmap_none l))
#align list.lookmap_none List.lookmap_none

theorem lookmap_congr {f g : α → Option α} :
    ∀ {l : List α}, (∀ a ∈ l, f a = g a) → l.lookmap f = l.lookmap g
  | [], _ => rfl
  | a :: l, H => by
    cases' forall_mem_cons.1 H with H₁ H₂
    cases' h : g a with b
    · simp [h, H₁.trans h, lookmap_congr H₂]
    · simp [lookmap_cons_some _ _ h, lookmap_cons_some _ _ (H₁.trans h)]
#align list.lookmap_congr List.lookmap_congr

theorem lookmap_of_forall_not {l : List α} (H : ∀ a ∈ l, f a = none) : l.lookmap f = l :=
  (lookmap_congr H).trans (lookmap_none l)
#align list.lookmap_of_forall_not List.lookmap_of_forall_not

theorem lookmap_map_eq (g : α → β) (h : ∀ (a), ∀ b ∈ f a, g a = g b) :
    ∀ l : List α, map g (l.lookmap f) = map g l
  | [] => rfl
  | a :: l => by
    cases' h' : f a with b
    · simpa [h'] using lookmap_map_eq _ h l
    · simp [lookmap_cons_some _ _ h', h _ _ h']
#align list.lookmap_map_eq List.lookmap_map_eq

theorem lookmap_id' (h : ∀ (a), ∀ b ∈ f a, a = b) (l : List α) : l.lookmap f = l := by
  rw [← map_id (l.lookmap f), lookmap_map_eq, map_id]; exact h
#align list.lookmap_id' List.lookmap_id'

theorem length_lookmap (l : List α) : length (l.lookmap f) = length l := by
  rw [← length_map, lookmap_map_eq _ fun _ => (), length_map]; simp
#align list.length_lookmap List.length_lookmap

end Lookmap

/-! ### filter -/
/-! ### filterMap -/

#align list.filter_map_nil List.filterMap_nil

-- Porting note: List.filterMap is given @[simp] in Std.Data.List.Init.Lemmas
-- @[simp]
-- Later porting note (at time of this lemma moving to Std): removing attribute `nolint simpNF`
attribute [simp 1100] filterMap_cons_none
#align list.filter_map_cons_none List.filterMap_cons_none

-- @[simp]
-- Later porting note (at time of this lemma moving to Std): removing attribute `nolint simpNF`
attribute [simp 1100] filterMap_cons_some
#align list.filter_map_cons_some List.filterMap_cons_some

#align list.filter_map_cons List.filterMap_cons

#align list.filter_map_append List.filterMap_append

#align list.filter_map_eq_map List.filterMap_eq_map

#align list.filter_map_eq_filter List.filterMap_eq_filter

#align list.filter_map_filter_map List.filterMap_filterMap

#align list.map_filter_map List.map_filterMap

#align list.filter_map_map List.filterMap_map

#align list.filter_filter_map List.filter_filterMap

#align list.filter_map_filter List.filterMap_filter

#align list.filter_map_some List.filterMap_some

#align list.map_filter_map_some_eq_filter_map_is_some List.map_filterMap_some_eq_filter_map_is_some

#align list.mem_filter_map List.mem_filterMap

#align list.filter_map_join List.filterMap_join

#align list.map_filter_map_of_inv List.map_filterMap_of_inv

#align list.length_filter_le List.length_filter_leₓ

#align list.length_filter_map_le List.length_filterMap_le

#align list.sublist.filter_map List.Sublist.filterMap

theorem Sublist.map (f : α → β) {l₁ l₂ : List α} (s : l₁ <+ l₂) : map f l₁ <+ map f l₂ :=
  filterMap_eq_map f ▸ s.filterMap _
#align list.sublist.map List.Sublist.map

/-! ### reduceOption -/

@[simp]
theorem reduceOption_cons_of_some (x : α) (l : List (Option α)) :
    reduceOption (some x :: l) = x :: l.reduceOption := by
  simp only [reduceOption, filterMap, id.def, eq_self_iff_true, and_self_iff]
#align list.reduce_option_cons_of_some List.reduceOption_cons_of_some

@[simp]
theorem reduceOption_cons_of_none (l : List (Option α)) :
    reduceOption (none :: l) = l.reduceOption := by simp only [reduceOption, filterMap, id.def]
#align list.reduce_option_cons_of_none List.reduceOption_cons_of_none

@[simp]
theorem reduceOption_nil : @reduceOption α [] = [] :=
  rfl
#align list.reduce_option_nil List.reduceOption_nil

@[simp]
theorem reduceOption_map {l : List (Option α)} {f : α → β} :
    reduceOption (map (Option.map f) l) = map f (reduceOption l) := by
  induction' l with hd tl hl
  · simp only [reduceOption_nil, map_nil]
  · cases hd <;>
      simpa [true_and_iff, Option.map_some', map, eq_self_iff_true,
        reduceOption_cons_of_some] using hl
#align list.reduce_option_map List.reduceOption_map

theorem reduceOption_append (l l' : List (Option α)) :
    (l ++ l').reduceOption = l.reduceOption ++ l'.reduceOption :=
  filterMap_append l l' id
#align list.reduce_option_append List.reduceOption_append

theorem reduceOption_length_le (l : List (Option α)) : l.reduceOption.length ≤ l.length := by
  induction' l with hd tl hl
  · simp [reduceOption_nil, length]
  · cases hd
    · exact Nat.le_succ_of_le hl
    · simpa only [length, Nat.add_le_add_iff_right, reduceOption_cons_of_some] using hl
#align list.reduce_option_length_le List.reduceOption_length_le

theorem reduceOption_length_eq_iff {l : List (Option α)} :
    l.reduceOption.length = l.length ↔ ∀ x ∈ l, Option.isSome x := by
  induction' l with hd tl hl
  · simp only [forall_const, reduceOption_nil, not_mem_nil, forall_prop_of_false, eq_self_iff_true,
      length, not_false_iff]
  · cases hd
    · simp only [mem_cons, forall_eq_or_imp, Bool.coe_sort_false, false_and_iff,
        reduceOption_cons_of_none, length, Option.isSome_none, iff_false_iff]
      intro H
      have := reduceOption_length_le tl
      rw [H] at this
      exact absurd (Nat.lt_succ_self _) (not_lt_of_le this)
    · simp only [length, mem_cons, forall_eq_or_imp, Option.isSome_some, ← hl, reduceOption,
        true_and]
      omega
#align list.reduce_option_length_eq_iff List.reduceOption_length_eq_iff

theorem reduceOption_length_lt_iff {l : List (Option α)} :
    l.reduceOption.length < l.length ↔ none ∈ l := by
  rw [(reduceOption_length_le l).lt_iff_ne, Ne, reduceOption_length_eq_iff]
  induction l <;> simp [*]
  rw [@eq_comm _ none, ← Option.not_isSome_iff_eq_none, Decidable.imp_iff_not_or]
#align list.reduce_option_length_lt_iff List.reduceOption_length_lt_iff

theorem reduceOption_singleton (x : Option α) : [x].reduceOption = x.toList := by cases x <;> rfl
#align list.reduce_option_singleton List.reduceOption_singleton

theorem reduceOption_concat (l : List (Option α)) (x : Option α) :
    (l.concat x).reduceOption = l.reduceOption ++ x.toList := by
  induction' l with hd tl hl generalizing x
  · cases x <;> simp [Option.toList]
  · simp only [concat_eq_append, reduceOption_append] at hl
    cases hd <;> simp [hl, reduceOption_append]
#align list.reduce_option_concat List.reduceOption_concat

theorem reduceOption_concat_of_some (l : List (Option α)) (x : α) :
    (l.concat (some x)).reduceOption = l.reduceOption.concat x := by
  simp only [reduceOption_nil, concat_eq_append, reduceOption_append, reduceOption_cons_of_some]
#align list.reduce_option_concat_of_some List.reduceOption_concat_of_some

theorem reduceOption_mem_iff {l : List (Option α)} {x : α} : x ∈ l.reduceOption ↔ some x ∈ l := by
  simp only [reduceOption, id.def, mem_filterMap, exists_eq_right]
#align list.reduce_option_mem_iff List.reduceOption_mem_iff

theorem reduceOption_get?_iff {l : List (Option α)} {x : α} :
    (∃ i, l.get? i = some (some x)) ↔ ∃ i, l.reduceOption.get? i = some x := by
  rw [← mem_iff_get?, ← mem_iff_get?, reduceOption_mem_iff]
#align list.reduce_option_nth_iff List.reduceOption_get?_iff

/-! ### filter -/

section Filter

-- Porting note: Lemmas for `filter` are stated in terms of `p : α → Bool`
-- rather than `p : α → Prop` with `DecidablePred p`, since `filter` itself is.
-- Likewise, `if` sometimes becomes `bif`.
variable {p : α → Bool}

theorem filter_singleton {a : α} : [a].filter p = bif p a then [a] else [] :=
  rfl
#align list.filter_singleton List.filter_singleton

theorem filter_eq_foldr (p : α → Bool) (l : List α) :
    filter p l = foldr (fun a out => bif p a then a :: out else out) [] l := by
  induction l <;> simp [*, filter]; rfl
#align list.filter_eq_foldr List.filter_eq_foldr

#align list.filter_congr' List.filter_congr'

@[simp]
theorem filter_subset (l : List α) : filter p l ⊆ l :=
  (filter_sublist l).subset
#align list.filter_subset List.filter_subset

theorem of_mem_filter {a : α} : ∀ {l}, a ∈ filter p l → p a
  | b :: l, ain =>
    if pb : p b then
      have : a ∈ b :: filter p l := by simpa only [filter_cons_of_pos _ pb] using ain
      Or.elim (eq_or_mem_of_mem_cons this) (fun h : a = b => by rw [← h] at pb; exact pb)
        fun h : a ∈ filter p l => of_mem_filter h
    else by simp only [filter_cons_of_neg _ pb] at ain; exact of_mem_filter ain
#align list.of_mem_filter List.of_mem_filter

theorem mem_of_mem_filter {a : α} {l} (h : a ∈ filter p l) : a ∈ l :=
  filter_subset l h
#align list.mem_of_mem_filter List.mem_of_mem_filter

theorem mem_filter_of_mem {a : α} : ∀ {l}, a ∈ l → p a → a ∈ filter p l
  | x :: l, h, h1 => by
    rcases mem_cons.1 h with rfl | h
    · simp [filter, h1]
    · rw [filter]
      cases p x <;> simp [mem_filter_of_mem h h1]
#align list.mem_filter_of_mem List.mem_filter_of_mem

#align list.mem_filter List.mem_filter

theorem monotone_filter_left (p : α → Bool) ⦃l l' : List α⦄ (h : l ⊆ l') :
    filter p l ⊆ filter p l' := by
  intro x hx
  rw [mem_filter] at hx ⊢
  exact ⟨h hx.left, hx.right⟩
#align list.monotone_filter_left List.monotone_filter_left

#align list.filter_eq_self List.filter_eq_self

#align list.filter_length_eq_length List.filter_length_eq_length

#align list.filter_eq_nil List.filter_eq_nil

variable (p)

#align list.sublist.filter List.Sublist.filter

theorem monotone_filter_right (l : List α) ⦃p q : α → Bool⦄
    (h : ∀ a, p a → q a) : l.filter p <+ l.filter q := by
  induction' l with hd tl IH
  · rfl
  · by_cases hp : p hd
    · rw [filter_cons_of_pos _ hp, filter_cons_of_pos _ (h _ hp)]
      exact IH.cons_cons hd
    · rw [filter_cons_of_neg _ hp]
      by_cases hq : q hd
      · rw [filter_cons_of_pos _ hq]
        exact sublist_cons_of_sublist hd IH
      · rw [filter_cons_of_neg _ hq]
        exact IH
#align list.monotone_filter_right List.monotone_filter_right

#align list.map_filter List.map_filter

lemma map_filter' {f : α → β} (hf : Injective f) (l : List α)
    [DecidablePred fun b => ∃ a, p a ∧ f a = b] :
    (l.filter p).map f = (l.map f).filter fun b => ∃ a, p a ∧ f a = b := by
  simp [(· ∘ ·), map_filter, hf.eq_iff]
#align list.map_filter' List.map_filter'

lemma filter_attach' (l : List α) (p : {a // a ∈ l} → Bool) [DecidableEq α] :
    l.attach.filter p =
      (l.filter fun x => ∃ h, p ⟨x, h⟩).attach.map (Subtype.map id fun x => mem_of_mem_filter) := by
  classical
  refine' map_injective_iff.2 Subtype.coe_injective _
  simp [(· ∘ ·), map_filter' _ Subtype.coe_injective]
#align list.filter_attach' List.filter_attach'

-- Porting note: `Lean.Internal.coeM` forces us to type-ascript `{x // x ∈ l}`
lemma filter_attach (l : List α) (p : α → Bool) :
    (l.attach.filter fun x => p x : List {x // x ∈ l}) =
      (l.filter p).attach.map (Subtype.map id fun x => mem_of_mem_filter) :=
  map_injective_iff.2 Subtype.coe_injective <| by
    simp_rw [map_map, (· ∘ ·), Subtype.map, id.def, ← Function.comp_apply (g := Subtype.val),
      ← map_filter, attach_map_val]
#align list.filter_attach List.filter_attach

#align list.filter_filter List.filter_filter

lemma filter_comm (q) (l : List α) : filter p (filter q l) = filter q (filter p l) := by
  simp [and_comm]
#align list.filter_comm List.filter_comm

@[simp]
theorem filter_true (l : List α) :
    filter (fun _ => true) l = l := by induction l <;> simp [*, filter]
#align list.filter_true List.filter_true

@[simp]
theorem filter_false (l : List α) :
    filter (fun _ => false) l = [] := by induction l <;> simp [*, filter]
#align list.filter_false List.filter_false

/- Porting note: need a helper theorem for span.loop. -/
theorem span.loop_eq_take_drop :
    ∀ l₁ l₂ : List α, span.loop p l₁ l₂ = (l₂.reverse ++ takeWhile p l₁, dropWhile p l₁)
  | [], l₂ => by simp [span.loop, takeWhile, dropWhile]
  | (a :: l), l₂ => by
    cases hp : p a <;> simp [hp, span.loop, span.loop_eq_take_drop, takeWhile, dropWhile]

@[simp]
theorem span_eq_take_drop (l : List α) : span p l = (takeWhile p l, dropWhile p l) := by
  simpa using span.loop_eq_take_drop p l []
#align list.span_eq_take_drop List.span_eq_take_drop

#align list.take_while_append_drop List.takeWhile_append_dropWhile

theorem dropWhile_nthLe_zero_not (l : List α) (hl : 0 < (l.dropWhile p).length) :
    ¬p ((l.dropWhile p).nthLe 0 hl) := by
  induction' l with hd tl IH
  · cases hl
  · simp only [dropWhile]
    by_cases hp : p hd
    · simp [hp, IH]
    · simp [hp, nthLe_cons]
-- Porting note: How did the Lean 3 proof work,
-- without mentioning nthLe_cons?
-- Same question for takeWhile_eq_nil_iff below
#align list.drop_while_nth_le_zero_not List.dropWhile_nthLe_zero_not

variable {p} {l : List α}

@[simp]
theorem dropWhile_eq_nil_iff : dropWhile p l = [] ↔ ∀ x ∈ l, p x := by
  induction' l with x xs IH
  · simp [dropWhile]
  · by_cases hp : p x <;> simp [hp, dropWhile, IH]
#align list.drop_while_eq_nil_iff List.dropWhile_eq_nil_iff

@[simp] theorem takeWhile_nil : List.takeWhile p [] = [] := rfl

theorem takeWhile_cons {x : α} :
    List.takeWhile p (x :: l) = (match p x with
      | true  => x :: takeWhile p l
      | false => []) :=
  rfl

theorem takeWhile_cons_of_pos {x : α} (h : p x) :
    List.takeWhile p (x :: l) = x :: takeWhile p l := by
  simp [takeWhile_cons, h]

theorem takeWhile_cons_of_neg {x : α} (h : ¬ p x) :
    List.takeWhile p (x :: l) = [] := by
  simp [takeWhile_cons, h]

@[simp]
theorem takeWhile_eq_self_iff : takeWhile p l = l ↔ ∀ x ∈ l, p x := by
  induction' l with x xs IH
  · simp
  · by_cases hp : p x <;> simp [hp, takeWhile_cons, IH]
#align list.take_while_eq_self_iff List.takeWhile_eq_self_iff

@[simp]
theorem takeWhile_eq_nil_iff : takeWhile p l = [] ↔ ∀ hl : 0 < l.length, ¬p (l.nthLe 0 hl) := by
  induction' l with x xs IH
  · simp only [takeWhile_nil, Bool.not_eq_true, true_iff]
    intro h
    simp at h
  · by_cases hp : p x <;> simp [hp, takeWhile_cons, IH, nthLe_cons]
#align list.take_while_eq_nil_iff List.takeWhile_eq_nil_iff

theorem mem_takeWhile_imp {x : α} (hx : x ∈ takeWhile p l) : p x := by
  induction l with simp [takeWhile] at hx
  | cons hd tl IH =>
    cases hp : p hd
    · simp [hp] at hx
    · rw [hp, mem_cons] at hx
      rcases hx with (rfl | hx)
      · exact hp
      · exact IH hx
#align list.mem_take_while_imp List.mem_takeWhile_imp

theorem takeWhile_takeWhile (p q : α → Bool) (l : List α) :
    takeWhile p (takeWhile q l) = takeWhile (fun a => p a ∧ q a) l := by
  induction' l with hd tl IH
  · simp
  · by_cases hp : p hd <;> by_cases hq : q hd <;> simp [takeWhile, hp, hq, IH]
#align list.take_while_take_while List.takeWhile_takeWhile

theorem takeWhile_idem : takeWhile p (takeWhile p l) = takeWhile p l := by
  simp_rw [takeWhile_takeWhile, and_self_iff, Bool.decide_coe]
#align list.take_while_idem List.takeWhile_idem

end Filter

/-! ### erasep -/

section eraseP

variable {p : α → Bool}

#align list.erasep_nil List.eraseP_nilₓ -- prop -> bool
#align list.erasep_cons List.eraseP_consₓ -- prop -> bool

#align list.erasep_cons_of_pos List.eraseP_cons_of_posₓ -- prop -> bool
#align list.erasep_cons_of_neg List.eraseP_cons_of_negₓ -- prop -> bool
#align list.erasep_of_forall_not List.eraseP_of_forall_notₓ -- prop -> bool
#align list.exists_of_erasep List.exists_of_erasePₓ -- prop -> bool
#align list.exists_or_eq_self_of_erasep List.exists_or_eq_self_of_erasePₓ -- prop -> bool
#align list.length_erasep_of_mem List.length_eraseP_of_memₓ -- prop -> bool

@[simp]
theorem length_eraseP_add_one {l : List α} {a} (al : a ∈ l) (pa : p a) :
    (l.eraseP p).length + 1 = l.length := by
  let ⟨_, l₁, l₂, _, _, h₁, h₂⟩ := exists_of_eraseP al pa
  rw [h₂, h₁, length_append, length_append]
  rfl
#align list.length_erasep_add_one List.length_eraseP_add_oneₓ -- prop -> bool

#align list.erasep_append_left List.eraseP_append_leftₓ -- prop -> bool
#align list.erasep_append_right List.eraseP_append_rightₓ -- prop -> bool
#align list.erasep_sublist List.eraseP_sublistₓ -- prop -> bool
#align list.erasep_subset List.eraseP_subsetₓ -- prop -> bool
#align list.sublist.erasep List.Sublist.erasePₓ -- prop -> bool
#align list.mem_of_mem_erasep List.mem_of_mem_erasePₓ -- prop -> bool
#align list.mem_erasep_of_neg List.mem_eraseP_of_negₓ -- prop -> bool
#align list.erasep_map List.eraseP_mapₓ -- prop -> bool
#align list.extractp_eq_find_erasep List.extractP_eq_find?_erasePₓ -- prop -> bool

end eraseP

/-! ### erase -/

section Erase

variable [DecidableEq α]

#align list.erase_nil List.erase_nil

#align list.erase_cons List.erase_consₓ -- DecidableEq -> BEq
#align list.erase_cons_head List.erase_cons_headₓ -- DecidableEq -> BEq
#align list.erase_cons_tail List.erase_cons_tailₓ -- DecidableEq -> BEq
#align list.erase_eq_erasep List.erase_eq_erasePₓ -- DecidableEq -> BEq
#align list.erase_of_not_mem List.erase_of_not_memₓ -- DecidableEq -> BEq
#align list.exists_erase_eq List.exists_erase_eqₓ -- DecidableEq -> BEq
#align list.length_erase_of_mem List.length_erase_of_memₓ -- DecidableEq -> BEq

@[simp] theorem length_erase_add_one {a : α} {l : List α} (h : a ∈ l) :
    (l.erase a).length + 1 = l.length := by
  rw [erase_eq_eraseP, length_eraseP_add_one h (decide_eq_true rfl)]
#align list.length_erase_add_one List.length_erase_add_oneₓ -- DecidableEq -> BEq

#align list.erase_append_left List.erase_append_leftₓ -- DecidableEq -> BEq
#align list.erase_append_right List.erase_append_rightₓ -- DecidableEq -> BEq
#align list.erase_sublist List.erase_sublistₓ -- DecidableEq -> BEq
#align list.erase_subset List.erase_subsetₓ -- DecidableEq -> BEq

#align list.sublist.erase List.Sublist.eraseₓ -- DecidableEq -> BEq

#align list.mem_of_mem_erase List.mem_of_mem_eraseₓ -- DecidableEq -> BEq
#align list.mem_erase_of_ne List.mem_erase_of_neₓ -- DecidableEq -> BEq
#align list.erase_comm List.erase_commₓ -- DecidableEq -> BEq

theorem map_erase [DecidableEq β] {f : α → β} (finj : Injective f) {a : α} (l : List α) :
    map f (l.erase a) = (map f l).erase (f a) := by
  have this : (a == ·) = (f a == f ·) := by ext b; simp [beq_eq_decide, finj.eq_iff]
  rw [erase_eq_eraseP, erase_eq_eraseP, eraseP_map, this]; rfl
#align list.map_erase List.map_erase

theorem map_foldl_erase [DecidableEq β] {f : α → β} (finj : Injective f) {l₁ l₂ : List α} :
    map f (foldl List.erase l₁ l₂) = foldl (fun l a => l.erase (f a)) (map f l₁) l₂ := by
  induction l₂ generalizing l₁ <;> [rfl; simp only [foldl_cons, map_erase finj, *]]
#align list.map_foldl_erase List.map_foldl_erase

theorem erase_get [DecidableEq ι] {l : List ι} (i : Fin l.length) :
    Perm (l.erase (l.get i)) (l.eraseIdx ↑i) := by
  induction l with
  | nil => simp
  | cons a l IH =>
    cases i using Fin.cases with
    | zero => simp
    | succ i =>
      by_cases ha : a = l.get i
      · simpa [ha] using .trans (perm_cons_erase (l.get_mem i i.isLt)) (.cons _ (IH i))
      · simpa [ha] using IH i

theorem eraseIdx_eq_take_drop_succ {l : List ι} {i : ℕ} :
    l.eraseIdx i = l.take i ++ l.drop i.succ := by
  induction l generalizing i with
  | nil => simp
  | cons a l IH =>
    cases i with
    | zero => simp
    | succ i => simp [IH]

end Erase

/-! ### diff -/

section Diff

variable [DecidableEq α]

#align list.diff_nil List.diff_nil

#align list.diff_cons List.diff_cons

#align list.diff_cons_right List.diff_cons_right

#align list.diff_erase List.diff_erase

#align list.nil_diff List.nil_diff

#align list.cons_diff List.cons_diff

#align list.cons_diff_of_mem List.cons_diff_of_mem

#align list.cons_diff_of_not_mem List.cons_diff_of_not_mem

#align list.diff_eq_foldl List.diff_eq_foldl

#align list.diff_append List.diff_append

@[simp]
theorem map_diff [DecidableEq β] {f : α → β} (finj : Injective f) {l₁ l₂ : List α} :
    map f (l₁.diff l₂) = (map f l₁).diff (map f l₂) := by
  simp only [diff_eq_foldl, foldl_map, map_foldl_erase finj]
#align list.map_diff List.map_diff

#align list.diff_sublist List.diff_sublist

#align list.diff_subset List.diff_subset

#align list.mem_diff_of_mem List.mem_diff_of_mem

#align list.sublist.diff_right List.Sublist.diff_right

theorem erase_diff_erase_sublist_of_sublist {a : α} :
    ∀ {l₁ l₂ : List α}, l₁ <+ l₂ → (l₂.erase a).diff (l₁.erase a) <+ l₂.diff l₁
  | [], l₂, _ => erase_sublist _ _
  | b :: l₁, l₂, h =>
    if heq : b = a then by simp only [heq, erase_cons_head, diff_cons]; rfl
    else by
      simp only [erase_cons_head b l₁, erase_cons_tail l₁ (not_beq_of_ne heq),
        diff_cons ((List.erase l₂ a)) (List.erase l₁ a) b, diff_cons l₂ l₁ b, erase_comm a b l₂]
      have h' := h.erase b
      rw [erase_cons_head] at h'
      exact @erase_diff_erase_sublist_of_sublist _ l₁ (l₂.erase b) h'
#align list.erase_diff_erase_sublist_of_sublist List.erase_diff_erase_sublist_of_sublist

end Diff

/-! ### enum -/

#align list.length_enum_from List.enumFrom_length
#align list.length_enum List.enum_length

@[simp]
theorem enumFrom_get? :
    ∀ (n) (l : List α) (m), get? (enumFrom n l) m = (fun a => (n + m, a)) <$> get? l m
  | n, [], m => rfl
  | n, a :: l, 0 => rfl
  | n, a :: l, m + 1 => (enumFrom_get? (n + 1) l m).trans <| by rw [Nat.add_right_comm]; rfl
#align list.enum_from_nth List.enumFrom_get?

@[simp]
theorem enum_get? : ∀ (l : List α) (n), get? (enum l) n = (fun a => (n, a)) <$> get? l n := by
  simp only [enum, enumFrom_get?, zero_add]; intros; trivial
#align list.enum_nth List.enum_get?

@[simp]
theorem enumFrom_map_snd : ∀ (n) (l : List α), map Prod.snd (enumFrom n l) = l
  | _, [] => rfl
  | _, _ :: _ => congr_arg (cons _) (enumFrom_map_snd _ _)
#align list.enum_from_map_snd List.enumFrom_map_snd

@[simp]
theorem enum_map_snd : ∀ l : List α, map Prod.snd (enum l) = l :=
  enumFrom_map_snd _
#align list.enum_map_snd List.enum_map_snd

theorem mem_enumFrom {x : α} {i : ℕ} :
    ∀ {j : ℕ} (xs : List α), (i, x) ∈ xs.enumFrom j → j ≤ i ∧ i < j + xs.length ∧ x ∈ xs
  | j, [] => by simp [enumFrom]
  | j, y :: ys => by
    suffices
      i = j ∧ x = y ∨ (i, x) ∈ enumFrom (j + 1) ys →
        j ≤ i ∧ i < j + (length ys + 1) ∧ (x = y ∨ x ∈ ys)
      by simpa [enumFrom, mem_enumFrom ys]
    rintro (h | h)
    · refine' ⟨le_of_eq h.1.symm, h.1 ▸ _, Or.inl h.2⟩
      apply Nat.lt_add_of_pos_right; simp
    · have ⟨hji, hijlen, hmem⟩ := mem_enumFrom _ h
      refine' ⟨_, _, _⟩
      · exact le_trans (Nat.le_succ _) hji
      · convert hijlen using 1
        omega
      · simp [hmem]
#align list.mem_enum_from List.mem_enumFrom

@[simp]
theorem enum_nil : enum ([] : List α) = [] :=
  rfl
#align list.enum_nil List.enum_nil

#align list.enum_from_nil List.enumFrom_nil

#align list.enum_from_cons List.enumFrom_cons

@[simp]
theorem enum_cons (x : α) (xs : List α) : enum (x :: xs) = (0, x) :: enumFrom 1 xs :=
  rfl
#align list.enum_cons List.enum_cons

@[simp]
theorem enumFrom_singleton (x : α) (n : ℕ) : enumFrom n [x] = [(n, x)] :=
  rfl
#align list.enum_from_singleton List.enumFrom_singleton

@[simp]
theorem enum_singleton (x : α) : enum [x] = [(0, x)] :=
  rfl
#align list.enum_singleton List.enum_singleton

theorem enumFrom_append (xs ys : List α) (n : ℕ) :
    enumFrom n (xs ++ ys) = enumFrom n xs ++ enumFrom (n + xs.length) ys := by
  induction' xs with x xs IH generalizing ys n
  · simp
  · rw [cons_append, enumFrom_cons, IH, ← cons_append, ← enumFrom_cons, length, Nat.add_right_comm,
      add_assoc]
#align list.enum_from_append List.enumFrom_append

theorem enum_append (xs ys : List α) : enum (xs ++ ys) = enum xs ++ enumFrom xs.length ys := by
  simp [enum, enumFrom_append]
#align list.enum_append List.enum_append

theorem map_fst_add_enumFrom_eq_enumFrom (l : List α) (n k : ℕ) :
    map (Prod.map (· + n) id) (enumFrom k l) = enumFrom (n + k) l := by
  induction' l with hd tl IH generalizing n k
  · simp [enumFrom]
  · simp only [enumFrom, map, zero_add, Prod.map_mk, id.def, eq_self_iff_true, true_and_iff]
    simp [IH, add_comm n k, add_assoc, Nat.add_left_comm]
#align list.map_fst_add_enum_from_eq_enum_from List.map_fst_add_enumFrom_eq_enumFrom

theorem map_fst_add_enum_eq_enumFrom (l : List α) (n : ℕ) :
    map (Prod.map (· + n) id) (enum l) = enumFrom n l :=
  map_fst_add_enumFrom_eq_enumFrom l _ _
#align list.map_fst_add_enum_eq_enum_from List.map_fst_add_enum_eq_enumFrom

theorem enumFrom_cons' (n : ℕ) (x : α) (xs : List α) :
    enumFrom n (x :: xs) = (n, x) :: (enumFrom n xs).map (Prod.map Nat.succ id) := by
  rw [enumFrom_cons, add_comm, ← map_fst_add_enumFrom_eq_enumFrom]
#align list.enum_from_cons' List.enumFrom_cons'

theorem enum_cons' (x : α) (xs : List α) :
    enum (x :: xs) = (0, x) :: (enum xs).map (Prod.map Nat.succ id) :=
  enumFrom_cons' _ _ _
#align list.enum_cons' List.enum_cons'

theorem enumFrom_map (n : ℕ) (l : List α) (f : α → β) :
    enumFrom n (l.map f) = (enumFrom n l).map (Prod.map id f) := by
  induction' l with hd tl IH
  · rfl
  · rw [map_cons, enumFrom_cons', enumFrom_cons', map_cons, map_map, IH, map_map]
    rfl
#align list.enum_from_map List.enumFrom_map

theorem enum_map (l : List α) (f : α → β) : (l.map f).enum = l.enum.map (Prod.map id f) :=
  enumFrom_map _ _ _
#align list.enum_map List.enum_map

theorem get_enumFrom (l : List α) (n) (i : Fin (l.enumFrom n).length)
    (hi : i.1 < l.length := (by simpa using i.2)) :
    (l.enumFrom n).get i = (n + i, l.get ⟨i, hi⟩) := by
  rw [← Option.some_inj, ← get?_eq_get]
  simp [enumFrom_get?, get?_eq_get hi]

set_option linter.deprecated false in
@[deprecated get_enumFrom]
theorem nthLe_enumFrom (l : List α) (n i : ℕ) (hi' : i < (l.enumFrom n).length)
    (hi : i < l.length := (by simpa using hi')) :
    (l.enumFrom n).nthLe i hi' = (n + i, l.nthLe i hi) :=
  get_enumFrom ..
#align list.nth_le_enum_from List.nthLe_enumFrom

theorem get_enum (l : List α) (i : Fin l.enum.length)
    (hi : i < l.length := (by simpa using i.2)) :
    l.enum.get i = (i.1, l.get ⟨i, hi⟩) := by
  convert get_enumFrom _ _ i
  exact (zero_add _).symm

set_option linter.deprecated false in
@[deprecated get_enum]
theorem nthLe_enum (l : List α) (i : ℕ) (hi' : i < l.enum.length)
    (hi : i < l.length := (by simpa using hi')) :
    l.enum.nthLe i hi' = (i, l.nthLe i hi) := get_enum ..
#align list.nth_le_enum List.nthLe_enum

@[simp]
theorem enumFrom_eq_nil {n : ℕ} {l : List α} : List.enumFrom n l = [] ↔ l = [] := by
  cases l <;> simp

@[simp]
theorem enum_eq_nil {l : List α} : List.enum l = [] ↔ l = [] := enumFrom_eq_nil

section Choose

variable (p : α → Prop) [DecidablePred p] (l : List α)

theorem choose_spec (hp : ∃ a, a ∈ l ∧ p a) : choose p l hp ∈ l ∧ p (choose p l hp) :=
  (chooseX p l hp).property
#align list.choose_spec List.choose_spec

theorem choose_mem (hp : ∃ a, a ∈ l ∧ p a) : choose p l hp ∈ l :=
  (choose_spec _ _ _).1
#align list.choose_mem List.choose_mem

theorem choose_property (hp : ∃ a, a ∈ l ∧ p a) : p (choose p l hp) :=
  (choose_spec _ _ _).2
#align list.choose_property List.choose_property

end Choose

/-! ### map₂Left' -/

section Map₂Left'

-- The definitional equalities for `map₂Left'` can already be used by the
-- simplifier because `map₂Left'` is marked `@[simp]`.
@[simp]
theorem map₂Left'_nil_right (f : α → Option β → γ) (as) :
    map₂Left' f as [] = (as.map fun a => f a none, []) := by cases as <;> rfl
#align list.map₂_left'_nil_right List.map₂Left'_nil_right

end Map₂Left'

/-! ### map₂Right' -/

section Map₂Right'

variable (f : Option α → β → γ) (a : α) (as : List α) (b : β) (bs : List β)

@[simp]
theorem map₂Right'_nil_left : map₂Right' f [] bs = (bs.map (f none), []) := by cases bs <;> rfl
#align list.map₂_right'_nil_left List.map₂Right'_nil_left

@[simp]
theorem map₂Right'_nil_right : map₂Right' f as [] = ([], as) :=
  rfl
#align list.map₂_right'_nil_right List.map₂Right'_nil_right

-- Porting note (#10618): simp can prove this
-- @[simp]
theorem map₂Right'_nil_cons : map₂Right' f [] (b :: bs) = (f none b :: bs.map (f none), []) :=
  rfl
#align list.map₂_right'_nil_cons List.map₂Right'_nil_cons

@[simp]
theorem map₂Right'_cons_cons :
    map₂Right' f (a :: as) (b :: bs) =
      let r := map₂Right' f as bs
      (f (some a) b :: r.fst, r.snd) :=
  rfl
#align list.map₂_right'_cons_cons List.map₂Right'_cons_cons

end Map₂Right'

/-! ### zipLeft' -/

section ZipLeft'

variable (a : α) (as : List α) (b : β) (bs : List β)

@[simp]
theorem zipLeft'_nil_right : zipLeft' as ([] : List β) = (as.map fun a => (a, none), []) := by
  cases as <;> rfl
#align list.zip_left'_nil_right List.zipLeft'_nil_right

@[simp]
theorem zipLeft'_nil_left : zipLeft' ([] : List α) bs = ([], bs) :=
  rfl
#align list.zip_left'_nil_left List.zipLeft'_nil_left

-- Porting note (#10618): simp can prove this
-- @[simp]
theorem zipLeft'_cons_nil :
    zipLeft' (a :: as) ([] : List β) = ((a, none) :: as.map fun a => (a, none), []) :=
  rfl
#align list.zip_left'_cons_nil List.zipLeft'_cons_nil

@[simp]
theorem zipLeft'_cons_cons :
    zipLeft' (a :: as) (b :: bs) =
      let r := zipLeft' as bs
      ((a, some b) :: r.fst, r.snd) :=
  rfl
#align list.zip_left'_cons_cons List.zipLeft'_cons_cons

end ZipLeft'

/-! ### zipRight' -/

section ZipRight'

variable (a : α) (as : List α) (b : β) (bs : List β)

@[simp]
theorem zipRight'_nil_left : zipRight' ([] : List α) bs = (bs.map fun b => (none, b), []) := by
  cases bs <;> rfl
#align list.zip_right'_nil_left List.zipRight'_nil_left

@[simp]
theorem zipRight'_nil_right : zipRight' as ([] : List β) = ([], as) :=
  rfl
#align list.zip_right'_nil_right List.zipRight'_nil_right

-- Porting note (#10618): simp can prove this
-- @[simp]
theorem zipRight'_nil_cons :
    zipRight' ([] : List α) (b :: bs) = ((none, b) :: bs.map fun b => (none, b), []) :=
  rfl
#align list.zip_right'_nil_cons List.zipRight'_nil_cons

@[simp]
theorem zipRight'_cons_cons :
    zipRight' (a :: as) (b :: bs) =
      let r := zipRight' as bs
      ((some a, b) :: r.fst, r.snd) :=
  rfl
#align list.zip_right'_cons_cons List.zipRight'_cons_cons

end ZipRight'

/-! ### map₂Left -/

section Map₂Left

variable (f : α → Option β → γ) (as : List α)

-- The definitional equalities for `map₂Left` can already be used by the
-- simplifier because `map₂Left` is marked `@[simp]`.
@[simp]
theorem map₂Left_nil_right : map₂Left f as [] = as.map fun a => f a none := by cases as <;> rfl
#align list.map₂_left_nil_right List.map₂Left_nil_right

theorem map₂Left_eq_map₂Left' : ∀ as bs, map₂Left f as bs = (map₂Left' f as bs).fst
  | [], _ => by simp
  | a :: as, [] => by simp
  | a :: as, b :: bs => by simp [map₂Left_eq_map₂Left']
#align list.map₂_left_eq_map₂_left' List.map₂Left_eq_map₂Left'

theorem map₂Left_eq_zipWith :
    ∀ as bs, length as ≤ length bs → map₂Left f as bs = zipWith (fun a b => f a (some b)) as bs
  | [], [], _ => by simp
  | [], _ :: _, _ => by simp
  | a :: as, [], h => by
    simp at h
  | a :: as, b :: bs, h => by
    simp only [length_cons, succ_le_succ_iff] at h
    simp [h, map₂Left_eq_zipWith]
#align list.map₂_left_eq_map₂ List.map₂Left_eq_zipWith

end Map₂Left

/-! ### map₂Right -/

section Map₂Right

variable (f : Option α → β → γ) (a : α) (as : List α) (b : β) (bs : List β)

@[simp]
theorem map₂Right_nil_left : map₂Right f [] bs = bs.map (f none) := by cases bs <;> rfl
#align list.map₂_right_nil_left List.map₂Right_nil_left

@[simp]
theorem map₂Right_nil_right : map₂Right f as [] = [] :=
  rfl
#align list.map₂_right_nil_right List.map₂Right_nil_right

-- Porting note (#10618): simp can prove this
-- @[simp]
theorem map₂Right_nil_cons : map₂Right f [] (b :: bs) = f none b :: bs.map (f none) :=
  rfl
#align list.map₂_right_nil_cons List.map₂Right_nil_cons

@[simp]
theorem map₂Right_cons_cons :
    map₂Right f (a :: as) (b :: bs) = f (some a) b :: map₂Right f as bs :=
  rfl
#align list.map₂_right_cons_cons List.map₂Right_cons_cons

theorem map₂Right_eq_map₂Right' : map₂Right f as bs = (map₂Right' f as bs).fst := by
  simp only [map₂Right, map₂Right', map₂Left_eq_map₂Left']
#align list.map₂_right_eq_map₂_right' List.map₂Right_eq_map₂Right'

theorem map₂Right_eq_zipWith (h : length bs ≤ length as) :
    map₂Right f as bs = zipWith (fun a b => f (some a) b) as bs := by
  have : (fun a b => flip f a (some b)) = flip fun a b => f (some a) b := rfl
  simp only [map₂Right, map₂Left_eq_zipWith, zipWith_flip, *]
#align list.map₂_right_eq_map₂ List.map₂Right_eq_zipWith

end Map₂Right

/-! ### zipLeft -/

section ZipLeft

variable (a : α) (as : List α) (b : β) (bs : List β)

@[simp]
theorem zipLeft_nil_right : zipLeft as ([] : List β) = as.map fun a => (a, none) := by
  cases as <;> rfl
#align list.zip_left_nil_right List.zipLeft_nil_right

@[simp]
theorem zipLeft_nil_left : zipLeft ([] : List α) bs = [] :=
  rfl
#align list.zip_left_nil_left List.zipLeft_nil_left

-- Porting note (#10618): simp can prove this
-- @[simp]
theorem zipLeft_cons_nil :
    zipLeft (a :: as) ([] : List β) = (a, none) :: as.map fun a => (a, none) :=
  rfl
#align list.zip_left_cons_nil List.zipLeft_cons_nil

@[simp]
theorem zipLeft_cons_cons : zipLeft (a :: as) (b :: bs) = (a, some b) :: zipLeft as bs :=
  rfl
#align list.zip_left_cons_cons List.zipLeft_cons_cons

-- Porting note: arguments explicit for recursion
theorem zipLeft_eq_zipLeft' (as : List α) (bs : List β) : zipLeft as bs = (zipLeft' as bs).fst := by
  rw [zipLeft, zipLeft']
  cases as with
  | nil => rfl
  | cons _ atl =>
    cases bs with
    | nil => rfl
    | cons _ btl => rw [zipWithLeft, zipWithLeft', cons_inj]; exact @zipLeft_eq_zipLeft' atl btl
#align list.zip_left_eq_zip_left' List.zipLeft_eq_zipLeft'

end ZipLeft

/-! ### zipRight -/

section ZipRight

variable (a : α) (as : List α) (b : β) (bs : List β)

@[simp]
theorem zipRight_nil_left : zipRight ([] : List α) bs = bs.map fun b => (none, b) := by
  cases bs <;> rfl
#align list.zip_right_nil_left List.zipRight_nil_left

@[simp]
theorem zipRight_nil_right : zipRight as ([] : List β) = [] :=
  rfl
#align list.zip_right_nil_right List.zipRight_nil_right

-- Porting note (#10618): simp can prove this
-- @[simp]
theorem zipRight_nil_cons :
    zipRight ([] : List α) (b :: bs) = (none, b) :: bs.map fun b => (none, b) :=
  rfl
#align list.zip_right_nil_cons List.zipRight_nil_cons

@[simp]
theorem zipRight_cons_cons : zipRight (a :: as) (b :: bs) = (some a, b) :: zipRight as bs :=
  rfl
#align list.zip_right_cons_cons List.zipRight_cons_cons

theorem zipRight_eq_zipRight' : zipRight as bs = (zipRight' as bs).fst := by
  induction as generalizing bs <;> cases bs <;> simp [*]
#align list.zip_right_eq_zip_right' List.zipRight_eq_zipRight'

end ZipRight

/-! ### toChunks -/

-- Porting note:
-- The definition of `toChunks` has changed substantially from Lean 3.
-- The theorems about `toChunks` are not used anywhere in mathlib, anyways.
-- TODO: Prove these theorems for the new definitions.

#noalign list.to_chunks_nil
#noalign list.to_chunks_aux_eq
#noalign list.to_chunks_eq_cons'
#noalign list.to_chunks_eq_cons
#noalign list.to_chunks_aux_join
#noalign list.to_chunks_join
#noalign list.to_chunks_length_le

/-! ### Forall -/

section Forall

variable {p q : α → Prop} {l : List α}

@[simp]
theorem forall_cons (p : α → Prop) (x : α) : ∀ l : List α, Forall p (x :: l) ↔ p x ∧ Forall p l
  | [] => (and_true_iff _).symm
  | _ :: _ => Iff.rfl
#align list.all₂_cons List.forall_cons

theorem forall_iff_forall_mem : ∀ {l : List α}, Forall p l ↔ ∀ x ∈ l, p x
  | [] => (iff_true_intro <| forall_mem_nil _).symm
  | x :: l => by rw [forall_mem_cons, forall_cons, forall_iff_forall_mem]
#align list.all₂_iff_forall List.forall_iff_forall_mem

theorem Forall.imp (h : ∀ x, p x → q x) : ∀ {l : List α}, Forall p l → Forall q l
  | [] => id
  | x :: l => by
    simp only [forall_cons, and_imp]
    rw [← and_imp]
    exact And.imp (h x) (Forall.imp h)
#align list.all₂.imp List.Forall.imp

@[simp]
theorem forall_map_iff {p : β → Prop} (f : α → β) : Forall p (l.map f) ↔ Forall (p ∘ f) l := by
  induction l <;> simp [*]
#align list.all₂_map_iff List.forall_map_iff

instance (p : α → Prop) [DecidablePred p] : DecidablePred (Forall p) := fun _ =>
  decidable_of_iff' _ forall_iff_forall_mem

end Forall

/-! ### Miscellaneous lemmas -/

theorem getLast_reverse {l : List α} (hl : l.reverse ≠ [])
    (hl' : 0 < l.length := (by
      contrapose! hl
      simpa [length_eq_zero] using hl)) :
    l.reverse.getLast hl = l.get ⟨0, hl'⟩ := by
  rw [getLast_eq_get, get_reverse']
  · simp
  · simpa using hl'
#align list.last_reverse List.getLast_reverse

set_option linter.deprecated false in
@[deprecated]
theorem ilast'_mem : ∀ a l, @ilast' α a l ∈ a :: l
  | a, [] => by simp [ilast']
  | a, b :: l => by rw [mem_cons]; exact Or.inr (ilast'_mem b l)
#align list.ilast'_mem List.ilast'_mem

@[simp]
theorem get_attach (L : List α) (i) :
    (L.attach.get i).1 = L.get ⟨i, length_attach L ▸ i.2⟩ :=
  calc
    (L.attach.get i).1 = (L.attach.map Subtype.val).get ⟨i, by simpa using i.2⟩ :=
      by rw [get_map]
    _ = L.get { val := i, isLt := _ } := by congr 2 <;> simp

set_option linter.deprecated false in
@[simp, deprecated get_attach]
theorem nthLe_attach (L : List α) (i) (H : i < L.attach.length) :
    (L.attach.nthLe i H).1 = L.nthLe i (length_attach L ▸ H) := get_attach ..
#align list.nth_le_attach List.nthLe_attach

@[simp 1100]
theorem mem_map_swap (x : α) (y : β) (xs : List (α × β)) :
    (y, x) ∈ map Prod.swap xs ↔ (x, y) ∈ xs := by
  induction' xs with x xs xs_ih
  · simp only [not_mem_nil, map_nil]
  · cases' x with a b
    simp only [mem_cons, Prod.mk.inj_iff, map, Prod.swap_prod_mk, Prod.exists, xs_ih, and_comm]
#align list.mem_map_swap List.mem_map_swap

theorem dropSlice_eq (xs : List α) (n m : ℕ) : dropSlice n m xs = xs.take n ++ xs.drop (n + m) := by
  induction n generalizing xs
  · cases xs <;> simp [dropSlice]
  · cases xs <;> simp [dropSlice, *, Nat.succ_add]
#align list.slice_eq List.dropSlice_eq

theorem sizeOf_dropSlice_lt [SizeOf α] (i j : ℕ) (hj : 0 < j) (xs : List α) (hi : i < xs.length) :
    SizeOf.sizeOf (List.dropSlice i j xs) < SizeOf.sizeOf xs := by
  induction xs generalizing i j hj with
  | nil => cases hi
  | cons x xs xs_ih =>
    cases i <;> simp only [List.dropSlice]
    · cases j with
      | zero => contradiction
      | succ n =>
        dsimp only [drop]; apply @lt_of_le_of_lt _ _ _ (sizeOf xs)
        induction xs generalizing n with
        | nil => rw [drop_nil]
        | cons _ xs_tl =>
          cases n
          · simp
          · simp only [drop, cons.sizeOf_spec]
            rw [← Nat.zero_add (sizeOf (drop _ xs_tl))]
            exact Nat.add_le_add (Nat.zero_le _) (drop_sizeOf_le xs_tl _)
        · simp only [cons.sizeOf_spec]; omega
    · simp only [cons.sizeOf_spec, Nat.add_lt_add_iff_left]
      apply xs_ih _ j hj
      apply lt_of_succ_lt_succ hi
#align list.sizeof_slice_lt List.sizeOf_dropSlice_lt

section Disjoint

variable {α β : Type*}

/-- The images of disjoint lists under an injective map are disjoint -/
theorem disjoint_map {f : α → β} {s t : List α} (hf : Function.Injective f)
    (h : Disjoint s t) : Disjoint (s.map f) (t.map f) := by
  simp only [Disjoint]
  intro b hbs hbt
  rw [mem_map] at hbs hbt
  obtain ⟨a, ha, rfl⟩ := hbs
  apply h ha
  obtain ⟨a', ha', ha''⟩ := hbt
  rw [hf ha''.symm]; exact ha'

/-- The images of disjoint lists under a partially defined map are disjoint -/
theorem disjoint_pmap {p : α → Prop} {f : ∀ a : α, p a → β} {s t : List α}
    (hs : ∀ a ∈ s, p a) (ht : ∀ a ∈ t, p a)
    (hf : ∀ (a a' : α) (ha : p a) (ha' : p a'), f a ha = f a' ha' → a = a')
    (h : Disjoint s t) :
    Disjoint (s.pmap f hs) (t.pmap f ht) := by
  simp only [Disjoint]
  intro b hbs hbt
  rw [mem_pmap] at hbs hbt
  obtain ⟨a, ha, rfl⟩ := hbs
  apply h ha
  obtain ⟨a', ha', ha''⟩ := hbt
  rw [hf a a' (hs a ha) (ht a' ha') ha''.symm]
  exact ha'

end Disjoint

end List

assert_not_exists Lattice<|MERGE_RESOLUTION|>--- conflicted
+++ resolved
@@ -1547,180 +1547,6 @@
 
 #align list.mem_or_eq_of_mem_update_nth List.mem_or_eq_of_mem_set
 
-<<<<<<< HEAD
-section InsertNth
-
-variable {a : α}
-
-@[simp]
-theorem insertNth_zero (s : List α) (x : α) : insertNth 0 x s = x :: s :=
-  rfl
-#align list.insert_nth_zero List.insertNth_zero
-
-@[simp]
-theorem insertNth_succ_nil (n : ℕ) (a : α) : insertNth (n + 1) a [] = [] :=
-  rfl
-#align list.insert_nth_succ_nil List.insertNth_succ_nil
-
-@[simp]
-theorem insertNth_succ_cons (s : List α) (hd x : α) (n : ℕ) :
-    insertNth (n + 1) x (hd :: s) = hd :: insertNth n x s :=
-  rfl
-#align list.insert_nth_succ_cons List.insertNth_succ_cons
-
-theorem length_insertNth : ∀ n as, n ≤ length as → length (insertNth n a as) = length as + 1
-  | 0, _, _ => rfl
-  | _ + 1, [], h => (Nat.not_succ_le_zero _ h).elim
-  | n + 1, _ :: as, h => congr_arg Nat.succ <| length_insertNth n as (Nat.le_of_succ_le_succ h)
-#align list.length_insert_nth List.length_insertNth
-
-theorem removeNth_insertNth (n : ℕ) (l : List α) : (l.insertNth n a).removeNth n = l := by
-  rw [removeNth_eq_nth_tail, insertNth, modifyNthTail_modifyNthTail_same]
-  exact modifyNthTail_id _ _
-#align list.remove_nth_insert_nth List.removeNth_insertNth
-
-theorem insertNth_removeNth_of_ge :
-    ∀ n m as,
-      n < length as → n ≤ m → insertNth m a (as.removeNth n) = (as.insertNth (m + 1) a).removeNth n
-  | 0, 0, [], has, _ => (lt_irrefl _ has).elim
-  | 0, 0, _ :: as, _, _ => by simp [removeNth, insertNth]
-  | 0, m + 1, a :: as, _, _ => rfl
-  | n + 1, m + 1, a :: as, has, hmn =>
-    congr_arg (cons a) <|
-      insertNth_removeNth_of_ge n m as (Nat.lt_of_succ_lt_succ has) (Nat.le_of_succ_le_succ hmn)
-#align list.insert_nth_remove_nth_of_ge List.insertNth_removeNth_of_ge
-
-theorem insertNth_removeNth_of_le :
-    ∀ n m as,
-      n < length as → m ≤ n → insertNth m a (as.removeNth n) = (as.insertNth m a).removeNth (n + 1)
-  | _, 0, _ :: _, _, _ => rfl
-  | n + 1, m + 1, a :: as, has, hmn =>
-    congr_arg (cons a) <|
-      insertNth_removeNth_of_le n m as (Nat.lt_of_succ_lt_succ has) (Nat.le_of_succ_le_succ hmn)
-#align list.insert_nth_remove_nth_of_le List.insertNth_removeNth_of_le
-
-theorem insertNth_comm (a b : α) :
-    ∀ (i j : ℕ) (l : List α) (_ : i ≤ j) (_ : j ≤ length l),
-      (l.insertNth i a).insertNth (j + 1) b = (l.insertNth j b).insertNth i a
-  | 0, j, l => by simp [insertNth]
-  | i + 1, 0, l => fun h => (Nat.not_lt_zero _ h).elim
-  | i + 1, j + 1, [] => by simp
-  | i + 1, j + 1, c :: l => fun h₀ h₁ => by
-    simp only [insertNth_succ_cons, cons.injEq, true_and]
-    exact insertNth_comm a b i j l (Nat.le_of_succ_le_succ h₀) (Nat.le_of_succ_le_succ h₁)
-#align list.insert_nth_comm List.insertNth_comm
-
-theorem mem_insertNth {a b : α} :
-    ∀ {n : ℕ} {l : List α} (_ : n ≤ l.length), a ∈ l.insertNth n b ↔ a = b ∨ a ∈ l
-  | 0, as, _ => by simp
-  | n + 1, [], h => (Nat.not_succ_le_zero _ h).elim
-  | n + 1, a' :: as, h => by
-    rw [List.insertNth_succ_cons, mem_cons, mem_insertNth (Nat.le_of_succ_le_succ h),
-      ← or_assoc, @or_comm (a = a'), or_assoc, mem_cons]
-#align list.mem_insert_nth List.mem_insertNth
-
-theorem insertNth_of_length_lt (l : List α) (x : α) (n : ℕ) (h : l.length < n) :
-    insertNth n x l = l := by
-  induction' l with hd tl IH generalizing n
-  · cases n
-    · simp at h
-    · simp
-  · cases n
-    · simp at h
-    · simp only [Nat.succ_lt_succ_iff, length] at h
-      simpa using IH _ h
-#align list.insert_nth_of_length_lt List.insertNth_of_length_lt
-
-@[simp]
-theorem insertNth_length_self (l : List α) (x : α) : insertNth l.length x l = l ++ [x] := by
-  induction' l with hd tl IH
-  · simp
-  · simpa using IH
-#align list.insert_nth_length_self List.insertNth_length_self
-
-theorem length_le_length_insertNth (l : List α) (x : α) (n : ℕ) :
-    l.length ≤ (insertNth n x l).length := by
-  rcases le_or_lt n l.length with hn | hn
-  · rw [length_insertNth _ _ hn]
-    exact (Nat.lt_succ_self _).le
-  · rw [insertNth_of_length_lt _ _ _ hn]
-#align list.length_le_length_insert_nth List.length_le_length_insertNth
-
-theorem length_insertNth_le_succ (l : List α) (x : α) (n : ℕ) :
-    (insertNth n x l).length ≤ l.length + 1 := by
-  rcases le_or_lt n l.length with hn | hn
-  · rw [length_insertNth _ _ hn]
-  · rw [insertNth_of_length_lt _ _ _ hn]
-    exact (Nat.lt_succ_self _).le
-#align list.length_insert_nth_le_succ List.length_insertNth_le_succ
-
-theorem get_insertNth_of_lt (l : List α) (x : α) (n k : ℕ) (hn : k < n) (hk : k < l.length)
-    (hk' : k < (insertNth n x l).length := hk.trans_le (length_le_length_insertNth _ _ _)) :
-    (insertNth n x l).get ⟨k, hk'⟩ = l.get ⟨k, hk⟩ := by
-  induction' n with n IH generalizing k l
-  · simp at hn
-  · cases' l with hd tl
-    · simp
-    · cases k
-      · simp [get]
-      · rw [Nat.succ_lt_succ_iff] at hn
-        simpa using IH _ _ hn _
-
-@[deprecated get_insertNth_of_lt]
-theorem nthLe_insertNth_of_lt : ∀ (l : List α) (x : α) (n k : ℕ), k < n → ∀ (hk : k < l.length)
-    (hk' : k < (insertNth n x l).length := hk.trans_le (length_le_length_insertNth _ _ _)),
-    (insertNth n x l).nthLe k hk' = l.nthLe k hk := @get_insertNth_of_lt _
-#align list.nth_le_insert_nth_of_lt List.nthLe_insertNth_of_lt
-
-@[simp]
-theorem get_insertNth_self (l : List α) (x : α) (n : ℕ) (hn : n ≤ l.length)
-    (hn' : n < (insertNth n x l).length := (by rwa [length_insertNth _ _ hn, Nat.lt_succ_iff])) :
-    (insertNth n x l).get ⟨n, hn'⟩ = x := by
-  induction' l with hd tl IH generalizing n
-  · simp only [length] at hn
-    cases hn
-    simp only [insertNth_zero, get_singleton]
-  · cases n
-    · simp
-    · simp only [Nat.succ_le_succ_iff, length] at hn
-      simpa using IH _ hn
-
-@[simp, deprecated get_insertNth_self]
-theorem nthLe_insertNth_self (l : List α) (x : α) (n : ℕ) (hn : n ≤ l.length)
-    (hn' : n < (insertNth n x l).length := (by rwa [length_insertNth _ _ hn, Nat.lt_succ_iff])) :
-    (insertNth n x l).nthLe n hn' = x := get_insertNth_self _ _ _ hn
-#align list.nth_le_insert_nth_self List.nthLe_insertNth_self
-
-theorem get_insertNth_add_succ (l : List α) (x : α) (n k : ℕ) (hk' : n + k < l.length)
-    (hk : n + k + 1 < (insertNth n x l).length := (by
-      rwa [length_insertNth _ _ (by omega), Nat.succ_lt_succ_iff])):
-    (insertNth n x l).get ⟨n + k + 1, hk⟩ = get l ⟨n + k, hk'⟩ := by
-  induction' l with hd tl IH generalizing n k
-  · simp at hk'
-  · cases n
-    · simp
-    · simpa [Nat.add_right_comm] using IH _ _ _
-
-set_option linter.deprecated false in
-@[deprecated get_insertNth_add_succ]
-theorem nthLe_insertNth_add_succ : ∀ (l : List α) (x : α) (n k : ℕ) (hk' : n + k < l.length)
-    (hk : n + k + 1 < (insertNth n x l).length := (by
-      rwa [length_insertNth _ _ (by omega), Nat.succ_lt_succ_iff])),
-    (insertNth n x l).nthLe (n + k + 1) hk = nthLe l (n + k) hk' :=
-  @get_insertNth_add_succ _
-#align list.nth_le_insert_nth_add_succ List.nthLe_insertNth_add_succ
-
-set_option linter.unnecessarySimpa false in
-theorem insertNth_injective (n : ℕ) (x : α) : Function.Injective (insertNth n x) := by
-  induction' n with n IH
-  · have : insertNth 0 x = cons x := funext fun _ => rfl
-    simp [this]
-  · rintro (_ | ⟨a, as⟩) (_ | ⟨b, bs⟩) h <;> simpa [IH.eq_iff] using h
-#align list.insert_nth_injective List.insertNth_injective
-
-end InsertNth
-=======
->>>>>>> cc28353b
 
 /-! ### map -/
 

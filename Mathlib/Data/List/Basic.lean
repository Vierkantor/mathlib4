/-
Copyright (c) 2014 Parikshit Khanna. All rights reserved.
Released under Apache 2.0 license as described in the file LICENSE.
Authors: Parikshit Khanna, Jeremy Avigad, Leonardo de Moura, Floris van Doorn, Mario Carneiro
-/
import Mathlib.Data.Nat.Defs
import Mathlib.Data.Option.Basic
import Mathlib.Data.List.Defs
import Mathlib.Init.Data.List.Basic
import Mathlib.Init.Data.List.Instances
import Mathlib.Init.Data.List.Lemmas
import Mathlib.Logic.Unique
import Mathlib.Order.Basic
import Mathlib.Tactic.Common
import Batteries.Data.List.EraseIdx
import Batteries.Data.List.Perm

/-!
# Basic properties of lists
-/

assert_not_exists Set.range
assert_not_exists GroupWithZero
assert_not_exists Ring

open Function

open Nat hiding one_pos

namespace List

universe u v w

variable {ι : Type*} {α : Type u} {β : Type v} {γ : Type w} {l₁ l₂ : List α}

-- Porting note: Delete this attribute
-- attribute [inline] List.head!

/-- There is only one list of an empty type -/
instance uniqueOfIsEmpty [IsEmpty α] : Unique (List α) :=
  { instInhabitedList with
    uniq := fun l =>
      match l with
      | [] => rfl
      | a :: _ => isEmptyElim a }

instance : Std.LawfulIdentity (α := List α) Append.append [] where
  left_id := nil_append
  right_id := append_nil

instance : Std.Associative (α := List α) Append.append where
  assoc := append_assoc

@[simp] theorem cons_injective {a : α} : Injective (cons a) := fun _ _ => tail_eq_of_cons_eq

theorem singleton_injective : Injective fun a : α => [a] := fun _ _ h => (cons_eq_cons.1 h).1

theorem singleton_inj {a b : α} : [a] = [b] ↔ a = b :=
  singleton_injective.eq_iff

theorem set_of_mem_cons (l : List α) (a : α) : { x | x ∈ a :: l } = insert a { x | x ∈ l } :=
  Set.ext fun _ => mem_cons

/-! ### mem -/

theorem _root_.Decidable.List.eq_or_ne_mem_of_mem [DecidableEq α]
    {a b : α} {l : List α} (h : a ∈ b :: l) : a = b ∨ a ≠ b ∧ a ∈ l := by
  by_cases hab : a = b
  · exact Or.inl hab
  · exact ((List.mem_cons.1 h).elim Or.inl (fun h => Or.inr ⟨hab, h⟩))

lemma mem_pair {a b c : α} : a ∈ [b, c] ↔ a = b ∨ a = c := by
  rw [mem_cons, mem_singleton]

@[deprecated (since := "2024-03-23")] alias mem_split := append_of_mem

-- The simpNF linter says that the LHS can be simplified via `List.mem_map`.
-- However this is a higher priority lemma.
-- https://github.com/leanprover/std4/issues/207
@[simp 1100, nolint simpNF]
theorem mem_map_of_injective {f : α → β} (H : Injective f) {a : α} {l : List α} :
    f a ∈ map f l ↔ a ∈ l :=
  ⟨fun m => let ⟨_, m', e⟩ := exists_of_mem_map m; H e ▸ m', mem_map_of_mem _⟩

@[simp]
theorem _root_.Function.Involutive.exists_mem_and_apply_eq_iff {f : α → α}
    (hf : Function.Involutive f) (x : α) (l : List α) : (∃ y : α, y ∈ l ∧ f y = x) ↔ f x ∈ l :=
  ⟨by rintro ⟨y, h, rfl⟩; rwa [hf y], fun h => ⟨f x, h, hf _⟩⟩

theorem mem_map_of_involutive {f : α → α} (hf : Involutive f) {a : α} {l : List α} :
    a ∈ map f l ↔ f a ∈ l := by rw [mem_map, hf.exists_mem_and_apply_eq_iff]

attribute [simp] List.mem_join

attribute [simp] List.mem_bind

-- Porting note: bExists in Lean3, And in Lean4

/-! ### length -/

<<<<<<< HEAD
#align list.length_eq_zero List.length_eq_zero

#align list.length_singleton List.length_singleton

#align list.length_pos_of_mem List.length_pos_of_mem

#align list.exists_mem_of_length_pos List.exists_mem_of_length_pos

#align list.length_pos_iff_exists_mem List.length_pos_iff_exists_mem

alias ⟨_, length_pos_of_ne_nil⟩ := length_pos
#align list.ne_nil_of_length_pos List.ne_nil_of_length_pos
#align list.length_pos_of_ne_nil List.length_pos_of_ne_nil
=======
alias ⟨ne_nil_of_length_pos, length_pos_of_ne_nil⟩ := length_pos
>>>>>>> 2fc87a94

theorem length_pos_iff_ne_nil {l : List α} : 0 < length l ↔ l ≠ [] :=
  ⟨ne_nil_of_length_pos, length_pos_of_ne_nil⟩

theorem exists_of_length_succ {n} : ∀ l : List α, l.length = n + 1 → ∃ h t, l = h :: t
  | [], H => absurd H.symm <| succ_ne_zero n
  | h :: t, _ => ⟨h, t, rfl⟩

@[simp] lemma length_injective_iff : Injective (List.length : List α → ℕ) ↔ Subsingleton α := by
  constructor
  · intro h; refine ⟨fun x y => ?_⟩; (suffices [x] = [y] by simpa using this); apply h; rfl
  · intros hα l1 l2 hl
    induction l1 generalizing l2 <;> cases l2
    · rfl
    · cases hl
    · cases hl
    · next ih _ _ =>
      congr
      · subsingleton
      · apply ih; simpa using hl

@[simp default+1] -- Porting note: this used to be just @[simp]
lemma length_injective [Subsingleton α] : Injective (length : List α → ℕ) :=
  length_injective_iff.mpr inferInstance

theorem length_eq_two {l : List α} : l.length = 2 ↔ ∃ a b, l = [a, b] :=
  ⟨fun _ => let [a, b] := l; ⟨a, b, rfl⟩, fun ⟨_, _, e⟩ => e ▸ rfl⟩

theorem length_eq_three {l : List α} : l.length = 3 ↔ ∃ a b c, l = [a, b, c] :=
  ⟨fun _ => let [a, b, c] := l; ⟨a, b, c, rfl⟩, fun ⟨_, _, _, e⟩ => e ▸ rfl⟩

/-! ### set-theoretic notation of lists -/

-- ADHOC Porting note: instance from Lean3 core
instance instSingletonList : Singleton α (List α) := ⟨fun x => [x]⟩

-- ADHOC Porting note: instance from Lean3 core
instance [DecidableEq α] : Insert α (List α) := ⟨List.insert⟩

-- ADHOC Porting note: instance from Lean3 core
instance [DecidableEq α] : LawfulSingleton α (List α) :=
  { insert_emptyc_eq := fun x =>
      show (if x ∈ ([] : List α) then [] else [x]) = [x] from if_neg (not_mem_nil _) }

theorem singleton_eq (x : α) : ({x} : List α) = [x] :=
  rfl

theorem insert_neg [DecidableEq α] {x : α} {l : List α} (h : x ∉ l) :
    Insert.insert x l = x :: l :=
  insert_of_not_mem h

theorem insert_pos [DecidableEq α] {x : α} {l : List α} (h : x ∈ l) : Insert.insert x l = l :=
  insert_of_mem h

theorem doubleton_eq [DecidableEq α] {x y : α} (h : x ≠ y) : ({x, y} : List α) = [x, y] := by
  rw [insert_neg, singleton_eq]
  rwa [singleton_eq, mem_singleton]

/-! ### bounded quantifiers over lists -/

theorem forall_mem_of_forall_mem_cons {p : α → Prop} {a : α} {l : List α} (h : ∀ x ∈ a :: l, p x) :
    ∀ x ∈ l, p x := (forall_mem_cons.1 h).2

-- Porting note: bExists in Lean3 and And in Lean4
theorem exists_mem_cons_of {p : α → Prop} {a : α} (l : List α) (h : p a) : ∃ x ∈ a :: l, p x :=
  ⟨a, mem_cons_self _ _, h⟩

-- Porting note: bExists in Lean3 and And in Lean4
theorem exists_mem_cons_of_exists {p : α → Prop} {a : α} {l : List α} : (∃ x ∈ l, p x) →
    ∃ x ∈ a :: l, p x :=
  fun ⟨x, xl, px⟩ => ⟨x, mem_cons_of_mem _ xl, px⟩

-- Porting note: bExists in Lean3 and And in Lean4
theorem or_exists_of_exists_mem_cons {p : α → Prop} {a : α} {l : List α} : (∃ x ∈ a :: l, p x) →
    p a ∨ ∃ x ∈ l, p x :=
  fun ⟨x, xal, px⟩ =>
    Or.elim (eq_or_mem_of_mem_cons xal) (fun h : x = a => by rw [← h]; left; exact px)
      fun h : x ∈ l => Or.inr ⟨x, h, px⟩

theorem exists_mem_cons_iff (p : α → Prop) (a : α) (l : List α) :
    (∃ x ∈ a :: l, p x) ↔ p a ∨ ∃ x ∈ l, p x :=
  Iff.intro or_exists_of_exists_mem_cons fun h =>
    Or.elim h (exists_mem_cons_of l) exists_mem_cons_of_exists

/-! ### list subset -/

instance : IsTrans (List α) Subset where
  trans := fun _ _ _ => List.Subset.trans

theorem cons_subset_of_subset_of_mem {a : α} {l m : List α}
    (ainm : a ∈ m) (lsubm : l ⊆ m) : a::l ⊆ m :=
  cons_subset.2 ⟨ainm, lsubm⟩

theorem append_subset_of_subset_of_subset {l₁ l₂ l : List α} (l₁subl : l₁ ⊆ l) (l₂subl : l₂ ⊆ l) :
    l₁ ++ l₂ ⊆ l :=
  fun _ h ↦ (mem_append.1 h).elim (@l₁subl _) (@l₂subl _)

-- Porting note: in Batteries

alias ⟨eq_nil_of_subset_nil, _⟩ := subset_nil

theorem map_subset_iff {l₁ l₂ : List α} (f : α → β) (h : Injective f) :
    map f l₁ ⊆ map f l₂ ↔ l₁ ⊆ l₂ := by
  refine ⟨?_, map_subset f⟩; intro h2 x hx
  rcases mem_map.1 (h2 (mem_map_of_mem f hx)) with ⟨x', hx', hxx'⟩
  cases h hxx'; exact hx'

/-! ### append -/

theorem append_eq_has_append {L₁ L₂ : List α} : List.append L₁ L₂ = L₁ ++ L₂ :=
  rfl

-- Porting note: in Batteries

@[deprecated (since := "2024-03-24")] alias append_eq_cons_iff := append_eq_cons

@[deprecated (since := "2024-03-24")] alias cons_eq_append_iff := cons_eq_append

@[deprecated (since := "2024-01-18")] alias append_left_cancel := append_cancel_left

@[deprecated (since := "2024-01-18")] alias append_right_cancel := append_cancel_right

@[simp] theorem append_left_eq_self {x y : List α} : x ++ y = y ↔ x = [] := by
  rw [← append_left_inj (s₁ := x), nil_append]

@[simp] theorem self_eq_append_left {x y : List α} : y = x ++ y ↔ x = [] := by
  rw [eq_comm, append_left_eq_self]

@[simp] theorem append_right_eq_self {x y : List α} : x ++ y = x ↔ y = [] := by
  rw [← append_right_inj (t₁ := y), append_nil]

@[simp] theorem self_eq_append_right {x y : List α} : x = x ++ y ↔ y = [] := by
  rw [eq_comm, append_right_eq_self]

theorem append_right_injective (s : List α) : Injective fun t ↦ s ++ t :=
  fun _ _ ↦ append_cancel_left

theorem append_left_injective (t : List α) : Injective fun s ↦ s ++ t :=
  fun _ _ ↦ append_cancel_right

/-! ### replicate -/

theorem eq_replicate_length {a : α} : ∀ {l : List α}, l = replicate l.length a ↔ ∀ b ∈ l, b = a
  | [] => by simp
  | (b :: l) => by simp [eq_replicate_length, replicate_succ]

theorem replicate_add (m n) (a : α) : replicate (m + n) a = replicate m a ++ replicate n a := by
  rw [append_replicate_replicate]

theorem replicate_succ' (n) (a : α) : replicate (n + 1) a = replicate n a ++ [a] :=
  replicate_add n 1 a

theorem replicate_subset_singleton (n) (a : α) : replicate n a ⊆ [a] := fun _ h =>
  mem_singleton.2 (eq_of_mem_replicate h)

theorem subset_singleton_iff {a : α} {L : List α} : L ⊆ [a] ↔ ∃ n, L = replicate n a := by
  simp only [eq_replicate, subset_def, mem_singleton, exists_eq_left']

@[simp] theorem tail_replicate (a : α) (n) :
    tail (replicate n a) = replicate (n - 1) a := by cases n <;> rfl

theorem replicate_right_injective {n : ℕ} (hn : n ≠ 0) : Injective (@replicate α n) :=
  fun _ _ h => (eq_replicate.1 h).2 _ <| mem_replicate.2 ⟨hn, rfl⟩

theorem replicate_right_inj {a b : α} {n : ℕ} (hn : n ≠ 0) :
    replicate n a = replicate n b ↔ a = b :=
  (replicate_right_injective hn).eq_iff

theorem replicate_right_inj' {a b : α} : ∀ {n},
    replicate n a = replicate n b ↔ n = 0 ∨ a = b
  | 0 => by simp
  | n + 1 => (replicate_right_inj n.succ_ne_zero).trans <| by simp only [n.succ_ne_zero, false_or]

theorem replicate_left_injective (a : α) : Injective (replicate · a) :=
  LeftInverse.injective (length_replicate · a)

theorem replicate_left_inj {a : α} {n m : ℕ} : replicate n a = replicate m a ↔ n = m :=
  (replicate_left_injective a).eq_iff

/-! ### pure -/

theorem mem_pure (x y : α) : x ∈ (pure y : List α) ↔ x = y := by simp

/-! ### bind -/

@[simp]
theorem bind_eq_bind {α β} (f : α → List β) (l : List α) : l >>= f = l.bind f :=
  rfl

/-! ### concat -/

/-! ### reverse -/

-- Porting note: Do we need this?
attribute [local simp] reverseAux

theorem reverse_cons' (a : α) (l : List α) : reverse (a :: l) = concat (reverse l) a := by
  simp only [reverse_cons, concat_eq_append]

theorem reverse_concat' (l : List α) (a : α) : (l ++ [a]).reverse = a :: l.reverse := by
  rw [reverse_append]; rfl

-- Porting note (#10618): simp can prove this
-- @[simp]
theorem reverse_singleton (a : α) : reverse [a] = [a] :=
  rfl

@[simp]
theorem reverse_involutive : Involutive (@reverse α) :=
  reverse_reverse

@[simp]
theorem reverse_injective : Injective (@reverse α) :=
  reverse_involutive.injective

theorem reverse_surjective : Surjective (@reverse α) :=
  reverse_involutive.surjective

theorem reverse_bijective : Bijective (@reverse α) :=
  reverse_involutive.bijective

@[simp]
theorem reverse_inj {l₁ l₂ : List α} : reverse l₁ = reverse l₂ ↔ l₁ = l₂ :=
  reverse_injective.eq_iff

theorem reverse_eq_iff {l l' : List α} : l.reverse = l' ↔ l = l'.reverse :=
  reverse_involutive.eq_iff

theorem concat_eq_reverse_cons (a : α) (l : List α) : concat l a = reverse (a :: reverse l) := by
  simp only [concat_eq_append, reverse_cons, reverse_reverse]

theorem map_reverseAux (f : α → β) (l₁ l₂ : List α) :
    map f (reverseAux l₁ l₂) = reverseAux (map f l₁) (map f l₂) := by
  simp only [reverseAux_eq, map_append, map_reverse]

/-! ### empty -/

-- Porting note: this does not work as desired
-- attribute [simp] List.isEmpty

theorem isEmpty_iff_eq_nil {l : List α} : l.isEmpty ↔ l = [] := by cases l <;> simp [isEmpty]

/-! ### dropLast -/

/-! ### getLast -/

@[simp]
theorem getLast_cons {a : α} {l : List α} :
    ∀ h : l ≠ nil, getLast (a :: l) (cons_ne_nil a l) = getLast l h := by
  induction l <;> intros
  · contradiction
  · rfl

theorem getLast_append_singleton {a : α} (l : List α) :
<<<<<<< HEAD
    getLast (l ++ [a]) (append_ne_nil_of_ne_nil_right l (cons_ne_nil a _)) = a := by
  simp [getLast_append]
#align list.last_append_singleton List.getLast_append_singleton
=======
    getLast (l ++ [a]) (append_ne_nil_of_ne_nil_right l _ (cons_ne_nil a _)) = a := by
  simp only [getLast_append]
>>>>>>> 2fc87a94

-- Porting note: name should be fixed upstream
theorem getLast_append' (l₁ l₂ : List α) (h : l₂ ≠ []) :
    getLast (l₁ ++ l₂) (append_ne_nil_of_ne_nil_right l₁ h) = getLast l₂ h := by
  induction' l₁ with _ _ ih
  · simp
  · simp only [cons_append]
    rw [List.getLast_cons]
    exact ih

<<<<<<< HEAD
theorem getLast_concat' {a : α} (l : List α) : getLast (concat l a) (concat_ne_nil a l) = a := by
  simp
#align list.last_concat List.getLast_concat'
=======
theorem getLast_concat' {a : α} (l : List α) : getLast (concat l a) (concat_ne_nil a l) = a :=
  getLast_concat ..
>>>>>>> 2fc87a94

@[simp]
theorem getLast_singleton' (a : α) : getLast [a] (cons_ne_nil a []) = a := rfl

-- Porting note (#10618): simp can prove this
-- @[simp]
theorem getLast_cons_cons (a₁ a₂ : α) (l : List α) :
    getLast (a₁ :: a₂ :: l) (cons_ne_nil _ _) = getLast (a₂ :: l) (cons_ne_nil a₂ l) :=
  rfl

theorem dropLast_append_getLast : ∀ {l : List α} (h : l ≠ []), dropLast l ++ [getLast l h] = l
  | [], h => absurd rfl h
  | [a], h => rfl
  | a :: b :: l, h => by
    rw [dropLast_cons₂, cons_append, getLast_cons (cons_ne_nil _ _)]
    congr
    exact dropLast_append_getLast (cons_ne_nil b l)

theorem getLast_congr {l₁ l₂ : List α} (h₁ : l₁ ≠ []) (h₂ : l₂ ≠ []) (h₃ : l₁ = l₂) :
    getLast l₁ h₁ = getLast l₂ h₂ := by subst l₁; rfl

theorem getLast_replicate_succ (m : ℕ) (a : α) :
    (replicate (m + 1) a).getLast (ne_nil_of_length_eq_add_one (length_replicate _ _)) = a := by
  simp only [replicate_succ']
  exact getLast_append_singleton _

/-- If the last element of `l` does not satisfy `p`, then it is also the last element of
`l.filter p`. -/
lemma getLast_filter {p : α → Bool} :
    ∀ (l : List α) (hlp : l.filter p ≠ []), p (l.getLast (hlp <| ·.symm ▸ rfl)) = true →
      (l.filter p).getLast hlp = l.getLast (hlp <| ·.symm ▸ rfl)
  | [a], h, h' => by rw [List.getLast_singleton'] at h'; simp [List.filter_cons, h']
  | a :: b :: as, h, h' => by
    rw [List.getLast_cons_cons] at h' ⊢
    simp only [List.filter_cons (x := a)] at h ⊢
    obtain ha | ha := Bool.eq_false_or_eq_true (p a)
    · simp only [ha, ite_true]
      rw [getLast_cons, getLast_filter (b :: as) _ h']
      exact ne_nil_of_mem <| mem_filter.2 ⟨getLast_mem _, h'⟩
    · simp only [ha, cond_false] at h ⊢
      exact getLast_filter (b :: as) h h'

/-! ### getLast? -/

-- Porting note: Moved earlier in file, for use in subsequent lemmas.
@[simp]
theorem getLast?_cons_cons (a b : α) (l : List α) :
    getLast? (a :: b :: l) = getLast? (b :: l) := rfl

@[simp]
theorem getLast?_eq_none : ∀ {l : List α}, getLast? l = none ↔ l = []
  | [] => by simp
  | [a] => by simp
  | a :: b :: l => by simp [@getLast?_eq_none (b :: l)]

@[deprecated (since := "2024-06-20")] alias getLast?_isNone := getLast?_eq_none

@[simp]
theorem getLast?_isSome : ∀ {l : List α}, l.getLast?.isSome ↔ l ≠ []
  | [] => by simp
  | [a] => by simp
  | a :: b :: l => by simp [@getLast?_isSome (b :: l)]

theorem mem_getLast?_eq_getLast : ∀ {l : List α} {x : α}, x ∈ l.getLast? → ∃ h, x = getLast l h
  | [], x, hx => False.elim <| by simp at hx
  | [a], x, hx =>
    have : a = x := by simpa using hx
    this ▸ ⟨cons_ne_nil a [], rfl⟩
  | a :: b :: l, x, hx => by
    rw [getLast?_cons_cons] at hx
    rcases mem_getLast?_eq_getLast hx with ⟨_, h₂⟩
    use cons_ne_nil _ _
    assumption

theorem getLast?_eq_getLast_of_ne_nil : ∀ {l : List α} (h : l ≠ []), l.getLast? = some (l.getLast h)
  | [], h => (h rfl).elim
  | [_], _ => rfl
  | _ :: b :: l, _ => @getLast?_eq_getLast_of_ne_nil (b :: l) (cons_ne_nil _ _)

theorem mem_getLast?_cons {x y : α} : ∀ {l : List α}, x ∈ l.getLast? → x ∈ (y :: l).getLast?
  | [], _ => by contradiction
  | _ :: _, h => h

theorem mem_of_mem_getLast? {l : List α} {a : α} (ha : a ∈ l.getLast?) : a ∈ l :=
  let ⟨_, h₂⟩ := mem_getLast?_eq_getLast ha
  h₂.symm ▸ getLast_mem _

theorem dropLast_append_getLast? : ∀ {l : List α}, ∀ a ∈ l.getLast?, dropLast l ++ [a] = l
  | [], a, ha => (Option.not_mem_none a ha).elim
  | [a], _, rfl => rfl
  | a :: b :: l, c, hc => by
    rw [getLast?_cons_cons] at hc
    rw [dropLast_cons₂, cons_append, dropLast_append_getLast? _ hc]

theorem getLastI_eq_getLast? [Inhabited α] : ∀ l : List α, l.getLastI = l.getLast?.iget
  | [] => by simp [getLastI, Inhabited.default]
  | [a] => rfl
  | [a, b] => rfl
  | [a, b, c] => rfl
  | _ :: _ :: c :: l => by simp [getLastI, getLastI_eq_getLast? (c :: l)]

#adaptation_note /-- 2024-07-10: removed `@[simp]` since the LHS simplifies using the simp set. -/
theorem getLast?_append_cons :
    ∀ (l₁ : List α) (a : α) (l₂ : List α), getLast? (l₁ ++ a :: l₂) = getLast? (a :: l₂)
  | [], a, l₂ => rfl
  | [b], a, l₂ => rfl
  | b :: c :: l₁, a, l₂ => by rw [cons_append, cons_append, getLast?_cons_cons,
    ← cons_append, getLast?_append_cons (c :: l₁)]

theorem getLast?_append_of_ne_nil (l₁ : List α) :
    ∀ {l₂ : List α} (_ : l₂ ≠ []), getLast? (l₁ ++ l₂) = getLast? l₂
  | [], hl₂ => by contradiction
  | b :: l₂, _ => getLast?_append_cons l₁ b l₂

theorem mem_getLast?_append_of_mem_getLast? {l₁ l₂ : List α} {x : α} (h : x ∈ l₂.getLast?) :
    x ∈ (l₁ ++ l₂).getLast? := by
  cases l₂
  · contradiction
  · rw [List.getLast?_append_cons]
    exact h
<<<<<<< HEAD
#align list.last'_append List.mem_getLast?_append_of_mem_getLast?
=======
>>>>>>> 2fc87a94

/-! ### head(!?) and tail -/

@[simp]
theorem head!_nil [Inhabited α] : ([] : List α).head! = default := rfl

@[simp] theorem head_cons_tail (x : List α) (h : x ≠ []) : x.head h :: x.tail = x := by
  cases x <;> simp at h ⊢

theorem head!_eq_head? [Inhabited α] (l : List α) : head! l = (head? l).iget := by cases l <;> rfl

theorem surjective_head! [Inhabited α] : Surjective (@head! α _) := fun x => ⟨[x], rfl⟩

theorem surjective_head? : Surjective (@head? α) :=
  Option.forall.2 ⟨⟨[], rfl⟩, fun x => ⟨[x], rfl⟩⟩

theorem surjective_tail : Surjective (@tail α)
  | [] => ⟨[], rfl⟩
  | a :: l => ⟨a :: a :: l, rfl⟩

theorem eq_cons_of_mem_head? {x : α} : ∀ {l : List α}, x ∈ l.head? → l = x :: tail l
  | [], h => (Option.not_mem_none _ h).elim
  | a :: l, h => by
    simp only [head?, Option.mem_def, Option.some_inj] at h
    exact h ▸ rfl

theorem mem_of_mem_head? {x : α} {l : List α} (h : x ∈ l.head?) : x ∈ l :=
  (eq_cons_of_mem_head? h).symm ▸ mem_cons_self _ _

@[simp] theorem head!_cons [Inhabited α] (a : α) (l : List α) : head! (a :: l) = a := rfl

@[simp]
theorem head!_append [Inhabited α] (t : List α) {s : List α} (h : s ≠ []) :
    head! (s ++ t) = head! s := by
  induction s
  · contradiction
  · rfl

theorem mem_head?_append_of_mem_head? {s t : List α} {x : α} (h : x ∈ s.head?) :
    x ∈ (s ++ t).head? := by
  cases s
  · contradiction
  · exact h
<<<<<<< HEAD
#align list.head'_append List.mem_head?_append_of_mem_head?
=======
>>>>>>> 2fc87a94

theorem head?_append_of_ne_nil :
    ∀ (l₁ : List α) {l₂ : List α} (_ : l₁ ≠ []), head? (l₁ ++ l₂) = head? l₁
  | _ :: _, _, _ => rfl

theorem tail_append_singleton_of_ne_nil {a : α} {l : List α} (h : l ≠ nil) :
    tail (l ++ [a]) = tail l ++ [a] := by
  induction l
  · contradiction
  · rw [tail, cons_append, tail]

theorem cons_head?_tail : ∀ {l : List α} {a : α}, a ∈ head? l → a :: tail l = l
  | [], a, h => by contradiction
  | b :: l, a, h => by
    simp? at h says simp only [head?_cons, Option.mem_def, Option.some.injEq] at h
    simp [h]

theorem head!_mem_head? [Inhabited α] : ∀ {l : List α}, l ≠ [] → head! l ∈ head? l
  | [], h => by contradiction
  | a :: l, _ => rfl

theorem cons_head!_tail [Inhabited α] {l : List α} (h : l ≠ []) : head! l :: tail l = l :=
  cons_head?_tail (head!_mem_head? h)

theorem head!_mem_self [Inhabited α] {l : List α} (h : l ≠ nil) : l.head! ∈ l := by
  have h' := mem_cons_self l.head! l.tail
  rwa [cons_head!_tail h] at h'

<<<<<<< HEAD
#align list.head'_map List.head?_map
=======
theorem head_mem {l : List α} : ∀ (h : l ≠ nil), l.head h ∈ l := by
  cases l <;> simp
>>>>>>> 2fc87a94

theorem tail_append_of_ne_nil (l l' : List α) (h : l ≠ []) : (l ++ l').tail = l.tail ++ l' := by
  cases l
  · contradiction
  · simp

theorem getElem_eq_getElem? (l : List α) (i : Nat) (h : i < l.length) :
    l[i] = l[i]?.get (by simp [getElem?_eq_getElem, h]) := by
  simp [getElem_eq_iff]

theorem get_eq_get? (l : List α) (i : Fin l.length) :
    l.get i = (l.get? i).get (by simp [getElem?_eq_getElem]) := by
  simp [getElem_eq_iff]

section deprecated
set_option linter.deprecated false -- TODO(Mario): make replacements for theorems in this section

/-- nth element of a list `l` given `n < l.length`. -/
@[deprecated get (since := "2023-01-05")]
def nthLe (l : List α) (n) (h : n < l.length) : α := get l ⟨n, h⟩

@[simp] theorem nthLe_tail (l : List α) (i) (h : i < l.tail.length)
    (h' : i + 1 < l.length := (by simp only [length_tail] at h; omega)) :
    l.tail.nthLe i h = l.nthLe (i + 1) h' := by
  cases l <;> [cases h; rfl]

theorem nthLe_cons_aux {l : List α} {a : α} {n} (hn : n ≠ 0) (h : n < (a :: l).length) :
    n - 1 < l.length := by
  contrapose! h
  rw [length_cons]
  omega

theorem nthLe_cons {l : List α} {a : α} {n} (hl) :
    (a :: l).nthLe n hl = if hn : n = 0 then a else l.nthLe (n - 1) (nthLe_cons_aux hn hl) := by
  split_ifs with h
  · simp [nthLe, h]
  cases l
  · rw [length_singleton, Nat.lt_succ_iff] at hl
    omega
  cases n
  · contradiction
  rfl

end deprecated

@[simp 1100]
theorem modifyHead_modifyHead (l : List α) (f g : α → α) :
    (l.modifyHead f).modifyHead g = l.modifyHead (g ∘ f) := by cases l <;> simp

/-! ### Induction from the right -/

/-- Induction principle from the right for lists: if a property holds for the empty list, and
for `l ++ [a]` if it holds for `l`, then it holds for all lists. The principle is given for
a `Sort`-valued predicate, i.e., it can also be used to construct data. -/
@[elab_as_elim]
def reverseRecOn {motive : List α → Sort*} (l : List α) (nil : motive [])
    (append_singleton : ∀ (l : List α) (a : α), motive l → motive (l ++ [a])) : motive l :=
  match h : reverse l with
  | [] => cast (congr_arg motive <| by simpa using congr(reverse $h.symm)) <|
      nil
  | head :: tail =>
    cast (congr_arg motive <| by simpa using congr(reverse $h.symm)) <|
      append_singleton _ head <| reverseRecOn (reverse tail) nil append_singleton
termination_by l.length
decreasing_by
  simp_wf
  rw [← length_reverse l, h, length_cons]
  simp [Nat.lt_succ]

@[simp]
theorem reverseRecOn_nil {motive : List α → Sort*} (nil : motive [])
    (append_singleton : ∀ (l : List α) (a : α), motive l → motive (l ++ [a])) :
    reverseRecOn [] nil append_singleton = nil := reverseRecOn.eq_1 ..

-- `unusedHavesSuffices` is getting confused by the unfolding of `reverseRecOn`
@[simp, nolint unusedHavesSuffices]
theorem reverseRecOn_concat {motive : List α → Sort*} (x : α) (xs : List α) (nil : motive [])
    (append_singleton : ∀ (l : List α) (a : α), motive l → motive (l ++ [a])) :
    reverseRecOn (motive := motive) (xs ++ [x]) nil append_singleton =
      append_singleton _ _ (reverseRecOn (motive := motive) xs nil append_singleton) := by
  suffices ∀ ys (h : reverse (reverse xs) = ys),
      reverseRecOn (motive := motive) (xs ++ [x]) nil append_singleton =
        cast (by simp [(reverse_reverse _).symm.trans h])
          (append_singleton _ x (reverseRecOn (motive := motive) ys nil append_singleton)) by
    exact this _ (reverse_reverse xs)
  intros ys hy
  conv_lhs => unfold reverseRecOn
  split
  next h => simp at h
  next heq =>
    revert heq
    simp only [reverse_append, reverse_cons, reverse_nil, nil_append, singleton_append, cons.injEq]
    rintro ⟨rfl, rfl⟩
    subst ys
    rfl

/-- Bidirectional induction principle for lists: if a property holds for the empty list, the
singleton list, and `a :: (l ++ [b])` from `l`, then it holds for all lists. This can be used to
prove statements about palindromes. The principle is given for a `Sort`-valued predicate, i.e., it
can also be used to construct data. -/
@[elab_as_elim]
def bidirectionalRec {motive : List α → Sort*} (nil : motive []) (singleton : ∀ a : α, motive [a])
    (cons_append : ∀ (a : α) (l : List α) (b : α), motive l → motive (a :: (l ++ [b]))) :
    ∀ l, motive l
  | [] => nil
  | [a] => singleton a
  | a :: b :: l =>
    let l' := dropLast (b :: l)
    let b' := getLast (b :: l) (cons_ne_nil _ _)
    cast (by rw [← dropLast_append_getLast (cons_ne_nil b l)]) <|
      cons_append a l' b' (bidirectionalRec nil singleton cons_append l')
termination_by l => l.length

@[simp]
theorem bidirectionalRec_nil {motive : List α → Sort*}
    (nil : motive []) (singleton : ∀ a : α, motive [a])
    (cons_append : ∀ (a : α) (l : List α) (b : α), motive l → motive (a :: (l ++ [b]))) :
    bidirectionalRec nil singleton cons_append [] = nil := bidirectionalRec.eq_1 ..


@[simp]
theorem bidirectionalRec_singleton {motive : List α → Sort*}
    (nil : motive []) (singleton : ∀ a : α, motive [a])
    (cons_append : ∀ (a : α) (l : List α) (b : α), motive l → motive (a :: (l ++ [b]))) (a : α) :
    bidirectionalRec nil singleton cons_append [a] = singleton a := by
  simp [bidirectionalRec]

@[simp]
theorem bidirectionalRec_cons_append {motive : List α → Sort*}
    (nil : motive []) (singleton : ∀ a : α, motive [a])
    (cons_append : ∀ (a : α) (l : List α) (b : α), motive l → motive (a :: (l ++ [b])))
    (a : α) (l : List α) (b : α) :
    bidirectionalRec nil singleton cons_append (a :: (l ++ [b])) =
      cons_append a l b (bidirectionalRec nil singleton cons_append l) := by
  conv_lhs => unfold bidirectionalRec
  cases l with
  | nil => rfl
  | cons x xs =>
  simp only [List.cons_append]
  dsimp only [← List.cons_append]
  suffices ∀ (ys init : List α) (hinit : init = ys) (last : α) (hlast : last = b),
      (cons_append a init last
        (bidirectionalRec nil singleton cons_append init)) =
      cast (congr_arg motive <| by simp [hinit, hlast])
        (cons_append a ys b (bidirectionalRec nil singleton cons_append ys)) by
    rw [this (x :: xs) _ (by rw [dropLast_append_cons, dropLast_single, append_nil]) _ (by simp)]
    simp
  rintro ys init rfl last rfl
  rfl

/-- Like `bidirectionalRec`, but with the list parameter placed first. -/
@[elab_as_elim]
abbrev bidirectionalRecOn {C : List α → Sort*} (l : List α) (H0 : C []) (H1 : ∀ a : α, C [a])
    (Hn : ∀ (a : α) (l : List α) (b : α), C l → C (a :: (l ++ [b]))) : C l :=
  bidirectionalRec H0 H1 Hn l

/-! ### sublists -/

attribute [refl] List.Sublist.refl

theorem Sublist.cons_cons {l₁ l₂ : List α} (a : α) (s : l₁ <+ l₂) : a :: l₁ <+ a :: l₂ :=
  Sublist.cons₂ _ s

lemma cons_sublist_cons' {a b : α} : a :: l₁ <+ b :: l₂ ↔ a :: l₁ <+ l₂ ∨ a = b ∧ l₁ <+ l₂ := by
  constructor
  · rintro (_ | _)
    · exact Or.inl ‹_›
    · exact Or.inr ⟨rfl, ‹_›⟩
  · rintro (h | ⟨rfl, h⟩)
    · exact h.cons _
    · rwa [cons_sublist_cons]

theorem sublist_cons_of_sublist (a : α) (h : l₁ <+ l₂) : l₁ <+ a :: l₂ := h.cons _

theorem tail_sublist : ∀ l : List α, tail l <+ l
  | [] => .slnil
  | a::l => sublist_cons a l

@[gcongr] protected theorem Sublist.tail : ∀ {l₁ l₂ : List α}, l₁ <+ l₂ → tail l₁ <+ tail l₂
  | _, _, slnil => .slnil
  | _, _, Sublist.cons _ h => (tail_sublist _).trans h
  | _, _, Sublist.cons₂ _ h => h

theorem Sublist.of_cons_cons {l₁ l₂ : List α} {a b : α} (h : a :: l₁ <+ b :: l₂) : l₁ <+ l₂ :=
  h.tail

@[deprecated (since := "2024-04-07")]
theorem sublist_of_cons_sublist_cons {a} (h : a :: l₁ <+ a :: l₂) : l₁ <+ l₂ := h.of_cons_cons

attribute [simp] cons_sublist_cons
@[deprecated (since := "2024-04-07")] alias cons_sublist_cons_iff := cons_sublist_cons

theorem eq_nil_of_sublist_nil {l : List α} (s : l <+ []) : l = [] :=
  eq_nil_of_subset_nil <| s.subset

-- Porting note: this lemma seems to have been renamed on the occasion of its move to Batteries
alias sublist_nil_iff_eq_nil := sublist_nil

@[simp] lemma sublist_singleton {l : List α} {a : α} : l <+ [a] ↔ l = [] ∨ l = [a] := by
  constructor <;> rintro (_ | _) <;> aesop

<<<<<<< HEAD
#align list.replicate_sublist_replicate List.replicate_sublist_replicate
#align list.sublist_replicate_iff List.sublist_replicate_iff
#align list.sublist.eq_of_length List.Sublist.eq_of_length
#align list.sublist.eq_of_length_le List.Sublist.eq_of_length_le
=======
theorem sublist_replicate_iff {l : List α} {a : α} {n : ℕ} :
    l <+ replicate n a ↔ ∃ k ≤ n, l = replicate k a :=
  ⟨fun h =>
    ⟨l.length, h.length_le.trans_eq (length_replicate _ _),
      eq_replicate_length.mpr fun b hb => eq_of_mem_replicate (h.subset hb)⟩,
    by rintro ⟨k, h, rfl⟩; exact (replicate_sublist_replicate _).mpr h⟩
>>>>>>> 2fc87a94

theorem Sublist.antisymm (s₁ : l₁ <+ l₂) (s₂ : l₂ <+ l₁) : l₁ = l₂ :=
  s₁.eq_of_length_le s₂.length_le

instance decidableSublist [DecidableEq α] : ∀ l₁ l₂ : List α, Decidable (l₁ <+ l₂)
  | [], _ => isTrue <| nil_sublist _
  | _ :: _, [] => isFalse fun h => List.noConfusion <| eq_nil_of_sublist_nil h
  | a :: l₁, b :: l₂ =>
    if h : a = b then
      @decidable_of_decidable_of_iff _ _ (decidableSublist l₁ l₂) <| h ▸ cons_sublist_cons.symm
    else
      @decidable_of_decidable_of_iff _ _ (decidableSublist (a :: l₁) l₂)
        ⟨sublist_cons_of_sublist _, fun s =>
          match a, l₁, s, h with
          | _, _, Sublist.cons _ s', h => s'
          | _, _, Sublist.cons₂ t _, h => absurd rfl h⟩

/-! ### indexOf -/

section IndexOf

variable [DecidableEq α]

/-
  Porting note: The following proofs were simpler prior to the port. These proofs use the low-level
  `findIdx.go`.
  * `indexOf_cons_self`
  * `indexOf_cons_eq`
  * `indexOf_cons_ne`
  * `indexOf_cons`

  The ported versions of the earlier proofs are given in comments.
-/

-- indexOf_cons_eq _ rfl
@[simp]
theorem indexOf_cons_self (a : α) (l : List α) : indexOf a (a :: l) = 0 := by
  rw [indexOf, findIdx_cons, beq_self_eq_true, cond]

-- fun e => if_pos e
theorem indexOf_cons_eq {a b : α} (l : List α) : b = a → indexOf a (b :: l) = 0
  | e => by rw [← e]; exact indexOf_cons_self b l

-- fun n => if_neg n
@[simp]
theorem indexOf_cons_ne {a b : α} (l : List α) : b ≠ a → indexOf a (b :: l) = succ (indexOf a l)
  | h => by simp only [indexOf, findIdx_cons, Bool.cond_eq_ite, beq_iff_eq, h, ite_false]

theorem indexOf_eq_length {a : α} {l : List α} : indexOf a l = length l ↔ a ∉ l := by
  induction' l with b l ih
  · exact iff_of_true rfl (not_mem_nil _)
  simp only [length, mem_cons, indexOf_cons, eq_comm]
  rw [cond_eq_if]
  split_ifs with h <;> simp at h
  · exact iff_of_false (by rintro ⟨⟩) fun H => H <| Or.inl h.symm
  · simp only [Ne.symm h, false_or_iff]
    rw [← ih]
    exact succ_inj'

@[simp]
theorem indexOf_of_not_mem {l : List α} {a : α} : a ∉ l → indexOf a l = length l :=
  indexOf_eq_length.2

theorem indexOf_le_length {a : α} {l : List α} : indexOf a l ≤ length l := by
  induction' l with b l ih; · rfl
  simp only [length, indexOf_cons, cond_eq_if, beq_iff_eq]
  by_cases h : b = a
  · rw [if_pos h]; exact Nat.zero_le _
  · rw [if_neg h]; exact succ_le_succ ih

theorem indexOf_lt_length {a} {l : List α} : indexOf a l < length l ↔ a ∈ l :=
  ⟨fun h => Decidable.by_contradiction fun al => Nat.ne_of_lt h <| indexOf_eq_length.2 al,
   fun al => (lt_of_le_of_ne indexOf_le_length) fun h => indexOf_eq_length.1 h al⟩

theorem indexOf_append_of_mem {a : α} (h : a ∈ l₁) : indexOf a (l₁ ++ l₂) = indexOf a l₁ := by
  induction' l₁ with d₁ t₁ ih
  · exfalso
    exact not_mem_nil a h
  rw [List.cons_append]
  by_cases hh : d₁ = a
  · iterate 2 rw [indexOf_cons_eq _ hh]
  rw [indexOf_cons_ne _ hh, indexOf_cons_ne _ hh, ih (mem_of_ne_of_mem (Ne.symm hh) h)]

theorem indexOf_append_of_not_mem {a : α} (h : a ∉ l₁) :
    indexOf a (l₁ ++ l₂) = l₁.length + indexOf a l₂ := by
  induction' l₁ with d₁ t₁ ih
  · rw [List.nil_append, List.length, Nat.zero_add]
  rw [List.cons_append, indexOf_cons_ne _ (ne_of_not_mem_cons h).symm, List.length,
    ih (not_mem_of_not_mem_cons h), Nat.succ_add]

end IndexOf

/-! ### nth element -/

section deprecated
set_option linter.deprecated false

@[deprecated get_of_mem (since := "2023-01-05")]
theorem nthLe_of_mem {a} {l : List α} (h : a ∈ l) : ∃ n h, nthLe l n h = a :=
  let ⟨i, h⟩ := get_of_mem h; ⟨i.1, i.2, h⟩

@[deprecated get?_eq_get (since := "2023-01-05")]
theorem nthLe_get? {l : List α} {n} (h) : get? l n = some (nthLe l n h) := get?_eq_get _

@[simp]
theorem getElem?_length (l : List α) : l[l.length]? = none := getElem?_len_le le_rfl

@[deprecated getElem?_length (since := "2024-06-12")]
theorem get?_length (l : List α) : l.get? l.length = none := get?_len_le le_rfl

@[deprecated get_mem (since := "2023-01-05")]
theorem nthLe_mem (l : List α) (n h) : nthLe l n h ∈ l := get_mem ..

@[deprecated mem_iff_get (since := "2023-01-05")]
theorem mem_iff_nthLe {a} {l : List α} : a ∈ l ↔ ∃ n h, nthLe l n h = a :=
  mem_iff_get.trans ⟨fun ⟨⟨n, h⟩, e⟩ => ⟨n, h, e⟩, fun ⟨n, h, e⟩ => ⟨⟨n, h⟩, e⟩⟩

@[deprecated (since := "2024-05-03")] alias get?_injective := get?_inj

@[deprecated get_map (since := "2023-01-05")]
theorem nthLe_map (f : α → β) {l n} (H1 H2) : nthLe (map f l) n H1 = f (nthLe l n H2) := get_map ..

/-- A version of `getElem_map` that can be used for rewriting. -/
theorem getElem_map_rev (f : α → β) {l} {n : Nat} {h : n < l.length} :
    f l[n] = (map f l)[n]'((l.length_map f).symm ▸ h) := Eq.symm (getElem_map _)

/-- A version of `get_map` that can be used for rewriting. -/
@[deprecated getElem_map_rev (since := "2024-06-12")]
theorem get_map_rev (f : α → β) {l n} :
    f (get l n) = get (map f l) ⟨n.1, (l.length_map f).symm ▸ n.2⟩ := Eq.symm (get_map _)

/-- A version of `nthLe_map` that can be used for rewriting. -/
@[deprecated get_map_rev (since := "2023-01-05")]
theorem nthLe_map_rev (f : α → β) {l n} (H) :
    f (nthLe l n H) = nthLe (map f l) n ((l.length_map f).symm ▸ H) :=
  (nthLe_map f _ _).symm

@[simp, deprecated get_map (since := "2023-01-05")]
theorem nthLe_map' (f : α → β) {l n} (H) :
    nthLe (map f l) n H = f (nthLe l n (l.length_map f ▸ H)) := nthLe_map f _ _

@[simp, deprecated get_singleton (since := "2023-01-05")]
theorem nthLe_singleton (a : α) {n : ℕ} (hn : n < 1) : nthLe [a] n hn = a := get_singleton ..

@[deprecated get_append_right' (since := "2023-01-05")]
theorem nthLe_append_right {l₁ l₂ : List α} {n : ℕ} (h₁ : l₁.length ≤ n) (h₂) :
    (l₁ ++ l₂).nthLe n h₂ = l₂.nthLe (n - l₁.length) (get_append_right_aux h₁ h₂) :=
  get_append_right' h₁ h₂

theorem get_length_sub_one {l : List α} (h : l.length - 1 < l.length) :
    l.get ⟨l.length - 1, h⟩ = l.getLast (by rintro rfl; exact Nat.lt_irrefl 0 h) :=
  (getLast_eq_get l _).symm

@[deprecated get_cons_length (since := "2023-01-05")]
theorem nthLe_cons_length : ∀ (x : α) (xs : List α) (n : ℕ) (h : n = xs.length),
    (x :: xs).nthLe n (by simp [h]) = (x :: xs).getLast (cons_ne_nil x xs) := get_cons_length

theorem take_one_drop_eq_of_lt_length {l : List α} {n : ℕ} (h : n < l.length) :
    (l.drop n).take 1 = [l.get ⟨n, h⟩] := by
  rw [drop_eq_get_cons h, take, take]

theorem ext_get?' {l₁ l₂ : List α} (h' : ∀ n < max l₁.length l₂.length, l₁.get? n = l₂.get? n) :
    l₁ = l₂ := by
  apply ext
  intro n
  rcases Nat.lt_or_ge n <| max l₁.length l₂.length with hn | hn
  · exact h' n hn
  · simp_all [Nat.max_le, getElem?_eq_none]

theorem ext_get?_iff {l₁ l₂ : List α} : l₁ = l₂ ↔ ∀ n, l₁.get? n = l₂.get? n :=
  ⟨by rintro rfl _; rfl, ext_get?⟩

theorem ext_get_iff {l₁ l₂ : List α} :
    l₁ = l₂ ↔ l₁.length = l₂.length ∧ ∀ n h₁ h₂, get l₁ ⟨n, h₁⟩ = get l₂ ⟨n, h₂⟩ := by
  constructor
  · rintro rfl
    exact ⟨rfl, fun _ _ _ ↦ rfl⟩
  · intro ⟨h₁, h₂⟩
    exact ext_get h₁ h₂

theorem ext_get?_iff' {l₁ l₂ : List α} : l₁ = l₂ ↔
    ∀ n < max l₁.length l₂.length, l₁.get? n = l₂.get? n :=
  ⟨by rintro rfl _ _; rfl, ext_get?'⟩

@[deprecated ext_get (since := "2023-01-05")]
theorem ext_nthLe {l₁ l₂ : List α} (hl : length l₁ = length l₂)
    (h : ∀ n h₁ h₂, nthLe l₁ n h₁ = nthLe l₂ n h₂) : l₁ = l₂ :=
  ext_get hl h

@[simp]
theorem getElem_indexOf [DecidableEq α] {a : α} : ∀ {l : List α} (h), l[indexOf a l] = a
  | b :: l, h => by
    by_cases h' : b = a <;>
    simp [h', if_pos, if_false, getElem_indexOf]

-- This is incorrectly named and should be `get_indexOf`;
-- this already exists, so will require a deprecation dance.
theorem indexOf_get [DecidableEq α] {a : α} {l : List α} (h) : get l ⟨indexOf a l, h⟩ = a := by
  simp

@[simp]
theorem getElem?_indexOf [DecidableEq α] {a : α} {l : List α} (h : a ∈ l) :
    l[indexOf a l]? = some a := by rw [getElem?_eq_getElem, getElem_indexOf (indexOf_lt_length.2 h)]

-- This is incorrectly named and should be `get?_indexOf`;
-- this already exists, so will require a deprecation dance.
theorem indexOf_get? [DecidableEq α] {a : α} {l : List α} (h : a ∈ l) :
    get? l (indexOf a l) = some a := by simp [h]

@[deprecated (since := "2023-01-05")]
theorem get_reverse_aux₁ :
    ∀ (l r : List α) (i h1 h2), get (reverseAux l r) ⟨i + length l, h1⟩ = get r ⟨i, h2⟩
  | [], r, i => fun h1 _ => rfl
  | a :: l, r, i => by
    rw [show i + length (a :: l) = i + 1 + length l from Nat.add_right_comm i (length l) 1]
    exact fun h1 h2 => get_reverse_aux₁ l (a :: r) (i + 1) h1 (succ_lt_succ h2)

theorem indexOf_inj [DecidableEq α] {l : List α} {x y : α} (hx : x ∈ l) (hy : y ∈ l) :
    indexOf x l = indexOf y l ↔ x = y :=
  ⟨fun h => by
    have x_eq_y :
        get l ⟨indexOf x l, indexOf_lt_length.2 hx⟩ =
        get l ⟨indexOf y l, indexOf_lt_length.2 hy⟩ := by
      simp only [h]
    simp only [indexOf_get] at x_eq_y; exact x_eq_y, fun h => by subst h; rfl⟩

theorem getElem_reverse_aux₂ :
    ∀ (l r : List α) (i : Nat) (h1) (h2),
      (reverseAux l r)[length l - 1 - i]'h1 = l[i]'h2
  | [], r, i, h1, h2 => absurd h2 (Nat.not_lt_zero _)
  | a :: l, r, 0, h1, _ => by
    have aux := get_reverse_aux₁ l (a :: r) 0
    rw [Nat.zero_add] at aux
    exact aux _ (zero_lt_succ _)
  | a :: l, r, i + 1, h1, h2 => by
    have aux := getElem_reverse_aux₂ l (a :: r) i
    have heq : length (a :: l) - 1 - (i + 1) = length l - 1 - i := by rw [length]; omega
    rw [← heq] at aux
    apply aux

@[simp] theorem getElem_reverse (l : List α) (i : Nat) (h1 h2) :
    (reverse l)[length l - 1 - i]'h1 = l[i]'h2 :=
  getElem_reverse_aux₂ _ _ _ _ _

@[deprecated getElem_reverse_aux₂ (since := "2024-06-12")]
theorem get_reverse_aux₂ (l r : List α) (i : Nat) (h1) (h2) :
    get (reverseAux l r) ⟨length l - 1 - i, h1⟩ = get l ⟨i, h2⟩ := by
  simp [getElem_reverse_aux₂, h1, h2]

@[deprecated getElem_reverse (since := "2024-06-12")]
theorem get_reverse (l : List α) (i : Nat) (h1 h2) :
    get (reverse l) ⟨length l - 1 - i, h1⟩ = get l ⟨i, h2⟩ :=
  get_reverse_aux₂ _ _ _ _ _

@[simp, deprecated get_reverse (since := "2023-01-05")]
theorem nthLe_reverse (l : List α) (i : Nat) (h1 h2) :
    nthLe (reverse l) (length l - 1 - i) h1 = nthLe l i h2 :=
  get_reverse ..

theorem nthLe_reverse' (l : List α) (n : ℕ) (hn : n < l.reverse.length) (hn') :
    l.reverse.nthLe n hn = l.nthLe (l.length - 1 - n) hn' := by
  rw [eq_comm]
  convert nthLe_reverse l.reverse n (by simpa) hn using 1
  simp

theorem get_reverse' (l : List α) (n) (hn') :
    l.reverse.get n = l.get ⟨l.length - 1 - n, hn'⟩ := nthLe_reverse' ..

-- FIXME: prove it the other way around
attribute [deprecated get_reverse' (since := "2023-01-05")] nthLe_reverse'

theorem eq_cons_of_length_one {l : List α} (h : l.length = 1) :
    l = [l.nthLe 0 (by omega)] := by
  refine ext_get (by convert h) fun n h₁ h₂ => ?_
  simp only [get_singleton]
  congr
  omega

end deprecated

theorem modifyNthTail_modifyNthTail {f g : List α → List α} (m : ℕ) :
    ∀ (n) (l : List α),
      (l.modifyNthTail f n).modifyNthTail g (m + n) =
        l.modifyNthTail (fun l => (f l).modifyNthTail g m) n
  | 0, _ => rfl
  | _ + 1, [] => rfl
  | n + 1, a :: l => congr_arg (List.cons a) (modifyNthTail_modifyNthTail m n l)

theorem modifyNthTail_modifyNthTail_le {f g : List α → List α} (m n : ℕ) (l : List α)
    (h : n ≤ m) :
    (l.modifyNthTail f n).modifyNthTail g m =
      l.modifyNthTail (fun l => (f l).modifyNthTail g (m - n)) n := by
  rcases Nat.exists_eq_add_of_le h with ⟨m, rfl⟩
  rw [Nat.add_comm, modifyNthTail_modifyNthTail, Nat.add_sub_cancel]

theorem modifyNthTail_modifyNthTail_same {f g : List α → List α} (n : ℕ) (l : List α) :
    (l.modifyNthTail f n).modifyNthTail g n = l.modifyNthTail (g ∘ f) n := by
  rw [modifyNthTail_modifyNthTail_le n n l (le_refl n), Nat.sub_self]; rfl

@[deprecated (since := "2024-05-04")] alias removeNth_eq_nthTail := eraseIdx_eq_modifyNthTail

theorem modifyNth_eq_set (f : α → α) :
    ∀ (n) (l : List α), modifyNth f n l = ((fun a => set l n (f a)) <$> l[n]?).getD l
  | 0, l => by cases l <;> simp
  | n + 1, [] => rfl
  | n + 1, b :: l =>
    (congr_arg (cons b) (modifyNth_eq_set f n l)).trans <| by cases h : l[n]? <;> simp [h]

theorem length_modifyNthTail (f : List α → List α) (H : ∀ l, length (f l) = length l) :
    ∀ n l, length (modifyNthTail f n l) = length l
  | 0, _ => H _
  | _ + 1, [] => rfl
  | _ + 1, _ :: _ => @congr_arg _ _ _ _ (· + 1) (length_modifyNthTail _ H _ _)

-- Porting note: Duplicate of `modify_get?_length`
-- (but with a substantially better name?)
-- @[simp]
theorem length_modifyNth (f : α → α) : ∀ n l, length (modifyNth f n l) = length l :=
  modify_get?_length f

@[simp]
theorem getElem_set_of_ne {l : List α} {i j : ℕ} (h : i ≠ j) (a : α)
    (hj : j < (l.set i a).length) :
    (l.set i a)[j] = l[j]'(by simpa using hj) := by
  rw [← Option.some_inj, ← List.getElem?_eq_getElem, List.getElem?_set_ne h,
    List.getElem?_eq_getElem]

@[deprecated getElem_set_of_ne (since := "2024-06-12")]
theorem get_set_of_ne {l : List α} {i j : ℕ} (h : i ≠ j) (a : α)
    (hj : j < (l.set i a).length) :
    (l.set i a).get ⟨j, hj⟩ = l.get ⟨j, by simpa using hj⟩ := by
  simp [getElem_set_of_ne, h]

/-! ### map -/

@[deprecated (since := "2024-06-21")] alias map_congr := map_congr_left

@[deprecated (since := "2024-06-21")] alias map_eq_map_iff := map_inj_left

theorem bind_pure_eq_map (f : α → β) (l : List α) : l.bind (pure ∘ f) = map f l :=
  .symm <| map_eq_bind ..

set_option linter.deprecated false in
@[deprecated bind_pure_eq_map (since := "2024-03-24")]
theorem bind_ret_eq_map (f : α → β) (l : List α) : l.bind (List.ret ∘ f) = map f l :=
  bind_pure_eq_map f l

theorem bind_congr {l : List α} {f g : α → List β} (h : ∀ x ∈ l, f x = g x) :
    List.bind l f = List.bind l g :=
  (congr_arg List.join <| map_congr_left h : _)

theorem infix_bind_of_mem {a : α} {as : List α} (h : a ∈ as) (f : α → List α) :
    f a <:+: as.bind f :=
  List.infix_of_mem_join (List.mem_map_of_mem f h)

@[simp]
theorem map_eq_map {α β} (f : α → β) (l : List α) : f <$> l = map f l :=
  rfl

@[simp]
theorem map_tail (f : α → β) (l) : map f (tail l) = tail (map f l) := by cases l <;> rfl

/-- A single `List.map` of a composition of functions is equal to
composing a `List.map` with another `List.map`, fully applied.
This is the reverse direction of `List.map_map`.
-/
theorem comp_map (h : β → γ) (g : α → β) (l : List α) : map (h ∘ g) l = map h (map g l) :=
  (map_map _ _ _).symm

/-- Composing a `List.map` with another `List.map` is equal to
a single `List.map` of composed functions.
-/
@[simp]
theorem map_comp_map (g : β → γ) (f : α → β) : map g ∘ map f = map (g ∘ f) := by
  ext l; rw [comp_map, Function.comp_apply]

section map_bijectivity

theorem _root_.Function.LeftInverse.list_map {f : α → β} {g : β → α} (h : LeftInverse f g) :
    LeftInverse (map f) (map g)
  | [] => by simp_rw [map_nil]
  | x :: xs => by simp_rw [map_cons, h x, h.list_map xs]

nonrec theorem _root_.Function.RightInverse.list_map {f : α → β} {g : β → α}
    (h : RightInverse f g) : RightInverse (map f) (map g) :=
  h.list_map

nonrec theorem _root_.Function.Involutive.list_map {f : α → α}
    (h : Involutive f) : Involutive (map f) :=
  Function.LeftInverse.list_map h

@[simp]
theorem map_leftInverse_iff {f : α → β} {g : β → α} :
    LeftInverse (map f) (map g) ↔ LeftInverse f g :=
  ⟨fun h x => by injection h [x], (·.list_map)⟩

@[simp]
theorem map_rightInverse_iff {f : α → β} {g : β → α} :
    RightInverse (map f) (map g) ↔ RightInverse f g := map_leftInverse_iff

@[simp]
theorem map_involutive_iff {f : α → α} :
    Involutive (map f) ↔ Involutive f := map_leftInverse_iff

theorem _root_.Function.Injective.list_map {f : α → β} (h : Injective f) :
    Injective (map f)
  | [], [], _ => rfl
  | x :: xs, y :: ys, hxy => by
    injection hxy with hxy hxys
    rw [h hxy, h.list_map hxys]

@[simp]
theorem map_injective_iff {f : α → β} : Injective (map f) ↔ Injective f := by
  refine ⟨fun h x y hxy => ?_, (·.list_map)⟩
  suffices [x] = [y] by simpa using this
  apply h
  simp [hxy]

theorem _root_.Function.Surjective.list_map {f : α → β} (h : Surjective f) :
    Surjective (map f) :=
  let ⟨_, h⟩ := h.hasRightInverse; h.list_map.surjective

@[simp]
theorem map_surjective_iff {f : α → β} : Surjective (map f) ↔ Surjective f := by
  refine ⟨fun h x => ?_, (·.list_map)⟩
  let ⟨[y], hxy⟩ := h [x]
  exact ⟨_, List.singleton_injective hxy⟩

theorem _root_.Function.Bijective.list_map {f : α → β} (h : Bijective f) : Bijective (map f) :=
  ⟨h.1.list_map, h.2.list_map⟩

@[simp]
theorem map_bijective_iff {f : α → β} : Bijective (map f) ↔ Bijective f := by
  simp_rw [Function.Bijective, map_injective_iff, map_surjective_iff]

end map_bijectivity

theorem eq_of_mem_map_const {b₁ b₂ : β} {l : List α} (h : b₁ ∈ map (const α b₂) l) :
    b₁ = b₂ := by rw [map_const] at h; exact eq_of_mem_replicate h

/-! ### zipWith -/

theorem nil_zipWith (f : α → β → γ) (l : List β) : zipWith f [] l = [] := by cases l <;> rfl

theorem zipWith_nil (f : α → β → γ) (l : List α) : zipWith f l [] = [] := by cases l <;> rfl

@[simp]
theorem zipWith_flip (f : α → β → γ) : ∀ as bs, zipWith (flip f) bs as = zipWith f as bs
  | [], [] => rfl
  | [], b :: bs => rfl
  | a :: as, [] => rfl
  | a :: as, b :: bs => by
    simp! [zipWith_flip]
    rfl

/-! ### take, drop -/

theorem take_cons (n) (a : α) (l : List α) : take (succ n) (a :: l) = a :: take n l :=
  rfl

@[simp]
theorem drop_tail (l : List α) (n : ℕ) : l.tail.drop n = l.drop (n + 1) := by
  rw [← drop_drop, drop_one]

theorem cons_getElem_drop_succ {l : List α} {n : Nat} {h : n < l.length} :
    l[n] :: l.drop (n + 1) = l.drop n :=
  (drop_eq_getElem_cons h).symm

theorem cons_get_drop_succ {l : List α} {n} :
    l.get n :: l.drop (n.1 + 1) = l.drop n.1 :=
  (drop_eq_getElem_cons n.2).symm

section TakeI

variable [Inhabited α]

@[simp]
theorem takeI_length : ∀ n l, length (@takeI α _ n l) = n
  | 0, _ => rfl
  | _ + 1, _ => congr_arg succ (takeI_length _ _)

@[simp]
theorem takeI_nil : ∀ n, takeI n (@nil α) = replicate n default
  | 0 => rfl
  | _ + 1 => congr_arg (cons _) (takeI_nil _)

theorem takeI_eq_take : ∀ {n} {l : List α}, n ≤ length l → takeI n l = take n l
  | 0, _, _ => rfl
  | _ + 1, _ :: _, h => congr_arg (cons _) <| takeI_eq_take <| le_of_succ_le_succ h

@[simp]
theorem takeI_left (l₁ l₂ : List α) : takeI (length l₁) (l₁ ++ l₂) = l₁ :=
  (takeI_eq_take (by simp only [length_append, Nat.le_add_right])).trans (take_left _ _)

theorem takeI_left' {l₁ l₂ : List α} {n} (h : length l₁ = n) : takeI n (l₁ ++ l₂) = l₁ := by
  rw [← h]; apply takeI_left

end TakeI

/- Porting note: in mathlib3 we just had `take` and `take'`. Now we have `take`, `takeI`, and
  `takeD`. The following section replicates the theorems above but for `takeD`. -/
section TakeD

@[simp]
theorem takeD_length : ∀ n l a, length (@takeD α n l a) = n
  | 0, _, _ => rfl
  | _ + 1, _, _ => congr_arg succ (takeD_length _ _ _)

-- `takeD_nil` is already in batteries

theorem takeD_eq_take : ∀ {n} {l : List α} a, n ≤ length l → takeD n l a = take n l
  | 0, _, _, _ => rfl
  | _ + 1, _ :: _, a, h => congr_arg (cons _) <| takeD_eq_take a <| le_of_succ_le_succ h

@[simp]
theorem takeD_left (l₁ l₂ : List α) (a : α) : takeD (length l₁) (l₁ ++ l₂) a = l₁ :=
  (takeD_eq_take a (by simp only [length_append, Nat.le_add_right])).trans (take_left _ _)

theorem takeD_left' {l₁ l₂ : List α} {n} {a} (h : length l₁ = n) : takeD n (l₁ ++ l₂) a = l₁ := by
  rw [← h]; apply takeD_left

end TakeD

/-! ### foldl, foldr -/

theorem foldl_ext (f g : α → β → α) (a : α) {l : List β} (H : ∀ a : α, ∀ b ∈ l, f a b = g a b) :
    foldl f a l = foldl g a l := by
  induction l generalizing a with
  | nil => rfl
  | cons hd tl ih =>
    unfold foldl
    rw [ih _ fun a b bin => H a b <| mem_cons_of_mem _ bin, H a hd (mem_cons_self _ _)]

theorem foldr_ext (f g : α → β → β) (b : β) {l : List α} (H : ∀ a ∈ l, ∀ b : β, f a b = g a b) :
    foldr f b l = foldr g b l := by
  induction' l with hd tl ih; · rfl
  simp only [mem_cons, or_imp, forall_and, forall_eq] at H
  simp only [foldr, ih H.2, H.1]

theorem foldl_concat
    (f : β → α → β) (b : β) (x : α) (xs : List α) :
    List.foldl f b (xs ++ [x]) = f (List.foldl f b xs) x := by
  simp only [List.foldl_append, List.foldl]

theorem foldr_concat
    (f : α → β → β) (b : β) (x : α) (xs : List α) :
    List.foldr f b (xs ++ [x]) = (List.foldr f (f x b) xs) := by
  simp only [List.foldr_append, List.foldr]

theorem foldl_fixed' {f : α → β → α} {a : α} (hf : ∀ b, f a b = a) : ∀ l : List β, foldl f a l = a
  | [] => rfl
  | b :: l => by rw [foldl_cons, hf b, foldl_fixed' hf l]

theorem foldr_fixed' {f : α → β → β} {b : β} (hf : ∀ a, f a b = b) : ∀ l : List α, foldr f b l = b
  | [] => rfl
  | a :: l => by rw [foldr_cons, foldr_fixed' hf l, hf a]

@[simp]
theorem foldl_fixed {a : α} : ∀ l : List β, foldl (fun a _ => a) a l = a :=
  foldl_fixed' fun _ => rfl

@[simp]
theorem foldr_fixed {b : β} : ∀ l : List α, foldr (fun _ b => b) b l = b :=
  foldr_fixed' fun _ => rfl

@[simp]
theorem foldl_join (f : α → β → α) :
    ∀ (a : α) (L : List (List β)), foldl f a (join L) = foldl (foldl f) a L
  | a, [] => rfl
  | a, l :: L => by simp only [join, foldl_append, foldl_cons, foldl_join f (foldl f a l) L]

@[simp]
theorem foldr_join (f : α → β → β) :
    ∀ (b : β) (L : List (List α)), foldr f b (join L) = foldr (fun l b => foldr f b l) b L
  | a, [] => rfl
  | a, l :: L => by simp only [join, foldr_append, foldr_join f a L, foldr_cons]

-- Porting note (#10618): simp can prove this
-- @[simp]
theorem foldr_eta : ∀ l : List α, foldr cons [] l = l := by
  simp only [foldr_self_append, append_nil, forall_const]

@[simp]
theorem reverse_foldl {l : List α} : reverse (foldl (fun t h => h :: t) [] l) = l := by
  rw [← foldr_reverse]; simp only [foldr_self_append, append_nil, reverse_reverse]

theorem foldl_hom₂ (l : List ι) (f : α → β → γ) (op₁ : α → ι → α) (op₂ : β → ι → β)
    (op₃ : γ → ι → γ) (a : α) (b : β) (h : ∀ a b i, f (op₁ a i) (op₂ b i) = op₃ (f a b) i) :
    foldl op₃ (f a b) l = f (foldl op₁ a l) (foldl op₂ b l) :=
  Eq.symm <| by
    revert a b
    induction l <;> intros <;> [rfl; simp only [*, foldl]]

theorem foldr_hom₂ (l : List ι) (f : α → β → γ) (op₁ : ι → α → α) (op₂ : ι → β → β)
    (op₃ : ι → γ → γ) (a : α) (b : β) (h : ∀ a b i, f (op₁ i a) (op₂ i b) = op₃ i (f a b)) :
    foldr op₃ (f a b) l = f (foldr op₁ a l) (foldr op₂ b l) := by
  revert a
  induction l <;> intros <;> [rfl; simp only [*, foldr]]

theorem injective_foldl_comp {l : List (α → α)} {f : α → α}
    (hl : ∀ f ∈ l, Function.Injective f) (hf : Function.Injective f) :
    Function.Injective (@List.foldl (α → α) (α → α) Function.comp f l) := by
  induction' l with lh lt l_ih generalizing f
  · exact hf
  · apply l_ih fun _ h => hl _ (List.mem_cons_of_mem _ h)
    apply Function.Injective.comp hf
    apply hl _ (List.mem_cons_self _ _)

/-- Induction principle for values produced by a `foldr`: if a property holds
for the seed element `b : β` and for all incremental `op : α → β → β`
performed on the elements `(a : α) ∈ l`. The principle is given for
a `Sort`-valued predicate, i.e., it can also be used to construct data. -/
def foldrRecOn {C : β → Sort*} (l : List α) (op : α → β → β) (b : β) (hb : C b)
    (hl : ∀ b, C b → ∀ a ∈ l, C (op a b)) : C (foldr op b l) := by
  induction l with
  | nil => exact hb
  | cons hd tl IH =>
    refine hl _ ?_ hd (mem_cons_self hd tl)
    refine IH ?_
    intro y hy x hx
    exact hl y hy x (mem_cons_of_mem hd hx)

/-- Induction principle for values produced by a `foldl`: if a property holds
for the seed element `b : β` and for all incremental `op : β → α → β`
performed on the elements `(a : α) ∈ l`. The principle is given for
a `Sort`-valued predicate, i.e., it can also be used to construct data. -/
def foldlRecOn {C : β → Sort*} (l : List α) (op : β → α → β) (b : β) (hb : C b)
    (hl : ∀ b, C b → ∀ a ∈ l, C (op b a)) : C (foldl op b l) := by
  induction l generalizing b with
  | nil => exact hb
  | cons hd tl IH =>
    refine IH _ ?_ ?_
    · exact hl b hb hd (mem_cons_self hd tl)
    · intro y hy x hx
      exact hl y hy x (mem_cons_of_mem hd hx)

@[simp]
theorem foldrRecOn_nil {C : β → Sort*} (op : α → β → β) (b) (hb : C b) (hl) :
    foldrRecOn [] op b hb hl = hb :=
  rfl

@[simp]
theorem foldrRecOn_cons {C : β → Sort*} (x : α) (l : List α) (op : α → β → β) (b) (hb : C b)
    (hl : ∀ b, C b → ∀ a ∈ x :: l, C (op a b)) :
    foldrRecOn (x :: l) op b hb hl =
      hl _ (foldrRecOn l op b hb fun b hb a ha => hl b hb a (mem_cons_of_mem _ ha)) x
        (mem_cons_self _ _) :=
  rfl

@[simp]
theorem foldlRecOn_nil {C : β → Sort*} (op : β → α → β) (b) (hb : C b) (hl) :
    foldlRecOn [] op b hb hl = hb :=
  rfl

/-- Consider two lists `l₁` and `l₂` with designated elements `a₁` and `a₂` somewhere in them:
`l₁ = x₁ ++ [a₁] ++ z₁` and `l₂ = x₂ ++ [a₂] ++ z₂`.
Assume the designated element `a₂` is present in neither `x₁` nor `z₁`.
We conclude that the lists are equal (`l₁ = l₂`) if and only if their respective parts are equal
(`x₁ = x₂ ∧ a₁ = a₂ ∧ z₁ = z₂`). -/
lemma append_cons_inj_of_not_mem {x₁ x₂ z₁ z₂ : List α} {a₁ a₂ : α}
    (notin_x : a₂ ∉ x₁) (notin_z : a₂ ∉ z₁) :
    x₁ ++ a₁ :: z₁ = x₂ ++ a₂ :: z₂ ↔ x₁ = x₂ ∧ a₁ = a₂ ∧ z₁ = z₂ := by
  constructor
  · simp only [append_eq_append_iff, cons_eq_append, cons_eq_cons]
    rintro (⟨c, rfl, ⟨rfl, rfl, rfl⟩ | ⟨d, rfl, rfl⟩⟩ |
      ⟨c, rfl, ⟨rfl, rfl, rfl⟩ | ⟨d, rfl, rfl⟩⟩) <;> simp_all
  · rintro ⟨rfl, rfl, rfl⟩
    rfl

section Scanl

variable {f : β → α → β} {b : β} {a : α} {l : List α}

theorem length_scanl : ∀ a l, length (scanl f a l) = l.length + 1
  | a, [] => rfl
  | a, x :: l => by
    rw [scanl, length_cons, length_cons, ← succ_eq_add_one, congr_arg succ]
    exact length_scanl _ _

@[simp]
theorem scanl_nil (b : β) : scanl f b nil = [b] :=
  rfl

@[simp]
theorem scanl_cons : scanl f b (a :: l) = [b] ++ scanl f (f b a) l := by
  simp only [scanl, eq_self_iff_true, singleton_append, and_self_iff]

@[simp]
theorem getElem?_scanl_zero : (scanl f b l)[0]? = some b := by
  cases l
  · simp [scanl_nil]
  · simp [scanl_cons, singleton_append]

@[deprecated getElem?_scanl_zero (since := "2024-06-12")]
theorem get?_zero_scanl : (scanl f b l).get? 0 = some b := by
  simp [getElem?_scanl_zero]

@[simp]
theorem getElem_scanl_zero {h : 0 < (scanl f b l).length} : (scanl f b l)[0] = b := by
  cases l
  · simp [scanl_nil]
  · simp [scanl_cons, singleton_append]

@[deprecated getElem_scanl_zero (since := "2024-06-12")]
theorem get_zero_scanl {h : 0 < (scanl f b l).length} : (scanl f b l).get ⟨0, h⟩ = b := by
  simp [getElem_scanl_zero]

set_option linter.deprecated false in
@[simp, deprecated get_zero_scanl (since := "2023-01-05")]
theorem nthLe_zero_scanl {h : 0 < (scanl f b l).length} : (scanl f b l).nthLe 0 h = b :=
  get_zero_scanl

theorem get?_succ_scanl {i : ℕ} : (scanl f b l).get? (i + 1) =
    ((scanl f b l).get? i).bind fun x => (l.get? i).map fun y => f x y := by
  induction' l with hd tl hl generalizing b i
  · symm
    simp only [Option.bind_eq_none', get?, forall₂_true_iff, not_false_iff, Option.map_none',
      scanl_nil, Option.not_mem_none, forall_true_iff]
  · simp only [scanl_cons, singleton_append]
    cases i
    · simp
    · simp only [hl, get?]

set_option linter.deprecated false in
theorem nthLe_succ_scanl {i : ℕ} {h : i + 1 < (scanl f b l).length} :
    (scanl f b l).nthLe (i + 1) h =
      f ((scanl f b l).nthLe i (Nat.lt_of_succ_lt h))
        (l.nthLe i (Nat.lt_of_succ_lt_succ (lt_of_lt_of_le h (le_of_eq (length_scanl b l))))) := by
  induction i generalizing b l with
  | zero =>
    cases l
    · simp only [length, zero_eq, lt_self_iff_false] at h
    · simp [scanl_cons, singleton_append, nthLe_zero_scanl, nthLe_cons]
  | succ i hi =>
    cases l
    · simp only [length] at h
      exact absurd h (by omega)
    · simp_rw [scanl_cons]
      rw [nthLe_append_right]
      · simp only [length, Nat.zero_add 1, succ_add_sub_one, hi]; rfl
      · simp only [length_singleton]; omega

theorem get_succ_scanl {i : ℕ} {h : i + 1 < (scanl f b l).length} :
    (scanl f b l).get ⟨i + 1, h⟩ =
      f ((scanl f b l).get ⟨i, Nat.lt_of_succ_lt h⟩)
        (l.get ⟨i, Nat.lt_of_succ_lt_succ (lt_of_lt_of_le h (le_of_eq (length_scanl b l)))⟩) :=
  nthLe_succ_scanl

-- FIXME: we should do the proof the other way around
attribute [deprecated get_succ_scanl (since := "2023-01-05")] nthLe_succ_scanl

end Scanl

-- scanr
@[simp]
theorem scanr_nil (f : α → β → β) (b : β) : scanr f b [] = [b] :=
  rfl

@[simp]
theorem scanr_cons (f : α → β → β) (b : β) (a : α) (l : List α) :
    scanr f b (a :: l) = foldr f b (a :: l) :: scanr f b l := by
  simp only [scanr, foldr, cons.injEq, and_true]
  induction l generalizing a with
  | nil => rfl
  | cons hd tl ih => simp only [foldr, ih]

section FoldlEqFoldr

-- foldl and foldr coincide when f is commutative and associative
variable {f : α → α → α} (hcomm : Commutative f) (hassoc : Associative f)

theorem foldl1_eq_foldr1 : ∀ a b l, foldl f a (l ++ [b]) = foldr f b (a :: l)
  | a, b, nil => rfl
  | a, b, c :: l => by
    simp only [cons_append, foldl_cons, foldr_cons, foldl1_eq_foldr1 _ _ l]; rw [hassoc]

theorem foldl_eq_of_comm_of_assoc : ∀ a b l, foldl f a (b :: l) = f b (foldl f a l)
  | a, b, nil => hcomm a b
  | a, b, c :: l => by
    simp only [foldl_cons]
    rw [← foldl_eq_of_comm_of_assoc .., right_comm _ hcomm hassoc]; rfl

theorem foldl_eq_foldr : ∀ a l, foldl f a l = foldr f a l
  | a, nil => rfl
  | a, b :: l => by
    simp only [foldr_cons, foldl_eq_of_comm_of_assoc hcomm hassoc]; rw [foldl_eq_foldr a l]

end FoldlEqFoldr

section FoldlEqFoldlr'

variable {f : α → β → α}
variable (hf : ∀ a b c, f (f a b) c = f (f a c) b)

theorem foldl_eq_of_comm' : ∀ a b l, foldl f a (b :: l) = f (foldl f a l) b
  | a, b, [] => rfl
  | a, b, c :: l => by rw [foldl, foldl, foldl, ← foldl_eq_of_comm' .., foldl, hf]

theorem foldl_eq_foldr' : ∀ a l, foldl f a l = foldr (flip f) a l
  | a, [] => rfl
  | a, b :: l => by rw [foldl_eq_of_comm' hf, foldr, foldl_eq_foldr' ..]; rfl

end FoldlEqFoldlr'

section FoldlEqFoldlr'

variable {f : α → β → β}
variable (hf : ∀ a b c, f a (f b c) = f b (f a c))

theorem foldr_eq_of_comm' : ∀ a b l, foldr f a (b :: l) = foldr f (f b a) l
  | a, b, [] => rfl
  | a, b, c :: l => by rw [foldr, foldr, foldr, hf, ← foldr_eq_of_comm' ..]; rfl

end FoldlEqFoldlr'

section

variable {op : α → α → α} [ha : Std.Associative op] [hc : Std.Commutative op]

/-- Notation for `op a b`. -/
local notation a " ⋆ " b => op a b

/-- Notation for `foldl op a l`. -/
local notation l " <*> " a => foldl op a l

theorem foldl_assoc : ∀ {l : List α} {a₁ a₂}, (l <*> a₁ ⋆ a₂) = a₁ ⋆ l <*> a₂
  | [], a₁, a₂ => rfl
  | a :: l, a₁, a₂ =>
    calc
      ((a :: l) <*> a₁ ⋆ a₂) = l <*> a₁ ⋆ a₂ ⋆ a := by simp only [foldl_cons, ha.assoc]
      _ = a₁ ⋆ (a :: l) <*> a₂ := by rw [foldl_assoc, foldl_cons]

theorem foldl_op_eq_op_foldr_assoc :
    ∀ {l : List α} {a₁ a₂}, ((l <*> a₁) ⋆ a₂) = a₁ ⋆ l.foldr (· ⋆ ·) a₂
  | [], a₁, a₂ => rfl
  | a :: l, a₁, a₂ => by
    simp only [foldl_cons, foldr_cons, foldl_assoc, ha.assoc]; rw [foldl_op_eq_op_foldr_assoc]

theorem foldl_assoc_comm_cons {l : List α} {a₁ a₂} : ((a₁ :: l) <*> a₂) = a₁ ⋆ l <*> a₂ := by
  rw [foldl_cons, hc.comm, foldl_assoc]

end

/-! ### foldlM, foldrM, mapM -/

section FoldlMFoldrM

variable {m : Type v → Type w} [Monad m]

variable [LawfulMonad m]

theorem foldrM_eq_foldr (f : α → β → m β) (b l) :
    foldrM f b l = foldr (fun a mb => mb >>= f a) (pure b) l := by induction l <;> simp [*]

attribute [simp] mapM mapM'

theorem foldlM_eq_foldl (f : β → α → m β) (b l) :
    List.foldlM f b l = foldl (fun mb a => mb >>= fun b => f b a) (pure b) l := by
  suffices h :
    ∀ mb : m β, (mb >>= fun b => List.foldlM f b l) = foldl (fun mb a => mb >>= fun b => f b a) mb l
    by simp [← h (pure b)]
  induction l with
  | nil => intro; simp
  | cons _ _ l_ih => intro; simp only [List.foldlM, foldl, ← l_ih, functor_norm]

end FoldlMFoldrM

/-! ### intersperse -/

@[simp]
theorem intersperse_singleton (a b : α) : intersperse a [b] = [b] :=
  rfl

@[simp]
theorem intersperse_cons_cons (a b c : α) (tl : List α) :
    intersperse a (b :: c :: tl) = b :: a :: intersperse a (c :: tl) :=
  rfl

/-! ### splitAt and splitOn -/

section SplitAtOn

/- Porting note: the new version of `splitOnP` uses a `Bool`-valued predicate instead of a
  `Prop`-valued one. All downstream definitions have been updated to match. -/

variable (p : α → Bool) (xs ys : List α) (ls : List (List α)) (f : List α → List α)

/- Porting note: this had to be rewritten because of the new implementation of `splitAt`. It's
  long in large part because `splitAt.go` (`splitAt`'s auxiliary function) works differently
  in the case where n ≥ length l, requiring two separate cases (and two separate inductions). Still,
  this can hopefully be golfed. -/

@[simp]
theorem splitAt_eq_take_drop (n : ℕ) (l : List α) : splitAt n l = (take n l, drop n l) := by
  by_cases h : n < l.length <;> rw [splitAt, go_eq_take_drop]
  · rw [if_pos h]; rfl
  · rw [if_neg h, take_all_of_le <| le_of_not_lt h, drop_eq_nil_of_le <| le_of_not_lt h]
where
  go_eq_take_drop (n : ℕ) (l xs : List α) (acc : Array α) : splitAt.go l xs n acc =
      if n < xs.length then (acc.toList ++ take n xs, drop n xs) else (l, []) := by
    split_ifs with h
    · induction n generalizing xs acc with
      | zero =>
        rw [splitAt.go, take, drop, append_nil]
        · intros h₁; rw [h₁] at h; contradiction
        · intros; contradiction
      | succ _ ih =>
        cases xs with
        | nil => contradiction
        | cons hd tl =>
          rw [length] at h
          rw [splitAt.go, take, drop, append_cons, Array.toList_eq, ← Array.push_data,
            ← Array.toList_eq]
          exact ih _ _ <| (by omega)
    · induction n generalizing xs acc with
      | zero =>
        replace h : xs.length = 0 := by omega
        rw [eq_nil_of_length_eq_zero h, splitAt.go]
      | succ _ ih =>
        cases xs with
        | nil => rw [splitAt.go]
        | cons hd tl =>
          rw [length] at h
          rw [splitAt.go]
          exact ih _ _ <| not_imp_not.mpr (Nat.add_lt_add_right · 1) h

@[simp]
theorem splitOn_nil [DecidableEq α] (a : α) : [].splitOn a = [[]] :=
  rfl

@[simp]
theorem splitOnP_nil : [].splitOnP p = [[]] :=
  rfl

/- Porting note: `split_on_p_aux` and `split_on_p_aux'` were used to prove facts about
  `split_on_p`. `splitOnP` has a different structure, and we need different facts about
  `splitOnP.go`. Theorems involving `split_on_p_aux` have been omitted where possible. -/

theorem splitOnP.go_ne_nil (xs acc : List α) : splitOnP.go p xs acc ≠ [] := by
  induction xs generalizing acc <;> simp [go]; split <;> simp [*]

theorem splitOnP.go_acc (xs acc : List α) :
    splitOnP.go p xs acc = modifyHead (acc.reverse ++ ·) (splitOnP p xs) := by
  induction xs generalizing acc with
  | nil => simp only [go, modifyHead, splitOnP_nil, append_nil]
  | cons hd tl ih =>
    simp only [splitOnP, go]; split
    · simp only [modifyHead, reverse_nil, append_nil]
    · rw [ih [hd], modifyHead_modifyHead, ih]
      congr; funext x; simp only [reverse_cons, append_assoc]; rfl

theorem splitOnP_ne_nil (xs : List α) : xs.splitOnP p ≠ [] := splitOnP.go_ne_nil _ _ _

@[simp]
theorem splitOnP_cons (x : α) (xs : List α) :
    (x :: xs).splitOnP p =
      if p x then [] :: xs.splitOnP p else (xs.splitOnP p).modifyHead (cons x) := by
  rw [splitOnP, splitOnP.go]; split <;> [rfl; simp [splitOnP.go_acc]]

/-- The original list `L` can be recovered by joining the lists produced by `splitOnP p L`,
interspersed with the elements `L.filter p`. -/
theorem splitOnP_spec (as : List α) :
    join (zipWith (· ++ ·) (splitOnP p as) (((as.filter p).map fun x => [x]) ++ [[]])) = as := by
  induction as with
  | nil => rfl
  | cons a as' ih =>
    rw [splitOnP_cons, filter]
    by_cases h : p a
    · rw [if_pos h, h, map, cons_append, zipWith, nil_append, join, cons_append, cons_inj_right]
      exact ih
    · rw [if_neg h, eq_false_of_ne_true h, join_zipWith (splitOnP_ne_nil _ _)
        (append_ne_nil_of_ne_nil_right _ (cons_ne_nil [] [])), cons_inj_right]
      exact ih
where
  join_zipWith {xs ys : List (List α)} {a : α} (hxs : xs ≠ []) (hys : ys ≠ []) :
      join (zipWith (fun x x_1 ↦ x ++ x_1) (modifyHead (cons a) xs) ys) =
        a :: join (zipWith (fun x x_1 ↦ x ++ x_1) xs ys) := by
    cases xs with | nil => contradiction | cons =>
      cases ys with | nil => contradiction | cons => rfl

/-- If no element satisfies `p` in the list `xs`, then `xs.splitOnP p = [xs]` -/
theorem splitOnP_eq_single (h : ∀ x ∈ xs, ¬p x) : xs.splitOnP p = [xs] := by
  induction xs with
  | nil => rfl
  | cons hd tl ih =>
    simp only [splitOnP_cons, h hd (mem_cons_self hd tl), if_neg]
    rw [ih <| forall_mem_of_forall_mem_cons h]
    rfl

/-- When a list of the form `[...xs, sep, ...as]` is split on `p`, the first element is `xs`,
  assuming no element in `xs` satisfies `p` but `sep` does satisfy `p` -/
theorem splitOnP_first (h : ∀ x ∈ xs, ¬p x) (sep : α) (hsep : p sep) (as : List α) :
    (xs ++ sep :: as).splitOnP p = xs :: as.splitOnP p := by
  induction xs with
  | nil => simp [hsep]
  | cons hd tl ih => simp [h hd _, ih <| forall_mem_of_forall_mem_cons h]

/-- `intercalate [x]` is the left inverse of `splitOn x`  -/
theorem intercalate_splitOn (x : α) [DecidableEq α] : [x].intercalate (xs.splitOn x) = xs := by
  simp only [intercalate, splitOn]
  induction' xs with hd tl ih; · simp [join]
  cases' h' : splitOnP (· == x) tl with hd' tl'; · exact (splitOnP_ne_nil _ tl h').elim
  rw [h'] at ih
  rw [splitOnP_cons]
  split_ifs with h
  · rw [beq_iff_eq] at h
    subst h
    simp [ih, join, h']
  cases tl' <;> simpa [join, h'] using ih

/-- `splitOn x` is the left inverse of `intercalate [x]`, on the domain
  consisting of each nonempty list of lists `ls` whose elements do not contain `x`  -/
theorem splitOn_intercalate [DecidableEq α] (x : α) (hx : ∀ l ∈ ls, x ∉ l) (hls : ls ≠ []) :
    ([x].intercalate ls).splitOn x = ls := by
  simp only [intercalate]
  induction' ls with hd tl ih; · contradiction
  cases tl
  · suffices hd.splitOn x = [hd] by simpa [join]
    refine splitOnP_eq_single _ _ ?_
    intro y hy H
    rw [eq_of_beq H] at hy
    refine hx hd ?_ hy
    simp
  · simp only [intersperse_cons_cons, singleton_append, join]
    specialize ih _ _
    · intro l hl
      apply hx l
      simp only [mem_cons] at hl ⊢
      exact Or.inr hl
    · exact List.noConfusion
    have := splitOnP_first (· == x) hd ?h x (beq_self_eq_true _)
    case h =>
      intro y hy H
      rw [eq_of_beq H] at hy
      exact hx hd (.head _) hy
    simp only [splitOn] at ih ⊢
    rw [this, ih]

end SplitAtOn

/- Porting note: new; here tentatively -/
/-! ### modifyLast -/

section ModifyLast

theorem modifyLast.go_append_one (f : α → α) (a : α) (tl : List α) (r : Array α) :
    modifyLast.go f (tl ++ [a]) r = (r.toListAppend <| modifyLast.go f (tl ++ [a]) #[]) := by
  cases tl with
  | nil =>
    simp only [nil_append, modifyLast.go]; rfl
  | cons hd tl =>
    simp only [cons_append]
    rw [modifyLast.go, modifyLast.go]
    case x_3 | x_3 => exact append_ne_nil_of_ne_nil_right tl (cons_ne_nil a [])
    rw [modifyLast.go_append_one _ _ tl _, modifyLast.go_append_one _ _ tl (Array.push #[] hd)]
    simp only [Array.toListAppend_eq, Array.push_data, Array.data_toArray, nil_append, append_assoc]

theorem modifyLast_append_one (f : α → α) (a : α) (l : List α) :
    modifyLast f (l ++ [a]) = l ++ [f a] := by
  cases l with
  | nil =>
    simp only [nil_append, modifyLast, modifyLast.go, Array.toListAppend_eq, Array.data_toArray]
  | cons _ tl =>
    simp only [cons_append, modifyLast]
    rw [modifyLast.go]
    case x_3 => exact append_ne_nil_of_ne_nil_right tl (cons_ne_nil a [])
    rw [modifyLast.go_append_one, Array.toListAppend_eq, Array.push_data, Array.data_toArray,
      nil_append, cons_append, nil_append, cons_inj_right]
    exact modifyLast_append_one _ _ tl

theorem modifyLast_append (f : α → α) (l₁ l₂ : List α) (_ : l₂ ≠ []) :
    modifyLast f (l₁ ++ l₂) = l₁ ++ modifyLast f l₂ := by
  cases l₂ with
  | nil => contradiction
  | cons hd tl =>
    cases tl with
    | nil => exact modifyLast_append_one _ hd _
    | cons hd' tl' =>
      rw [append_cons, ← nil_append (hd :: hd' :: tl'), append_cons [], nil_append,
        modifyLast_append _ (l₁ ++ [hd]) (hd' :: tl') _, modifyLast_append _ [hd] (hd' :: tl') _,
        append_assoc]
      all_goals { exact cons_ne_nil _ _ }

end ModifyLast

/-! ### map for partial functions -/

@[simp] lemma attach_nil : ([] : List α).attach = [] := rfl

theorem sizeOf_lt_sizeOf_of_mem [SizeOf α] {x : α} {l : List α} (hx : x ∈ l) :
    SizeOf.sizeOf x < SizeOf.sizeOf l := by
  induction' l with h t ih <;> cases hx <;> rw [cons.sizeOf_spec]
  · omega
  · specialize ih ‹_›
    omega

@[simp]
theorem pmap_eq_map (p : α → Prop) (f : α → β) (l : List α) (H) :
    @pmap _ _ p (fun a _ => f a) l H = map f l := by
  induction l <;> [rfl; simp only [*, pmap, map]]

theorem pmap_congr {p q : α → Prop} {f : ∀ a, p a → β} {g : ∀ a, q a → β} (l : List α) {H₁ H₂}
    (h : ∀ a ∈ l, ∀ (h₁ h₂), f a h₁ = g a h₂) : pmap f l H₁ = pmap g l H₂ := by
  induction' l with _ _ ih
  · rfl
  · rw [pmap, pmap, h _ (mem_cons_self _ _), ih fun a ha => h a (mem_cons_of_mem _ ha)]

theorem map_pmap {p : α → Prop} (g : β → γ) (f : ∀ a, p a → β) (l H) :
    map g (pmap f l H) = pmap (fun a h => g (f a h)) l H := by
  induction l <;> [rfl; simp only [*, pmap, map]]

theorem pmap_map {p : β → Prop} (g : ∀ b, p b → γ) (f : α → β) (l H) :
    pmap g (map f l) H = pmap (fun a h => g (f a) h) l fun a h => H _ (mem_map_of_mem _ h) := by
  induction l <;> [rfl; simp only [*, pmap, map]]

theorem pmap_eq_map_attach {p : α → Prop} (f : ∀ a, p a → β) (l H) :
    pmap f l H = l.attach.map fun x => f x.1 (H _ x.2) := by
  rw [attach, attachWith, map_pmap]; exact pmap_congr l fun _ _ _ _ => rfl

-- @[simp] -- Porting note (#10959): lean 4 simp can't rewrite with this
theorem attach_map_coe' (l : List α) (f : α → β) :
    (l.attach.map fun (i : {i // i ∈ l}) => f i) = l.map f := by
  rw [attach, attachWith, map_pmap]; exact pmap_eq_map _ _ _ _

theorem attach_map_val' (l : List α) (f : α → β) : (l.attach.map fun i => f i.val) = l.map f :=
  attach_map_coe' _ _

@[simp]
theorem attach_map_val (l : List α) : l.attach.map Subtype.val = l :=
  (attach_map_coe' _ _).trans l.map_id
-- Porting note: coe is expanded eagerly, so "attach_map_coe" would have the same syntactic form.

@[simp]
theorem mem_attach (l : List α) : ∀ x, x ∈ l.attach
  | ⟨a, h⟩ => by
    have := mem_map.1 (by rw [attach_map_val] <;> exact h)
    rcases this with ⟨⟨_, _⟩, m, rfl⟩
    exact m

@[simp]
theorem mem_pmap {p : α → Prop} {f : ∀ a, p a → β} {l H b} :
    b ∈ pmap f l H ↔ ∃ (a : _) (h : a ∈ l), f a (H a h) = b := by
  simp only [pmap_eq_map_attach, mem_map, mem_attach, true_and_iff, Subtype.exists, eq_comm]

@[simp]
theorem length_pmap {p : α → Prop} {f : ∀ a, p a → β} {l H} : length (pmap f l H) = length l := by
  induction l <;> [rfl; simp only [*, pmap, length]]

@[simp]
theorem length_attach (L : List α) : L.attach.length = L.length :=
  length_pmap

@[simp]
theorem pmap_eq_nil {p : α → Prop} {f : ∀ a, p a → β} {l H} : pmap f l H = [] ↔ l = [] := by
  rw [← length_eq_zero, length_pmap, length_eq_zero]

@[simp]
theorem attach_eq_nil (l : List α) : l.attach = [] ↔ l = [] :=
  pmap_eq_nil

theorem getLast_pmap (p : α → Prop) (f : ∀ a, p a → β) (l : List α)
    (hl₁ : ∀ a ∈ l, p a) (hl₂ : l ≠ []) :
    (l.pmap f hl₁).getLast (mt List.pmap_eq_nil.1 hl₂) =
      f (l.getLast hl₂) (hl₁ _ (List.getLast_mem hl₂)) := by
  induction' l with l_hd l_tl l_ih
  · apply (hl₂ rfl).elim
  · by_cases hl_tl : l_tl = []
    · simp [hl_tl]
    · simp only [pmap]
      rw [getLast_cons, l_ih _ hl_tl]
      simp only [getLast_cons hl_tl]

theorem getElem?_pmap {p : α → Prop} (f : ∀ a, p a → β) {l : List α} (h : ∀ a ∈ l, p a) (n : ℕ) :
    (pmap f l h)[n]? = Option.pmap f l[n]? fun x H => h x (getElem?_mem H) := by
  induction' l with hd tl hl generalizing n
  · simp
  · cases' n with n
    · simp only [Option.pmap]
      split <;> simp_all
    · simp only [hl, pmap, Option.pmap, getElem?_cons_succ]
      split <;> rename_i h₁ _ <;> split <;> rename_i h₂ _
      · simp_all
      · simp at h₂
        simp_all
      · simp_all
      · simp_all

theorem get?_pmap {p : α → Prop} (f : ∀ a, p a → β) {l : List α} (h : ∀ a ∈ l, p a) (n : ℕ) :
    get? (pmap f l h) n = Option.pmap f (get? l n) fun x H => h x (get?_mem H) := by
  simp only [get?_eq_getElem?]
  simp [getElem?_pmap, h]

theorem getElem_pmap {p : α → Prop} (f : ∀ a, p a → β) {l : List α} (h : ∀ a ∈ l, p a) {n : ℕ}
    (hn : n < (pmap f l h).length) :
    (pmap f l h)[n] =
      f (l[n]'(@length_pmap _ _ p f l h ▸ hn))
        (h _ (getElem_mem l n (@length_pmap _ _ p f l h ▸ hn))) := by
  induction' l with hd tl hl generalizing n
  · simp only [length, pmap] at hn
    exact absurd hn (not_lt_of_le n.zero_le)
  · cases n
    · simp
    · simp [hl]

theorem get_pmap {p : α → Prop} (f : ∀ a, p a → β) {l : List α} (h : ∀ a ∈ l, p a) {n : ℕ}
    (hn : n < (pmap f l h).length) :
    get (pmap f l h) ⟨n, hn⟩ =
      f (get l ⟨n, @length_pmap _ _ p f l h ▸ hn⟩)
        (h _ (get_mem l n (@length_pmap _ _ p f l h ▸ hn))) := by
  simp only [get_eq_getElem]
  simp [getElem_pmap]

set_option linter.deprecated false in
@[deprecated get_pmap (since := "2023-01-05")]
theorem nthLe_pmap {p : α → Prop} (f : ∀ a, p a → β) {l : List α} (h : ∀ a ∈ l, p a) {n : ℕ}
    (hn : n < (pmap f l h).length) :
    nthLe (pmap f l h) n hn =
      f (nthLe l n (@length_pmap _ _ p f l h ▸ hn))
        (h _ (get_mem l n (@length_pmap _ _ p f l h ▸ hn))) :=
  get_pmap ..

theorem pmap_append {p : ι → Prop} (f : ∀ a : ι, p a → α) (l₁ l₂ : List ι)
    (h : ∀ a ∈ l₁ ++ l₂, p a) :
    (l₁ ++ l₂).pmap f h =
      (l₁.pmap f fun a ha => h a (mem_append_left l₂ ha)) ++
        l₂.pmap f fun a ha => h a (mem_append_right l₁ ha) := by
  induction' l₁ with _ _ ih
  · rfl
  · dsimp only [pmap, cons_append]
    rw [ih]

theorem pmap_append' {p : α → Prop} (f : ∀ a : α, p a → β) (l₁ l₂ : List α)
    (h₁ : ∀ a ∈ l₁, p a) (h₂ : ∀ a ∈ l₂, p a) :
    ((l₁ ++ l₂).pmap f fun a ha => (List.mem_append.1 ha).elim (h₁ a) (h₂ a)) =
      l₁.pmap f h₁ ++ l₂.pmap f h₂ :=
  pmap_append f l₁ l₂ _

/-! ### find -/

section find?

variable {p : α → Bool} {l : List α} {a : α}

-- @[simp]
-- Later porting note (at time of this lemma moving to Batteries):
-- removing attribute `nolint simpNF`
attribute [simp 1100] find?_cons_of_pos

-- @[simp]
-- Later porting note (at time of this lemma moving to Batteries):
-- removing attribute `nolint simpNF`
attribute [simp 1100] find?_cons_of_neg

attribute [simp] find?_eq_none

@[deprecated (since := "2024-05-05")] alias find?_mem := mem_of_find?_eq_some

end find?

/-! ### lookmap -/

section Lookmap

variable (f : α → Option α)

/- Porting note: need a helper theorem for lookmap.go. -/
theorem lookmap.go_append (l : List α) (acc : Array α) :
    lookmap.go f l acc = acc.toListAppend (lookmap f l) := by
  cases l with
  | nil => rfl
  | cons hd tl =>
    rw [lookmap, go, go]
    cases f hd with
    | none => simp only [go_append tl _, Array.toListAppend_eq, append_assoc, Array.push_data]; rfl
    | some a => rfl

@[simp]
theorem lookmap_nil : [].lookmap f = [] :=
  rfl

@[simp]
theorem lookmap_cons_none {a : α} (l : List α) (h : f a = none) :
    (a :: l).lookmap f = a :: l.lookmap f := by
  simp only [lookmap, lookmap.go, Array.toListAppend_eq, Array.data_toArray, nil_append]
  rw [lookmap.go_append, h]; rfl

@[simp]
theorem lookmap_cons_some {a b : α} (l : List α) (h : f a = some b) :
    (a :: l).lookmap f = b :: l := by
  simp only [lookmap, lookmap.go, Array.toListAppend_eq, Array.data_toArray, nil_append]
  rw [h]

theorem lookmap_some : ∀ l : List α, l.lookmap some = l
  | [] => rfl
  | _ :: _ => rfl

theorem lookmap_none : ∀ l : List α, (l.lookmap fun _ => none) = l
  | [] => rfl
  | a :: l => (lookmap_cons_none _ l rfl).trans (congr_arg (cons a) (lookmap_none l))

theorem lookmap_congr {f g : α → Option α} :
    ∀ {l : List α}, (∀ a ∈ l, f a = g a) → l.lookmap f = l.lookmap g
  | [], _ => rfl
  | a :: l, H => by
    cases' forall_mem_cons.1 H with H₁ H₂
    cases' h : g a with b
    · simp [h, H₁.trans h, lookmap_congr H₂]
    · simp [lookmap_cons_some _ _ h, lookmap_cons_some _ _ (H₁.trans h)]

theorem lookmap_of_forall_not {l : List α} (H : ∀ a ∈ l, f a = none) : l.lookmap f = l :=
  (lookmap_congr H).trans (lookmap_none l)

theorem lookmap_map_eq (g : α → β) (h : ∀ (a), ∀ b ∈ f a, g a = g b) :
    ∀ l : List α, map g (l.lookmap f) = map g l
  | [] => rfl
  | a :: l => by
    cases' h' : f a with b
    · simpa [h'] using lookmap_map_eq _ h l
    · simp [lookmap_cons_some _ _ h', h _ _ h']

theorem lookmap_id' (h : ∀ (a), ∀ b ∈ f a, a = b) (l : List α) : l.lookmap f = l := by
  rw [← map_id (l.lookmap f), lookmap_map_eq, map_id]; exact h

theorem length_lookmap (l : List α) : length (l.lookmap f) = length l := by
  rw [← length_map, lookmap_map_eq _ fun _ => (), length_map]; simp

end Lookmap

/-! ### filter -/

theorem length_eq_length_filter_add {l : List (α)} (f : α → Bool) :
    l.length = (l.filter f).length + (l.filter (! f ·)).length := by
  simp_rw [← List.countP_eq_length_filter, l.length_eq_countP_add_countP f, Bool.not_eq_true,
    Bool.decide_eq_false]

/-! ### filterMap -/

-- Later porting note (at time of this lemma moving to Batteries):
-- removing attribute `nolint simpNF`
attribute [simp 1100] filterMap_cons_none

-- Later porting note (at time of this lemma moving to Batteries):
-- removing attribute `nolint simpNF`
attribute [simp 1100] filterMap_cons_some
<<<<<<< HEAD
#align list.filter_map_cons_some List.filterMap_cons_some

#align list.filter_map_cons List.filterMap_cons

#align list.filter_map_append List.filterMap_append

#align list.filter_map_eq_map List.filterMap_eq_map

#align list.filter_map_eq_filter List.filterMap_eq_filter

#align list.filter_map_filter_map List.filterMap_filterMap

#align list.map_filter_map List.map_filterMap

#align list.filter_map_map List.filterMap_map

#align list.filter_filter_map List.filter_filterMap

#align list.filter_map_filter List.filterMap_filter

#align list.filter_map_some List.filterMap_some

#align list.map_filter_map_some_eq_filter_map_is_some List.map_filterMap_some_eq_filter_map_isSome

#align list.mem_filter_map List.mem_filterMap

#align list.filter_map_join List.filterMap_join

#align list.map_filter_map_of_inv List.map_filterMap_of_inv

#align list.length_filter_le List.length_filter_leₓ

#align list.length_filter_map_le List.length_filterMap_le

#align list.sublist.filter_map List.Sublist.filterMap

#align list.sublist.map List.Sublist.map
=======

theorem Sublist.map (f : α → β) {l₁ l₂ : List α} (s : l₁ <+ l₂) : map f l₁ <+ map f l₂ :=
  filterMap_eq_map f ▸ s.filterMap _
>>>>>>> 2fc87a94

theorem filterMap_eq_bind_toList (f : α → Option β) (l : List α) :
    l.filterMap f = l.bind fun a ↦ (f a).toList := by
  induction' l with a l ih <;> simp [filterMap_cons]
  rcases f a <;> simp [ih]

theorem filterMap_congr {f g : α → Option β} {l : List α}
    (h : ∀ x ∈ l, f x = g x) : l.filterMap f = l.filterMap g := by
  induction' l with a l ih <;> simp [filterMap_cons]
  simp [ih (fun x hx ↦ h x (List.mem_cons_of_mem a hx))]
  cases' hfa : f a with b
  · have : g a = none := Eq.symm (by simpa [hfa] using h a (by simp))
    simp [this]
  · have : g a = some b := Eq.symm (by simpa [hfa] using h a (by simp))
    simp [this]

theorem filterMap_eq_map_iff_forall_eq_some {f : α → Option β} {g : α → β} {l : List α} :
    l.filterMap f = l.map g ↔ ∀ x ∈ l, f x = some (g x) where
  mp := by
    induction' l with a l ih
    · simp
    cases' ha : f a with b <;> simp [ha, filterMap_cons]
    · intro h
      simpa [show (filterMap f l).length = l.length + 1 from by simp[h], Nat.add_one_le_iff]
        using List.length_filterMap_le f l
    · rintro rfl h
      exact ⟨rfl, ih h⟩
  mpr h := Eq.trans (filterMap_congr <| by simpa) (congr_fun (List.filterMap_eq_map _) _)

/-! ### filter -/

section Filter

-- Porting note: Lemmas for `filter` are stated in terms of `p : α → Bool`
-- rather than `p : α → Prop` with `DecidablePred p`, since `filter` itself is.
-- Likewise, `if` sometimes becomes `bif`.
variable {p : α → Bool}

theorem filter_singleton {a : α} : [a].filter p = bif p a then [a] else [] :=
  rfl

theorem filter_eq_foldr (p : α → Bool) (l : List α) :
    filter p l = foldr (fun a out => bif p a then a :: out else out) [] l := by
  induction l <;> simp [*, filter]; rfl

@[simp]
theorem filter_subset (l : List α) : filter p l ⊆ l :=
  (filter_sublist l).subset

theorem of_mem_filter {a : α} {l} (h : a ∈ filter p l) : p a := (mem_filter.1 h).2

theorem mem_of_mem_filter {a : α} {l} (h : a ∈ filter p l) : a ∈ l :=
  filter_subset l h

theorem mem_filter_of_mem {a : α} {l} (h₁ : a ∈ l) (h₂ : p a) : a ∈ filter p l :=
  mem_filter.2 ⟨h₁, h₂⟩

theorem monotone_filter_left (p : α → Bool) ⦃l l' : List α⦄ (h : l ⊆ l') :
    filter p l ⊆ filter p l' := by
  intro x hx
  rw [mem_filter] at hx ⊢
  exact ⟨h hx.left, hx.right⟩

variable (p)

theorem monotone_filter_right (l : List α) ⦃p q : α → Bool⦄
    (h : ∀ a, p a → q a) : l.filter p <+ l.filter q := by
  induction' l with hd tl IH
  · rfl
  · by_cases hp : p hd
    · rw [filter_cons_of_pos hp, filter_cons_of_pos (h _ hp)]
      exact IH.cons_cons hd
    · rw [filter_cons_of_neg hp]
      by_cases hq : q hd
      · rw [filter_cons_of_pos hq]
        exact sublist_cons_of_sublist hd IH
      · rw [filter_cons_of_neg hq]
        exact IH

-- TODO rename to `map_filter` when the deprecated `map_filter` is removed from Lean.
lemma map_filter' {f : α → β} (hf : Injective f) (l : List α)
    [DecidablePred fun b => ∃ a, p a ∧ f a = b] :
    (l.filter p).map f = (l.map f).filter fun b => ∃ a, p a ∧ f a = b := by
  simp [(· ∘ ·), filter_map, hf.eq_iff]

lemma filter_attach' (l : List α) (p : {a // a ∈ l} → Bool) [DecidableEq α] :
    l.attach.filter p =
      (l.filter fun x => ∃ h, p ⟨x, h⟩).attach.map (Subtype.map id fun x => mem_of_mem_filter) := by
  classical
  refine map_injective_iff.2 Subtype.coe_injective ?_
  simp [(· ∘ ·), map_filter' _ Subtype.coe_injective]

-- Porting note: `Lean.Internal.coeM` forces us to type-ascript `{x // x ∈ l}`
lemma filter_attach (l : List α) (p : α → Bool) :
    (l.attach.filter fun x => p x : List {x // x ∈ l}) =
      (l.filter p).attach.map (Subtype.map id fun x => mem_of_mem_filter) :=
  map_injective_iff.2 Subtype.coe_injective <| by
    simp_rw [map_map, (· ∘ ·), Subtype.map, id, ← Function.comp_apply (g := Subtype.val),
      ← filter_map, attach_map_val]

lemma filter_comm (q) (l : List α) : filter p (filter q l) = filter q (filter p l) := by
  simp [and_comm]

@[simp]
theorem filter_true (l : List α) :
    filter (fun _ => true) l = l := by induction l <;> simp [*, filter]

@[simp]
theorem filter_false (l : List α) :
    filter (fun _ => false) l = [] := by induction l <;> simp [*, filter]

/- Porting note: need a helper theorem for span.loop. -/
theorem span.loop_eq_take_drop :
    ∀ l₁ l₂ : List α, span.loop p l₁ l₂ = (l₂.reverse ++ takeWhile p l₁, dropWhile p l₁)
  | [], l₂ => by simp [span.loop, takeWhile, dropWhile]
  | (a :: l), l₂ => by
    cases hp : p a <;> simp [hp, span.loop, span.loop_eq_take_drop, takeWhile, dropWhile]

@[simp]
theorem span_eq_take_drop (l : List α) : span p l = (takeWhile p l, dropWhile p l) := by
  simpa using span.loop_eq_take_drop p l []

-- TODO update to use `get` instead of `nthLe`
set_option linter.deprecated false in
theorem dropWhile_nthLe_zero_not (l : List α) (hl : 0 < (l.dropWhile p).length) :
    ¬p ((l.dropWhile p).nthLe 0 hl) := by
  induction' l with hd tl IH
  · cases hl
  · simp only [dropWhile]
    by_cases hp : p hd
    · simp [hp, IH]
    · simp [hp, nthLe_cons]
-- Porting note: How did the Lean 3 proof work,
-- without mentioning nthLe_cons?
-- Same question for takeWhile_eq_nil_iff below

variable {p} {l : List α}

@[simp]
theorem dropWhile_eq_nil_iff : dropWhile p l = [] ↔ ∀ x ∈ l, p x := by
  induction' l with x xs IH
  · simp [dropWhile]
  · by_cases hp : p x <;> simp [hp, dropWhile, IH]

@[simp]
theorem takeWhile_eq_self_iff : takeWhile p l = l ↔ ∀ x ∈ l, p x := by
  induction' l with x xs IH
  · simp
  · by_cases hp : p x <;> simp [hp, takeWhile_cons, IH]

-- TODO update to use `get` instead of `nthLe`
set_option linter.deprecated false in
@[simp]
theorem takeWhile_eq_nil_iff : takeWhile p l = [] ↔ ∀ hl : 0 < l.length, ¬p (l.nthLe 0 hl) := by
  induction' l with x xs IH
  · simp only [takeWhile_nil, Bool.not_eq_true, true_iff]
    intro h
    simp at h
  · by_cases hp : p x <;> simp [hp, takeWhile_cons, IH, nthLe_cons]

theorem mem_takeWhile_imp {x : α} (hx : x ∈ takeWhile p l) : p x := by
  induction l with simp [takeWhile] at hx
  | cons hd tl IH =>
    cases hp : p hd
    · simp [hp] at hx
    · rw [hp, mem_cons] at hx
      rcases hx with (rfl | hx)
      · exact hp
      · exact IH hx

theorem takeWhile_takeWhile (p q : α → Bool) (l : List α) :
    takeWhile p (takeWhile q l) = takeWhile (fun a => p a ∧ q a) l := by
  induction' l with hd tl IH
  · simp
  · by_cases hp : p hd <;> by_cases hq : q hd <;> simp [takeWhile, hp, hq, IH]

theorem takeWhile_idem : takeWhile p (takeWhile p l) = takeWhile p l := by
  simp_rw [takeWhile_takeWhile, and_self_iff, Bool.decide_coe]

end Filter

/-! ### erasep -/

section eraseP

variable {p : α → Bool}

@[simp]
theorem length_eraseP_add_one {l : List α} {a} (al : a ∈ l) (pa : p a) :
    (l.eraseP p).length + 1 = l.length := by
  let ⟨_, l₁, l₂, _, _, h₁, h₂⟩ := exists_of_eraseP al pa
  rw [h₂, h₁, length_append, length_append]
  rfl

end eraseP

/-! ### erase -/

section Erase

variable [DecidableEq α]

@[simp] theorem length_erase_add_one {a : α} {l : List α} (h : a ∈ l) :
    (l.erase a).length + 1 = l.length := by
  rw [erase_eq_eraseP, length_eraseP_add_one h (decide_eq_true rfl)]

theorem map_erase [DecidableEq β] {f : α → β} (finj : Injective f) {a : α} (l : List α) :
    map f (l.erase a) = (map f l).erase (f a) := by
  have this : (a == ·) = (f a == f ·) := by ext b; simp [beq_eq_decide, finj.eq_iff]
  rw [erase_eq_eraseP, erase_eq_eraseP, eraseP_map, this]; rfl

theorem map_foldl_erase [DecidableEq β] {f : α → β} (finj : Injective f) {l₁ l₂ : List α} :
    map f (foldl List.erase l₁ l₂) = foldl (fun l a => l.erase (f a)) (map f l₁) l₂ := by
  induction l₂ generalizing l₁ <;> [rfl; simp only [foldl_cons, map_erase finj, *]]

theorem erase_get [DecidableEq ι] {l : List ι} (i : Fin l.length) :
    Perm (l.erase (l.get i)) (l.eraseIdx ↑i) := by
  induction l with
  | nil => simp
  | cons a l IH =>
    cases i using Fin.cases with
    | zero => simp
    | succ i =>
      by_cases ha : a = l.get i
      · simpa [ha] using .trans (perm_cons_erase (l.get_mem i i.isLt)) (.cons _ (IH i))
      · simp only [get_eq_getElem] at IH ha ⊢
        simpa [ha] using IH i

theorem length_eraseIdx_add_one {l : List ι} {i : ℕ} (h : i < l.length) :
    (l.eraseIdx i).length + 1 = l.length := calc
  (l.eraseIdx i).length + 1
  _ = (l.take i ++ l.drop (i + 1)).length + 1         := by rw [eraseIdx_eq_take_drop_succ]
  _ = (l.take i).length + (l.drop (i + 1)).length + 1 := by rw [length_append]
  _ = i + (l.drop (i + 1)).length + 1                 := by rw [length_take_of_le (le_of_lt h)]
  _ = i + (l.length - (i + 1)) + 1                    := by rw [length_drop]
  _ = (i + 1) + (l.length - (i + 1))                  := by omega
  _ = l.length                                        := Nat.add_sub_cancel' (succ_le_of_lt h)


end Erase

/-! ### diff -/

section Diff

variable [DecidableEq α]

@[simp]
theorem map_diff [DecidableEq β] {f : α → β} (finj : Injective f) {l₁ l₂ : List α} :
    map f (l₁.diff l₂) = (map f l₁).diff (map f l₂) := by
  simp only [diff_eq_foldl, foldl_map, map_foldl_erase finj]

theorem erase_diff_erase_sublist_of_sublist {a : α} :
    ∀ {l₁ l₂ : List α}, l₁ <+ l₂ → (l₂.erase a).diff (l₁.erase a) <+ l₂.diff l₁
  | [], l₂, _ => erase_sublist _ _
  | b :: l₁, l₂, h =>
    if heq : b = a then by simp only [heq, erase_cons_head, diff_cons]; rfl
    else by
      simp only [erase_cons_head b l₁, erase_cons_tail (not_beq_of_ne heq),
        diff_cons ((List.erase l₂ a)) (List.erase l₁ a) b, diff_cons l₂ l₁ b, erase_comm a b l₂]
      have h' := h.erase b
      rw [erase_cons_head] at h'
      exact @erase_diff_erase_sublist_of_sublist _ l₁ (l₂.erase b) h'

end Diff

section Choose

variable (p : α → Prop) [DecidablePred p] (l : List α)

theorem choose_spec (hp : ∃ a, a ∈ l ∧ p a) : choose p l hp ∈ l ∧ p (choose p l hp) :=
  (chooseX p l hp).property

theorem choose_mem (hp : ∃ a, a ∈ l ∧ p a) : choose p l hp ∈ l :=
  (choose_spec _ _ _).1

theorem choose_property (hp : ∃ a, a ∈ l ∧ p a) : p (choose p l hp) :=
  (choose_spec _ _ _).2

end Choose

/-! ### map₂Left' -/

section Map₂Left'

-- The definitional equalities for `map₂Left'` can already be used by the
-- simplifier because `map₂Left'` is marked `@[simp]`.
@[simp]
theorem map₂Left'_nil_right (f : α → Option β → γ) (as) :
    map₂Left' f as [] = (as.map fun a => f a none, []) := by cases as <;> rfl

end Map₂Left'

/-! ### map₂Right' -/

section Map₂Right'

variable (f : Option α → β → γ) (a : α) (as : List α) (b : β) (bs : List β)

@[simp]
theorem map₂Right'_nil_left : map₂Right' f [] bs = (bs.map (f none), []) := by cases bs <;> rfl

@[simp]
theorem map₂Right'_nil_right : map₂Right' f as [] = ([], as) :=
  rfl

-- Porting note (#10618): simp can prove this
-- @[simp]
theorem map₂Right'_nil_cons : map₂Right' f [] (b :: bs) = (f none b :: bs.map (f none), []) :=
  rfl

@[simp]
theorem map₂Right'_cons_cons :
    map₂Right' f (a :: as) (b :: bs) =
      let r := map₂Right' f as bs
      (f (some a) b :: r.fst, r.snd) :=
  rfl

end Map₂Right'

/-! ### zipLeft' -/

section ZipLeft'

variable (a : α) (as : List α) (b : β) (bs : List β)

@[simp]
theorem zipLeft'_nil_right : zipLeft' as ([] : List β) = (as.map fun a => (a, none), []) := by
  cases as <;> rfl

@[simp]
theorem zipLeft'_nil_left : zipLeft' ([] : List α) bs = ([], bs) :=
  rfl

-- Porting note (#10618): simp can prove this
-- @[simp]
theorem zipLeft'_cons_nil :
    zipLeft' (a :: as) ([] : List β) = ((a, none) :: as.map fun a => (a, none), []) :=
  rfl

@[simp]
theorem zipLeft'_cons_cons :
    zipLeft' (a :: as) (b :: bs) =
      let r := zipLeft' as bs
      ((a, some b) :: r.fst, r.snd) :=
  rfl

end ZipLeft'

/-! ### zipRight' -/

section ZipRight'

variable (a : α) (as : List α) (b : β) (bs : List β)

@[simp]
theorem zipRight'_nil_left : zipRight' ([] : List α) bs = (bs.map fun b => (none, b), []) := by
  cases bs <;> rfl

@[simp]
theorem zipRight'_nil_right : zipRight' as ([] : List β) = ([], as) :=
  rfl

-- Porting note (#10618): simp can prove this
-- @[simp]
theorem zipRight'_nil_cons :
    zipRight' ([] : List α) (b :: bs) = ((none, b) :: bs.map fun b => (none, b), []) :=
  rfl

@[simp]
theorem zipRight'_cons_cons :
    zipRight' (a :: as) (b :: bs) =
      let r := zipRight' as bs
      ((some a, b) :: r.fst, r.snd) :=
  rfl

end ZipRight'

/-! ### map₂Left -/

section Map₂Left

variable (f : α → Option β → γ) (as : List α)

-- The definitional equalities for `map₂Left` can already be used by the
-- simplifier because `map₂Left` is marked `@[simp]`.
@[simp]
theorem map₂Left_nil_right : map₂Left f as [] = as.map fun a => f a none := by cases as <;> rfl

theorem map₂Left_eq_map₂Left' : ∀ as bs, map₂Left f as bs = (map₂Left' f as bs).fst
  | [], _ => by simp
  | a :: as, [] => by simp
  | a :: as, b :: bs => by simp [map₂Left_eq_map₂Left']

theorem map₂Left_eq_zipWith :
    ∀ as bs, length as ≤ length bs → map₂Left f as bs = zipWith (fun a b => f a (some b)) as bs
  | [], [], _ => by simp
  | [], _ :: _, _ => by simp
  | a :: as, [], h => by
    simp at h
  | a :: as, b :: bs, h => by
    simp only [length_cons, succ_le_succ_iff] at h
    simp [h, map₂Left_eq_zipWith]

end Map₂Left

/-! ### map₂Right -/

section Map₂Right

variable (f : Option α → β → γ) (a : α) (as : List α) (b : β) (bs : List β)

@[simp]
theorem map₂Right_nil_left : map₂Right f [] bs = bs.map (f none) := by cases bs <;> rfl

@[simp]
theorem map₂Right_nil_right : map₂Right f as [] = [] :=
  rfl

-- Porting note (#10618): simp can prove this
-- @[simp]
theorem map₂Right_nil_cons : map₂Right f [] (b :: bs) = f none b :: bs.map (f none) :=
  rfl

@[simp]
theorem map₂Right_cons_cons :
    map₂Right f (a :: as) (b :: bs) = f (some a) b :: map₂Right f as bs :=
  rfl

theorem map₂Right_eq_map₂Right' : map₂Right f as bs = (map₂Right' f as bs).fst := by
  simp only [map₂Right, map₂Right', map₂Left_eq_map₂Left']

theorem map₂Right_eq_zipWith (h : length bs ≤ length as) :
    map₂Right f as bs = zipWith (fun a b => f (some a) b) as bs := by
  have : (fun a b => flip f a (some b)) = flip fun a b => f (some a) b := rfl
  simp only [map₂Right, map₂Left_eq_zipWith, zipWith_flip, *]

end Map₂Right

/-! ### zipLeft -/

section ZipLeft

variable (a : α) (as : List α) (b : β) (bs : List β)

@[simp]
theorem zipLeft_nil_right : zipLeft as ([] : List β) = as.map fun a => (a, none) := by
  cases as <;> rfl

@[simp]
theorem zipLeft_nil_left : zipLeft ([] : List α) bs = [] :=
  rfl

-- Porting note (#10618): simp can prove this
-- @[simp]
theorem zipLeft_cons_nil :
    zipLeft (a :: as) ([] : List β) = (a, none) :: as.map fun a => (a, none) :=
  rfl

@[simp]
theorem zipLeft_cons_cons : zipLeft (a :: as) (b :: bs) = (a, some b) :: zipLeft as bs :=
  rfl

-- Porting note: arguments explicit for recursion
theorem zipLeft_eq_zipLeft' (as : List α) (bs : List β) : zipLeft as bs = (zipLeft' as bs).fst := by
  rw [zipLeft, zipLeft']
  cases as with
  | nil => rfl
  | cons _ atl =>
    cases bs with
    | nil => rfl
    | cons _ btl =>
      rw [zipWithLeft, zipWithLeft', cons_inj_right]
      exact @zipLeft_eq_zipLeft' atl btl

end ZipLeft

/-! ### zipRight -/

section ZipRight

variable (a : α) (as : List α) (b : β) (bs : List β)

@[simp]
theorem zipRight_nil_left : zipRight ([] : List α) bs = bs.map fun b => (none, b) := by
  cases bs <;> rfl

@[simp]
theorem zipRight_nil_right : zipRight as ([] : List β) = [] :=
  rfl

-- Porting note (#10618): simp can prove this
-- @[simp]
theorem zipRight_nil_cons :
    zipRight ([] : List α) (b :: bs) = (none, b) :: bs.map fun b => (none, b) :=
  rfl

@[simp]
theorem zipRight_cons_cons : zipRight (a :: as) (b :: bs) = (some a, b) :: zipRight as bs :=
  rfl

theorem zipRight_eq_zipRight' : zipRight as bs = (zipRight' as bs).fst := by
  induction as generalizing bs <;> cases bs <;> simp [*]

end ZipRight

/-! ### toChunks -/

-- Porting note:
-- The definition of `toChunks` has changed substantially from Lean 3.
-- The theorems about `toChunks` are not used anywhere in mathlib, anyways.
-- TODO: Prove these theorems for the new definitions.

/-! ### Forall -/

section Forall

variable {p q : α → Prop} {l : List α}

@[simp]
theorem forall_cons (p : α → Prop) (x : α) : ∀ l : List α, Forall p (x :: l) ↔ p x ∧ Forall p l
  | [] => (and_true_iff _).symm
  | _ :: _ => Iff.rfl

theorem forall_iff_forall_mem : ∀ {l : List α}, Forall p l ↔ ∀ x ∈ l, p x
  | [] => (iff_true_intro <| forall_mem_nil _).symm
  | x :: l => by rw [forall_mem_cons, forall_cons, forall_iff_forall_mem]

theorem Forall.imp (h : ∀ x, p x → q x) : ∀ {l : List α}, Forall p l → Forall q l
  | [] => id
  | x :: l => by
    simp only [forall_cons, and_imp]
    rw [← and_imp]
    exact And.imp (h x) (Forall.imp h)

@[simp]
theorem forall_map_iff {p : β → Prop} (f : α → β) : Forall p (l.map f) ↔ Forall (p ∘ f) l := by
  induction l <;> simp [*]

instance (p : α → Prop) [DecidablePred p] : DecidablePred (Forall p) := fun _ =>
  decidable_of_iff' _ forall_iff_forall_mem

end Forall

/-! ### Miscellaneous lemmas -/

<<<<<<< HEAD
#align list.last_reverse List.getLast_reverse

#noalign list.ilast'_mem --List.ilast'_mem
=======
theorem getLast_reverse {l : List α} (hl : l.reverse ≠ [])
    (hl' : 0 < l.length := (by
      contrapose! hl
      simpa [length_eq_zero] using hl)) :
    l.reverse.getLast hl = l.get ⟨0, hl'⟩ := by
  rw [getLast_eq_get, get_reverse']
  · simp
  · simpa using hl'
>>>>>>> 2fc87a94

@[simp]
theorem getElem_attach (L : List α) (i : Nat) (h : i < L.attach.length) :
    L.attach[i].1 = L[i]'(length_attach L ▸ h) :=
  calc
    L.attach[i].1 = (L.attach.map Subtype.val)[i]'(by simpa using h) := by
      rw [getElem_map]
    _ = L[i]'_ := by congr 2; simp

theorem get_attach (L : List α) (i) :
    (L.attach.get i).1 = L.get ⟨i, length_attach L ▸ i.2⟩ := by simp

@[simp 1100]
theorem mem_map_swap (x : α) (y : β) (xs : List (α × β)) :
    (y, x) ∈ map Prod.swap xs ↔ (x, y) ∈ xs := by
  induction' xs with x xs xs_ih
  · simp only [not_mem_nil, map_nil]
  · cases' x with a b
    simp only [mem_cons, Prod.mk.inj_iff, map, Prod.swap_prod_mk, Prod.exists, xs_ih, and_comm]

theorem dropSlice_eq (xs : List α) (n m : ℕ) : dropSlice n m xs = xs.take n ++ xs.drop (n + m) := by
  induction n generalizing xs
  · cases xs <;> simp [dropSlice]
  · cases xs <;> simp [dropSlice, *, Nat.succ_add]

theorem sizeOf_dropSlice_lt [SizeOf α] (i j : ℕ) (hj : 0 < j) (xs : List α) (hi : i < xs.length) :
    SizeOf.sizeOf (List.dropSlice i j xs) < SizeOf.sizeOf xs := by
  induction xs generalizing i j hj with
  | nil => cases hi
  | cons x xs xs_ih =>
    cases i <;> simp only [List.dropSlice]
    · cases j with
      | zero => contradiction
      | succ n =>
        dsimp only [drop]; apply lt_of_le_of_lt (drop_sizeOf_le xs n)
        simp only [cons.sizeOf_spec]; omega
    · simp only [cons.sizeOf_spec, Nat.add_lt_add_iff_left]
      apply xs_ih _ j hj
      apply lt_of_succ_lt_succ hi

section Disjoint

/-- The images of disjoint lists under a partially defined map are disjoint -/
theorem disjoint_pmap {p : α → Prop} {f : ∀ a : α, p a → β} {s t : List α}
    (hs : ∀ a ∈ s, p a) (ht : ∀ a ∈ t, p a)
    (hf : ∀ (a a' : α) (ha : p a) (ha' : p a'), f a ha = f a' ha' → a = a')
    (h : Disjoint s t) :
    Disjoint (s.pmap f hs) (t.pmap f ht) := by
  simp only [Disjoint, mem_pmap]
  rintro b ⟨a, ha, rfl⟩ ⟨a', ha', ha''⟩
  apply h ha
  rwa [hf a a' (hs a ha) (ht a' ha') ha''.symm]

/-- The images of disjoint lists under an injective map are disjoint -/
theorem disjoint_map {f : α → β} {s t : List α} (hf : Function.Injective f)
    (h : Disjoint s t) : Disjoint (s.map f) (t.map f) := by
  rw [← pmap_eq_map _ _ _ (fun _ _ ↦ trivial), ← pmap_eq_map _ _ _ (fun _ _ ↦ trivial)]
  exact disjoint_pmap _ _ (fun _ _ _ _ h' ↦ hf h') h

end Disjoint

section lookup

variable {α β : Type*} [BEq α] [LawfulBEq α]

lemma lookup_graph (f : α → β) {a : α} {as : List α} (h : a ∈ as) :
    lookup a (as.map fun x => (x, f x)) = some (f a) := by
  induction' as with a' as ih
  · exact (List.not_mem_nil _ h).elim
  · by_cases ha : a = a'
    · simp [ha, lookup_cons]
    · simp [lookup_cons, beq_false_of_ne ha]
      exact ih (List.mem_of_ne_of_mem ha h)

end lookup

end List

assert_not_exists Lattice<|MERGE_RESOLUTION|>--- conflicted
+++ resolved
@@ -98,23 +98,7 @@
 
 /-! ### length -/
 
-<<<<<<< HEAD
-#align list.length_eq_zero List.length_eq_zero
-
-#align list.length_singleton List.length_singleton
-
-#align list.length_pos_of_mem List.length_pos_of_mem
-
-#align list.exists_mem_of_length_pos List.exists_mem_of_length_pos
-
-#align list.length_pos_iff_exists_mem List.length_pos_iff_exists_mem
-
-alias ⟨_, length_pos_of_ne_nil⟩ := length_pos
-#align list.ne_nil_of_length_pos List.ne_nil_of_length_pos
-#align list.length_pos_of_ne_nil List.length_pos_of_ne_nil
-=======
 alias ⟨ne_nil_of_length_pos, length_pos_of_ne_nil⟩ := length_pos
->>>>>>> 2fc87a94
 
 theorem length_pos_iff_ne_nil {l : List α} : 0 < length l ↔ l ≠ [] :=
   ⟨ne_nil_of_length_pos, length_pos_of_ne_nil⟩
@@ -369,14 +353,8 @@
   · rfl
 
 theorem getLast_append_singleton {a : α} (l : List α) :
-<<<<<<< HEAD
-    getLast (l ++ [a]) (append_ne_nil_of_ne_nil_right l (cons_ne_nil a _)) = a := by
-  simp [getLast_append]
-#align list.last_append_singleton List.getLast_append_singleton
-=======
     getLast (l ++ [a]) (append_ne_nil_of_ne_nil_right l _ (cons_ne_nil a _)) = a := by
   simp only [getLast_append]
->>>>>>> 2fc87a94
 
 -- Porting note: name should be fixed upstream
 theorem getLast_append' (l₁ l₂ : List α) (h : l₂ ≠ []) :
@@ -387,14 +365,8 @@
     rw [List.getLast_cons]
     exact ih
 
-<<<<<<< HEAD
-theorem getLast_concat' {a : α} (l : List α) : getLast (concat l a) (concat_ne_nil a l) = a := by
-  simp
-#align list.last_concat List.getLast_concat'
-=======
 theorem getLast_concat' {a : α} (l : List α) : getLast (concat l a) (concat_ne_nil a l) = a :=
   getLast_concat ..
->>>>>>> 2fc87a94
 
 @[simp]
 theorem getLast_singleton' (a : α) : getLast [a] (cons_ne_nil a []) = a := rfl
@@ -515,10 +487,6 @@
   · contradiction
   · rw [List.getLast?_append_cons]
     exact h
-<<<<<<< HEAD
-#align list.last'_append List.mem_getLast?_append_of_mem_getLast?
-=======
->>>>>>> 2fc87a94
 
 /-! ### head(!?) and tail -/
 
@@ -562,10 +530,6 @@
   cases s
   · contradiction
   · exact h
-<<<<<<< HEAD
-#align list.head'_append List.mem_head?_append_of_mem_head?
-=======
->>>>>>> 2fc87a94
 
 theorem head?_append_of_ne_nil :
     ∀ (l₁ : List α) {l₂ : List α} (_ : l₁ ≠ []), head? (l₁ ++ l₂) = head? l₁
@@ -594,12 +558,8 @@
   have h' := mem_cons_self l.head! l.tail
   rwa [cons_head!_tail h] at h'
 
-<<<<<<< HEAD
-#align list.head'_map List.head?_map
-=======
 theorem head_mem {l : List α} : ∀ (h : l ≠ nil), l.head h ∈ l := by
   cases l <;> simp
->>>>>>> 2fc87a94
 
 theorem tail_append_of_ne_nil (l l' : List α) (h : l ≠ []) : (l ++ l').tail = l.tail ++ l' := by
   cases l
@@ -801,19 +761,12 @@
 @[simp] lemma sublist_singleton {l : List α} {a : α} : l <+ [a] ↔ l = [] ∨ l = [a] := by
   constructor <;> rintro (_ | _) <;> aesop
 
-<<<<<<< HEAD
-#align list.replicate_sublist_replicate List.replicate_sublist_replicate
-#align list.sublist_replicate_iff List.sublist_replicate_iff
-#align list.sublist.eq_of_length List.Sublist.eq_of_length
-#align list.sublist.eq_of_length_le List.Sublist.eq_of_length_le
-=======
 theorem sublist_replicate_iff {l : List α} {a : α} {n : ℕ} :
     l <+ replicate n a ↔ ∃ k ≤ n, l = replicate k a :=
   ⟨fun h =>
     ⟨l.length, h.length_le.trans_eq (length_replicate _ _),
       eq_replicate_length.mpr fun b hb => eq_of_mem_replicate (h.subset hb)⟩,
     by rintro ⟨k, h, rfl⟩; exact (replicate_sublist_replicate _).mpr h⟩
->>>>>>> 2fc87a94
 
 theorem Sublist.antisymm (s₁ : l₁ <+ l₂) (s₂ : l₂ <+ l₁) : l₁ = l₂ :=
   s₁.eq_of_length_le s₂.length_le
@@ -2158,49 +2111,9 @@
 -- Later porting note (at time of this lemma moving to Batteries):
 -- removing attribute `nolint simpNF`
 attribute [simp 1100] filterMap_cons_some
-<<<<<<< HEAD
-#align list.filter_map_cons_some List.filterMap_cons_some
-
-#align list.filter_map_cons List.filterMap_cons
-
-#align list.filter_map_append List.filterMap_append
-
-#align list.filter_map_eq_map List.filterMap_eq_map
-
-#align list.filter_map_eq_filter List.filterMap_eq_filter
-
-#align list.filter_map_filter_map List.filterMap_filterMap
-
-#align list.map_filter_map List.map_filterMap
-
-#align list.filter_map_map List.filterMap_map
-
-#align list.filter_filter_map List.filter_filterMap
-
-#align list.filter_map_filter List.filterMap_filter
-
-#align list.filter_map_some List.filterMap_some
-
-#align list.map_filter_map_some_eq_filter_map_is_some List.map_filterMap_some_eq_filter_map_isSome
-
-#align list.mem_filter_map List.mem_filterMap
-
-#align list.filter_map_join List.filterMap_join
-
-#align list.map_filter_map_of_inv List.map_filterMap_of_inv
-
-#align list.length_filter_le List.length_filter_leₓ
-
-#align list.length_filter_map_le List.length_filterMap_le
-
-#align list.sublist.filter_map List.Sublist.filterMap
-
-#align list.sublist.map List.Sublist.map
-=======
 
 theorem Sublist.map (f : α → β) {l₁ l₂ : List α} (s : l₁ <+ l₂) : map f l₁ <+ map f l₂ :=
   filterMap_eq_map f ▸ s.filterMap _
->>>>>>> 2fc87a94
 
 theorem filterMap_eq_bind_toList (f : α → Option β) (l : List α) :
     l.filterMap f = l.bind fun a ↦ (f a).toList := by
@@ -2747,11 +2660,6 @@
 
 /-! ### Miscellaneous lemmas -/
 
-<<<<<<< HEAD
-#align list.last_reverse List.getLast_reverse
-
-#noalign list.ilast'_mem --List.ilast'_mem
-=======
 theorem getLast_reverse {l : List α} (hl : l.reverse ≠ [])
     (hl' : 0 < l.length := (by
       contrapose! hl
@@ -2760,7 +2668,6 @@
   rw [getLast_eq_get, get_reverse']
   · simp
   · simpa using hl'
->>>>>>> 2fc87a94
 
 @[simp]
 theorem getElem_attach (L : List α) (i : Nat) (h : i < L.attach.length) :

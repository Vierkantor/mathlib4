/-
Copyright (c) 2017 Microsoft Corporation. All rights reserved.
Released under Apache 2.0 license as described in the file LICENSE.
Authors: Mario Carneiro
-/
import Mathlib.Data.Seq.Seq

#align_import data.seq.wseq from "leanprover-community/mathlib"@"a7e36e48519ab281320c4d192da6a7b348ce40ad"

/-!
# Partially defined possibly infinite lists

This file provides a `WSeq α` type representing partially defined possibly infinite lists
(referred here as weak sequences).
-/

open Function

universe u v w

/-- Weak sequences.

  While the `Seq'` structure allows for lists which may not be finite,
  a weak sequence also allows the computation of each element to
  involve an indeterminate amount of computation, including possibly
  an infinite loop. This is represented as a regular `Seq'` interspersed
  with `none` elements to indicate that computation is ongoing.

  This model is appropriate for Haskell style lazy lists, and is closed
  under most interesting computation patterns on infinite lists,
  but conversely it is difficult to extract elements from it. -/
@[ext]
structure WSeq (α : Type u) : Type u where
  /-- The representation of `WSeq` by `Seq'`. -/
  data : Seq' (Option α)
#align stream.wseq WSeq

/-
coinductive WSeq (α : Type u) : Type u
| nil : WSeq α
| cons : α → WSeq α → WSeq α
| think : WSeq α → WSeq α
-/

namespace WSeq

variable {α : Type u} {β : Type v} {γ : Type w}

/-- Turn a sequence into a weak sequence -/
@[coe]
def ofSeq (s : Seq' α) : WSeq α where
  data := Seq'.map some s
#align stream.wseq.of_seq WSeq.ofSeq

/-- Turn a list into a weak sequence -/
@[coe]
def ofList (l : List α) : WSeq α :=
  ofSeq ↑l
#align stream.wseq.of_list WSeq.ofList

/-- Turn a stream into a weak sequence -/
@[coe]
def ofStream (s : Stream' α) : WSeq α :=
  ofSeq ↑s
#align stream.wseq.of_stream WSeq.ofStream

instance coeSeq : Coe (Seq' α) (WSeq α) :=
  ⟨ofSeq⟩
#align stream.wseq.coe_seq WSeq.coeSeq

instance coeList : Coe (List α) (WSeq α) :=
  ⟨ofList⟩
#align stream.wseq.coe_list WSeq.coeList

instance coeStream : Coe (Stream' α) (WSeq α) :=
  ⟨ofStream⟩
#align stream.wseq.coe_stream WSeq.coeStream

/-- The empty weak sequence -/
def nil : WSeq α where
  data := Seq'.nil
#align stream.wseq.nil WSeq.nil

@[simp]
theorem data_nil : data (nil : WSeq α) = Seq'.nil :=
  rfl

instance inhabited : Inhabited (WSeq α) :=
  ⟨nil⟩
#align stream.wseq.inhabited WSeq.inhabited

/-- Prepend an element to a weak sequence -/
def cons (a : α) (s : WSeq α) : WSeq α where
  data := some a ::ₑ data s
#align stream.wseq.cons WSeq.cons

/-- Prepend an element to a we**a**k sequence -/
infixr:67 " ::ₐ " => cons

@[simp]
theorem data_cons (a : α) (s : WSeq α) : data (a ::ₐ s) = some a ::ₑ data s :=
  rfl

/-- Compute for one tick, without producing any elements -/
def think (s : WSeq α) : WSeq α where
  data := none ::ₑ data s
#align stream.wseq.think WSeq.think

@[simp]
theorem data_think (s : WSeq α) : data (think s) = none ::ₑ data s :=
  rfl

/-- Destruct a weak sequence, to (eventually possibly) produce either
  `none` for `nil` or `some (a, s)` if an element is produced. -/
def dest (s : WSeq α) : Computation (Option (α × WSeq α)) :=
  Computation.corec (fun s =>
    match Seq'.dest s with
    | none => Sum.inl none
    | some (none, s') => Sum.inr s'
    | some (some a, s') => Sum.inl (some (a, ⟨s'⟩))) (data s)
#align stream.wseq.destruct WSeq.dest

/-- Recursion principle for weak sequences, compare with `List.recOn`. -/
@[elab_as_elim]
def recOn' {C : WSeq α → Sort v} (s : WSeq α) (nil : C nil) (cons : ∀ x s, C (cons x s))
    (think : ∀ s, C (think s)) : C s :=
  Seq'.recOn' (C := fun s => C ⟨s⟩) (data s) nil
    (fun o s => Option.recOn (motive := fun o => (s : WSeq α) → C ⟨o ::ₑ data s⟩) o think cons ⟨s⟩)
#align stream.wseq.rec_on WSeq.recOn'

/-- membership for weak sequences-/
protected def Mem (a : α) (s : WSeq α) :=
  some a ∈ data s
#align stream.wseq.mem WSeq.Mem

instance membership : Membership α (WSeq α) :=
  ⟨WSeq.Mem⟩
#align stream.wseq.has_mem WSeq.membership

theorem mem_def (a : α) (s : WSeq α) : a ∈ s ↔ some a ∈ data s :=
  Iff.rfl

@[simp]
theorem not_mem_nil (a : α) : a ∉ (nil : WSeq α) :=
  Seq'.not_mem_nil (some a)
#align stream.wseq.not_mem_nil WSeq.not_mem_nil

/-- Get the head of a weak sequence. This involves a possibly
  infinite computation. -/
def head (s : WSeq α) : Computation (Option α) :=
  Computation.map (Option.map Prod.fst) (dest s)
#align stream.wseq.head WSeq.head

/-- Encode a computation yielding a weak sequence into additional
  `think` constructors in a weak sequence -/
def flatten (c : Computation (WSeq α)) : WSeq α where
  data :=
    Seq'.corec (fun c =>
      match Computation.dest c with
      | Sum.inl s => Option.map (Prod.map id Computation.pure) (Seq'.dest s)
      | Sum.inr c' => some (none, c')) (Computation.map data c)
#align stream.wseq.flatten WSeq.flatten

/-- Get the tail of a weak sequence. This doesn't need a `Computation`
  wrapper, unlike `head`, because `flatten` allows us to hide this
  in the construction of the weak sequence itself. -/
def tail (s : WSeq α) : WSeq α :=
  flatten (Computation.map (fun o => Option.elim o nil Prod.snd) (dest s))
#align stream.wseq.tail WSeq.tail

/-- drop the first `n` elements from `s`. -/
def drop (s : WSeq α) : ℕ → WSeq α
  | 0 => s
  | n + 1 => tail (drop s n)
#align stream.wseq.drop WSeq.drop

/-- Get the nth element of `s`. -/
def get? (s : WSeq α) (n : ℕ) : Computation (Option α) :=
  head (drop s n)
#align stream.wseq.nth WSeq.get?

/-- Convert `s` to a list (if it is finite and completes in finite time). -/
def toList (s : WSeq α) : Computation (List α) :=
  Computation.corec
    (fun (l, s) =>
      match Seq'.dest s with
      | none => Sum.inl l.reverse
      | some (none, s') => Sum.inr (l, s')
      | some (some a, s') => Sum.inr (a :: l, s'))
    ([], data s)
#align stream.wseq.to_list WSeq.toList

/-- Get the length of `s` (if it is finite and completes in finite time). -/
def length (s : WSeq α) : Computation ℕ :=
  Computation.corec
    (fun (n, s) =>
      match Seq'.dest s with
      | none => Sum.inl n
      | some (none, s') => Sum.inr (n, s')
      | some (some _, s') => Sum.inr (n + 1, s'))
    (0, data s)
#align stream.wseq.length WSeq.length

/-- A weak sequence is finite if `toList s` terminates. Equivalently,
  it is a finite number of `think` and `cons` applied to `nil`. -/
class IsFinite (s : WSeq α) : Prop where
  out : (toList s).Terminates
#align stream.wseq.is_finite WSeq.IsFinite

instance toList_terminates (s : WSeq α) [h : IsFinite s] : (toList s).Terminates :=
  h.out
#align stream.wseq.to_list_terminates WSeq.toList_terminates

/-- Get the list corresponding to a finite weak sequence. -/
def get (s : WSeq α) [IsFinite s] : List α :=
  (toList s).get
#align stream.wseq.get WSeq.get

/-- A weak sequence is *productive* if it never stalls forever - there are
 always a finite number of `think`s between `cons` constructors.
 The sequence itself is allowed to be infinite though. -/
class Productive (s : WSeq α) : Prop where
  get?_terminates : ∀ n, (get? s n).Terminates
#align stream.wseq.productive WSeq.Productive
#align stream.wseq.productive.nth_terminates WSeq.Productive.get?_terminates

theorem productive_iff (s : WSeq α) : Productive s ↔ ∀ n, (get? s n).Terminates :=
  ⟨fun h => h.1, fun h => ⟨h⟩⟩
#align stream.wseq.productive_iff WSeq.productive_iff

instance get?_terminates (s : WSeq α) [h : Productive s] : ∀ n, (get? s n).Terminates :=
  h.get?_terminates
#align stream.wseq.nth_terminates WSeq.get?_terminates

instance head_terminates (s : WSeq α) [Productive s] : (head s).Terminates :=
  s.get?_terminates 0
#align stream.wseq.head_terminates WSeq.head_terminates

/-- Replace the `n`th element of `s` with `a`. -/
def updateNth (s : WSeq α) (n : ℕ) (a : α) : WSeq α where
  data :=
    Seq'.corec
      (fun (n, s) =>
        match Seq'.dest s, n with
        | none, _ => none
        | some (none, s'), n => some (none, n, s')
        | some (some a', s'), 0 => some (some a', 0, s')
        | some (some _, s'), 1 => some (some a, 0, s')
        | some (some a', s'), n + 2 => some (some a', n + 1, s'))
      (n + 1, data s)
#align stream.wseq.update_nth WSeq.updateNth

/-- Remove the `n`th element of `s`. -/
def removeNth (s : WSeq α) (n : ℕ) : WSeq α where
  data :=
    Seq'.corec
      (fun (n, s) =>
        match Seq'.dest s, n with
        | none, _ => none
        | some (none, s'), n => some (none, n, s')
        | some (some a', s'), 0 => some (some a', 0, s')
        | some (some _, s'), 1 => some (none, 0, s')
        | some (some a', s'), n + 2 => some (some a', n + 1, s'))
      (n + 1, data s)
#align stream.wseq.remove_nth WSeq.removeNth

/-- Map the elements of `s` over `f`, removing any values that yield `none`. -/
def filterMap (f : α → Option β) (s : WSeq α) : WSeq β where
  data :=
    Seq'.corec (fun s =>
      match Seq'.dest s with
      | none => none
      | some (none, s') => some (none, s')
      | some (some a, s') => some (f a, s')) (data s)
#align stream.wseq.filter_map WSeq.filterMap

/-- Select the elements of `s` that satisfy `p`. -/
def filter (p : α → Prop) [DecidablePred p] : WSeq α → WSeq α :=
  filterMap fun a => if p a then some a else none
#align stream.wseq.filter WSeq.filter

-- example of infinite list manipulations
/-- Get the first element of `s` satisfying `p`. -/
def find (p : α → Prop) [DecidablePred p] (s : WSeq α) : Computation (Option α) :=
  head <| filter p s
#align stream.wseq.find WSeq.find

/-- Zip a function over two weak sequences -/
def zipWith (f : α → β → γ) (s1 : WSeq α) (s2 : WSeq β) : WSeq γ where
  data :=
    Seq'.corec
      (fun ⟨s1, s2⟩ =>
        match Seq'.dest s1, Seq'.dest s2 with
        | some (none, s1'), some (none, s2') => some (none, s1', s2')
        | some (some _, _), some (none, s2') => some (none, s1, s2')
        | some (none, s1'), some (some _, _) => some (none, s1', s2)
        | some (some a1, s1'), some (some a2, s2') => some (some (f a1 a2), s1', s2')
        | _, _ => none)
      (data s1, data s2)
#align stream.wseq.zip_with WSeq.zipWith

/-- Zip two weak sequences into a single sequence of pairs -/
def zip : WSeq α → WSeq β → WSeq (α × β) :=
  zipWith Prod.mk
#align stream.wseq.zip WSeq.zip

/-- Get the list of indexes of elements of `s` satisfying `p` -/
def findIndexes (p : α → Prop) [DecidablePred p] (s : WSeq α) : WSeq ℕ :=
  (zip s (Stream'.nats : WSeq ℕ)).filterMap fun (a, n) => if p a then some n else none
#align stream.wseq.find_indexes WSeq.findIndexes

/-- Get the index of the first element of `s` satisfying `p` -/
def findIndex (p : α → Prop) [DecidablePred p] (s : WSeq α) : Computation ℕ :=
  Computation.map (fun o => Option.getD o 0) (head (findIndexes p s))
#align stream.wseq.find_index WSeq.findIndex

/-- Get the index of the first occurrence of `a` in `s` -/
def indexOf [DecidableEq α] (a : α) : WSeq α → Computation ℕ :=
  findIndex (Eq a)
#align stream.wseq.index_of WSeq.indexOf

/-- Get the indexes of occurrences of `a` in `s` -/
def indexesOf [DecidableEq α] (a : α) : WSeq α → WSeq ℕ :=
  findIndexes (Eq a)
#align stream.wseq.indexes_of WSeq.indexesOf

/-- `union s1 s2` is a weak sequence which interleaves `s1` and `s2` in
  some order (nondeterministically). -/
def union (s1 s2 : WSeq α) : WSeq α where
  data :=
    Seq'.corec
      (fun (s1, s2) =>
        match Seq'.dest s1, Seq'.dest s2 with
        | none, none => none
        | some (a1, s1'), none => some (a1, s1', Seq'.nil)
        | none, some (a2, s2') => some (a2, Seq'.nil, s2')
        | some (none, s1'), some (none, s2') => some (none, s1', s2')
        | some (some a1, s1'), some (none, s2') => some (some a1, s1', s2')
        | some (none, s1'), some (some a2, s2') => some (some a2, s1', s2')
        | some (some a1, s1'), some (some a2, s2') => some (some a1, a2 ::ₑ s1', s2'))
      (data s1, data s2)
#align stream.wseq.union WSeq.union

/-- Returns `true` if `s` is `nil` and `false` if `s` has an element -/
def isEmpty (s : WSeq α) : Computation Bool :=
  Computation.map Option.isNone <| head s
#align stream.wseq.is_empty WSeq.isEmpty

/-- Calculate one step of computation -/
def compute (s : WSeq α) : WSeq α :=
  match Seq'.dest (data s) with
  | some (none, s') => ⟨s'⟩
  | _ => s
#align stream.wseq.compute WSeq.compute

/-- Get the first `n` elements of a weak sequence -/
def take (s : WSeq α) (n : ℕ) : WSeq α where
  data :=
    Seq'.corec
      (fun (n, s) =>
        match n, Seq'.dest s with
        | 0, _ => none
        | _ + 1, none => none
        | m + 1, some (none, s') => some (none, m + 1, s')
        | m + 1, some (some a, s') => some (some a, m, s'))
      (n, data s)
#align stream.wseq.take WSeq.take

/-- Split the sequence at position `n` into a finite initial segment
  and the weak sequence tail -/
def splitAt (s : WSeq α) (n : ℕ) : Computation (List α × WSeq α) :=
  Computation.corec
    (fun (n, l, s) =>
      match n, Seq'.dest s with
      | 0, _ => Sum.inl (l.reverse, ⟨s⟩)
      | _ + 1, none => Sum.inl (l.reverse, ⟨s⟩)
      | _ + 1, some (none, s') => Sum.inr (n, l, s')
      | m + 1, some (some a, s') => Sum.inr (m, a :: l, s'))
    (n, [], data s)
#align stream.wseq.split_at WSeq.splitAt

/-- Returns `true` if any element of `s` satisfies `p` -/
def any (s : WSeq α) (p : α → Bool) : Computation Bool :=
  Computation.corec
    (fun s =>
      match Seq'.dest s with
      | none => Sum.inl false
      | some (none, s') => Sum.inr s'
      | some (some a, s') => if p a then Sum.inl true else Sum.inr s')
    (data s)
#align stream.wseq.any WSeq.any

/-- Returns `true` if every element of `s` satisfies `p` -/
def all (s : WSeq α) (p : α → Bool) : Computation Bool :=
  Computation.corec
    (fun s =>
      match Seq'.dest s with
      | none => Sum.inl true
      | some (none, s') => Sum.inr s'
      | some (some a, s') => if p a then Sum.inr s' else Sum.inl false)
    (data s)
#align stream.wseq.all WSeq.all

/-- Apply a function to the elements of the sequence to produce a sequence
  of partial results. (There is no `scanr` because this would require
  working from the end of the sequence, which may not exist.) -/
def scanl (f : α → β → α) (a : α) (s : WSeq β) : WSeq α :=
  a ::ₐ
    ⟨Seq'.corec
      (fun (a, s) =>
        match Seq'.dest s with
        | none => none
        | some (none, s') => some (none, a, s')
        | some (some b, s') =>
          let a' := f a b
          some (some a', a', s'))
      (a, data s)⟩
#align stream.wseq.scanl WSeq.scanl

/-- Get the weak sequence of initial segments of the input sequence -/
def inits (s : WSeq α) : WSeq (List α) :=
  [] ::ₐ
    ⟨Seq'.corec
      (fun (l, s) =>
        match Seq'.dest s with
        | none => none
        | some (none, s') => some (none, l, s')
        | some (some a, s') =>
          let l' := l.push a
          some (some l'.toList, l', s'))
      (Batteries.DList.empty, data s)⟩
#align stream.wseq.inits WSeq.inits

/-- Like take, but does not wait for a result. Calculates `n` steps of
  computation and returns the sequence computed so far -/
def collect (s : WSeq α) (n : ℕ) : List α :=
  (Seq'.take n (data s)).filterMap id
#align stream.wseq.collect WSeq.collect

/-- Append two weak sequences. As with `Seq'.append`, this may not use
  the second sequence if the first one takes forever to compute -/
def append (s₁ s₂ : WSeq α) : WSeq α where
  data := data s₁ ++ data s₂
#align stream.wseq.append WSeq.append

instance : Append (WSeq α) where
  append := append

theorem append_def (s₁ s₂ : WSeq α) : s₁ ++ s₂ = ⟨data s₁ ++ data s₂⟩ :=
  rfl

/-- Map a function over a weak sequence -/
def map (f : α → β) (s : WSeq α) : WSeq β where
  data := Seq'.map (Option.map f) (data s)
#align stream.wseq.map WSeq.map

/-- Flatten a sequence of weak sequences. (Note that this allows
  empty sequences, unlike `Seq'.join`.) -/
def join (S : WSeq (WSeq α)) : WSeq α where
  data :=
    Seq'.join
      (Seq'.map (fun o =>
          match o with
          | none => Seq1.pure none
          | some s => ⟨none, s⟩)
      (Seq'.map (Option.map data) (data S)))
#align stream.wseq.join WSeq.join

/-- Monadic bind operator for weak sequences -/
def bind (s : WSeq α) (f : α → WSeq β) : WSeq β :=
  join (map f s)
#align stream.wseq.bind WSeq.bind

/-- lift a relation to a relation over weak sequences -/
@[simp]
def LiftRelO (R : α → β → Prop) (C : WSeq α → WSeq β → Prop) :
    Option (α × WSeq α) → Option (β × WSeq β) → Prop
  | none, none => True
  | some (a, s), some (b, t) => R a b ∧ C s t
  | _, _ => False
#align stream.wseq.lift_rel_o WSeq.LiftRelO

theorem LiftRelO.imp {R S : α → β → Prop} {C D : WSeq α → WSeq β → Prop} (H1 : ∀ a b, R a b → S a b)
    (H2 : ∀ s t, C s t → D s t) : ∀ {o p}, LiftRelO R C o p → LiftRelO S D o p
  | none, none, _ => trivial
  | some (_, _), some (_, _), h => And.imp (H1 _ _) (H2 _ _) h
  | none, some _, h => False.elim h
  | some (_, _), none, h => False.elim h
#align stream.wseq.lift_rel_o.imp WSeq.LiftRelO.imp

theorem LiftRelO.imp_right (R : α → β → Prop) {C D : WSeq α → WSeq β → Prop}
    (H : ∀ s t, C s t → D s t) {o p} : LiftRelO R C o p → LiftRelO R D o p :=
  LiftRelO.imp (fun _ _ => id) H
#align stream.wseq.lift_rel_o.imp_right WSeq.LiftRelO.imp_right

/-- Definition of bisimilarity for weak sequences-/
@[simp]
def BisimO (R : WSeq α → WSeq α → Prop) : Option (α × WSeq α) → Option (α × WSeq α) → Prop :=
  LiftRelO Eq R
#align stream.wseq.bisim_o WSeq.BisimO

theorem BisimO.imp {R S : WSeq α → WSeq α → Prop} (H : ∀ s t, R s t → S s t) {o p} :
    BisimO R o p → BisimO S o p :=
  LiftRelO.imp_right _ H
#align stream.wseq.bisim_o.imp WSeq.BisimO.imp

/-- Two weak sequences are `LiftRel R` related if they are either both empty,
  or they are both nonempty and the heads are `R` related and the tails are
  `LiftRel R` related. (This is a coinductive definition.) -/
def LiftRel (R : α → β → Prop) (s : WSeq α) (t : WSeq β) : Prop :=
  ∃ C : WSeq α → WSeq β → Prop,
    C s t ∧ ∀ {s t}, C s t → Computation.LiftRel (LiftRelO R C) (dest s) (dest t)
#align stream.wseq.lift_rel WSeq.LiftRel

/-- If two sequences are equivalent, then they have the same values and
  the same computational behavior (i.e. if one loops forever then so does
  the other), although they may differ in the number of `think`s needed to
  arrive at the answer. -/
def Equiv : WSeq α → WSeq α → Prop :=
  LiftRel Eq
#align stream.wseq.equiv WSeq.Equiv

theorem liftRel_dest {R : α → β → Prop} {s : WSeq α} {t : WSeq β} :
    LiftRel R s t → Computation.LiftRel (LiftRelO R (LiftRel R)) (dest s) (dest t)
  | ⟨R, h1, h2⟩ => by
    refine Computation.LiftRel.imp ?_ _ _ (h2 h1)
    apply LiftRelO.imp_right
    exact fun s' t' h' => ⟨R, h', @h2⟩
#align stream.wseq.lift_rel_destruct WSeq.liftRel_dest

theorem liftRel_dest_iff {R : α → β → Prop} {s : WSeq α} {t : WSeq β} :
    LiftRel R s t ↔ Computation.LiftRel (LiftRelO R (LiftRel R)) (dest s) (dest t) :=
  ⟨liftRel_dest, fun h =>
    ⟨fun s t =>
      LiftRel R s t ∨ Computation.LiftRel (LiftRelO R (LiftRel R)) (dest s) (dest t),
      Or.inr h, fun {s t} h => by
      have h : Computation.LiftRel (LiftRelO R (LiftRel R)) (dest s) (dest t) := by
        cases' h with h h
        · exact liftRel_dest h
        · assumption
      apply Computation.LiftRel.imp _ _ _ h
      intro a b
      apply LiftRelO.imp_right
      intro s t
      apply Or.inl⟩⟩
#align stream.wseq.lift_rel_destruct_iff WSeq.liftRel_dest_iff

theorem LiftRel.refl (R : α → α → Prop) (H : Reflexive R) : Reflexive (LiftRel R) := fun s => by
  refine ⟨Eq, rfl, fun {s t} (h : s = t) => ?_⟩
  rw [← h]
  apply Computation.LiftRel.refl
  intro a
  cases' a with a
  · simp
  · cases a
    simp only [LiftRelO, and_true]
    apply H
#align stream.wseq.lift_rel.refl WSeq.LiftRel.refl

theorem LiftRelO.swap (R : α → β → Prop) (C) :
    swap (LiftRelO R C) = LiftRelO (swap R) (swap C) := by
  funext x y
  rcases x with ⟨⟩ | ⟨hx, jx⟩ <;> rcases y with ⟨⟩ | ⟨hy, jy⟩ <;> rfl
#align stream.wseq.lift_rel_o.swap WSeq.LiftRelO.swap

theorem LiftRel.swap_lem {R : α → β → Prop} {s1 s2} (h : LiftRel R s1 s2) :
    LiftRel (swap R) s2 s1 := by
  refine ⟨swap (LiftRel R), h, fun {s t} (h : LiftRel R t s) => ?_⟩
  rw [← LiftRelO.swap, Computation.LiftRel.swap]
  apply liftRel_dest h
#align stream.wseq.lift_rel.swap_lem WSeq.LiftRel.swap_lem

theorem LiftRel.swap (R : α → β → Prop) : swap (LiftRel R) = LiftRel (swap R) :=
  funext fun _ => funext fun _ => propext ⟨LiftRel.swap_lem, LiftRel.swap_lem⟩
#align stream.wseq.lift_rel.swap WSeq.LiftRel.swap

theorem LiftRel.symm (R : α → α → Prop) (H : Symmetric R) : Symmetric (LiftRel R) :=
  fun s1 s2 (h : Function.swap (LiftRel R) s2 s1) => by rwa [LiftRel.swap, H.swap_eq] at h
#align stream.wseq.lift_rel.symm WSeq.LiftRel.symm

theorem LiftRel.trans (R : α → α → Prop) (H : Transitive R) : Transitive (LiftRel R) :=
  fun s t u h1 h2 => by
  refine ⟨fun s u => ∃ t, LiftRel R s t ∧ LiftRel R t u, ⟨t, h1, h2⟩, fun {s u} h => ?_⟩
  rcases h with ⟨t, h1, h2⟩
  have h1 := liftRel_dest h1
  have h2 := liftRel_dest h2
  refine
    Computation.liftRel_def.2
      ⟨(Computation.terminates_of_liftRel h1).trans (Computation.terminates_of_liftRel h2),
        fun {a c} ha hc => ?_⟩
  rcases h1.left ha with ⟨b, hb, t1⟩
  have t2 := Computation.rel_of_liftRel h2 hb hc
  cases' a with a <;> cases' c with c
  · trivial
  · cases b
    · cases t2
    · cases t1
  · cases a
    cases' b with b
    · cases t1
    · cases b
      cases t2
  · cases' a with a s
    cases' b with b
    · cases t1
    cases' b with b t
    cases' c with c u
    cases' t1 with ab st
    cases' t2 with bc tu
    exact ⟨H ab bc, t, st, tu⟩
#align stream.wseq.lift_rel.trans WSeq.LiftRel.trans

theorem LiftRel.equiv (R : α → α → Prop) : Equivalence R → Equivalence (LiftRel R)
  | ⟨refl, symm, trans⟩ => ⟨LiftRel.refl R refl, @(LiftRel.symm R @symm), @(LiftRel.trans R @trans)⟩
#align stream.wseq.lift_rel.equiv WSeq.LiftRel.equiv

theorem Equiv.refl : ∀ s : WSeq α, Equiv s s :=
  LiftRel.refl Eq Eq.refl
#align stream.wseq.equiv.refl WSeq.Equiv.refl

theorem Equiv.symm : ∀ {s t : WSeq α}, Equiv s t → Equiv t s :=
  @(LiftRel.symm Eq (@Eq.symm _))
#align stream.wseq.equiv.symm WSeq.Equiv.symm

theorem Equiv.trans : ∀ {s t u : WSeq α}, Equiv s t → Equiv t u → Equiv s u :=
  @(LiftRel.trans Eq (@Eq.trans _))
#align stream.wseq.equiv.trans WSeq.Equiv.trans

theorem Equiv.equivalence : Equivalence (@Equiv α) :=
  LiftRel.equiv Eq eq_equivalence
#align stream.wseq.equiv.equivalence WSeq.Equiv.equivalence

instance : Setoid (WSeq α) where
  r     := Equiv
  iseqv := Equiv.equivalence

theorem equiv_def {s t : WSeq α} : s ≈ t ↔ LiftRel Eq s t :=
  Iff.rfl

theorem dest_congr {s t : WSeq α} :
    s ≈ t → Computation.LiftRel (BisimO (· ≈ ·)) (dest s) (dest t) :=
  liftRel_dest
#align stream.wseq.destruct_congr WSeq.dest_congr

theorem dest_congr_iff {s t : WSeq α} :
    s ≈ t ↔ Computation.LiftRel (BisimO (· ≈ ·)) (dest s) (dest t) :=
  liftRel_dest_iff
#align stream.wseq.destruct_congr_iff WSeq.dest_congr_iff

open Computation

@[simp]
theorem dest_nil : dest (nil : WSeq α) = Computation.pure none :=
  Computation.dest_eq_pure rfl
#align stream.wseq.destruct_nil WSeq.dest_nil

@[simp]
theorem dest_cons (a : α) (s) : dest (a ::ₐ s) = Computation.pure (some (a, s)) :=
  Computation.dest_eq_pure <| by simp [dest, cons]
#align stream.wseq.destruct_cons WSeq.dest_cons

@[simp]
theorem dest_think (s : WSeq α) : dest (think s) = (dest s).think :=
  Computation.dest_eq_think <| by simp [dest, think]
#align stream.wseq.destruct_think WSeq.dest_think

#noalign stream.wseq.seq_destruct_nil

#noalign stream.wseq.seq_destruct_cons

#noalign stream.wseq.seq_destruct_think

@[simp]
theorem head_nil : head (nil : WSeq α) = Computation.pure none := by simp [head]
#align stream.wseq.head_nil WSeq.head_nil

@[simp]
theorem head_cons (a : α) (s) : head (a ::ₐ s) = Computation.pure (some a) := by simp [head]
#align stream.wseq.head_cons WSeq.head_cons

@[simp]
theorem head_think (s : WSeq α) : head (think s) = (head s).think := by simp [head]
#align stream.wseq.head_think WSeq.head_think

@[simp]
theorem flatten_pure (s : WSeq α) : flatten (Computation.pure s) = s := by
  ext1
  refine Seq'.eq_of_bisim (fun s1 s2 => data (flatten (Computation.pure ⟨s2⟩)) = s1) ?_ rfl
  intro s' s h; rw [← h]
  simp only [Seq'.BisimO, flatten, Computation.map_pure, Seq'.dest_corec,
    dest_pure, Option.map_map]
  cases Seq'.dest s with
  | none => simp
  | some val =>
    cases' val with o s'
    simp
#align stream.wseq.flatten_ret WSeq.flatten_pure

@[simp]
theorem flatten_think (c : Computation (WSeq α)) : flatten c.think = think (flatten c) :=
  WSeq.ext _ _ <| Seq'.dest_eq_cons <| by simp [flatten, think]
#align stream.wseq.flatten_think WSeq.flatten_think

@[simp]
theorem dest_flatten (c : Computation (WSeq α)) :
    dest (flatten c) = Computation.bind c dest := by
  refine
    Computation.eq_of_bisim
      (fun c1 c2 => c1 = c2 ∨ ∃ c, c1 = dest (flatten c) ∧ c2 = Computation.bind c dest) ?_
      (Or.inr ⟨c, rfl, rfl⟩)
  intro c1 c2 h
  exact
    match c1, c2, h with
    | c, _, Or.inl rfl => by cases c.dest <;> simp
    | _, _, Or.inr ⟨c, rfl, rfl⟩ => by
      induction' c using Computation.recOn' with a c' <;> simp
      · cases (dest a).dest <;> simp
      · exact Or.inr ⟨c', rfl, rfl⟩
#align stream.wseq.destruct_flatten WSeq.dest_flatten

theorem head_terminates_iff {s : WSeq α} : Terminates (head s) ↔ Terminates (dest s) :=
  terminates_map_iff _ (dest s)
#align stream.wseq.head_terminates_iff WSeq.head_terminates_iff

@[simp]
theorem tail_nil : tail (nil : WSeq α) = nil := by simp [tail]
#align stream.wseq.tail_nil WSeq.tail_nil

@[simp]
theorem tail_cons (a : α) (s) : tail (a ::ₐ s) = s := by simp [tail]
#align stream.wseq.tail_cons WSeq.tail_cons

@[simp]
theorem tail_think (s : WSeq α) : tail (think s) = (tail s).think := by simp [tail]
#align stream.wseq.tail_think WSeq.tail_think

@[simp]
theorem drop_nil (n) : drop (nil : WSeq α) n = nil := by induction n <;> simp [*, drop]
#align stream.wseq.dropn_nil WSeq.drop_nil

@[simp]
theorem drop_cons (a : α) (s) (n) : drop (a ::ₐ s) (n + 1) = drop s n := by
  induction n with
  | zero => simp [drop]
  | succ n n_ih =>
    -- Porting note (#10745): was `simp [*, drop]`.
    simp [drop, ←  n_ih]
#align stream.wseq.dropn_cons WSeq.drop_cons

@[simp]
theorem drop_think (s : WSeq α) (n) : drop (think s) n = (drop s n).think := by
  induction n <;> simp [*, drop]
#align stream.wseq.dropn_think WSeq.drop_think

theorem drop_add (s : WSeq α) (m) : ∀ n, drop s (m + n) = drop (drop s m) n
  | 0 => rfl
  | n + 1 => congr_arg tail (drop_add s m n)
#align stream.wseq.dropn_add WSeq.drop_add

theorem drop_tail (s : WSeq α) (n) : drop (tail s) n = drop s (n + 1) := by
  rw [Nat.add_comm]
  symm
  apply drop_add
#align stream.wseq.dropn_tail WSeq.drop_tail

theorem get?_add (s : WSeq α) (m n) : get? s (m + n) = get? (drop s m) n :=
  congr_arg head (drop_add _ _ _)
#align stream.wseq.nth_add WSeq.get?_add

theorem get?_tail (s : WSeq α) (n) : get? (tail s) n = get? s (n + 1) :=
  congr_arg head (drop_tail _ _)
#align stream.wseq.nth_tail WSeq.get?_tail

@[simp]
theorem join_nil : join nil = (nil : WSeq α) :=
  WSeq.ext _ _ <| Seq'.join_nil
#align stream.wseq.join_nil WSeq.join_nil

@[simp]
theorem join_think (S : WSeq (WSeq α)) : join (think S) = think (join S) := by
  simp [think, join]
  simp [join, Seq1.pure]
#align stream.wseq.join_think WSeq.join_think

@[simp]
theorem join_cons (s : WSeq α) (S) : join (s ::ₐ S) = think (s ++ join S) := by
  simp [think, join]
  simp [join, cons, append_def]
#align stream.wseq.join_cons WSeq.join_cons

@[simp]
theorem nil_append (s : WSeq α) : nil ++ s = s :=
  WSeq.ext _ _ <| Seq'.nil_append _
#align stream.wseq.nil_append WSeq.nil_append

@[simp]
theorem cons_append (a : α) (s t) : a ::ₐ s ++ t = a ::ₐ (s ++ t) :=
  WSeq.ext _ _ <| Seq'.cons_append _ _ _
#align stream.wseq.cons_append WSeq.cons_append

@[simp]
theorem think_append (s t : WSeq α) : think s ++ t = think (s ++ t) :=
  WSeq.ext _ _ <| Seq'.cons_append _ _ _
#align stream.wseq.think_append WSeq.think_append

@[simp]
theorem append_nil (s : WSeq α) : s ++ nil = s :=
  WSeq.ext _ _ <| Seq'.append_nil _
#align stream.wseq.append_nil WSeq.append_nil

@[simp]
theorem append_assoc (s t u : WSeq α) : s ++ t ++ u = s ++ (t ++ u) :=
  WSeq.ext _ _ <| Seq'.append_assoc _ _ _
#align stream.wseq.append_assoc WSeq.append_assoc

/-- auxiliary definition of tail over weak sequences-/
@[simp]
def tail.aux : Option (α × WSeq α) → Computation (Option (α × WSeq α))
  | none => Computation.pure none
  | some (_, s) => dest s
#align stream.wseq.tail.aux WSeq.tail.aux

theorem dest_tail (s : WSeq α) :
    dest (tail s) = Computation.bind (dest s) tail.aux := by
  simp [tail]; rw [← Computation.bind_pure, Computation.bind_assoc]
  apply congr_arg; ext1 (_ | ⟨a, s⟩) <;> apply (Computation.pure_bind _ _).trans _ <;> simp
#align stream.wseq.destruct_tail WSeq.dest_tail

/-- auxiliary definition of drop over weak sequences-/
@[simp]
def drop.aux : ℕ → Option (α × WSeq α) → Computation (Option (α × WSeq α))
  | 0 => Computation.pure
  | n + 1 => fun a => Computation.bind (tail.aux a) (drop.aux n)
#align stream.wseq.drop.aux WSeq.drop.aux

theorem drop.aux_none : ∀ n, @drop.aux α n none = Computation.pure none
  | 0 => rfl
  | n + 1 => by simp [drop.aux, drop.aux_none n]
#align stream.wseq.drop.aux_none WSeq.drop.aux_none

theorem dest_drop :
    ∀ (s : WSeq α) (n), dest (drop s n) = Computation.bind (dest s) (drop.aux n)
  | s, 0 => (bind_pure' _).symm
  | s, n + 1 => by
    rw [← drop_tail, dest_drop _ n, dest_tail, Computation.bind_assoc, drop.aux]
#align stream.wseq.destruct_dropn WSeq.dest_drop

theorem head_terminates_of_head_tail_terminates (s : WSeq α) [T : Terminates (head (tail s))] :
    Terminates (head s) :=
  head_terminates_iff.2 <| by
    rcases head_terminates_iff.1 T with ⟨⟨a, h⟩⟩
    simp? [tail] at h says simp only [tail, dest_flatten] at h
    rcases exists_of_mem_bind h with ⟨s', h1, _⟩
    exact
      let ⟨t, h3, _⟩ := Computation.exists_of_mem_map h1
      Computation.terminates_of_mem h3
#align stream.wseq.head_terminates_of_head_tail_terminates WSeq.head_terminates_of_head_tail_terminates

theorem dest_some_of_dest_tail_some {s : WSeq α} {a} (h : some a ∈ dest (tail s)) :
    ∃ a', some a' ∈ dest s := by
  unfold tail at h; simp only [dest_flatten] at h
  rcases exists_of_mem_bind h with ⟨t, tm, td⟩; clear h
  rcases Computation.exists_of_mem_map tm with ⟨t', ht', ht2⟩; clear tm
  cases' t' with t' <;> rw [← ht2] at td <;> simp only [Option.elim, dest_nil, mem_pure_iff] at td
  exact ⟨_, ht'⟩
#align stream.wseq.destruct_some_of_destruct_tail_some WSeq.dest_some_of_dest_tail_some

theorem head_some_of_head_tail_some {s : WSeq α} {a} (h : some a ∈ head (tail s)) :
    ∃ a', some a' ∈ head s := by
  unfold head at h
  rcases Computation.exists_of_mem_map h with ⟨o, md, e⟩; clear h
  cases' o with o <;> [injection e; injection e with h']; clear h'
  cases' dest_some_of_dest_tail_some md with a am
  exact ⟨_, Computation.mem_map (Option.map Prod.fst) am⟩
#align stream.wseq.head_some_of_head_tail_some WSeq.head_some_of_head_tail_some

theorem head_some_of_get?_some {s : WSeq α} {a n} (h : some a ∈ get? s n) :
    ∃ a', some a' ∈ head s := by
  induction n generalizing a with
  | zero => exact ⟨_, h⟩
  | succ n IH =>
      let ⟨a', h'⟩ := head_some_of_head_tail_some h
      exact IH h'
#align stream.wseq.head_some_of_nth_some WSeq.head_some_of_get?_some

instance dest_terminates (s : WSeq α) [Productive s] : (dest s).Terminates :=
  head_terminates_iff.mp (head_terminates s)

instance productive_tail (s : WSeq α) [Productive s] : Productive (tail s) :=
  ⟨fun n => by rw [get?_tail]; infer_instance⟩
#align stream.wseq.productive_tail WSeq.productive_tail

instance productive_drop (s : WSeq α) [Productive s] (n) : Productive (drop s n) :=
  ⟨fun m => by rw [← get?_add]; infer_instance⟩
#align stream.wseq.productive_dropn WSeq.productive_drop

/-- Given a productive weak sequence, we can collapse all the `think`s to
  produce a sequence. -/
def toSeq (s : WSeq α) [Productive s] : Seq' α where
  get? n := Computation.get (get? s n)
  succ_stable n h := by
    cases e : Computation.get (get? s (n + 1))
    · assumption
    have := Computation.mem_of_get_eq _ e
    simp? [get?] at this h says simp only [get?] at this h
    cases' head_some_of_head_tail_some this with a' h'
    have := mem_unique h' (@Computation.mem_of_get_eq _ _ _ _ h)
    contradiction
#align stream.wseq.to_seq WSeq.toSeq

@[simp]
theorem get?_toSeq (s : WSeq α) [Productive s] (n : ℕ) :
    Seq'.get? (toSeq s) n = Computation.get (get? s n) :=
  rfl

theorem get?_terminates_le {s : WSeq α} {m n} (h : m ≤ n) :
    Terminates (get? s n) → Terminates (get? s m) := by
  induction' h with m' _ IH
  exacts [id, fun T => IH (@head_terminates_of_head_tail_terminates _ _ T)]
#align stream.wseq.nth_terminates_le WSeq.get?_terminates_le

theorem head_terminates_of_get?_terminates {s : WSeq α} {n} :
    Terminates (get? s n) → Terminates (head s) :=
  get?_terminates_le (Nat.zero_le n)
#align stream.wseq.head_terminates_of_nth_terminates WSeq.head_terminates_of_get?_terminates

theorem dest_terminates_of_get?_terminates {s : WSeq α} {n} (T : Terminates (get? s n)) :
    Terminates (dest s) :=
  head_terminates_iff.1 <| head_terminates_of_get?_terminates T
#align stream.wseq.destruct_terminates_of_nth_terminates WSeq.dest_terminates_of_get?_terminates

@[simp]
theorem mem_think (s : WSeq α) (a) : a ∈ think s ↔ a ∈ s := by simp [mem_def, think]
#align stream.wseq.mem_think WSeq.mem_think

theorem mem_think_of_mem {s : WSeq α} {a} : a ∈ s → a ∈ think s :=
  mem_think s a |>.mpr

theorem eq_or_mem_iff_mem {s : WSeq α} {a a' s'} :
    some (a', s') ∈ dest s → (a ∈ s ↔ a = a' ∨ a ∈ s') := by
  generalize e : dest s = c; intro h
  induction' h using Computation.memRecOn with _ _ IH generalizing s <;>
    induction' s using WSeq.recOn' with x s s <;>
    have := congr_arg Computation.dest e <;>
    simp at this
  · cases' this with i1 i2
    rw [i1, i2]
    simp [mem_def, cons]
  · simp [IH this]
#align stream.wseq.eq_or_mem_iff_mem WSeq.eq_or_mem_iff_mem

@[simp]
theorem mem_cons_iff (s : WSeq α) (b) {a} : a ∈ b ::ₐ s ↔ a = b ∨ a ∈ s :=
  eq_or_mem_iff_mem <| by simp [mem_pure]
#align stream.wseq.mem_cons_iff WSeq.mem_cons_iff

theorem mem_cons_of_mem {s : WSeq α} (b) {a} (h : a ∈ s) : a ∈ b ::ₐ s :=
  (mem_cons_iff _ _).2 (Or.inr h)
#align stream.wseq.mem_cons_of_mem WSeq.mem_cons_of_mem

theorem mem_cons (s : WSeq α) (a) : a ∈ a ::ₐ s :=
  (mem_cons_iff _ _).2 (Or.inl rfl)
#align stream.wseq.mem_cons WSeq.mem_cons

@[elab_as_elim]
theorem mem_rec_on {a} {C : (s : WSeq α) → a ∈ s → Prop} {s} (M : a ∈ s)
    (mem_cons : ∀ s', C (a ::ₐ s') (mem_cons s' a))
    (mem_cons_of_mem : ∀ (b) {s'} (h : a ∈ s'), C s' h → C (b ::ₐ s') (mem_cons_of_mem b h))
    (mem_think_of_mem : ∀ {s} (h : a ∈ s), C s h → C (think s) (mem_think_of_mem h)) : C s M := by
  cases s with
  | mk s =>
    change some a ∈ s at M
    induction M using Seq'.mem_rec_on with
    | mem_cons s' =>
      exact mem_cons ⟨s'⟩
    | mem_cons_of_mem o h ih =>
      cases o with
      | some b => exact mem_cons_of_mem b h ih
      | none   => exact mem_think_of_mem h ih
#align stream.wseq.mem_rec_on WSeq.mem_rec_onₓ

theorem mem_of_mem_tail {s : WSeq α} {a} : a ∈ tail s → a ∈ s := by
  intro h; have := h; cases' h with n e; revert s
  induction' n with n IH <;> intro s <;> induction' s using WSeq.recOn' with x s s <;>
    simp <;> intro m e <;>
    injections
  · exact Or.inr m
  · exact Or.inr m
  · apply IH m
    rw [e]
#align stream.wseq.mem_of_mem_tail WSeq.mem_of_mem_tail

theorem mem_of_mem_drop {s : WSeq α} {a} : ∀ {n}, a ∈ drop s n → a ∈ s
  | 0, h => h
  | n + 1, h => @mem_of_mem_drop s a n (mem_of_mem_tail h)
#align stream.wseq.mem_of_mem_dropn WSeq.mem_of_mem_drop

theorem get?_mem {s : WSeq α} {a n} : some a ∈ get? s n → a ∈ s := by
  revert s; induction' n with n IH <;> intro s h
  · -- Porting note: This line is required to infer metavariables in
    --               `Computation.exists_of_mem_map`.
    dsimp only [get?, head] at h
    rcases Computation.exists_of_mem_map h with ⟨o, h1, h2⟩
    cases' o with o
    · injection h2
    injection h2 with h'
    cases' o with a' s'
    exact (eq_or_mem_iff_mem h1).2 (Or.inl h'.symm)
  · have := @IH (tail s)
    rw [get?_tail] at this
    exact mem_of_mem_tail (this h)
#align stream.wseq.nth_mem WSeq.get?_mem

theorem exists_get?_of_mem {s : WSeq α} {a} (h : a ∈ s) : ∃ n, some a ∈ get? s n := by
  induction h using mem_rec_on with
  -- · intro a' s' h
  --   cases' h with h h
  | mem_cons s' =>
    exists 0
    simp only [get?, drop, head_cons]
    apply mem_pure
  | mem_cons_of_mem a' _ h =>
    cases' h with n h
    exists n + 1
    -- porting note (#10745): was `simp [get?]`.
    simpa [get?]
  | mem_think_of_mem _ h =>
    cases' h with n h
    exists n
    simpa [get?]
#align stream.wseq.exists_nth_of_mem WSeq.exists_get?_of_mem

theorem exists_drop_of_mem {s : WSeq α} {a} (h : a ∈ s) :
    ∃ n s', some (a, s') ∈ dest (drop s n) :=
  let ⟨n, h⟩ := exists_get?_of_mem h
  ⟨n, by
    rcases head_terminates_iff.1 ⟨⟨_, h⟩⟩ with ⟨⟨o, om⟩⟩
    have := Computation.mem_unique (Computation.mem_map _ om) h
    cases' o with o
    · injection this
    injection this with i
    cases' o with a' s'
    dsimp at i
    rw [i] at om
    exact ⟨_, om⟩⟩
#align stream.wseq.exists_dropn_of_mem WSeq.exists_drop_of_mem

theorem liftRel_drop_dest {R : α → β → Prop} {s t} (H : LiftRel R s t) :
    ∀ n, Computation.LiftRel (LiftRelO R (LiftRel R)) (dest (drop s n)) (dest (drop t n))
  | 0 => liftRel_dest H
  | n + 1 => by
    simp only [LiftRelO, drop, Nat.add_eq, Nat.add_zero, dest_tail, tail.aux]
    apply liftRel_bind
    · apply liftRel_drop_dest H n
    exact fun {a b} o =>
      match a, b, o with
      | none, none, _ => by simp
      | some (a, s), some (b, t), ⟨_, h2⟩ => by simpa [tail.aux] using liftRel_dest h2
#align stream.wseq.lift_rel_dropn_destruct WSeq.liftRel_drop_dest

theorem exists_of_liftRel_left {R : α → β → Prop} {s t} (H : LiftRel R s t) {a} (h : a ∈ s) :
    ∃ b, b ∈ t ∧ R a b := by
  let ⟨n, h⟩ := exists_get?_of_mem h
  -- Porting note: This line is required to infer metavariables in
  --               `Computation.exists_of_mem_map`.
  dsimp only [get?, head] at h
  let ⟨some (_, s'), sd, rfl⟩ := Computation.exists_of_mem_map h
  let ⟨some (b, t'), td, ⟨ab, _⟩⟩ := (liftRel_drop_dest H n).left sd
  exact ⟨b, get?_mem (Computation.mem_map (Option.map Prod.fst) td), ab⟩
#align stream.wseq.exists_of_lift_rel_left WSeq.exists_of_liftRel_left

theorem exists_of_liftRel_right {R : α → β → Prop} {s t} (H : LiftRel R s t) {b} (h : b ∈ t) :
    ∃ a, a ∈ s ∧ R a b := by rw [← LiftRel.swap] at H; exact exists_of_liftRel_left H h
#align stream.wseq.exists_of_lift_rel_right WSeq.exists_of_liftRel_right

theorem head_terminates_of_mem {s : WSeq α} {a} (h : a ∈ s) : Terminates (head s) :=
  let ⟨_, h⟩ := exists_get?_of_mem h
  head_terminates_of_get?_terminates ⟨⟨_, h⟩⟩
#align stream.wseq.head_terminates_of_mem WSeq.head_terminates_of_mem

theorem of_mem_append {s₁ s₂ : WSeq α} {a : α} : a ∈ s₁ ++ s₂ → a ∈ s₁ ∨ a ∈ s₂ :=
  Seq'.of_mem_append
#align stream.wseq.of_mem_append WSeq.of_mem_append

theorem mem_append_left {s₁ s₂ : WSeq α} {a : α} : a ∈ s₁ → a ∈ s₁ ++ s₂ :=
  Seq'.mem_append_left
#align stream.wseq.mem_append_left WSeq.mem_append_left

theorem exists_of_mem_map {f} {b : β} {s : WSeq α} (h : b ∈ map f s) : ∃ a, a ∈ s ∧ f a = b := by
  let ⟨o, om, oe⟩ := Seq'.exists_of_mem_map h
  cases' o with a
  · injection oe
  injection oe with h'
  exact ⟨a, om, h'⟩
#align stream.wseq.exists_of_mem_map WSeq.exists_of_mem_map

@[simp]
theorem liftRel_nil (R : α → β → Prop) : LiftRel R nil nil := by
  rw [liftRel_dest_iff]
  -- Porting note: These 2 theorems should be excluded.
  simp [-liftRel_pure_left, -liftRel_pure_right]
#align stream.wseq.lift_rel_nil WSeq.liftRel_nil

@[simp]
theorem liftRel_cons (R : α → β → Prop) (a b s t) :
    LiftRel R (a ::ₐ s) (b ::ₐ t) ↔ R a b ∧ LiftRel R s t := by
  rw [liftRel_dest_iff]
  -- Porting note: These 2 theorems should be excluded.
  simp [-liftRel_pure_left, -liftRel_pure_right]
#align stream.wseq.lift_rel_cons WSeq.liftRel_cons

@[simp]
theorem liftRel_think_left (R : α → β → Prop) (s t) : LiftRel R (think s) t ↔ LiftRel R s t := by
  rw [liftRel_dest_iff, liftRel_dest_iff]; simp
#align stream.wseq.lift_rel_think_left WSeq.liftRel_think_left

@[simp]
theorem liftRel_think_right (R : α → β → Prop) (s t) : LiftRel R s (think t) ↔ LiftRel R s t := by
  rw [liftRel_dest_iff, liftRel_dest_iff]; simp
#align stream.wseq.lift_rel_think_right WSeq.liftRel_think_right

theorem cons_congr {s t : WSeq α} (a : α) (h : s ≈ t) : a ::ₐ s ≈ a ::ₐ t := by
  simpa [equiv_def] using h
#align stream.wseq.cons_congr WSeq.cons_congr

theorem think_equiv (s : WSeq α) : think s ≈ s := by simpa [equiv_def] using Equiv.refl _
#align stream.wseq.think_equiv WSeq.think_equiv

theorem think_congr {s t : WSeq α} (h : s ≈ t) : think s ≈ think t := by
  simpa [equiv_def] using h
#align stream.wseq.think_congr WSeq.think_congr

theorem head_congr : ∀ {s t : WSeq α}, s ≈ t → head s ≈ head t := by
  suffices ∀ {s t : WSeq α}, s ≈ t → ∀ {o}, o ∈ head s → o ∈ head t from fun s t h o =>
    ⟨this h, this h.symm⟩
  intro s t h o ho
  rcases @Computation.exists_of_mem_map _ _ _ _ (dest s) ho with ⟨ds, dsm, dse⟩
  rw [← dse]
  cases' dest_congr h with l r
  rcases l dsm with ⟨dt, dtm, dst⟩
  cases' ds with a <;> cases' dt with b
  · apply Computation.mem_map _ dtm
  · cases b
    cases dst
  · cases a
    cases dst
  · cases' a with a s'
    cases' b with b t'
    rw [dst.left]
    exact @Computation.mem_map _ _ (Option.map Prod.fst) (some (b, t')) (dest t) dtm
#align stream.wseq.head_congr WSeq.head_congr

theorem flatten_equiv {c : Computation (WSeq α)} {s} (h : s ∈ c) : flatten c ≈ s := by
  induction h using Computation.memRecOn with
  | mem_pure => simp [Setoid.refl]
  | @mem_think s' _ h =>
    trans flatten s'
    · simp [think_equiv]
    · exact h
#align stream.wseq.flatten_equiv WSeq.flatten_equiv

theorem congr_tail_of_some_mem_dest {a : α} {s' s : WSeq α} (hds : some (a, s') ∈ dest s) :
    s' ≈ tail s := by
  apply Setoid.symm
  apply flatten_equiv
  exact Computation.mem_map _ hds

theorem liftRel_flatten {R : α → β → Prop} {c1 : Computation (WSeq α)} {c2 : Computation (WSeq β)}
    (h : c1.LiftRel (LiftRel R) c2) : LiftRel R (flatten c1) (flatten c2) :=
  let S s t := ∃ c1 c2, s = flatten c1 ∧ t = flatten c2 ∧ Computation.LiftRel (LiftRel R) c1 c2
  ⟨S, ⟨c1, c2, rfl, rfl, h⟩, fun {s t} h =>
    match s, t, h with
    | _, _, ⟨c1, c2, rfl, rfl, h⟩ => by
      simp only [dest_flatten]; apply liftRel_bind _ _ h
      intro a b ab; apply Computation.LiftRel.imp _ _ _ (liftRel_dest ab)
      intro a b; apply LiftRelO.imp_right
      intro s t h; refine ⟨Computation.pure s, Computation.pure t, ?_, ?_, ?_⟩ <;>
        -- Porting note: These 2 theorems should be excluded.
        simp [h, - liftRel_pure_left, - liftRel_pure_right]⟩
#align stream.wseq.lift_rel_flatten WSeq.liftRel_flatten

theorem flatten_congr {c1 c2 : Computation (WSeq α)} :
    Computation.LiftRel (· ≈ ·) c1 c2 → flatten c1 ≈ flatten c2 :=
  liftRel_flatten
#align stream.wseq.flatten_congr WSeq.flatten_congr

theorem tail_congr {s t : WSeq α} (h : s ≈ t) : tail s ≈ tail t := by
  apply flatten_congr
  rw [← Computation.bind_pure, ← Computation.bind_pure]
  apply liftRel_bind _ _ (dest_congr h)
  intro a b h; simp only [comp_apply, liftRel_pure]
  cases' a with a <;> cases' b with b
  · apply Setoid.refl
  · cases h
  · cases a
    cases h
  · cases' a with a s'
    cases' b with b t'
    exact h.right
#align stream.wseq.tail_congr WSeq.tail_congr

theorem drop_congr {s t : WSeq α} (h : s ≈ t) (n) : drop s n ≈ drop t n := by
  induction n <;> simp [*, tail_congr, drop]
#align stream.wseq.dropn_congr WSeq.drop_congr

theorem get?_congr {s t : WSeq α} (h : s ≈ t) (n) : get? s n ≈ get? t n :=
  head_congr (drop_congr h _)
#align stream.wseq.nth_congr WSeq.get?_congr

theorem mem_congr {s t : WSeq α} (h : s ≈ t) (a) : a ∈ s ↔ a ∈ t :=
  suffices ∀ {s t : WSeq α}, s ≈ t → a ∈ s → a ∈ t from ⟨this h, this h.symm⟩
  fun {_ _} h as =>
  let ⟨_, hn⟩ := exists_get?_of_mem as
  get?_mem ((get?_congr h _ _).1 hn)
#align stream.wseq.mem_congr WSeq.mem_congr

theorem productive_congr {s t : WSeq α} (h : s ≈ t) : Productive s ↔ Productive t := by
  simp only [productive_iff]; exact forall_congr' fun n => terminates_congr <| get?_congr h _
#align stream.wseq.productive_congr WSeq.productive_congr

theorem Equiv.ext {s t : WSeq α} (h : ∀ n, get? s n ≈ get? t n) : s ≈ t :=
  ⟨fun s t => ∀ n, get? s n ≈ get? t n, h, fun {s t} h => by
    refine liftRel_def.2 ⟨?_, ?_⟩
    · rw [← head_terminates_iff, ← head_terminates_iff]
      exact terminates_congr (h 0)
    · intro a b ma mb
      cases' a with a <;> cases' b with b
      · trivial
      · injection mem_unique (Computation.mem_map _ ma) ((h 0 _).2 (Computation.mem_map _ mb))
      · injection mem_unique (Computation.mem_map _ ma) ((h 0 _).2 (Computation.mem_map _ mb))
      · cases' a with a s'
        cases' b with b t'
        injection mem_unique (Computation.mem_map _ ma) ((h 0 _).2 (Computation.mem_map _ mb)) with
          ab
        refine ⟨ab, fun n => ?_⟩
        refine
          (get?_congr (flatten_equiv (Computation.mem_map _ ma)) n).symm.trans
            ((?_ : get? (tail s) n ≈ get? (tail t) n).trans
              (get?_congr (flatten_equiv (Computation.mem_map _ mb)) n))
        rw [get?_tail, get?_tail]
        apply h⟩
#align stream.wseq.equiv.ext WSeq.Equiv.ext

theorem length_eq_map (s : WSeq α) : length s = Computation.map List.length (toList s) := by
  refine
    Computation.eq_of_bisim
      (fun c1 c2 =>
        ∃ (l : List α) (s : WSeq α),
          c1 = Computation.corec (fun (n, s) =>
            match Seq'.dest s with
            | none => Sum.inl n
            | some (none, s') => Sum.inr (n, s')
            | some (some _, s') => Sum.inr (n + 1, s')) (l.length, data s) ∧
            c2 = Computation.map List.length (Computation.corec (fun (l, s) =>
              match Seq'.dest s with
              | none => Sum.inl l.reverse
              | some (none, s') => Sum.inr (l, s')
              | some (some a, s') => Sum.inr (a :: l, s')) (l, data s)))
      ?_ ⟨[], s, rfl, rfl⟩
  intro s1 s2 h; rcases h with ⟨l, s, h⟩; rw [h.left, h.right]
  induction' s using WSeq.recOn' with a s s <;> simp [toList, nil, cons, think, length]
  · refine ⟨a :: l, s, ?_, ?_⟩ <;> simp
  · refine ⟨l, s, ?_, ?_⟩ <;> simp
#align stream.wseq.length_eq_map WSeq.length_eq_map

@[simp, norm_cast]
theorem ofList_nil : (↑([] : List α) : WSeq α) = nil :=
  rfl
#align stream.wseq.of_list_nil WSeq.ofList_nil

@[simp, norm_cast]
theorem ofList_cons (a : α) (l) : (↑(a :: l) : WSeq α) = a ::ₐ ↑l := by simp [cons, ofList, ofSeq]
#align stream.wseq.of_list_cons WSeq.ofList_cons

@[simp]
theorem toList'_nil (l : List α) :
    Computation.corec (fun (l, s) =>
      match Seq'.dest s with
      | none => Sum.inl l.reverse
      | some (none, s') => Sum.inr (l, s')
      | some (some a, s') => Sum.inr (a :: l, s')) (l, data nil) = Computation.pure l.reverse :=
  dest_eq_pure rfl
#align stream.wseq.to_list'_nil WSeq.toList'_nil

@[simp]
theorem toList'_cons (l : List α) (s : WSeq α) (a : α) :
    Computation.corec (fun (l, s) =>
      match Seq'.dest s with
      | none => Sum.inl l.reverse
      | some (none, s') => Sum.inr (l, s')
      | some (some a, s') => Sum.inr (a :: l, s')) (l, data (a ::ₐ s)) =
      (Computation.corec (fun (l, s) =>
        match Seq'.dest s with
        | none => Sum.inl l.reverse
        | some (none, s') => Sum.inr (l, s')
        | some (some a, s') => Sum.inr (a :: l, s')) (a :: l, data s)).think :=
  dest_eq_think <| by simp [toList, cons]
#align stream.wseq.to_list'_cons WSeq.toList'_cons

@[simp]
theorem toList'_think (l : List α) (s : WSeq α) :
    Computation.corec (fun (l, s) =>
      match Seq'.dest s with
      | none => Sum.inl l.reverse
      | some (none, s') => Sum.inr (l, s')
      | some (some a, s') => Sum.inr (a :: l, s')) (l, data (think s)) =
      (Computation.corec (fun (l, s) =>
        match Seq'.dest s with
        | none => Sum.inl l.reverse
        | some (none, s') => Sum.inr (l, s')
        | some (some a, s') => Sum.inr (a :: l, s')) (l, data s)).think :=
  dest_eq_think <| by simp [toList, think]
#align stream.wseq.to_list'_think WSeq.toList'_think

theorem toList'_map (l : List α) (s : WSeq α) :
    Computation.corec (fun (l, s) =>
      match Seq'.dest s with
      | none => Sum.inl l.reverse
      | some (none, s') => Sum.inr (l, s')
      | some (some a, s') => Sum.inr (a :: l, s')) (l, data s) =
      Computation.map (l.reverse ++ ·) (toList s) := by
  refine
    Computation.eq_of_bisim
      (fun c1 c2 =>
        ∃ (l' : List α) (s : WSeq α),
          c1 = Computation.corec (fun (l, s) =>
            match Seq'.dest s with
            | none => Sum.inl l.reverse
            | some (none, s') => Sum.inr (l, s')
            | some (some a, s') => Sum.inr (a :: l, s')) (l' ++ l, data s) ∧
            c2 = Computation.map (l.reverse ++ ·) (Computation.corec (fun (l, s) =>
              match Seq'.dest s with
              | none => Sum.inl l.reverse
              | some (none, s') => Sum.inr (l, s')
              | some (some a, s') => Sum.inr (a :: l, s')) (l', data s)))
      ?_ ⟨[], s, rfl, rfl⟩
  intro s1 s2 h; rcases h with ⟨l', s, h⟩; rw [h.left, h.right]
  induction' s using WSeq.recOn' with a s s <;> simp [toList, nil, cons, think, length]
  · refine ⟨a :: l', s, ?_, ?_⟩ <;> simp
  · refine ⟨l', s, ?_, ?_⟩ <;> simp
#align stream.wseq.to_list'_map WSeq.toList'_map

@[simp]
theorem toList_cons (a : α) (s) :
    toList (a ::ₐ s) = (Computation.map (List.cons a) (toList s)).think :=
  dest_eq_think <| by
    unfold toList
    simp only [toList'_cons, Computation.dest_think, Sum.inr.injEq]
    rw [toList'_map]
    simp only [List.reverse_cons, List.reverse_nil, List.nil_append, List.singleton_append]
    rfl
#align stream.wseq.to_list_cons WSeq.toList_cons

@[simp]
theorem toList_nil : toList (nil : WSeq α) = Computation.pure [] :=
  dest_eq_pure rfl
#align stream.wseq.to_list_nil WSeq.toList_nil

theorem toList_ofList (l : List α) : l ∈ toList (l : WSeq α) := by
  induction' l with a l IH <;> simp; exact Computation.mem_map _ IH
#align stream.wseq.to_list_of_list WSeq.toList_ofList

@[simp]
theorem dest_ofSeq (s : Seq' α) :
    dest ↑s = Computation.pure (s.head.map fun a => (a, ↑s.tail)) :=
  dest_eq_pure <| by
    simp only [dest, Seq'.dest, ofSeq, Computation.dest_corec,
      Seq'.head, Seq'.map_get?]
    cases' Seq'.get? s 0 with a
    · rfl
    simp [dest]
#align stream.wseq.destruct_of_seq WSeq.dest_ofSeq

@[simp]
theorem head_ofSeq (s : Seq' α) : head ↑s = Computation.pure s.head := by
  simp only [head, Option.map_eq_map, dest_ofSeq, Computation.map_pure, Option.map_map]
  cases Seq'.head s <;> rfl
#align stream.wseq.head_of_seq WSeq.head_ofSeq

@[simp]
theorem tail_ofSeq (s : Seq' α) : tail (↑s : WSeq α) = ↑s.tail := by
  simp [tail, Option.elim, dest_ofSeq, Computation.map_pure, flatten_pure]
  induction' s using Seq'.recOn' with x s <;> simp [ofSeq]
  · rfl
#align stream.wseq.tail_of_seq WSeq.tail_ofSeq

@[simp, norm_cast]
theorem drop_ofSeq (s : Seq' α) : ∀ n, drop (↑s : WSeq α) n = ↑(s.drop n)
  | 0 => rfl
  | n + 1 => by
    simp only [drop, Nat.add_eq, Nat.add_zero]
    rw [drop_ofSeq s n, tail_ofSeq, Seq'.tail_drop]
#align stream.wseq.dropn_of_seq WSeq.drop_ofSeq

theorem get?_ofSeq (s : Seq' α) (n) : get? (↑s : WSeq α) n = Computation.pure (Seq'.get? s n) := by
  dsimp [get?]; rw [drop_ofSeq, head_ofSeq, Seq'.head_drop]
#align stream.wseq.nth_of_seq WSeq.get?_ofSeq

instance productive_ofSeq (s : Seq' α) : Productive (↑s : WSeq α) :=
  ⟨fun n => by rw [get?_ofSeq]; infer_instance⟩
#align stream.wseq.productive_of_seq WSeq.productive_ofSeq

theorem toSeq_ofSeq (s : Seq' α) : toSeq ↑s = s := by
  ext1 n
  dsimp; apply get_eq_of_mem
  rw [get?_ofSeq]; apply mem_pure
#align stream.wseq.to_seq_of_seq WSeq.toSeq_ofSeq

/-- Corecursive verseion of `toSeq`. -/
@[simp]
def toSeqCorec (s : WSeq α) [hs : Productive s] : Seq' α :=
  Seq'.corec (β := { s : WSeq α // Productive s })
    (fun ⟨s, _⟩ =>
      match Computation.get (dest s), Computation.get_mem (dest s) with
      | some (a, s'), hs' =>
        some (a, ⟨s', (productive_congr (congr_tail_of_some_mem_dest hs')).mpr (productive_tail s)⟩)
      | none       , _  => none)
    ⟨s, hs⟩

@[csimp]
theorem toSeq_eq_toSeqCorec : @toSeq.{u} = @toSeqCorec.{u} := by
  funext α s hs
  ext1 n
  simp
  apply Computation.get_eq_of_mem
  have hpf :
      (Prod.fst : α × { s : WSeq α // Productive s } → α) = Prod.fst ∘ Prod.map id Subtype.val := by
    simp [Prod.map_fst']
  rw [get?, head, hpf, ← Option.map_map]
  apply Computation.mem_map
  induction n using Nat.recAux with
  | zero =>
    simp [drop]
    split
    next _ _ a s₁ hs₁ _ _ => exact hs₁
    next _ _ hds _ _ => exact hds
  | succ n hn =>
    simp [drop, dest_tail, iterate_succ', - iterate_succ]
    rcases hms :
      Option.map (Prod.map id Subtype.val)
        ((fun o ↦
            Option.bind o
              ((fun ⟨s, _⟩ ↦
                  match Computation.get (dest s), Computation.get_mem (dest s) with
                  | some (a, s'), hs' =>
                    some (a, ⟨s', (productive_congr (congr_tail_of_some_mem_dest hs')).mpr
                      (productive_tail s)⟩)
                  | none, _ => none) ∘
                Prod.snd))^[n]
          (match Computation.get (dest s), Computation.get_mem (dest s) with
           | some (a, s'), hs' =>
             some (a, ⟨s', (productive_congr (congr_tail_of_some_mem_dest hs')).mpr
              (productive_tail s)⟩)
           | none, _ => none)) with (_ | ⟨a, s₁⟩)
    · simp at hms
      simp [hms] at hn ⊢
      exact Computation.mem_bind (f := tail.aux) hn (Computation.mem_pure none)
    · simp at hms
      rcases hms with ⟨hs₁, hms⟩
      simp [hms] at hn ⊢
      split
      next _ _ a s₃ hs₃ _ _ =>
        exact Computation.mem_bind (f := tail.aux) hn hs₃
      next _ _ hds _ _ =>
        exact Computation.mem_bind (f := tail.aux) hn hds

/-- The monadic `pure a` is a singleton list containing `a`. -/
def pure (a : α) : WSeq α :=
  a ::ₐ nil
#align stream.wseq.ret WSeq.pure

@[simp]
theorem map_nil (f : α → β) : map f nil = nil :=
  rfl
#align stream.wseq.map_nil WSeq.map_nil

@[simp]
theorem map_cons (f : α → β) (a s) : map f (a ::ₐ s) = f a ::ₐ map f s :=
  WSeq.ext _ _ <| Seq'.map_cons _ _ _
#align stream.wseq.map_cons WSeq.map_cons

@[simp]
theorem map_think (f : α → β) (s) : map f (think s) = think (map f s) :=
  WSeq.ext _ _ <| Seq'.map_cons _ _ _
#align stream.wseq.map_think WSeq.map_think

@[simp]
theorem map_id (s : WSeq α) : map id s = s := by simp [map]
#align stream.wseq.map_id WSeq.map_id

@[simp]
theorem map_pure (f : α → β) (a) : map f (pure a) = pure (f a) := by simp [pure]
#align stream.wseq.map_ret WSeq.map_pure

@[simp]
theorem map_append (f : α → β) (s t) : map f (s ++ t) = map f s ++ map f t :=
  WSeq.ext _ _ <| Seq'.map_append _ _ _
#align stream.wseq.map_append WSeq.map_append

@[simp]
theorem map_map (g : β → γ) (f : α → β) (s : WSeq α) : map g (map f s) = map (g ∘ f) s := by
  simp [map]
#align stream.wseq.map_comp WSeq.map_map

theorem mem_map (f : α → β) {a : α} {s : WSeq α} : a ∈ s → f a ∈ map f s :=
  Seq'.mem_map_of_mem (Option.map f)
#align stream.wseq.mem_map WSeq.mem_map

-- The converse is not true without additional assumptions
theorem exists_of_mem_join {a : α} : ∀ {S : WSeq (WSeq α)}, a ∈ join S → ∃ s, s ∈ S ∧ a ∈ s := by
  suffices
    ∀ ss : WSeq α,
      a ∈ ss → ∀ s S, s ++ join S = ss → a ∈ s ++ join S → a ∈ s ∨ ∃ s, s ∈ S ∧ a ∈ s
    from fun S h => (this _ h nil S (by simp) (by simp [h])).resolve_left (not_mem_nil _)
  intro ss h; induction' h using mem_rec_on with ss b ss _ IH ss _ IH <;> intro s S <;>
    cases' ss with ss
  · induction' s using WSeq.recOn' with b' s s <;>
      [induction' S using WSeq.recOn' with s S S; skip; skip] <;>
      intro ej m <;> simp at ej <;> have := congr_arg (Seq'.dest ∘ data) ej <;>
      simp at this; cases this
    substs b' ss
    simp? at m ⊢ says simp only [cons_append, mem_cons_iff, true_or] at m ⊢
  · induction' s using WSeq.recOn' with b' s s <;>
      [induction' S using WSeq.recOn' with s S S; skip; skip] <;>
      intro ej m <;> simp at ej <;> have := congr_arg (Seq'.dest ∘ data) ej <;>
      simp at this; try cases this; try contradiction
    substs b' ss
    simp at m ⊢
    cases' m with e m
    · simp [e]
    exact Or.imp_left Or.inr (IH _ _ rfl m)
  · induction' s using WSeq.recOn' with b' s s <;>
      [induction' S using WSeq.recOn' with s S S; skip; skip] <;>
      intro ej m <;> simp at ej <;> have := congr_arg (Seq'.dest ∘ data) ej <;>
      simp at this <;> subst ss
    · apply Or.inr
      -- Porting note: `exists_eq_or_imp` should be excluded.
      simp [- exists_eq_or_imp] at m ⊢
      cases' IH s S rfl m with as ex
      · exact ⟨s, Or.inl rfl, as⟩
      · rcases ex with ⟨s', sS, as⟩
        exact ⟨s', Or.inr sS, as⟩
    · apply Or.inr
      simp? at m says simp only [join_think, nil_append, mem_think] at m
      rcases (IH nil S (by simp) (by simp [m])).resolve_left (not_mem_nil _) with ⟨s, sS, as⟩
      exact ⟨s, by simp [sS], as⟩
    · simp only [think_append, mem_think] at m IH ⊢
      apply IH _ _ rfl m
#align stream.wseq.exists_of_mem_join WSeq.exists_of_mem_join

theorem exists_of_mem_bind {s : WSeq α} {f : α → WSeq β} {b} (h : b ∈ bind s f) :
    ∃ a ∈ s, b ∈ f a :=
  let ⟨t, tm, bt⟩ := exists_of_mem_join h
  let ⟨a, as, e⟩ := exists_of_mem_map tm
  ⟨a, as, by rwa [e]⟩
#align stream.wseq.exists_of_mem_bind WSeq.exists_of_mem_bind

theorem dest_map (f : α → β) (s : WSeq α) :
    dest (map f s) = Computation.map (Option.map (Prod.map f (map f))) (dest s) := by
  apply
    Computation.eq_of_bisim fun c1 c2 =>
      ∃ s,
        c1 = dest (map f s) ∧
          c2 = Computation.map (Option.map (Prod.map f (map f))) (dest s)
  · intro c1 c2 h
    cases' h with s h
    rw [h.left, h.right]
    induction' s using WSeq.recOn' with a s s <;> simp
    exact ⟨s, rfl, rfl⟩
  · exact ⟨s, rfl, rfl⟩
#align stream.wseq.destruct_map WSeq.dest_map

theorem liftRel_map {δ} (R : α → β → Prop) (S : γ → δ → Prop) {s1 : WSeq α} {s2 : WSeq β}
    {f1 : α → γ} {f2 : β → δ} (h1 : LiftRel R s1 s2) (h2 : ∀ {a b}, R a b → S (f1 a) (f2 b)) :
    LiftRel S (map f1 s1) (map f2 s2) :=
  ⟨fun s1 s2 => ∃ s t, s1 = map f1 s ∧ s2 = map f2 t ∧ LiftRel R s t, ⟨s1, s2, rfl, rfl, h1⟩,
    fun {s1 s2} h =>
    match s1, s2, h with
    | _, _, ⟨s, t, rfl, rfl, h⟩ => by
      simp only [exists_and_left, dest_map]
      apply Computation.liftRel_map _ _ (liftRel_dest h)
      intro o p h
      cases' o with a <;> cases' p with b <;> simp
      · cases b; cases h
      · cases a; cases h
      · cases' a with a s; cases' b with b t
        cases' h with r h
        exact ⟨h2 r, s, rfl, t, rfl, h⟩⟩
#align stream.wseq.lift_rel_map WSeq.liftRel_map

theorem map_congr (f : α → β) {s t : WSeq α} (h : s ≈ t) : map f s ≈ map f t :=
  liftRel_map _ _ h fun {_ _} => congr_arg _
#align stream.wseq.map_congr WSeq.map_congr

/-- auxiliary definition of `dest_append` over weak sequences-/
@[simp]
def dest_append.aux (t : WSeq α) : Option (α × WSeq α) → Computation (Option (α × WSeq α))
  | none => dest t
  | some (a, s) => Computation.pure (some (a, s ++ t))
#align stream.wseq.destruct_append.aux WSeq.dest_append.aux

theorem dest_append (s t : WSeq α) :
    dest (s ++ t) = (dest s).bind (dest_append.aux t) := by
  apply
    Computation.eq_of_bisim
      (fun c1 c2 =>
        ∃ s t, c1 = dest (s ++ t) ∧ c2 = (dest s).bind (dest_append.aux t))
      _ ⟨s, t, rfl, rfl⟩
  intro c1 c2 h; rcases h with ⟨s, t, h⟩; rw [h.left, h.right]
  induction' s using WSeq.recOn' with a s s <;> simp
  · induction' t using WSeq.recOn' with b t t <;> simp
    · refine ⟨nil, t, ?_, ?_⟩ <;> simp
  · exact ⟨s, t, rfl, rfl⟩
#align stream.wseq.destruct_append WSeq.dest_append

/-- auxiliary definition of `dest_join` over weak sequences-/
@[simp]
def dest_join.aux : Option (WSeq α × WSeq (WSeq α)) → Computation (Option (α × WSeq α))
  | none => Computation.pure none
  | some (s, S) => (dest (s ++ join S)).think
#align stream.wseq.destruct_join.aux WSeq.dest_join.aux

theorem dest_join (S : WSeq (WSeq α)) :
    dest (join S) = (dest S).bind dest_join.aux := by
  apply
    Computation.eq_of_bisim
      (fun c1 c2 =>
        c1 = c2 ∨ ∃ S, c1 = dest (join S) ∧ c2 = (dest S).bind dest_join.aux)
      _ (Or.inr ⟨S, rfl, rfl⟩)
  intro c1 c2 h
  exact
    match c1, c2, h with
    | c, _, Or.inl <| rfl => by cases c.dest <;> simp
    | _, _, Or.inr ⟨S, rfl, rfl⟩ => by
<<<<<<< HEAD
      induction' S using WSeq.recOn' with s S S <;> simp
      · refine' Or.inr ⟨S, rfl, rfl⟩
#align stream.wseq.destruct_join WSeq.dest_join
=======
      induction' S using WSeq.recOn with s S S <;> simp
      · refine Or.inr ⟨S, rfl, rfl⟩
#align stream.wseq.destruct_join Stream'.WSeq.destruct_join
>>>>>>> 5ac1926c

theorem liftRel_append (R : α → β → Prop) {s1 s2 : WSeq α} {t1 t2 : WSeq β} (h1 : LiftRel R s1 t1)
    (h2 : LiftRel R s2 t2) : LiftRel R (s1 ++ s2) (t1 ++ t2) :=
  ⟨fun s t => LiftRel R s t ∨ ∃ s1 t1, s = s1 ++ s2 ∧ t = t1 ++ t2 ∧ LiftRel R s1 t1,
    Or.inr ⟨s1, t1, rfl, rfl, h1⟩, fun {s t} h =>
    match s, t, h with
    | s, t, Or.inl h => by
      apply Computation.LiftRel.imp _ _ _ (liftRel_dest h)
      intro a b; apply LiftRelO.imp_right
      intro s t; apply Or.inl
    | _, _, Or.inr ⟨s1, t1, rfl, rfl, h⟩ => by
      simp only [LiftRelO, exists_and_left, dest_append, dest_append.aux]
      apply Computation.liftRel_bind _ _ (liftRel_dest h)
      intro o p h
      cases' o with a <;> cases' p with b
      · simp only [dest_append.aux]
        apply Computation.LiftRel.imp _ _ _ (liftRel_dest h2)
        intro a b
        apply LiftRelO.imp_right
        intro s t
        apply Or.inl
      · cases b; cases h
      · cases a; cases h
      · cases' a with a s; cases' b with b t
        cases' h with r h
        -- Porting note: These 2 theorems should be excluded.
        simpa [-liftRel_pure_left, -liftRel_pure_right] using ⟨r, Or.inr ⟨s, rfl, t, rfl, h⟩⟩⟩
#align stream.wseq.lift_rel_append WSeq.liftRel_append

theorem liftRel_join.lem (R : α → β → Prop) {S T} {U : WSeq α → WSeq β → Prop}
    (ST : LiftRel (LiftRel R) S T)
    (HU :
      ∀ s1 s2,
        (∃ s t S T,
            s1 = s ++ join S ∧
              s2 = t ++ join T ∧ LiftRel R s t ∧ LiftRel (LiftRel R) S T) →
          U s1 s2)
    {a} (ma : a ∈ dest (join S)) : ∃ b, b ∈ dest (join T) ∧ LiftRelO R U a b := by
  cases' exists_results_of_mem ma with n h; clear ma; revert S T ST a
  induction' n using Nat.strongInductionOn with n IH
  intro S T ST a ra; simp only [dest_join] at ra
  exact
    let ⟨o, m, k, rs1, rs2, en⟩ := of_results_bind ra
    let ⟨p, mT, rop⟩ := Computation.exists_of_liftRel_left (liftRel_dest ST) rs1.mem
    match o, p, rop, rs1, rs2, mT with
    | none, none, _, _, rs2, mT => by
      simp only [dest_join]
      exact ⟨none, mem_bind mT (mem_pure _), by rw [← eq_of_mem_pure rs2.mem]; trivial⟩
    | some (s, S'), some (t, T'), ⟨st, ST'⟩, _, rs2, mT => by
      simp? [dest_append]  at rs2  says simp only [dest_join.aux, dest_append] at rs2
      exact
        let ⟨k1, rs3, ek⟩ := of_results_think rs2
        let ⟨o', m1, n1, rs4, rs5, ek1⟩ := of_results_bind rs3
        let ⟨p', mt, rop'⟩ := Computation.exists_of_liftRel_left (liftRel_dest st) rs4.mem
        match o', p', rop', rs4, rs5, mt with
        | none, none, _, _, rs5', mt => by
          have : n1 < n := by
            rw [en, ek, ek1]
            apply lt_of_lt_of_le _ (Nat.le_add_right _ _)
            apply Nat.lt_succ_of_le (Nat.le_add_right _ _)
          let ⟨ob, mb, rob⟩ := IH _ this ST' rs5'
          refine ⟨ob, ?_, rob⟩
          · simp (config := { unfoldPartialApp := true }) only [dest_join, dest_join.aux]
            apply mem_bind mT
            simp [dest_append]
            apply mem_bind mt
            exact mb
        | some (a, s'), some (b, t'), ⟨ab, st'⟩, _, rs5, mt => by
          simp?  at rs5  says simp only [dest_append.aux] at rs5
          refine ⟨some (b, t' ++ join T'), ?_, ?_⟩
          · simp (config := { unfoldPartialApp := true }) only [dest_join, dest_join.aux]
            apply mem_bind mT
            simp [dest_append]
            apply mem_bind mt
            apply mem_pure
          rw [← eq_of_mem_pure rs5.mem]
          exact ⟨ab, HU _ _ ⟨s', t', S', T', rfl, rfl, st', ST'⟩⟩
#align stream.wseq.lift_rel_join.lem WSeq.liftRel_join.lem

theorem liftRel_join (R : α → β → Prop) {S : WSeq (WSeq α)} {T : WSeq (WSeq β)}
    (h : LiftRel (LiftRel R) S T) : LiftRel R (join S) (join T) :=
  ⟨fun s1 s2 =>
    ∃ s t S T,
      s1 = s ++ join S ∧ s2 = t ++ join T ∧ LiftRel R s t ∧ LiftRel (LiftRel R) S T,
    ⟨nil, nil, S, T, by simp, by simp, by simp, h⟩, fun {s1 s2} ⟨s, t, S, T, h1, h2, st, ST⟩ => by
    rw [h1, h2]; rw [dest_append, dest_append]
    apply Computation.liftRel_bind _ _ (liftRel_dest st)
    exact fun {o p} h =>
      match o, p, h with
      | some (a, s), some (b, t), ⟨h1, h2⟩ => by
        -- Porting note: These 2 theorems should be excluded.
        simpa [-liftRel_pure_left, -liftRel_pure_right] using ⟨h1, s, t, S, rfl, T, rfl, h2, ST⟩
      | none, none, _ => by
        -- Porting note: `LiftRelO` should be excluded.
        dsimp [dest_append.aux, Computation.LiftRel, -LiftRelO]; constructor
        · intro
          apply liftRel_join.lem _ ST fun _ _ => id
        · intro b mb
          rw [← LiftRelO.swap]
          apply liftRel_join.lem (swap R)
          · rw [← LiftRel.swap R, ← LiftRel.swap]
            apply ST
          · rw [← LiftRel.swap R, ← LiftRel.swap (LiftRel R)]
            exact fun s1 s2 ⟨s, t, S, T, h1, h2, st, ST⟩ => ⟨t, s, T, S, h2, h1, st, ST⟩
          · exact mb⟩
#align stream.wseq.lift_rel_join WSeq.liftRel_join

theorem join_congr {S T : WSeq (WSeq α)} (h : LiftRel Equiv S T) : join S ≈ join T :=
  liftRel_join _ h
#align stream.wseq.join_congr WSeq.join_congr

theorem liftRel_bind {δ} (R : α → β → Prop) (S : γ → δ → Prop) {s1 : WSeq α} {s2 : WSeq β}
    {f1 : α → WSeq γ} {f2 : β → WSeq δ} (h1 : LiftRel R s1 s2)
    (h2 : ∀ {a b}, R a b → LiftRel S (f1 a) (f2 b)) : LiftRel S (bind s1 f1) (bind s2 f2) :=
  liftRel_join _ (liftRel_map _ _ h1 @h2)
#align stream.wseq.lift_rel_bind WSeq.liftRel_bind

theorem bind_congr {s1 s2 : WSeq α} {f1 f2 : α → WSeq β} (h1 : s1 ≈ s2) (h2 : ∀ a, f1 a ≈ f2 a) :
    bind s1 f1 ≈ bind s2 f2 :=
  liftRel_bind _ _ h1 fun {a b} h => by rw [h]; apply h2
#align stream.wseq.bind_congr WSeq.bind_congr

@[simp]
theorem join_pure (s : WSeq α) : join (pure s) ≈ s := by simpa [pure] using think_equiv _
#align stream.wseq.join_ret WSeq.join_pure

@[simp]
theorem join_map_pure (s : WSeq α) : join (map pure s) ≈ s := by
  refine ⟨fun s1 s2 => join (map pure s2) = s1, rfl, ?_⟩
  intro s' s h; rw [← h]
  apply liftRel_rec fun c1 c2 => ∃ s, c1 = dest (join (map pure s)) ∧ c2 = dest s
  · exact fun {c1 c2} h =>
      match c1, c2, h with
      | _, _, ⟨s, rfl, rfl⟩ => by
        clear h
        -- Porting note: `pure` is simplified in `simp` so
        --               `pure`s become `fun a => a ::ₐ nil` here.
        have : ∀ s, ∃ s' : WSeq α,
            (map (· ::ₐ nil) s).join.dest =
              (map (· ::ₐ nil) s').join.dest ∧ dest s = s'.dest :=
          fun s => ⟨s, rfl, rfl⟩
        induction' s using WSeq.recOn' with a s s <;>
          simp (config := { unfoldPartialApp := true }) [pure, this, Option.exists]
  · exact ⟨s, rfl, rfl⟩
#align stream.wseq.join_map_ret WSeq.join_map_pure

@[simp]
theorem join_append (S T : WSeq (WSeq α)) : join (S ++ T) ≈ join S ++ join T := by
  refine
    ⟨fun s1 s2 =>
      ∃ s S T, s1 = s ++ join (S ++ T) ∧ s2 = s ++ (join S ++ join T),
      ⟨nil, S, T, by simp, by simp⟩, ?_⟩
  intro s1 s2 h
  apply
    liftRel_rec
      (fun c1 c2 =>
        ∃ (s : WSeq α) (S T : _),
          c1 = dest (s ++ join (S ++ T)) ∧
            c2 = dest (s ++ (join S ++ join T)))
      _ _ _
      (let ⟨s, S, T, h1, h2⟩ := h
      ⟨s, S, T, congr_arg dest h1, congr_arg dest h2⟩)
  rintro c1 c2 ⟨s, S, T, rfl, rfl⟩
  induction' s using WSeq.recOn' with a s s <;> simp
  · induction' S using WSeq.recOn' with s S S <;> simp
    · induction' T using WSeq.recOn' with s T T <;> simp
      · refine ⟨s, nil, T, ?_, ?_⟩ <;> simp
      · refine ⟨nil, nil, T, ?_, ?_⟩ <;> simp
    · exact ⟨s, S, T, rfl, rfl⟩
    · refine ⟨nil, S, T, ?_, ?_⟩ <;> simp
  · exact ⟨s, S, T, rfl, rfl⟩
  · exact ⟨s, S, T, rfl, rfl⟩
#align stream.wseq.join_append WSeq.join_append

@[simp]
theorem bind_pure (f : α → β) (s) : bind s (pure ∘ f) ≈ map f s := by
  dsimp [bind]
  rw [← map_map]
  apply join_map_pure
#align stream.wseq.bind_ret WSeq.bind_pure

@[simp]
theorem pure_bind (a : α) (f : α → WSeq β) : bind (pure a) f ≈ f a := by simp [bind]
#align stream.wseq.ret_bind WSeq.pure_bind

@[simp]
theorem map_join (f : α → β) (S) : map f (join S) = join (map (map f) S) := by
  ext1
  apply
    Seq'.eq_of_bisim fun s1 s2 =>
      ∃ s S, s1 = data (s ++ map f (join S)) ∧ s2 = data (s ++ join (map (map f) S))
  · intro s1 s2 h
    rcases h with ⟨s, S, rfl, rfl⟩
    induction' s using WSeq.recOn' with a s s <;> simp
    · induction' S using WSeq.recOn' with s S S <;> simp
      · exact ⟨map f s, S, rfl, rfl⟩
      · refine' ⟨nil, S, _, _⟩ <;> simp
    · exact ⟨_, _, rfl, rfl⟩
    · exact ⟨_, _, rfl, rfl⟩
  · refine' ⟨nil, S, _, _⟩ <;> simp
#align stream.wseq.map_join WSeq.map_join

@[simp]
theorem join_join (SS : WSeq (WSeq (WSeq α))) : join (join SS) ≈ join (map join SS) := by
  refine
    ⟨fun s1 s2 =>
      ∃ s S SS,
        s1 = s ++ join (S ++ join SS) ∧
          s2 = s ++ (join S ++ join (map join SS)),
      ⟨nil, nil, SS, by simp, by simp⟩, ?_⟩
  intro s1 s2 h
  apply
    liftRel_rec
      (fun c1 c2 =>
        ∃ s S SS,
          c1 = dest (s ++ join (S ++ join SS)) ∧
            c2 = dest (s ++ (join S ++ join (map join SS))))
      _ (dest s1) (dest s2)
      (let ⟨s, S, SS, h1, h2⟩ := h
      ⟨s, S, SS, by simp [h1], by simp [h2]⟩)
  intro c1 c2 h
  rcases h with ⟨s, S, SS, rfl, rfl⟩
  induction' s using WSeq.recOn' with a s s <;> simp
  · induction' S using WSeq.recOn' with s S S <;> simp
    · induction' SS using WSeq.recOn' with S SS SS <;> simp
      · refine ⟨nil, S, SS, ?_, ?_⟩ <;> simp
      · refine ⟨nil, nil, SS, ?_, ?_⟩ <;> simp
    · exact ⟨s, S, SS, rfl, rfl⟩
    · refine ⟨nil, S, SS, ?_, ?_⟩ <;> simp
  · exact ⟨s, S, SS, rfl, rfl⟩
  · exact ⟨s, S, SS, rfl, rfl⟩
#align stream.wseq.join_join WSeq.join_join

@[simp]
theorem bind_assoc (s : WSeq α) (f : α → WSeq β) (g : β → WSeq γ) :
    bind (bind s f) g ≈ bind s fun x : α => bind (f x) g := by
  simp [bind]; erw [← map_map join (map g ∘ f)]
  apply join_join
#align stream.wseq.bind_assoc WSeq.bind_assoc

instance monad : Monad WSeq where
  map := @map
  pure := @pure
  bind := @bind
#align stream.wseq.monad WSeq.monad

/-
  Unfortunately, `WSeq` is not a lawful monad, because it does not satisfy
  the monad laws exactly, only up to sequence equivalence.
  Furthermore, even quotienting by the equivalence is not sufficient,
  because the join operation involves lists of quotient elements,
  with a lifted equivalence relation, and pure quotients cannot handle
  this type of construction.

```lean
instance lawfulMonad : LawfulMonad WSeq :=
  { id_map := @map_id,
    bind_pure_comp := @bind_pure,
    pure_bind := @pure_bind,
    bind_assoc := @bind_assoc }
```
-/
end WSeq<|MERGE_RESOLUTION|>--- conflicted
+++ resolved
@@ -1632,15 +1632,9 @@
     match c1, c2, h with
     | c, _, Or.inl <| rfl => by cases c.dest <;> simp
     | _, _, Or.inr ⟨S, rfl, rfl⟩ => by
-<<<<<<< HEAD
       induction' S using WSeq.recOn' with s S S <;> simp
-      · refine' Or.inr ⟨S, rfl, rfl⟩
+      · refine Or.inr ⟨S, rfl, rfl⟩
 #align stream.wseq.destruct_join WSeq.dest_join
-=======
-      induction' S using WSeq.recOn with s S S <;> simp
-      · refine Or.inr ⟨S, rfl, rfl⟩
-#align stream.wseq.destruct_join Stream'.WSeq.destruct_join
->>>>>>> 5ac1926c
 
 theorem liftRel_append (R : α → β → Prop) {s1 s2 : WSeq α} {t1 t2 : WSeq β} (h1 : LiftRel R s1 t1)
     (h2 : LiftRel R s2 t2) : LiftRel R (s1 ++ s2) (t1 ++ t2) :=

/-
Copyright (c) 2017 Mario Carneiro. All rights reserved.
Released under Apache 2.0 license as described in the file LICENSE.
Authors: Mario Carneiro
-/
import Mathlib.Data.Option.NAry
import Mathlib.Data.Seq.Computation

/-!
# Possibly infinite lists

This file provides a `Seq α` type representing possibly infinite lists (referred here as sequences).
  It is encoded as an infinite stream of options such that if `f n = none`, then
  `f m = none` for all `m ≥ n`.
-/

set_option linter.style.longFile 2000

namespace Stream'

universe u v w

/-
coinductive seq (α : Type u) : Type u
| nil : seq α
| cons : α → seq α → seq α
-/
/-- A stream `s : Option α` is a sequence if `s.get n = none` implies `s.get (n + 1) = none`.
-/
def IsSeq {α : Type u} (s : Stream' (Option α)) : Prop :=
  ∀ {n : ℕ}, s n = none → s (n + 1) = none

/-- `Seq α` is the type of possibly infinite lists (referred here as sequences).
  It is encoded as an infinite stream of options such that if `f n = none`, then
  `f m = none` for all `m ≥ n`. -/
def Seq (α : Type u) : Type u :=
  { f : Stream' (Option α) // f.IsSeq }

/-- `Seq1 α` is the type of nonempty sequences. -/
def Seq1 (α) :=
  α × Seq α

namespace Seq

variable {α : Type u} {β : Type v} {γ : Type w}

/-- Get the nth element of a sequence (if it exists) -/
def get? : Seq α → ℕ → Option α :=
  Subtype.val

@[simp]
theorem val_eq_get (s : Seq α) (n : ℕ) : s.val n = s.get? n := by
  rfl

@[simp]
theorem get?_mk (f hf) : @get? α ⟨f, hf⟩ = f :=
  rfl

theorem le_stable (s : Seq α) {m n} (h : m ≤ n) : s.get? m = none → s.get? n = none := by
<<<<<<< HEAD
  cases' s with f al
=======
  obtain ⟨f, al⟩ := s
>>>>>>> 0e459357
  induction' h with n _ IH
  exacts [id, fun h2 => al (IH h2)]

/-- If `s.get? n = some aₙ` for some value `aₙ`, then there is also some value `aₘ` such
that `s.get? = some aₘ` for `m ≤ n`.
-/
theorem ge_stable (s : Seq α) {aₙ : α} {n m : ℕ} (m_le_n : m ≤ n)
    (s_nth_eq_some : s.get? n = some aₙ) : ∃ aₘ : α, s.get? m = some aₘ :=
  have : s.get? n ≠ none := by simp [s_nth_eq_some]
  have : s.get? m ≠ none := mt (s.le_stable m_le_n) this
  Option.ne_none_iff_exists'.mp this

@[ext]
protected theorem ext {s t : Seq α} (h : ∀ n : ℕ, s.get? n = t.get? n) : s = t :=
  Subtype.eq <| funext h

/-!
### Constructors
-/

/-- The empty sequence -/
def nil : Seq α :=
  ⟨Stream'.const none, fun {_} _ => rfl⟩

instance : Inhabited (Seq α) :=
  ⟨nil⟩

/-- Prepend an element to a sequence -/
def cons (a : α) (s : Seq α) : Seq α :=
  ⟨some a::s.1, by
    rintro (n | _) h
    · contradiction
    · exact s.2 h⟩

@[simp]
theorem val_cons (s : Seq α) (x : α) : (cons x s).val = some x::s.val :=
  rfl

@[simp]
theorem get?_nil (n : ℕ) : (@nil α).get? n = none :=
  rfl

@[simp]
theorem get?_zero_eq_none {s : Seq α} : s.get? 0 = none ↔ s = nil := by
  refine ⟨fun h => ?_, fun h => h ▸ rfl⟩
  ext1 n
  exact le_stable s (Nat.zero_le _) h

@[simp]
theorem get?_cons_zero (a : α) (s : Seq α) : (cons a s).get? 0 = some a :=
  rfl

@[simp]
theorem get?_cons_succ (a : α) (s : Seq α) (n : ℕ) : (cons a s).get? (n + 1) = s.get? n :=
  rfl

@[simp]
theorem cons_ne_nil {x : α} {s : Seq α} : (cons x s) ≠ .nil := by
  intro h
  simpa using congrArg (·.get? 0) h

@[simp]
theorem nil_ne_cons {x : α} {s : Seq α} : .nil ≠ (cons x s) := cons_ne_nil.symm

theorem cons_injective2 : Function.Injective2 (cons : α → Seq α → Seq α) := fun x y s t h =>
  ⟨by rw [← Option.some_inj, ← get?_cons_zero, h, get?_cons_zero],
    Seq.ext fun n => by simp_rw [← get?_cons_succ x s n, h, get?_cons_succ]⟩

theorem cons_left_injective (s : Seq α) : Function.Injective fun x => cons x s :=
  cons_injective2.left _

theorem cons_right_injective (x : α) : Function.Injective (cons x) :=
  cons_injective2.right _

theorem cons_eq_cons {x x' : α} {s s' : Seq α} :
    (cons x s = cons x' s') ↔ (x = x' ∧ s = s') := by
  constructor
  · apply cons_injective2
  · intro ⟨_, _⟩
    congr

/-!
### Destructors
-/

/-- Get the first element of a sequence -/
def head (s : Seq α) : Option α :=
  get? s 0

/-- Get the tail of a sequence (or `nil` if the sequence is `nil`) -/
def tail (s : Seq α) : Seq α :=
  ⟨s.1.tail, fun n' => by
    obtain ⟨f, al⟩ := s
    exact al n'⟩

/-- Destructor for a sequence, resulting in either `none` (for `nil`) or
  `some (a, s)` (for `cons a s`). -/
def destruct (s : Seq α) : Option (Seq1 α) :=
  (fun a' => (a', s.tail)) <$> get? s 0

-- Porting note: needed universe annotation to avoid universe issues
theorem head_eq_destruct (s : Seq α) : head.{u} s = Prod.fst.{u} <$> destruct.{u} s := by
  unfold destruct head; cases get? s 0 <;> rfl

@[simp]
theorem get?_tail (s : Seq α) (n) : get? (tail s) n = get? s (n + 1) :=
  rfl

@[simp]
theorem destruct_nil : destruct (nil : Seq α) = none :=
  rfl

@[simp]
theorem destruct_cons (a : α) : ∀ s, destruct (cons a s) = some (a, s)
  | ⟨f, al⟩ => by
    unfold cons destruct Functor.map
    apply congr_arg fun s => some (a, s)
    apply Subtype.eq; dsimp [tail]

theorem destruct_eq_none {s : Seq α} : destruct s = none → s = nil := by
  dsimp [destruct]
  induction' f0 : get? s 0 <;> intro h
  · apply Subtype.eq
    funext n
    induction' n with n IH
    exacts [f0, s.2 IH]
  · contradiction

theorem destruct_eq_cons {s : Seq α} {a s'} : destruct s = some (a, s') → s = cons a s' := by
  dsimp [destruct]
  induction' f0 : get? s 0 with a' <;> intro h
  · contradiction
  · obtain ⟨f, al⟩ := s
    injections _ h1 h2
    rw [← h2]
    apply Subtype.eq
    dsimp [tail, cons]
    rw [h1] at f0
    rw [← f0]
    exact (Stream'.eta f).symm

@[simp]
theorem head_nil : head (nil : Seq α) = none :=
  rfl

@[simp]
theorem head_cons (a : α) (s) : head (cons a s) = some a := by
  rw [head_eq_destruct, destruct_cons, Option.map_eq_map, Option.map_some]

@[simp]
theorem tail_nil : tail (nil : Seq α) = nil :=
  rfl

@[simp]
theorem tail_cons (a : α) (s) : tail (cons a s) = s := by
  obtain ⟨f, al⟩ := s
  apply Subtype.eq
  dsimp [tail, cons]

theorem head_eq_some {s : Seq α} {x : α} (h : s.head = some x) :
    s = cons x s.tail := by
  ext1 n
<<<<<<< HEAD
  cases' n <;> simp
=======
  cases n <;> simp only [get?_cons_zero, get?_cons_succ, get?_tail]
>>>>>>> 0e459357
  exact h

theorem head_eq_none {s : Seq α} (h : s.head = none) : s = nil :=
  get?_zero_eq_none.mp h

@[simp]
theorem head_eq_none_iff {s : Seq α} : s.head = none ↔ s = nil := by
  constructor
  · apply head_eq_none
  · intro h
    simp [h]

/-!
### Recursion and corecursion principles
-/

/-- Recursion principle for sequences, compare with `List.recOn`. -/
@[cases_eliminator]
def recOn {motive : Seq α → Sort v} (s : Seq α) (nil : motive nil)
    (cons : ∀ x s, motive (cons x s)) :
    motive s := by
<<<<<<< HEAD
  cases' H : destruct s with v
  · rw [destruct_eq_none H]
    apply nil
  · cases' v with a s'
=======
  rcases H : destruct s with - | v
  · rw [destruct_eq_none H]
    apply nil
  · obtain ⟨a, s'⟩ := v
>>>>>>> 0e459357
    rw [destruct_eq_cons H]
    apply cons

/-- Functorial action of the functor `Option (α × _)` -/
@[simp]
def omap (f : β → γ) : Option (α × β) → Option (α × γ)
  | none => none
  | some (a, b) => some (a, f b)

/-- Corecursor over pairs of `Option` values -/
def Corec.f (f : β → Option (α × β)) : Option β → Option α × Option β
  | none => (none, none)
  | some b =>
    match f b with
    | none => (none, none)
    | some (a, b') => (some a, some b')

/-- Corecursor for `Seq α` as a coinductive type. Iterates `f` to produce new elements
  of the sequence until `none` is obtained. -/
def corec (f : β → Option (α × β)) (b : β) : Seq α := by
  refine ⟨Stream'.corec' (Corec.f f) (some b), fun {n} h => ?_⟩
  rw [Stream'.corec'_eq]
  change Stream'.corec' (Corec.f f) (Corec.f f (some b)).2 n = none
  revert h; generalize some b = o; revert o
  induction' n with n IH <;> intro o
  · change (Corec.f f o).1 = none → (Corec.f f (Corec.f f o).2).1 = none
    rcases o with - | b <;> intro h
    · rfl
    dsimp [Corec.f] at h
    dsimp [Corec.f]
    revert h; rcases h₁ : f b with - | s <;> intro h
    · rfl
    · obtain ⟨a, b'⟩ := s
      contradiction
  · rw [Stream'.corec'_eq (Corec.f f) (Corec.f f o).2, Stream'.corec'_eq (Corec.f f) o]
    exact IH (Corec.f f o).2

@[simp]
theorem corec_eq (f : β → Option (α × β)) (b : β) :
    destruct (corec f b) = omap (corec f) (f b) := by
  dsimp [corec, destruct, get]
  rw [show Stream'.corec' (Corec.f f) (some b) 0 = (Corec.f f (some b)).1 from rfl]
  dsimp [Corec.f]
  induction' h : f b with s; · rfl
  obtain ⟨a, b'⟩ := s; dsimp [Corec.f]
  apply congr_arg fun b' => some (a, b')
  apply Subtype.eq
  dsimp [corec, tail]
  rw [Stream'.corec'_eq, Stream'.tail_cons]
  dsimp [Corec.f]; rw [h]

theorem corec_nil (f : β → Option (α × β)) (b : β)
    (h : f b = .none) : corec f b = nil := by
  apply destruct_eq_none
  simp [h]

theorem corec_cons {f : β → Option (α × β)} {b : β} {x : α} {s : β}
    (h : f b = .some (x, s)) : corec f b = cons x (corec f s) := by
  apply destruct_eq_cons
  simp [h]

/-!
### Bisimulation
-/

section Bisim

variable (R : Seq α → Seq α → Prop)

local infixl:50 " ~ " => R

/-- Bisimilarity relation over `Option` of `Seq1 α` -/
def BisimO : Option (Seq1 α) → Option (Seq1 α) → Prop
  | none, none => True
  | some (a, s), some (a', s') => a = a' ∧ R s s'
  | _, _ => False

attribute [simp] BisimO
attribute [nolint simpNF] BisimO.eq_3

/-- a relation is bisimilar if it meets the `BisimO` test -/
def IsBisimulation :=
  ∀ ⦃s₁ s₂⦄, s₁ ~ s₂ → BisimO R (destruct s₁) (destruct s₂)

/-- If two streams are bisimilar, then they are equal. -/
theorem eq_of_bisim (bisim : IsBisimulation R) {s₁ s₂} (r : s₁ ~ s₂) : s₁ = s₂ := by
  apply Subtype.eq
  apply Stream'.eq_of_bisim fun x y => ∃ s s' : Seq α, s.1 = x ∧ s'.1 = y ∧ R s s'
  · dsimp [Stream'.IsBisimulation]
    intro t₁ t₂ e
    exact
    match t₁, t₂, e with
    | _, _, ⟨s, s', rfl, rfl, r⟩ => by
      suffices head s = head s' ∧ R (tail s) (tail s') from
        And.imp id (fun r => ⟨tail s, tail s', by cases s using Subtype.recOn; rfl,
          by cases s' using Subtype.recOn; rfl, r⟩) this
      have := bisim r; revert r this
<<<<<<< HEAD
      cases' s with x s <;> cases' s' with x' s'
=======
      cases s <;> cases s'
>>>>>>> 0e459357
      · intro r _
        constructor
        · rfl
        · assumption
      · intro _ this
        rw [destruct_nil, destruct_cons] at this
        exact False.elim this
      · intro _ this
        rw [destruct_nil, destruct_cons] at this
        exact False.elim this
      · intro _ this
        rw [destruct_cons, destruct_cons] at this
        rw [head_cons, head_cons, tail_cons, tail_cons]
        obtain ⟨h1, h2⟩ := this
        constructor
        · rw [h1]
        · exact h2
  · exact ⟨s₁, s₂, rfl, rfl, r⟩

/-- Version of `eq_of_bisim` that looks more like an induction principle. -/
theorem eq_of_bisim' {s₁ s₂ : Seq α}
    (motive : Seq α → Seq α → Prop)
    (h_base : motive s₁ s₂)
    (h_step : ∀ s₁ s₂, motive s₁ s₂ →
      (∃ x s₁' s₂', s₁ = cons x s₁' ∧ s₂ = cons x s₂' ∧ motive s₁' s₂') ∨
      (s₁ = nil ∧ s₂ = nil)) : s₁ = s₂ := by
  apply eq_of_bisim motive _ h_base
  intro s₁ s₂ h
  specialize h_step s₁ s₂ h
  rcases h_step with (h_cons | h_nil)
  · obtain ⟨hd, tl₁, tl₂, h₁, h₂, h_tl⟩ := h_cons
    simpa [h₁, h₂]
  · simp [h_nil.left, h_nil.right]

/-- Version of `eq_of_bisim'` that requires only `s₁ = s₂`
instead of `s₁ = nil ∧ s₂ = nil` in `h_step`. -/
theorem eq_of_bisim_strong {s₁ s₂ : Seq α}
    (motive : Seq α → Seq α → Prop)
    (h_base : motive s₁ s₂)
    (h_step : ∀ s₁ s₂, motive s₁ s₂ →
      (s₁ = s₂) ∨
      (∃ x s₁' s₂', s₁ = cons x s₁' ∧ s₂ = cons x s₂' ∧ (motive s₁' s₂'))): s₁ = s₂ := by
  let motive' : Seq α → Seq α → Prop := fun s₁ s₂ => s₁ = s₂ ∨ motive s₁ s₂
  apply eq_of_bisim' motive'
  · simp [motive']
    tauto
  intro s₁ s₂ ih
  simp only [motive'] at ih ⊢
  rcases ih with (h_eq | ih)
  · subst h_eq
    cases' s₁ with x tl
    · simp
    · simp only [cons_ne_nil, and_self, or_false]
      use x, tl, tl
      simp
  rcases h_step s₁ s₂ ih with (h_eq | h_cons)
  · subst h_eq
    cases' s₁ with x tl
    · simp
    · simp only [cons_ne_nil, and_self, or_false]
      use x, tl, tl
      simp
  · left
    obtain ⟨hd, s₁', s₂', _⟩ := h_cons
    use hd, s₁', s₂'
    tauto

end Bisim

theorem coinduction :
    ∀ {s₁ s₂ : Seq α},
      head s₁ = head s₂ →
        (∀ (β : Type u) (fr : Seq α → β), fr s₁ = fr s₂ → fr (tail s₁) = fr (tail s₂)) → s₁ = s₂
  | _, _, hh, ht =>
    Subtype.eq (Stream'.coinduction hh fun β fr => ht β fun s => fr s.1)

theorem coinduction2 (s) (f g : Seq α → Seq β)
    (H :
      ∀ s,
        BisimO (fun s1 s2 : Seq β => ∃ s : Seq α, s1 = f s ∧ s2 = g s) (destruct (f s))
          (destruct (g s))) :
    f s = g s := by
  refine eq_of_bisim (fun s1 s2 => ∃ s, s1 = f s ∧ s2 = g s) ?_ ⟨s, rfl, rfl⟩
  intro s1 s2 h; rcases h with ⟨s, h1, h2⟩
  rw [h1, h2]; apply H

/-!
### Termination
-/
<<<<<<< HEAD
=======

/-- A sequence has terminated at position `n` if the value at position `n` equals `none`. -/
def TerminatedAt (s : Seq α) (n : ℕ) : Prop :=
  s.get? n = none

/-- It is decidable whether a sequence terminates at a given position. -/
instance terminatedAtDecidable (s : Seq α) (n : ℕ) : Decidable (s.TerminatedAt n) :=
  decidable_of_iff' (s.get? n).isNone <| by unfold TerminatedAt; cases s.get? n <;> simp

/-- A sequence terminates if there is some position `n` at which it has terminated. -/
def Terminates (s : Seq α) : Prop :=
  ∃ n : ℕ, s.TerminatedAt n

/-- The length of a terminating sequence. -/
def length (s : Seq α) (h : s.Terminates) : ℕ :=
  Nat.find h

/-- If a sequence terminated at position `n`, it also terminated at `m ≥ n`. -/
theorem terminated_stable : ∀ (s : Seq α) {m n : ℕ}, m ≤ n → s.TerminatedAt m → s.TerminatedAt n :=
  le_stable

theorem not_terminates_iff {s : Seq α} : ¬s.Terminates ↔ ∀ n, (s.get? n).isSome := by
  simp only [Terminates, TerminatedAt, ← Ne.eq_def, Option.ne_none_iff_isSome, not_exists, iff_self]

@[simp]
theorem terminatedAt_nil {n : ℕ} : TerminatedAt (nil : Seq α) n := rfl

@[simp]
theorem cons_not_terminatedAt_zero {x : α} {s : Seq α} :
    ¬(cons x s).TerminatedAt 0 := by
  simp [TerminatedAt]

@[simp]
theorem cons_terminatedAt_succ_iff {x : α} {s : Seq α} {n : ℕ} :
    (cons x s).TerminatedAt (n + 1) ↔ s.TerminatedAt n := by
  simp [TerminatedAt]

@[simp]
theorem terminates_nil : Terminates (nil : Seq α) := ⟨0, rfl⟩

@[simp]
theorem terminates_cons_iff {x : α} {s : Seq α} :
    (cons x s).Terminates ↔ s.Terminates := by
  constructor <;> intro ⟨n, h⟩
  · exact ⟨n, cons_terminatedAt_succ_iff.mp (terminated_stable _ (Nat.le_succ _) h)⟩
  · exact ⟨n + 1, cons_terminatedAt_succ_iff.mpr h⟩

@[simp]
theorem length_nil : length (nil : Seq α) terminates_nil = 0 := rfl

@[simp] theorem length_eq_zero {s : Seq α} {h : s.Terminates} :
    s.length h = 0 ↔ s = nil := by
  simp [length, TerminatedAt]

theorem terminatedAt_zero_iff {s : Seq α} : s.TerminatedAt 0 ↔ s = nil := by
  refine ⟨?_, ?_⟩
  · intro h
    ext n
    rw [le_stable _ (Nat.zero_le _) h]
    simp
  · rintro rfl
    simp [TerminatedAt]

/-- The statement of `length_le_iff'` does not assume that the sequence terminates. For a
simpler statement of the theorem where the sequence is known to terminate see `length_le_iff` -/
theorem length_le_iff' {s : Seq α} {n : ℕ} :
    (∃ h, s.length h ≤ n) ↔ s.TerminatedAt n := by
  simp only [length, Nat.find_le_iff, TerminatedAt, Terminates, exists_prop]
  refine ⟨?_, ?_⟩
  · rintro ⟨_, k, hkn, hk⟩
    exact le_stable s hkn hk
  · intro hn
    exact ⟨⟨n, hn⟩, ⟨n, le_rfl, hn⟩⟩

/-- The statement of `length_le_iff` assumes that the sequence terminates. For a
statement of the where the sequence is not known to terminate see `length_le_iff'` -/
theorem length_le_iff {s : Seq α} {n : ℕ} {h : s.Terminates} :
    s.length h ≤ n ↔ s.TerminatedAt n := by
  rw [← length_le_iff']; simp [h]

/-- The statement of `lt_length_iff'` does not assume that the sequence terminates. For a
simpler statement of the theorem where the sequence is known to terminate see `lt_length_iff` -/
theorem lt_length_iff' {s : Seq α} {n : ℕ} :
    (∀ h : s.Terminates, n < s.length h) ↔ ∃ a, a ∈ s.get? n := by
  simp only [Terminates, TerminatedAt, length, Nat.lt_find_iff, forall_exists_index, Option.mem_def,
    ← Option.ne_none_iff_exists', ne_eq]
  refine ⟨?_, ?_⟩
  · intro h hn
    exact h n hn n le_rfl hn
  · intro hn _ _ k hkn hk
    exact hn <| le_stable s hkn hk

/-- The statement of `length_le_iff` assumes that the sequence terminates. For a
statement of the where the sequence is not known to terminate see `length_le_iff'` -/
theorem lt_length_iff {s : Seq α} {n : ℕ} {h : s.Terminates} :
    n < s.length h ↔ ∃ a, a ∈ s.get? n := by
  rw [← lt_length_iff']; simp [h]

/-!
### Membership
-/

/-- member definition for `Seq` -/
protected def Mem (s : Seq α) (a : α) :=
  some a ∈ s.1

instance : Membership α (Seq α) :=
  ⟨Seq.Mem⟩

@[simp]
theorem get?_mem {s : Seq α} {n : ℕ} {x : α} (h : s.get? n = .some x) : x ∈ s := ⟨n, h.symm⟩

theorem not_mem_nil (a : α) : a ∉ @nil α := fun ⟨_, (h : some a = none)⟩ => by injection h

theorem mem_cons (a : α) : ∀ s : Seq α, a ∈ cons a s
  | ⟨_, _⟩ => Stream'.mem_cons (some a) _

theorem mem_cons_of_mem (y : α) {a : α} : ∀ {s : Seq α}, a ∈ s → a ∈ cons y s
  | ⟨_, _⟩ => Stream'.mem_cons_of_mem (some y)

theorem eq_or_mem_of_mem_cons {a b : α} : ∀ {s : Seq α}, a ∈ cons b s → a = b ∨ a ∈ s
  | ⟨_, _⟩, h => (Stream'.eq_or_mem_of_mem_cons h).imp_left fun h => by injection h

@[simp]
theorem mem_cons_iff {a b : α} {s : Seq α} : a ∈ cons b s ↔ a = b ∨ a ∈ s :=
  ⟨eq_or_mem_of_mem_cons, by rintro (rfl | m) <;> [apply mem_cons; exact mem_cons_of_mem _ m]⟩

theorem mem_rec_on {C : Seq α → Prop} {a s} (M : a ∈ s)
    (h1 : ∀ b s', a = b ∨ C s' → C (cons b s')) : C s := by
  obtain ⟨k, e⟩ := M; unfold Stream'.get at e
  induction' k with k IH generalizing s
  · have TH : s = cons a (tail s) := by
      apply destruct_eq_cons
      unfold destruct get? Functor.map
      rw [← e]
      rfl
    rw [TH]
    apply h1 _ _ (Or.inl rfl)
  cases s with
  | nil => injection e
  | cons b s' =>
    have h_eq : (cons b s').val (Nat.succ k) = s'.val k := by cases s' using Subtype.recOn; rfl
    rw [h_eq] at e
    apply h1 _ _ (Or.inr (IH e))

/-!
### Converting from/to other types
-/

/-- Embed a list as a sequence -/
@[coe]
def ofList (l : List α) : Seq α :=
  ⟨(l[·]?), fun {n} h => by
    rw [List.getElem?_eq_none_iff] at h ⊢
    exact Nat.le_succ_of_le h⟩
>>>>>>> 0e459357

/-- A sequence has terminated at position `n` if the value at position `n` equals `none`. -/
def TerminatedAt (s : Seq α) (n : ℕ) : Prop :=
  s.get? n = none

/-- It is decidable whether a sequence terminates at a given position. -/
instance terminatedAtDecidable (s : Seq α) (n : ℕ) : Decidable (s.TerminatedAt n) :=
  decidable_of_iff' (s.get? n).isNone <| by unfold TerminatedAt; cases s.get? n <;> simp

<<<<<<< HEAD
/-- A sequence terminates if there is some position `n` at which it has terminated. -/
def Terminates (s : Seq α) : Prop :=
  ∃ n : ℕ, s.TerminatedAt n

/-- The length of a terminating sequence. -/
def length (s : Seq α) (h : s.Terminates) : ℕ :=
  Nat.find h

/-- If a sequence terminated at position `n`, it also terminated at `m ≥ n`. -/
theorem terminated_stable : ∀ (s : Seq α) {m n : ℕ}, m ≤ n → s.TerminatedAt m → s.TerminatedAt n :=
  le_stable
=======
@[simp]
theorem ofList_get? (l : List α) (n : ℕ) : (ofList l).get? n = l[n]? :=
  rfl

@[deprecated (since := "2025-02-21")]
alias ofList_get := ofList_get?

@[simp]
theorem ofList_cons (a : α) (l : List α) : ofList (a::l) = cons a (ofList l) := by
  ext1 (_ | n) <;> simp

theorem ofList_injective : Function.Injective (ofList : List α → _) :=
  fun _ _ h => List.ext_getElem? fun _ => congr_fun (Subtype.ext_iff.1 h) _
>>>>>>> 0e459357

theorem not_terminates_iff {s : Seq α} : ¬s.Terminates ↔ ∀ n, (s.get? n).isSome := by
  simp only [Terminates, TerminatedAt, ← Ne.eq_def, Option.ne_none_iff_isSome, not_exists, iff_self]

@[simp]
theorem terminatedAt_nil {n : ℕ} : TerminatedAt (nil : Seq α) n := rfl

@[simp]
theorem cons_not_terminatedAt_zero {x : α} {s : Seq α} :
    ¬(cons x s).TerminatedAt 0 := by
  simp [TerminatedAt]

@[simp]
theorem cons_terminatedAt_succ_iff {x : α} {s : Seq α} {n : ℕ} :
    (cons x s).TerminatedAt (n + 1) ↔ s.TerminatedAt n := by
  simp [TerminatedAt]

<<<<<<< HEAD
@[simp]
theorem terminates_nil : Terminates (nil : Seq α) := ⟨0, rfl⟩

@[simp]
theorem terminates_cons_iff {x : α} {s : Seq α} :
    (cons x s).Terminates ↔ s.Terminates := by
  constructor <;> intro ⟨n, h⟩
  · exact ⟨n, cons_terminatedAt_succ_iff.mp (terminated_stable _ (Nat.le_succ _) h)⟩
  · exact ⟨n + 1, cons_terminatedAt_succ_iff.mpr h⟩

@[simp]
theorem length_nil : length (nil : Seq α) terminates_nil = 0 := rfl

@[simp] theorem length_eq_zero {s : Seq α} {h : s.Terminates} :
    s.length h = 0 ↔ s = nil := by
  simp [length, TerminatedAt]

theorem terminatedAt_zero_iff {s : Seq α} : s.TerminatedAt 0 ↔ s = nil := by
  refine ⟨?_, ?_⟩
  · intro h
    ext n
    rw [le_stable _ (Nat.zero_le _) h]
    simp
  · rintro rfl
    simp [TerminatedAt]

/-- The statement of `length_le_iff'` does not assume that the sequence terminates. For a
simpler statement of the theorem where the sequence is known to terminate see `length_le_iff` -/
theorem length_le_iff' {s : Seq α} {n : ℕ} :
    (∃ h, s.length h ≤ n) ↔ s.TerminatedAt n := by
  simp only [length, Nat.find_le_iff, TerminatedAt, Terminates, exists_prop]
  refine ⟨?_, ?_⟩
  · rintro ⟨_, k, hkn, hk⟩
    exact le_stable s hkn hk
  · intro hn
    exact ⟨⟨n, hn⟩, ⟨n, le_rfl, hn⟩⟩

/-- The statement of `length_le_iff` assumes that the sequence terminates. For a
statement of the where the sequence is not known to terminate see `length_le_iff'` -/
theorem length_le_iff {s : Seq α} {n : ℕ} {h : s.Terminates} :
    s.length h ≤ n ↔ s.TerminatedAt n := by
  rw [← length_le_iff']; simp [h]

/-- The statement of `lt_length_iff'` does not assume that the sequence terminates. For a
simpler statement of the theorem where the sequence is known to terminate see `lt_length_iff` -/
theorem lt_length_iff' {s : Seq α} {n : ℕ} :
    (∀ h : s.Terminates, n < s.length h) ↔ ∃ a, a ∈ s.get? n := by
  simp only [Terminates, TerminatedAt, length, Nat.lt_find_iff, forall_exists_index, Option.mem_def,
    ← Option.ne_none_iff_exists', ne_eq]
  refine ⟨?_, ?_⟩
  · intro h hn
    exact h n hn n le_rfl hn
  · intro hn _ _ k hkn hk
    exact hn <| le_stable s hkn hk

/-- The statement of `length_le_iff` assumes that the sequence terminates. For a
statement of the where the sequence is not known to terminate see `length_le_iff'` -/
theorem lt_length_iff {s : Seq α} {n : ℕ} {h : s.Terminates} :
    n < s.length h ↔ ∃ a, a ∈ s.get? n := by
  rw [← lt_length_iff']; simp [h]

/-!
### Membership
-/

/-- member definition for `Seq`-/
protected def Mem (s : Seq α) (a : α) :=
  some a ∈ s.1

instance : Membership α (Seq α) :=
  ⟨Seq.Mem⟩

@[simp]
theorem get?_mem {s : Seq α} {n : ℕ} {x : α} (h : s.get? n = .some x) : x ∈ s := ⟨n, h.symm⟩

@[simp]
theorem not_mem_nil (a : α) : a ∉ @nil α := fun ⟨_, (h : some a = none)⟩ => by injection h

theorem mem_cons (a : α) : ∀ s : Seq α, a ∈ cons a s
  | ⟨_, _⟩ => Stream'.mem_cons (some a) _

theorem mem_cons_of_mem (y : α) {a : α} : ∀ {s : Seq α}, a ∈ s → a ∈ cons y s
  | ⟨_, _⟩ => Stream'.mem_cons_of_mem (some y)

theorem eq_or_mem_of_mem_cons {a b : α} : ∀ {s : Seq α}, a ∈ cons b s → a = b ∨ a ∈ s
  | ⟨_, _⟩, h => (Stream'.eq_or_mem_of_mem_cons h).imp_left fun h => by injection h

@[simp]
theorem mem_cons_iff {a b : α} {s : Seq α} : a ∈ cons b s ↔ a = b ∨ a ∈ s :=
  ⟨eq_or_mem_of_mem_cons, by rintro (rfl | m) <;> [apply mem_cons; exact mem_cons_of_mem _ m]⟩

theorem mem_rec_on {C : Seq α → Prop} {a s} (M : a ∈ s)
    (h1 : ∀ b s', a = b ∨ C s' → C (cons b s')) : C s := by
  cases' M with k e; unfold Stream'.get at e
  induction' k with k IH generalizing s
  · have TH : s = cons a (tail s) := by
      apply destruct_eq_cons
      unfold destruct get? Functor.map
      rw [← e]
      rfl
    rw [TH]
    apply h1 _ _ (Or.inl rfl)
  -- Porting note: had to reshuffle `intro`
  cases' s with b s'
  · injection e
  · have h_eq : (cons b s').val (Nat.succ k) = s'.val k := by cases s' using Subtype.recOn; rfl
    rw [h_eq] at e
    apply h1 _ _ (Or.inr (IH e))

/-!
### Converting from/to other types
-/

/-- Embed a list as a sequence -/
@[coe]
def ofList (l : List α) : Seq α :=
  ⟨List.get? l, fun {n} h => by
    rw [List.get?_eq_none_iff] at h ⊢
    exact h.trans (Nat.le_succ n)⟩

instance coeList : Coe (List α) (Seq α) :=
  ⟨ofList⟩

@[simp]
theorem ofList_nil : ofList [] = (nil : Seq α) :=
  rfl

@[simp]
theorem ofList_get (l : List α) (n : ℕ) : (ofList l).get? n = l.get? n :=
  rfl

@[simp]
theorem ofList_cons (a : α) (l : List α) : ofList (a::l) = cons a (ofList l) := by
  ext1 (_ | n) <;> rfl

theorem ofList_injective : Function.Injective (ofList : List α → _) :=
  fun _ _ h => List.ext_get? fun _ => congr_fun (Subtype.ext_iff.1 h) _

/-- Embed an infinite stream as a sequence -/
@[coe]
def ofStream (s : Stream' α) : Seq α :=
  ⟨s.map some, fun {n} h => by contradiction⟩

instance coeStream : Coe (Stream' α) (Seq α) :=
  ⟨ofStream⟩

section MLList

/-- Embed a `MLList α` as a sequence. Note that even though this
  is non-meta, it will produce infinite sequences if used with
  cyclic `MLList`s created by meta constructions. -/
def ofMLList : MLList Id α → Seq α :=
  corec fun l =>
    match l.uncons with
    | .none => none
    | .some (a, l') => some (a, l')

@[deprecated (since := "2024-07-26")] alias ofLazyList := ofMLList

instance coeMLList : Coe (MLList Id α) (Seq α) :=
  ⟨ofMLList⟩

@[deprecated (since := "2024-07-26")] alias coeLazyList := coeMLList

/-- Translate a sequence into a `MLList`. -/
unsafe def toMLList : Seq α → MLList Id α
  | s =>
    match destruct s with
    | none => .nil
    | some (a, s') => .cons a (toMLList s')

@[deprecated (since := "2024-07-26")] alias toLazyList := toMLList

=======
instance coeMLList : Coe (MLList Id α) (Seq α) :=
  ⟨ofMLList⟩

/-- Translate a sequence into a `MLList`. -/
unsafe def toMLList : Seq α → MLList Id α
  | s =>
    match destruct s with
    | none => .nil
    | some (a, s') => .cons a (toMLList s')

>>>>>>> 0e459357
end MLList

/-- Translate a sequence to a list. This function will run forever if
  run on an infinite sequence. -/
unsafe def forceToList (s : Seq α) : List α :=
  (toMLList s).force

/-- Take the first `n` elements of the sequence (producing a list) -/
def take : ℕ → Seq α → List α
  | 0, _ => []
  | n + 1, s =>
    match destruct s with
    | none => []
    | some (x, r) => List.cons x (take n r)

/-- Convert a sequence which is known to terminate into a list -/
def toList (s : Seq α) (h : s.Terminates) : List α :=
  take (length s h) s

/-- Convert a sequence which is known not to terminate into a stream -/
def toStream (s : Seq α) (h : ¬s.Terminates) : Stream' α := fun n =>
  Option.get _ <| not_terminates_iff.1 h n

/-- Convert a sequence into either a list or a stream depending on whether
  it is finite or infinite. (Without decidability of the infiniteness predicate,
  this is not constructively possible.) -/
def toListOrStream (s : Seq α) [Decidable s.Terminates] : List α ⊕ Stream' α :=
  if h : s.Terminates then Sum.inl (toList s h) else Sum.inr (toStream s h)

/-- Convert a sequence into a list, embedded in a computation to allow for
  the possibility of infinite sequences (in which case the computation
  never returns anything). -/
def toList' {α} (s : Seq α) : Computation (List α) :=
  @Computation.corec (List α) (List α × Seq α)
    (fun ⟨l, s⟩ =>
      match destruct s with
      | none => Sum.inl l.reverse
      | some (a, s') => Sum.inr (a::l, s'))
    ([], s)

/-!
### Operations on sequences
-/

/-- Append two sequences. If `s₁` is infinite, then `s₁ ++ s₂ = s₁`,
  otherwise it puts `s₂` at the location of the `nil` in `s₁`. -/
def append (s₁ s₂ : Seq α) : Seq α :=
  @corec α (Seq α × Seq α)
    (fun ⟨s₁, s₂⟩ =>
      match destruct s₁ with
      | none => omap (fun s₂ => (nil, s₂)) (destruct s₂)
      | some (a, s₁') => some (a, s₁', s₂))
    (s₁, s₂)

/-- Map a function over a sequence. -/
def map (f : α → β) : Seq α → Seq β
  | ⟨s, al⟩ =>
    ⟨s.map (Option.map f), fun {n} => by
      dsimp [Stream'.map, Stream'.get]
      induction' e : s n with e <;> intro
      · rw [al e]
        assumption
      · contradiction⟩

/-- Flatten a sequence of sequences. (It is required that the
  sequences be nonempty to ensure productivity; in the case
  of an infinite sequence of `nil`, the first element is never
  generated.) -/
def join : Seq (Seq1 α) → Seq α :=
  corec fun S =>
    match destruct S with
    | none => none
    | some ((a, s), S') =>
      some
        (a,
          match destruct s with
          | none => S'
          | some s' => cons s' S')

/-- Remove the first `n` elements from the sequence. -/
def drop (s : Seq α) : ℕ → Seq α
  | 0 => s
  | n + 1 => tail (drop s n)

/-- Split a sequence at `n`, producing a finite initial segment
  and an infinite tail. -/
def splitAt : ℕ → Seq α → List α × Seq α
  | 0, s => ([], s)
  | n + 1, s =>
    match destruct s with
    | none => ([], nil)
    | some (x, s') =>
      let (l, r) := splitAt n s'
      (List.cons x l, r)

/-- Combine two sequences with a function -/
def zipWith (f : α → β → γ) (s₁ : Seq α) (s₂ : Seq β) : Seq γ :=
  ⟨fun n => Option.map₂ f (s₁.get? n) (s₂.get? n), fun {_} hn =>
    Option.map₂_eq_none_iff.2 <| (Option.map₂_eq_none_iff.1 hn).imp s₁.2 s₂.2⟩

/-- Pair two sequences into a sequence of pairs -/
def zip : Seq α → Seq β → Seq (α × β) :=
  zipWith Prod.mk

/-- Separate a sequence of pairs into two sequences -/
def unzip (s : Seq (α × β)) : Seq α × Seq β :=
  (map Prod.fst s, map Prod.snd s)

/-- The sequence of natural numbers some 0, some 1, ... -/
def nats : Seq ℕ :=
  Stream'.nats

/-- Enumerate a sequence by tagging each element with its index. -/
def enum (s : Seq α) : Seq (ℕ × α) :=
  Seq.zip nats s

/-- Folds a sequence using `f`, producing a sequence of intermediate values, i.e.
`[init, f init s.head, f (f init s.head) s.tail.head, ...]`. -/
def fold (s : Seq α) (init : β) (f : β → α → β) : Seq β :=
  let f : β × Seq α → Option (β × (β × Seq α)) := fun (acc, x) =>
    match destruct x with
    | none => .none
    | some (x, s) => .some (f acc x, f acc x, s)
  cons init <| corec f (init, s)

/-- Apply `f` to the nth element of the list, if it exists, replacing that element
with the result. -/
def modify (s : Seq α) (n : ℕ) (f : α → α) : Seq α where
  val := fun i =>
    if i = n then
      (s.val i).map f
    else
      s.val i
  property := by
    simp only [IsSeq]
    intro i h
    split_ifs with h_if
    · split_ifs at h
      · omega
      · rw [s.property h]
        rfl
    · split_ifs at h with h_if'
<<<<<<< HEAD
      · simp only [Option.map_eq_none'] at h
=======
      · simp only [Option.map_eq_none_iff] at h
>>>>>>> 0e459357
        exact s.property h
      · exact s.property h

/-- `s.set n a` sets the value of sequence `s` at (zero-based) index `n` to `a`. -/
def set (s : Seq α) (n : ℕ) (a : α) : Seq α :=
  modify s n (fun _ ↦ a)

<<<<<<< HEAD
/-!
### Predicates on sequences
-/

-- Note: without `irreducible` attribute it is inconvenient to apply lemmas about it, because Lean
-- eagerly unfolds `All` and unifyes `p x` with the goal (even if the goal is in form `s.All p`).
/-- `s.All p` means that the predicate `p` is true on each element of `s`. -/
@[irreducible]
def All (s : Seq α) (p : α → Prop) : Prop := ∀ x ∈ s, p x

-- Note: `irreducible` here is necessary for the same reason as for `All` above
/--
`Pairwise R s` means that all the elements with earlier indexes are
`R`-related to all the elements with later indexes.
```
Pairwise R [1, 2, 3] ↔ R 1 2 ∧ R 1 3 ∧ R 2 3
```
For example if `R = (·≠·)` then it asserts `s` has no duplicates,
and if `R = (·<·)` then it asserts that `s` is (strictly) sorted.
-/
@[irreducible]
def Pairwise (R : α → α → Prop) (s : Seq α) : Prop :=
  ∀ i j x y, i < j → s.get? i = .some x → s.get? j = .some y → R x y

/-- `s₁.AtLeastAsLongAs s₂` means that `s₁` has at least as many elements as sequence `s₂`.
In particular, they both may be infinite. -/
def AtLeastAsLongAs (a : Seq α) (b : Seq β) : Prop :=
  ∀ n, a.TerminatedAt n → b.TerminatedAt n

=======
>>>>>>> 0e459357
section OfStream

@[simp]
theorem ofStream_cons (a : α) (s) : ofStream (a::s) = cons a (ofStream s) := by
  apply Subtype.eq; simp only [ofStream, cons]; rw [Stream'.map_cons]
<<<<<<< HEAD

end OfStream

section OfList

theorem terminatedAt_ofList (l : List α) :
    (ofList l).TerminatedAt l.length := by
  simp [ofList, TerminatedAt]

theorem terminates_ofList (l : List α) : (ofList l).Terminates :=
  ⟨_, terminatedAt_ofList l⟩

end OfList

section Take

@[simp]
theorem take_nil {n : ℕ} : (nil (α := α)).take n = List.nil := by
  cases n <;> rfl

@[simp]
theorem take_zero {s : Seq α} : s.take 0 = [] := by
  cases s <;> rfl

@[simp]
theorem take_succ_cons {n : ℕ} {x : α} {s : Seq α} :
    (cons x s).take (n + 1) = x :: s.take n := by
  rfl

@[simp]
theorem getElem?_take : ∀ (n k : ℕ) (s : Seq α),
    (s.take k)[n]? = if n < k then s.get? n else none
  | n, 0, s => by simp [take]
  | n, k+1, s => by
    rw [take]
    cases h : destruct s with
    | none =>
      simp [destruct_eq_none h]
    | some a =>
      match a with
      | (x, r) =>
        rw [destruct_eq_cons h]
        match n with
        | 0 => simp
        | n+1 => simp [List.get?_cons_succ, Nat.add_lt_add_iff_right, get?_cons_succ, getElem?_take]

theorem get?_mem_take {s : Seq α} {m n : ℕ} (h_mn : m < n) {x : α}
    (h_get : s.get? m = .some x) : x ∈ s.take n := by
  induction m generalizing n s with
  | zero =>
    obtain ⟨l, hl⟩ := Nat.exists_add_one_eq.mpr h_mn
    rw [← hl, take, head_eq_some h_get]
    simp
  | succ k ih =>
    obtain ⟨l, hl⟩ := Nat.exists_eq_add_of_lt h_mn
    subst hl
    have : ∃ y, s.get? 0 = .some y := by
      apply ge_stable _ _ h_get
      simp
    obtain ⟨y, hy⟩ := this
    rw [take, head_eq_some hy]
    simp
    right
    apply ih (by omega)
    rwa [get?_tail]

=======

end OfStream

section OfList

theorem terminatedAt_ofList (l : List α) :
    (ofList l).TerminatedAt l.length := by
  simp [ofList, TerminatedAt]

theorem terminates_ofList (l : List α) : (ofList l).Terminates :=
  ⟨_, terminatedAt_ofList l⟩

end OfList

section Take

@[simp]
theorem take_nil {n : ℕ} : (nil (α := α)).take n = List.nil := by
  cases n <;> rfl

@[simp]
theorem take_zero {s : Seq α} : s.take 0 = [] := by
  cases s <;> rfl

@[simp]
theorem take_succ_cons {n : ℕ} {x : α} {s : Seq α} :
    (cons x s).take (n + 1) = x :: s.take n := by
  rfl

@[simp]
theorem getElem?_take : ∀ (n k : ℕ) (s : Seq α),
    (s.take k)[n]? = if n < k then s.get? n else none
  | n, 0, s => by simp [take]
  | n, k+1, s => by
    rw [take]
    cases h : destruct s with
    | none =>
      simp [destruct_eq_none h]
    | some a =>
      match a with
      | (x, r) =>
        rw [destruct_eq_cons h]
        match n with
        | 0 => simp
        | n+1 =>
          simp [List.getElem?_cons_succ, Nat.add_lt_add_iff_right, getElem?_take]

theorem get?_mem_take {s : Seq α} {m n : ℕ} (h_mn : m < n) {x : α}
    (h_get : s.get? m = .some x) : x ∈ s.take n := by
  induction m generalizing n s with
  | zero =>
    obtain ⟨l, hl⟩ := Nat.exists_add_one_eq.mpr h_mn
    rw [← hl, take, head_eq_some h_get]
    simp
  | succ k ih =>
    obtain ⟨l, hl⟩ := Nat.exists_eq_add_of_lt h_mn
    subst hl
    have : ∃ y, s.get? 0 = .some y := by
      apply ge_stable _ _ h_get
      simp
    obtain ⟨y, hy⟩ := this
    rw [take, head_eq_some hy]
    simp
    right
    apply ih (by omega)
    rwa [get?_tail]

>>>>>>> 0e459357
theorem length_take_le {s : Seq α} {n : ℕ} : (s.take n).length ≤ n := by
  induction n generalizing s with
  | zero => simp
  | succ m ih =>
    rw [take]
    cases s.destruct with
    | none => simp
    | some v =>
      obtain ⟨x, r⟩ := v
      simpa using ih

theorem length_take_of_le_length {s : Seq α} {n : ℕ}
    (hle : ∀ h : s.Terminates, n ≤ s.length h) : (s.take n).length = n := by
  induction n generalizing s with
  | zero => simp [take]
  | succ n ih =>
      rw [take, destruct]
      let ⟨a, ha⟩ := lt_length_iff'.1 (fun ht => lt_of_lt_of_le (Nat.succ_pos _) (hle ht))
      simp [Option.mem_def.1 ha]
      rw [ih]
      intro h
      simp only [length, tail, Nat.le_find_iff, TerminatedAt, get?_mk, Stream'.tail]
      intro m hmn hs
      have := lt_length_iff'.1 (fun ht => (Nat.lt_of_succ_le (hle ht)))
      rw [le_stable s (Nat.succ_le_of_lt hmn) hs] at this
      simp at this

end Take

section ToList

@[simp]
theorem length_toList (s : Seq α) (h : s.Terminates) : (toList s h).length = length s h := by
  rw [toList, length_take_of_le_length]
  intro _
  exact le_rfl

@[simp]
theorem getElem?_toList (s : Seq α) (h : s.Terminates) (n : ℕ) : (toList s h)[n]? = s.get? n := by
  ext k
  simp only [ofList, toList, get?_mk, Option.mem_def, getElem?_take, Nat.lt_find_iff, length,
    Option.ite_none_right_eq_some, and_iff_right_iff_imp, TerminatedAt]
  intro h m hmn
  let ⟨a, ha⟩ := ge_stable s hmn h
  simp [ha]

@[simp]
theorem ofList_toList (s : Seq α) (h : s.Terminates) :
    ofList (toList s h) = s := by
  ext n; simp [ofList]

@[simp]
theorem toList_ofList (l : List α) : toList (ofList l) (terminates_ofList l) = l :=
  ofList_injective (by simp)

@[simp]
theorem toList_nil : toList (nil : Seq α) ⟨0, terminatedAt_zero_iff.2 rfl⟩ = [] := by
  ext; simp [nil, toList, const]

theorem getLast?_toList (s : Seq α) (h : s.Terminates) :
    (toList s h).getLast? = s.get? (s.length h - 1) := by
  rw [List.getLast?_eq_getElem?, getElem?_toList, length_toList]

end ToList

section Append

@[simp]
theorem cons_append (a : α) (s t) : append (cons a s) t = cons a (append s t) :=
  destruct_eq_cons <| by
    dsimp [append]; rw [corec_eq]
    dsimp [append]; rw [destruct_cons]

@[simp]
theorem nil_append (s : Seq α) : append nil s = s := by
  apply coinduction2; intro s
  dsimp [append]; rw [corec_eq]
  dsimp [append]
<<<<<<< HEAD
  cases' s with x s
  · trivial
  · rw [destruct_cons]
    dsimp
    exact ⟨rfl, s, rfl, rfl⟩
=======
  cases s
  · trivial
  · rw [destruct_cons]
    dsimp
    exact ⟨rfl, _, rfl, rfl⟩
>>>>>>> 0e459357

@[simp]
theorem append_nil (s : Seq α) : append s nil = s := by
  apply coinduction2 s; intro s
<<<<<<< HEAD
  cases' s with x s
=======
  cases s
>>>>>>> 0e459357
  · trivial
  · rw [cons_append, destruct_cons, destruct_cons]
    dsimp
    exact ⟨rfl, _, rfl, rfl⟩

@[simp]
theorem append_assoc (s t u : Seq α) : append (append s t) u = append s (append t u) := by
  apply eq_of_bisim fun s1 s2 => ∃ s t u, s1 = append (append s t) u ∧ s2 = append s (append t u)
  · intro s1 s2 h
    exact
      match s1, s2, h with
      | _, _, ⟨s, t, u, rfl, rfl⟩ => by
<<<<<<< HEAD
        cases' s with _ s <;> simp
        · cases' t with _ t <;> simp
          · cases' u with _ u <;> simp
            · refine ⟨nil, nil, u, ?_, ?_⟩ <;> simp
          · refine ⟨nil, t, u, ?_, ?_⟩ <;> simp
        · exact ⟨s, t, u, rfl, rfl⟩
=======
        cases s <;> simp
        case nil =>
          cases t <;> simp
          case nil =>
            cases u <;> simp
            case cons _ u => refine ⟨nil, nil, u, ?_, ?_⟩ <;> simp
          case cons _ t => refine ⟨nil, t, u, ?_, ?_⟩ <;> simp
        case cons _ s => exact ⟨s, t, u, rfl, rfl⟩
>>>>>>> 0e459357
  · exact ⟨s, t, u, rfl, rfl⟩

theorem of_mem_append {s₁ s₂ : Seq α} {a : α} (h : a ∈ append s₁ s₂) : a ∈ s₁ ∨ a ∈ s₂ := by
  have := h; revert this
  generalize e : append s₁ s₂ = ss; intro h; revert s₁
  apply mem_rec_on h _
  intro b s' o s₁
<<<<<<< HEAD
  cases' s₁ with c t₁
  · intro m _
    apply Or.inr
    simpa using m
  · intro m e
    have this := congr_arg destruct e
    cases' show a = c ∨ a ∈ append t₁ s₂ by simpa using m with e' m
    · rw [e']
      exact Or.inl (mem_cons _ _)
    · cases' show c = b ∧ append t₁ s₂ = s' by simpa with i1 i2
      cases' o with e' IH
=======
  cases s₁ with
  | nil =>
    intro m _
    apply Or.inr
    simpa using m
  | cons c t₁ =>
    intro m e
    have this := congr_arg destruct e
    rcases show a = c ∨ a ∈ append t₁ s₂ by simpa using m with e' | m
    · rw [e']
      exact Or.inl (mem_cons _ _)
    · obtain ⟨i1, i2⟩ := show c = b ∧ append t₁ s₂ = s' by simpa
      rcases o with e' | IH
>>>>>>> 0e459357
      · simp [i1, e']
      · exact Or.imp_left (mem_cons_of_mem _) (IH m i2)

theorem mem_append_left {s₁ s₂ : Seq α} {a : α} (h : a ∈ s₁) : a ∈ append s₁ s₂ := by
  apply mem_rec_on h; intros; simp [*]

@[simp]
theorem ofList_append (l l' : List α) : ofList (l ++ l') = append (ofList l) (ofList l') := by
  induction l <;> simp [*]

@[simp]
theorem ofStream_append (l : List α) (s : Stream' α) :
    ofStream (l ++ₛ s) = append (ofList l) (ofStream s) := by
  induction l <;> simp [*, Stream'.nil_append_stream, Stream'.cons_append_stream]

end Append

section Map

@[simp]
theorem map_get? (f : α → β) : ∀ s n, get? (map f s) n = (get? s n).map f
  | ⟨_, _⟩, _ => rfl

@[simp]
theorem map_nil (f : α → β) : map f nil = nil :=
  rfl

@[simp]
theorem map_cons (f : α → β) (a) : ∀ s, map f (cons a s) = cons (f a) (map f s)
  | ⟨s, al⟩ => by apply Subtype.eq; dsimp [cons, map]; rw [Stream'.map_cons]; rfl

@[simp]
theorem map_id : ∀ s : Seq α, map id s = s
  | ⟨s, al⟩ => by
    apply Subtype.eq; dsimp [map]
    rw [Option.map_id, Stream'.map_id]

@[simp]
theorem map_tail (f : α → β) : ∀ s, map f (tail s) = tail (map f s)
  | ⟨s, al⟩ => by apply Subtype.eq; dsimp [tail, map]

theorem map_comp (f : α → β) (g : β → γ) : ∀ s : Seq α, map (g ∘ f) s = map g (map f s)
  | ⟨s, al⟩ => by
    apply Subtype.eq; dsimp [map]
    apply congr_arg fun f : _ → Option γ => Stream'.map f s
    ext ⟨⟩ <;> rfl

@[simp]
theorem terminatedAt_map_iff {f : α → β} {s : Seq α} {n : ℕ} :
    (map f s).TerminatedAt n ↔ s.TerminatedAt n := by
  simp [TerminatedAt]

@[simp]
theorem terminates_map_iff {f : α → β} {s : Seq α} :
    (map f s).Terminates ↔ s.Terminates := by
  simp [Terminates]

@[simp]
theorem length_map {s : Seq α} {f : α → β} (h : (s.map f).Terminates) :
    (s.map f).length h = s.length (terminates_map_iff.1 h) := by
  rw [length]
  congr
  ext
  simp

theorem mem_map (f : α → β) {a : α} : ∀ {s : Seq α}, a ∈ s → f a ∈ map f s
  | ⟨_, _⟩ => Stream'.mem_map (Option.map f)

theorem exists_of_mem_map {f} {b : β} : ∀ {s : Seq α}, b ∈ map f s → ∃ a, a ∈ s ∧ f a = b :=
  fun {s} h => by match s with
  | ⟨g, al⟩ =>
    let ⟨o, om, oe⟩ := @Stream'.exists_of_mem_map _ _ (Option.map f) (some b) g h
<<<<<<< HEAD
    cases' o with a
=======
    rcases o with - | a
>>>>>>> 0e459357
    · injection oe
    · injection oe with h'; exact ⟨a, om, h'⟩

@[simp]
theorem map_append (f : α → β) (s t) : map f (append s t) = append (map f s) (map f t) := by
  apply
    eq_of_bisim (fun s1 s2 => ∃ s t, s1 = map f (append s t) ∧ s2 = append (map f s) (map f t)) _
      ⟨s, t, rfl, rfl⟩
  intro s1 s2 h
  exact
    match s1, s2, h with
    | _, _, ⟨s, t, rfl, rfl⟩ => by
<<<<<<< HEAD
      cases' s with _ s <;> simp
      · cases' t with _ t <;> simp
        · refine ⟨nil, t, ?_, ?_⟩ <;> simp
      · exact ⟨s, t, rfl, rfl⟩
=======
      cases s <;> simp
      case nil =>
        cases t <;> simp
        case cons _ t => refine ⟨nil, t, ?_, ?_⟩ <;> simp
      case cons _ s => exact ⟨s, t, rfl, rfl⟩
>>>>>>> 0e459357

end Map

section Join


@[simp]
theorem join_nil : join nil = (nil : Seq α) :=
  destruct_eq_none rfl

-- Not a simp lemmas as `join_cons` is more general
theorem join_cons_nil (a : α) (S) : join (cons (a, nil) S) = cons a (join S) :=
  destruct_eq_cons <| by simp [join]

-- Not a simp lemmas as `join_cons` is more general
theorem join_cons_cons (a b : α) (s S) :
    join (cons (a, cons b s) S) = cons a (join (cons (b, s) S)) :=
  destruct_eq_cons <| by simp [join]

@[simp]
theorem join_cons (a : α) (s S) : join (cons (a, s) S) = cons a (append s (join S)) := by
  apply
    eq_of_bisim
      (fun s1 s2 => s1 = s2 ∨ ∃ a s S, s1 = join (cons (a, s) S) ∧ s2 = cons a (append s (join S)))
      _ (Or.inr ⟨a, s, S, rfl, rfl⟩)
  intro s1 s2 h
  exact
    match s1, s2, h with
    | s, _, Or.inl <| Eq.refl s => by
<<<<<<< HEAD
      cases' s with x s; · trivial
      · rw [destruct_cons]
        exact ⟨rfl, Or.inl rfl⟩
    | _, _, Or.inr ⟨a, s, S, rfl, rfl⟩ => by
      cases' s with x s
      · simp [join_cons_cons, join_cons_nil]
      · simpa [join_cons_cons, join_cons_nil] using Or.inr ⟨x, s, S, rfl, rfl⟩
=======
      cases s; · trivial
      · rw [destruct_cons]
        exact ⟨rfl, Or.inl rfl⟩
    | _, _, Or.inr ⟨a, s, S, rfl, rfl⟩ => by
      cases s
      · simp [join_cons_cons, join_cons_nil]
      · simpa [join_cons_cons, join_cons_nil] using Or.inr ⟨_, _, S, rfl, rfl⟩
>>>>>>> 0e459357

@[simp]
theorem join_append (S T : Seq (Seq1 α)) : join (append S T) = append (join S) (join T) := by
  apply
    eq_of_bisim fun s1 s2 =>
      ∃ s S T, s1 = append s (join (append S T)) ∧ s2 = append s (append (join S) (join T))
  · intro s1 s2 h
    exact
      match s1, s2, h with
      | _, _, ⟨s, S, T, rfl, rfl⟩ => by
<<<<<<< HEAD
        cases' s with _ s <;> simp
        · cases' S with s S <;> simp
          · cases' T with s T
            · simp
            · cases' s with a s; simp only [join_cons, destruct_cons, true_and]
              refine ⟨s, nil, T, ?_, ?_⟩ <;> simp
          · cases' s with a s
            simpa using ⟨s, S, T, rfl, rfl⟩
        · exact ⟨s, S, T, rfl, rfl⟩
=======
        cases s <;> simp
        case nil =>
          cases S <;> simp
          case nil =>
            cases T with
            | nil => simp
            | cons s T =>
              obtain ⟨a, s⟩ := s; simp only [join_cons, destruct_cons, true_and]
              refine ⟨s, nil, T, ?_, ?_⟩ <;> simp
          case cons s S =>
            obtain ⟨a, s⟩ := s
            simpa using ⟨s, S, T, rfl, rfl⟩
        case cons _ s => exact ⟨s, S, T, rfl, rfl⟩
>>>>>>> 0e459357
  · refine ⟨nil, S, T, ?_, ?_⟩ <;> simp

end Join

section Drop

@[simp]
theorem drop_get? {n m : ℕ} {s : Seq α} : (s.drop n).get? m = s.get? (n + m) := by
  induction n generalizing m with
  | zero => simp [drop]
  | succ k ih =>
    simp [Seq.get?_tail, drop]
    convert ih using 2
    omega

theorem dropn_add (s : Seq α) (m) : ∀ n, drop s (m + n) = drop (drop s m) n
  | 0 => rfl
  | n + 1 => congr_arg tail (dropn_add s _ n)

theorem dropn_tail (s : Seq α) (n) : drop (tail s) n = drop s (n + 1) := by
  rw [Nat.add_comm]; symm; apply dropn_add

@[simp]
theorem head_dropn (s : Seq α) (n) : head (drop s n) = get? s n := by
  induction' n with n IH generalizing s; · rfl
  rw [← get?_tail, ← dropn_tail]; apply IH

@[simp]
<<<<<<< HEAD
theorem drop_zero {s : Seq α} : s.drop 0 = s := by
  rfl

@[simp]
theorem drop_succ_cons {x : α} {s : Seq α} {n : ℕ} :
    (cons x s).drop (n + 1) = s.drop n := by
  simp [← dropn_tail]

@[simp]
theorem drop_nil {n : ℕ} : (@nil α).drop n = nil := by
  induction n with
  | zero => simp [drop]
  | succ m ih => simp [← dropn_tail, ih]

theorem take_drop {s : Seq α} {n m : ℕ} :
    (s.take n).drop m = (s.drop m).take (n - m) := by
  induction m generalizing n s with
  | zero => simp [drop]
  | succ k ih =>
    cases' s with x tl
    · simp
    cases n with
    | zero => simp
    | succ l =>
      simp only [take, destruct_cons, List.drop_succ_cons, Nat.reduceSubDiff]
      rw [ih]
      congr 1
      rw [drop_succ_cons]

end Drop

=======
theorem drop_succ_cons {x : α} {s : Seq α} {n : ℕ} :
    (cons x s).drop (n + 1) = s.drop n := by
  simp [← dropn_tail]

@[simp]
theorem drop_nil {n : ℕ} : (@nil α).drop n = nil := by
  induction n with
  | zero => simp [drop]
  | succ m ih => simp [← dropn_tail, ih]

theorem take_drop {s : Seq α} {n m : ℕ} :
    (s.take n).drop m = (s.drop m).take (n - m) := by
  induction m generalizing n s with
  | zero => simp [drop]
  | succ k ih =>
    cases s
    · simp
    cases n with
    | zero => simp
    | succ l =>
      simp only [take, destruct_cons, List.drop_succ_cons, Nat.reduceSubDiff]
      rw [ih]
      congr 1
      rw [drop_succ_cons]

end Drop

>>>>>>> 0e459357
section ZipWith

@[simp]
theorem get?_zipWith (f : α → β → γ) (s s' n) :
    (zipWith f s s').get? n = Option.map₂ f (s.get? n) (s'.get? n) :=
  rfl

@[simp]
theorem get?_zip (s : Seq α) (t : Seq β) (n : ℕ) :
    get? (zip s t) n = Option.map₂ Prod.mk (get? s n) (get? t n) :=
  get?_zipWith _ _ _ _

@[simp]
theorem nats_get? (n : ℕ) : nats.get? n = some n :=
  rfl

@[simp]
theorem get?_enum (s : Seq α) (n : ℕ) : get? (enum s) n = Option.map (Prod.mk n) (get? s n) :=
  get?_zip _ _ _

@[simp]
theorem zipWith_nil_left {f : α → β → γ} {s} :
    zipWith f nil s = nil :=
  rfl

@[simp]
theorem zipWith_nil_right {f : α → β → γ} {s} :
    zipWith f s nil = nil := by
  ext1
  simp

@[simp]
theorem zipWith_cons_cons {f : α → β → γ} {x s x' s'} :
    zipWith f (cons x s) (cons x' s') = cons (f x x') (zipWith f s s') := by
  ext1 n
<<<<<<< HEAD
  cases' n <;> simp
=======
  cases n <;> simp
>>>>>>> 0e459357

@[simp]
theorem zip_nil_left {s : Seq α} :
    zip (@nil α) s = nil :=
  rfl

@[simp]
theorem zip_nil_right {s : Seq α} :
    zip s (@nil α) = nil :=
  zipWith_nil_right

@[simp]
theorem zip_cons_cons {s s' : Seq α} {x x'} :
    zip (cons x s) (cons x' s') = cons (x, x') (zip s s') :=
  zipWith_cons_cons

@[simp]
theorem enum_nil : enum (nil : Seq α) = nil :=
  rfl

@[simp]
theorem enum_cons (s : Seq α) (x : α) :
    enum (cons x s) = cons (0, x) (map (Prod.map Nat.succ id) (enum s)) := by
  ext ⟨n⟩ : 1
  · simp
  · simp only [get?_enum, get?_cons_succ, map_get?, Option.map_map]
    congr

universe u' v'
variable {α' : Type u'} {β' : Type v'}

theorem zipWith_map (s₁ : Seq α) (s₂ : Seq β) (f₁ : α → α') (f₂ : β → β') (g : α' → β' → γ) :
    zipWith g (s₁.map f₁) (s₂.map f₂) = zipWith (fun a b ↦ g (f₁ a) (f₂ b)) s₁ s₂ := by
  ext1 n
  simp only [get?_zipWith, map_get?]
  cases s₁.get? n <;> cases s₂.get? n <;> simp

theorem zipWith_map_left (s₁ : Seq α) (s₂ : Seq β) (f : α → α') (g : α' → β → γ) :
    zipWith g (s₁.map f) s₂ = zipWith (fun a b ↦ g (f a) b) s₁ s₂ := by
  convert zipWith_map _ _ _ (@id β) _
  simp

theorem zipWith_map_right (s₁ : Seq α) (s₂ : Seq β) (f : β → β') (g : α → β' → γ) :
    zipWith g s₁ (s₂.map f) = zipWith (fun a b ↦ g a (f b)) s₁ s₂ := by
  convert zipWith_map _ _ (@id α) _ _
  simp

theorem zip_map (s₁ : Seq α) (s₂ : Seq β) (f₁ : α → α') (f₂ : β → β') :
    (s₁.map f₁).zip (s₂.map f₂) = (s₁.zip s₂).map (Prod.map f₁ f₂) := by
  ext1 n
  simp
  cases s₁.get? n <;> cases s₂.get? n <;> simp

theorem zip_map_left (s₁ : Seq α) (s₂ : Seq β) (f : α → α') :
    (s₁.map f).zip s₂ = (s₁.zip s₂).map (Prod.map f id) := by
  convert zip_map _ _ _ _
  simp

theorem zip_map_right (s₁ : Seq α) (s₂ : Seq β) (f : β → β') :
    s₁.zip (s₂.map f) = (s₁.zip s₂).map (Prod.map id f) := by
  convert zip_map _ _ _ _
  simp

end ZipWith

section Fold

@[simp]
theorem fold_nil (init : β) (f : β → α → β) :
    nil.fold init f = cons init nil := by
  unfold fold
  simp [corec_nil]

@[simp]
theorem fold_cons (init : β) (f : β → α → β) (x : α) (s : Seq α) :
    (cons x s).fold init f = cons init (s.fold (f init x) f) := by
  unfold fold
  dsimp only
  congr
  rw [corec_cons]
  simp

@[simp]
theorem fold_head (init : β) (f : β → α → β) (s : Seq α) :
    (s.fold init f).head = init := by
  simp [fold]

end Fold

section Modify

@[simp]
theorem modify_nil {f : α → α} {n} :
    modify nil n f = nil := by
  simp [modify]
  rfl

@[simp]
theorem set_nil {n : ℕ} {x : α} :
    set nil n x = nil :=
  modify_nil

@[simp]
theorem modify_cons_zero {f : α → α} {hd : α} {tl : Seq α} :
    (cons hd tl).modify 0 f = cons (f hd) tl := by
  ext1 n
  cases n <;> simp [modify]

@[simp]
theorem set_cons_zero {hd hd' : α} {tl : Seq α} :
    (cons hd tl).set 0 hd' = cons hd' tl :=
  modify_cons_zero

@[simp]
theorem modify_cons_succ {hd : α} {f : α → α} {n : ℕ} {tl : Seq α} :
    (cons hd tl).modify (n + 1) f = cons hd (tl.modify n f) := by
  ext1 n
  cases n <;> simp [modify]

@[simp]
theorem set_cons_succ {hd x : α} {n : ℕ} {tl : Seq α} :
    (cons hd tl).set (n + 1) x = cons hd (tl.set n x) :=
  modify_cons_succ

theorem set_get_of_not_terminated {s : Seq α} {x : α} {n : ℕ}
    (h_not_terminated : ¬ s.TerminatedAt n) :
    (s.set n x).get? n = x := by
  simp [set, modify]
  simp [TerminatedAt] at h_not_terminated
  cases h : s.get? n with
  | none => simp [h] at h_not_terminated
  | some => simp

theorem set_get_of_terminated {s : Seq α} {x : α} {n : ℕ}
    (h_terminated : s.TerminatedAt n) :
    (s.set n x).get? n = .none := by
  simp [set, modify]
  simpa [TerminatedAt] using h_terminated

theorem set_get_stable {s : Seq α} {x : α} {n m : ℕ}
    (h : n ≠ m) :
    (s.set m x).get? n = s.get? n := by
  simp [set, modify]
  intro h'
  exact (h h').elim

theorem set_dropn_stable_of_lt {s : Seq α} {m n : ℕ} {x : α}
    (h : m < n) :
    (s.set m x).drop n = s.drop n := by
  ext1 i
  simp
  rw [set_get_stable]
  omega

end Modify

<<<<<<< HEAD
section All

@[simp]
theorem All.nil {p : α → Prop} : nil.All p := by
  simp [All]

theorem All.cons {p : α → Prop} {hd : α} {tl : Seq α} (h_hd : p hd) (h_tl : tl.All p) :
    ((cons hd tl).All p) := by
  simp only [All, mem_cons_iff, forall_eq_or_imp] at *
  exact ⟨h_hd, h_tl⟩

@[simp]
theorem All_cons_iff {p : α → Prop} {hd : α} {tl : Seq α} :
    ((cons hd tl).All p) ↔ p hd ∧ tl.All p := by
  simp [All]

theorem All_get {p : α → Prop} {s : Seq α} (h : s.All p) {n : ℕ} {x : α} (hx : s.get? n = .some x) :
    p x := by
  unfold All at h
  exact h _ (get?_mem hx)

theorem All_of_get {p : α → Prop} {s : Seq α} (h : ∀ n x, s.get? n = .some x → p x) :
    s.All p := by
  simp [All, Membership.mem, Seq.Mem, Any, get]
  intro x i hx
  simpa [← hx] using h i

/-- Coinductive principle for `All`. -/
theorem All.coind {s : Seq α} {p : α → Prop}
    (motive : Seq α → Prop) (h_base : motive s)
    (h_cons : ∀ hd tl, motive (.cons hd tl) → p hd ∧ motive tl)
    : s.All p := by
  apply All_of_get
  intro n
  have : (s.get? n).elim True p ∧ motive (s.drop n) := by
    induction n with
    | zero =>
      cases h1 : get? s 0 with
      | none =>
        constructor
        · simp
        · simpa
      | some hd =>
        simp
        have := head_eq_some h1
        specialize h_cons hd s.tail (this ▸ h_base)
        constructor
        · exact h_cons.left
        · exact h_base
    | succ m ih =>
      simp at ih
      simp only [drop, ← head_dropn]
      generalize s.drop m = t at ih
      cases' t with hd tl
      · simp [ih.right]
      · simp
        obtain ⟨h1, h2⟩ := ih
        have : motive tl := by
          specialize h_cons hd tl h2
          exact h_cons.right
        constructor
        · cases h_head : tl.head with
          | none => simp
          | some tl_hd =>
            have h_tl_cons := head_eq_some h_head
            specialize h_cons tl_hd tl.tail (h_tl_cons ▸ this)
            simp
            exact h_cons.left
        · assumption
  intro x hx
  simp only [hx, Option.elim_some] at this
  exact this.left

theorem All_mp {p q : α → Prop} (h : ∀ a, p a → q a) {s : Seq α} (hp : s.All p) :
    s.All q := by
  simp only [All] at hp ⊢
  tauto

theorem map_All_iff {β : Type u} {f : α → β} {p : β → Prop} {s : Seq α} :
    (s.map f).All p ↔ s.All (p ∘ f) := by
  simp [All]
  refine ⟨fun _ _ hx ↦ ?_, fun _ _ hx ↦ ?_⟩
  · solve_by_elim [mem_map f hx]
  · obtain ⟨_, _, hx'⟩ := exists_of_mem_map hx
    rw [← hx']
    solve_by_elim

theorem take_All {s : Seq α} {p : α → Prop} (h_all : s.All p) {n : ℕ} :
    ∀ x ∈ s.take n, p x := by
  intro x hx
  induction n generalizing s with
  | zero => simp [take] at hx
  | succ m ih =>
    cases' s with hd tl
    · simp at hx
    · simp only [take_succ_cons, List.mem_cons, All_cons_iff] at hx h_all
      rcases hx with (hx | hx)
      · exact hx ▸ h_all.left
      · exact ih h_all.right hx

theorem set_All {p : α → Prop} {s : Seq α} (h_all : s.All p) {n : ℕ} {x : α}
    (hx : p x) : (s.set n x).All p := by
  apply All_of_get
  intro m
  by_cases h_nm : n = m
  · subst h_nm
    by_cases h_term : s.TerminatedAt n
    · simp [set_get_of_terminated h_term]
    · simpa [set_get_of_not_terminated h_term]
  · rw [set_get_stable]
    · intro x hx
      exact All_get h_all hx
    · omega

end All

section Pairwise

@[simp]
theorem Pairwise.nil {R : α → α → Prop} : Pairwise R (@nil α) := by
  simp [Pairwise]

theorem Pairwise.cons {R : α → α → Prop} {hd : α} {tl : Seq α}
    (h_lt : tl.All (R hd ·))
    (h_tl : Pairwise R tl) : Pairwise R (cons hd tl) := by
  simp [Pairwise] at *
  intro i j x y h_ij hx hy
  cases j with
  | zero =>
    simp at h_ij
  | succ k =>
    simp at hy
    cases i with
    | zero =>
      simp at hx
      rw [← hx]
      exact All_get h_lt hy
    | succ n =>
      exact h_tl n k x y (by omega) hx hy

theorem Pairwise.cons_elim {R : α → α → Prop} {hd : α} {tl : Seq α}
    (h : Pairwise R (.cons hd tl)) : tl.All (R hd ·) ∧ Pairwise R tl := by
  simp only [Pairwise] at h
  constructor
  · apply All_of_get
    intro n
    specialize h 0 (n + 1) hd
    simp only [Nat.zero_lt_succ, get?_cons_zero, get?_cons_succ, forall_const] at h
    cases' h_tl : tl.get? n with y
    · simp
    · simp [h y h_tl]
  · simp [Pairwise]
    exact fun i j x y h_ij hx hy ↦ h (i + 1) (j + 1) x y (by omega) hx hy

@[simp]
theorem Pairwise_cons_nil {R : α → α → Prop} {hd : α} : Pairwise R (cons hd nil) := by
  apply Pairwise.cons <;> simp

theorem Pairwise_cons_cons_head {R : α → α → Prop} {hd tl_hd : α} {tl_tl : Seq α}
    (h : Pairwise R (cons hd (cons tl_hd tl_tl))) :
    R hd tl_hd := by
  simp only [Pairwise] at h
  simpa using h 0 1 hd tl_hd Nat.one_pos

theorem Pairwise.cons_cons_of_trans {R : α → α → Prop} [IsTrans _ R] {hd tl_hd : α} {tl_tl : Seq α}
    (h_lt : R hd tl_hd)
    (h_tl : Pairwise R (.cons tl_hd tl_tl)) : Pairwise R (.cons hd (.cons tl_hd tl_tl)) := by
  apply Pairwise.cons _ h_tl
  simp only [All_cons_iff]
  refine ⟨h_lt, ?_⟩
  apply All_mp _ h_tl.cons_elim.left
  intro x h
  exact trans_of _ h_lt h

/-- Coinductive principle for `Pairwise`. -/
theorem Pairwise.coind {R : α → α → Prop} {s : Seq α}
    (motive : Seq α → Prop) (h_base : motive s)
    (h_step : ∀ hd tl, motive (.cons hd tl) → tl.All (R hd ·) ∧ motive tl)
    : Pairwise R s := by
  have h_all : ∀ n, motive (s.drop n) := by
    intro n
    induction n with
    | zero => simpa
    | succ m ih =>
      simp only [drop]
      generalize s.drop m = t at *
      cases' t with hd tl
      · simpa
      · exact (h_step hd tl ih).right
  simp only [Pairwise]
  intro i j x y h_ij hx hy
  replace h_ij := Nat.exists_eq_add_of_lt h_ij
  obtain ⟨k, hj⟩ := h_ij
  rw [Nat.add_assoc, Nat.add_comm] at hj
  subst hj
  rw [show k + 1 + i = i + 1 + k by omega] at hy
  simp only [← head_dropn] at hx
  rw [← head_dropn, dropn_add, drop, head_dropn] at hy
  have := (h_step x (s.drop i).tail (by convert h_all i; rw [head_eq_some hx, tail_cons])).left
  exact All_get this hy


/-- Coinductive principle for `Pairwise` that assumes that `R` is transitive. It allows to prove
`R hd tl.head` instead of `tl.All (R hd ·)` in `h_step`. -/
theorem Pairwise.coind_trans {R : α → α → Prop} [IsTrans _ R] {s : Seq α}
    (motive : Seq α → Prop) (h_base : motive s)
    (h_step : ∀ hd tl, motive (.cons hd tl) → tl.head.elim True (R hd ·) ∧ motive tl)
    : Pairwise R s := by
  have h_all : ∀ n, motive (s.drop n) := by
    intro n
    induction n with
    | zero => simpa
    | succ m ih =>
      simp only [drop]
      generalize s.drop m = t at *
      cases' t with hd tl
      · simpa
      · exact (h_step hd tl ih).right
  simp only [Pairwise]
  intro i j x y h_ij hx hy
  replace h_ij := Nat.exists_eq_add_of_lt h_ij
  obtain ⟨k, hj⟩ := h_ij
  rw [Nat.add_assoc, Nat.add_comm] at hj
  subst hj
  induction k generalizing i x with
  | zero =>
    simp only [← head_dropn] at hx
    rw [Nat.zero_add, Nat.add_comm, ← head_dropn, drop] at hy
    have := (h_step x (s.drop i).tail (by convert h_all i; rw [head_eq_some hx, tail_cons])).left
    simpa only [hy, Option.elim_some] using this
  | succ k ih =>
    obtain ⟨z, hz⟩ := ge_stable (m := i + 1) _ (by omega) hy
    trans z
    · simp only [← head_dropn, drop] at hx hz
      simpa [hz] using
        (h_step x (s.drop i).tail (by convert h_all i; rw [head_eq_some hx, tail_cons])).left
    · exact ih (i + 1) z hz (by convert hy using 2; omega)

theorem Pairwise_tail {R : α → α → Prop} {s : Seq α} (h : s.Pairwise R) :
    s.tail.Pairwise R := by
  cases' s with hd tl
  · simp
  · simp only [tail_cons]
    exact h.cons_elim.right

theorem Pairwise_drop {R : α → α → Prop} {s : Seq α} (h : s.Pairwise R) {n : ℕ} :
    (s.drop n).Pairwise R := by
  induction n with
  | zero => simpa
  | succ m ih =>
    simp only [drop]
    exact Pairwise_tail ih

end Pairwise

section AtLeastAsLongAs

theorem AtLeastAsLongAs.nil {a : Seq α} :
    a.AtLeastAsLongAs (@nil β) := by
  unfold AtLeastAsLongAs
  simp

theorem AtLeastAsLongAs.cons {a_hd : α} {a_tl : Seq α} {b_hd : β} {b_tl : Seq β}
    (h : a_tl.AtLeastAsLongAs b_tl) :
    (Seq.cons a_hd a_tl).AtLeastAsLongAs (Seq.cons b_hd b_tl) := by
  simp only [AtLeastAsLongAs] at *
  intro n
  cases n with
  | zero => simp
  | succ m => simpa using h m

theorem AtLeastAsLongAs.cons_elim {a : Seq α} {hd : β} {tl : Seq β}
    (h : a.AtLeastAsLongAs (.cons hd tl)) : ∃ hd' tl', a = .cons hd' tl' := by
  cases' a with hd' tl'
  · unfold AtLeastAsLongAs at h
    simp only [terminatedAt_nil, forall_const] at h
    specialize h 0
    simp [TerminatedAt] at h
  · use hd', tl'

@[simp]
theorem cons_AtLeastAsLongAs_cons {a_hd : α} {a_tl : Seq α} {b_hd : β}
    {b_tl : Seq β} :
    (cons a_hd a_tl).AtLeastAsLongAs (cons b_hd b_tl) ↔ a_tl.AtLeastAsLongAs b_tl := by
  refine ⟨fun h ↦ ?_, fun h ↦ AtLeastAsLongAs.cons h⟩
  simp [AtLeastAsLongAs] at *
  intro n
  specialize h (n + 1)
  simpa using h

theorem AtLeastAsLongAs_map {α : Type v} {γ : Type w} {f : β → γ} {a : Seq α}
    {b : Seq β} (h : a.AtLeastAsLongAs b):
    a.AtLeastAsLongAs (b.map f) := by
  simp only [AtLeastAsLongAs, terminatedAt_map_iff] at h ⊢
  intro n ha
  simpa [TerminatedAt] using h n ha

/-- Coinductive principle for `AtLeastAsLongAs`. -/
theorem AtLeastAsLongAs.coind {a : Seq α} {b : Seq β}
    (motive : Seq α → Seq β → Prop) (h_base : motive a b)
    (h_step : ∀ a b, motive a b →
      (∀ b_hd b_tl, (b = .cons b_hd b_tl) → ∃ a_hd a_tl, a = .cons a_hd a_tl ∧ motive a_tl b_tl))
    : a.AtLeastAsLongAs b := by
  simp only [AtLeastAsLongAs, TerminatedAt, ← head_dropn]
  intro n
  have : b.drop n ≠ .nil → motive (a.drop n) (b.drop n) := by
    intro hb
    induction n with
    | zero => simpa
    | succ m ih =>
      simp only [drop] at hb ⊢
      generalize b.drop m = tb at *
      cases' tb with tb_hd tb_tl
      · simp at hb
      · simp at ih
        obtain ⟨a_hd, a_tl, ha, h_tail⟩ := h_step (a.drop m) (.cons tb_hd tb_tl) ih _ _ (by rfl)
        rw [ha]
        simpa
  contrapose
  intro hb
  rw [head_eq_none_iff] at hb
  generalize b.drop n = tb at *
  cases' tb with tb_hd tb_tl
  · simp at hb
  · obtain ⟨a_hd, a_tl, ha, _⟩ := h_step _ _ (this hb) _ _ (by rfl)
    simp [ha]

end AtLeastAsLongAs

=======
>>>>>>> 0e459357
instance : Functor Seq where map := @map

instance : LawfulFunctor Seq where
  id_map := @map_id
  comp_map := @map_comp
  map_const := rfl

end Seq

namespace Seq1

variable {α : Type u} {β : Type v} {γ : Type w}

open Stream'.Seq

/-- Convert a `Seq1` to a sequence. -/
def toSeq : Seq1 α → Seq α
  | (a, s) => Seq.cons a s

instance coeSeq : Coe (Seq1 α) (Seq α) :=
  ⟨toSeq⟩

/-- Map a function on a `Seq1` -/
def map (f : α → β) : Seq1 α → Seq1 β
  | (a, s) => (f a, Seq.map f s)

theorem map_pair {f : α → β} {a s} : map f (a, s) = (f a, Seq.map f s) := rfl

theorem map_id : ∀ s : Seq1 α, map id s = s
  | ⟨a, s⟩ => by simp [map]

/-- Flatten a nonempty sequence of nonempty sequences -/
def join : Seq1 (Seq1 α) → Seq1 α
  | ((a, s), S) =>
    match destruct s with
    | none => (a, Seq.join S)
    | some s' => (a, Seq.join (Seq.cons s' S))

@[simp]
theorem join_nil (a : α) (S) : join ((a, nil), S) = (a, Seq.join S) :=
  rfl

@[simp]
theorem join_cons (a b : α) (s S) :
    join ((a, Seq.cons b s), S) = (a, Seq.join (Seq.cons (b, s) S)) := by
  dsimp [join]; rw [destruct_cons]

/-- The `return` operator for the `Seq1` monad,
  which produces a singleton sequence. -/
def ret (a : α) : Seq1 α :=
  (a, nil)

instance [Inhabited α] : Inhabited (Seq1 α) :=
  ⟨ret default⟩

/-- The `bind` operator for the `Seq1` monad,
  which maps `f` on each element of `s` and appends the results together.
  (Not all of `s` may be evaluated, because the first few elements of `s`
  may already produce an infinite result.) -/
def bind (s : Seq1 α) (f : α → Seq1 β) : Seq1 β :=
  join (map f s)

@[simp]
theorem join_map_ret (s : Seq α) : Seq.join (Seq.map ret s) = s := by
  apply coinduction2 s; intro s; cases s <;> simp [ret]

@[simp]
theorem bind_ret (f : α → β) : ∀ s, bind s (ret ∘ f) = map f s
  | ⟨a, s⟩ => by simp [bind, map, map_comp, ret]

@[simp]
theorem ret_bind (a : α) (f : α → Seq1 β) : bind (ret a) f = f a := by
  simp only [bind, map, ret.eq_1, map_nil]
<<<<<<< HEAD
  cases' f a with a s
=======
  obtain ⟨a, s⟩ := f a
>>>>>>> 0e459357
  cases s <;> simp

@[simp]
theorem map_join' (f : α → β) (S) : Seq.map f (Seq.join S) = Seq.join (Seq.map (map f) S) := by
  apply
    Seq.eq_of_bisim fun s1 s2 =>
      ∃ s S,
        s1 = Seq.append s (Seq.map f (Seq.join S)) ∧ s2 = append s (Seq.join (Seq.map (map f) S))
  · intro s1 s2 h
    exact
      match s1, s2, h with
      | _, _, ⟨s, S, rfl, rfl⟩ => by
<<<<<<< HEAD
        cases' s with _ s <;> simp
        · cases' S with x S <;> simp
          · cases' x with a s
            simpa [map] using ⟨_, _, rfl, rfl⟩
        · exact ⟨s, S, rfl, rfl⟩
=======
        cases s <;> simp
        case nil =>
          cases S <;> simp
          case cons x S =>
            obtain ⟨a, s⟩ := x
            simpa [map] using ⟨_, _, rfl, rfl⟩
        case cons _ s => exact ⟨s, S, rfl, rfl⟩
>>>>>>> 0e459357
  · refine ⟨nil, S, ?_, ?_⟩ <;> simp

@[simp]
theorem map_join (f : α → β) : ∀ S, map f (join S) = join (map (map f) S)
  | ((a, s), S) => by cases s <;> simp [map]

@[simp]
theorem join_join (SS : Seq (Seq1 (Seq1 α))) :
    Seq.join (Seq.join SS) = Seq.join (Seq.map join SS) := by
  apply
    Seq.eq_of_bisim fun s1 s2 =>
      ∃ s SS,
        s1 = Seq.append s (Seq.join (Seq.join SS)) ∧ s2 = Seq.append s (Seq.join (Seq.map join SS))
  · intro s1 s2 h
    exact
      match s1, s2, h with
      | _, _, ⟨s, SS, rfl, rfl⟩ => by
<<<<<<< HEAD
        cases' s with _ s <;> simp
        · cases' SS with S SS <;> simp
          · cases' S with s S; cases' s with x s
            simp only [Seq.join_cons, join_append, destruct_cons]
            cases' s with x s <;> simp
            · exact ⟨_, _, rfl, rfl⟩
            · refine ⟨Seq.cons x (append s (Seq.join S)), SS, ?_, ?_⟩ <;> simp
        · exact ⟨s, SS, rfl, rfl⟩
=======
        cases s <;> simp
        case nil =>
          cases SS <;> simp
          case cons S SS =>
            obtain ⟨s, S⟩ := S; obtain ⟨x, s⟩ := s
            simp only [Seq.join_cons, join_append, destruct_cons]
            cases s <;> simp
            case nil => exact ⟨_, _, rfl, rfl⟩
            case cons x s => refine ⟨Seq.cons x (append s (Seq.join S)), SS, ?_, ?_⟩ <;> simp
        case cons _ s => exact ⟨s, SS, rfl, rfl⟩
>>>>>>> 0e459357
  · refine ⟨nil, SS, ?_, ?_⟩ <;> simp

@[simp]
theorem bind_assoc (s : Seq1 α) (f : α → Seq1 β) (g : β → Seq1 γ) :
    bind (bind s f) g = bind s fun x : α => bind (f x) g := by
  obtain ⟨a, s⟩ := s
  simp only [bind, map_pair, map_join]
  rw [← map_comp]
  simp only [show (fun x => join (map g (f x))) = join ∘ (map g ∘ f) from rfl]
  rw [map_comp _ join]
  generalize Seq.map (map g ∘ f) s = SS
  rcases map g (f a) with ⟨⟨a, s⟩, S⟩
  induction' s using recOn with x s_1 <;> induction' S using recOn with x_1 s_2 <;> simp
<<<<<<< HEAD
  · cases' x_1 with x t
    cases t <;> simp
  · cases' x_1 with y t; simp
=======
  · obtain ⟨x, t⟩ := x_1
    cases t <;> simp
  · obtain ⟨y, t⟩ := x_1; simp
>>>>>>> 0e459357

instance monad : Monad Seq1 where
  map := @map
  pure := @ret
  bind := @bind

instance lawfulMonad : LawfulMonad Seq1 := LawfulMonad.mk'
  (id_map := @map_id)
  (bind_pure_comp := @bind_ret)
  (pure_bind := @ret_bind)
  (bind_assoc := @bind_assoc)

end Seq1

end Stream'<|MERGE_RESOLUTION|>--- conflicted
+++ resolved
@@ -57,11 +57,7 @@
   rfl
 
 theorem le_stable (s : Seq α) {m n} (h : m ≤ n) : s.get? m = none → s.get? n = none := by
-<<<<<<< HEAD
-  cases' s with f al
-=======
   obtain ⟨f, al⟩ := s
->>>>>>> 0e459357
   induction' h with n _ IH
   exacts [id, fun h2 => al (IH h2)]
 
@@ -224,11 +220,7 @@
 theorem head_eq_some {s : Seq α} {x : α} (h : s.head = some x) :
     s = cons x s.tail := by
   ext1 n
-<<<<<<< HEAD
-  cases' n <;> simp
-=======
   cases n <;> simp only [get?_cons_zero, get?_cons_succ, get?_tail]
->>>>>>> 0e459357
   exact h
 
 theorem head_eq_none {s : Seq α} (h : s.head = none) : s = nil :=
@@ -250,17 +242,10 @@
 def recOn {motive : Seq α → Sort v} (s : Seq α) (nil : motive nil)
     (cons : ∀ x s, motive (cons x s)) :
     motive s := by
-<<<<<<< HEAD
-  cases' H : destruct s with v
-  · rw [destruct_eq_none H]
-    apply nil
-  · cases' v with a s'
-=======
   rcases H : destruct s with - | v
   · rw [destruct_eq_none H]
     apply nil
   · obtain ⟨a, s'⟩ := v
->>>>>>> 0e459357
     rw [destruct_eq_cons H]
     apply cons
 
@@ -358,11 +343,7 @@
         And.imp id (fun r => ⟨tail s, tail s', by cases s using Subtype.recOn; rfl,
           by cases s' using Subtype.recOn; rfl, r⟩) this
       have := bisim r; revert r this
-<<<<<<< HEAD
-      cases' s with x s <;> cases' s' with x' s'
-=======
       cases s <;> cases s'
->>>>>>> 0e459357
       · intro r _
         constructor
         · rfl
@@ -452,8 +433,6 @@
 /-!
 ### Termination
 -/
-<<<<<<< HEAD
-=======
 
 /-- A sequence has terminated at position `n` if the value at position `n` equals `none`. -/
 def TerminatedAt (s : Seq α) (n : ℕ) : Prop :=
@@ -566,6 +545,7 @@
 @[simp]
 theorem get?_mem {s : Seq α} {n : ℕ} {x : α} (h : s.get? n = .some x) : x ∈ s := ⟨n, h.symm⟩
 
+@[simp]
 theorem not_mem_nil (a : α) : a ∉ @nil α := fun ⟨_, (h : some a = none)⟩ => by injection h
 
 theorem mem_cons (a : α) : ∀ s : Seq α, a ∈ cons a s
@@ -609,29 +589,14 @@
   ⟨(l[·]?), fun {n} h => by
     rw [List.getElem?_eq_none_iff] at h ⊢
     exact Nat.le_succ_of_le h⟩
->>>>>>> 0e459357
-
-/-- A sequence has terminated at position `n` if the value at position `n` equals `none`. -/
-def TerminatedAt (s : Seq α) (n : ℕ) : Prop :=
-  s.get? n = none
-
-/-- It is decidable whether a sequence terminates at a given position. -/
-instance terminatedAtDecidable (s : Seq α) (n : ℕ) : Decidable (s.TerminatedAt n) :=
-  decidable_of_iff' (s.get? n).isNone <| by unfold TerminatedAt; cases s.get? n <;> simp
-
-<<<<<<< HEAD
-/-- A sequence terminates if there is some position `n` at which it has terminated. -/
-def Terminates (s : Seq α) : Prop :=
-  ∃ n : ℕ, s.TerminatedAt n
-
-/-- The length of a terminating sequence. -/
-def length (s : Seq α) (h : s.Terminates) : ℕ :=
-  Nat.find h
-
-/-- If a sequence terminated at position `n`, it also terminated at `m ≥ n`. -/
-theorem terminated_stable : ∀ (s : Seq α) {m n : ℕ}, m ≤ n → s.TerminatedAt m → s.TerminatedAt n :=
-  le_stable
-=======
+
+instance coeList : Coe (List α) (Seq α) :=
+  ⟨ofList⟩
+
+@[simp]
+theorem ofList_nil : ofList [] = (nil : Seq α) :=
+  rfl
+
 @[simp]
 theorem ofList_get? (l : List α) (n : ℕ) : (ofList l).get? n = l[n]? :=
   rfl
@@ -645,162 +610,6 @@
 
 theorem ofList_injective : Function.Injective (ofList : List α → _) :=
   fun _ _ h => List.ext_getElem? fun _ => congr_fun (Subtype.ext_iff.1 h) _
->>>>>>> 0e459357
-
-theorem not_terminates_iff {s : Seq α} : ¬s.Terminates ↔ ∀ n, (s.get? n).isSome := by
-  simp only [Terminates, TerminatedAt, ← Ne.eq_def, Option.ne_none_iff_isSome, not_exists, iff_self]
-
-@[simp]
-theorem terminatedAt_nil {n : ℕ} : TerminatedAt (nil : Seq α) n := rfl
-
-@[simp]
-theorem cons_not_terminatedAt_zero {x : α} {s : Seq α} :
-    ¬(cons x s).TerminatedAt 0 := by
-  simp [TerminatedAt]
-
-@[simp]
-theorem cons_terminatedAt_succ_iff {x : α} {s : Seq α} {n : ℕ} :
-    (cons x s).TerminatedAt (n + 1) ↔ s.TerminatedAt n := by
-  simp [TerminatedAt]
-
-<<<<<<< HEAD
-@[simp]
-theorem terminates_nil : Terminates (nil : Seq α) := ⟨0, rfl⟩
-
-@[simp]
-theorem terminates_cons_iff {x : α} {s : Seq α} :
-    (cons x s).Terminates ↔ s.Terminates := by
-  constructor <;> intro ⟨n, h⟩
-  · exact ⟨n, cons_terminatedAt_succ_iff.mp (terminated_stable _ (Nat.le_succ _) h)⟩
-  · exact ⟨n + 1, cons_terminatedAt_succ_iff.mpr h⟩
-
-@[simp]
-theorem length_nil : length (nil : Seq α) terminates_nil = 0 := rfl
-
-@[simp] theorem length_eq_zero {s : Seq α} {h : s.Terminates} :
-    s.length h = 0 ↔ s = nil := by
-  simp [length, TerminatedAt]
-
-theorem terminatedAt_zero_iff {s : Seq α} : s.TerminatedAt 0 ↔ s = nil := by
-  refine ⟨?_, ?_⟩
-  · intro h
-    ext n
-    rw [le_stable _ (Nat.zero_le _) h]
-    simp
-  · rintro rfl
-    simp [TerminatedAt]
-
-/-- The statement of `length_le_iff'` does not assume that the sequence terminates. For a
-simpler statement of the theorem where the sequence is known to terminate see `length_le_iff` -/
-theorem length_le_iff' {s : Seq α} {n : ℕ} :
-    (∃ h, s.length h ≤ n) ↔ s.TerminatedAt n := by
-  simp only [length, Nat.find_le_iff, TerminatedAt, Terminates, exists_prop]
-  refine ⟨?_, ?_⟩
-  · rintro ⟨_, k, hkn, hk⟩
-    exact le_stable s hkn hk
-  · intro hn
-    exact ⟨⟨n, hn⟩, ⟨n, le_rfl, hn⟩⟩
-
-/-- The statement of `length_le_iff` assumes that the sequence terminates. For a
-statement of the where the sequence is not known to terminate see `length_le_iff'` -/
-theorem length_le_iff {s : Seq α} {n : ℕ} {h : s.Terminates} :
-    s.length h ≤ n ↔ s.TerminatedAt n := by
-  rw [← length_le_iff']; simp [h]
-
-/-- The statement of `lt_length_iff'` does not assume that the sequence terminates. For a
-simpler statement of the theorem where the sequence is known to terminate see `lt_length_iff` -/
-theorem lt_length_iff' {s : Seq α} {n : ℕ} :
-    (∀ h : s.Terminates, n < s.length h) ↔ ∃ a, a ∈ s.get? n := by
-  simp only [Terminates, TerminatedAt, length, Nat.lt_find_iff, forall_exists_index, Option.mem_def,
-    ← Option.ne_none_iff_exists', ne_eq]
-  refine ⟨?_, ?_⟩
-  · intro h hn
-    exact h n hn n le_rfl hn
-  · intro hn _ _ k hkn hk
-    exact hn <| le_stable s hkn hk
-
-/-- The statement of `length_le_iff` assumes that the sequence terminates. For a
-statement of the where the sequence is not known to terminate see `length_le_iff'` -/
-theorem lt_length_iff {s : Seq α} {n : ℕ} {h : s.Terminates} :
-    n < s.length h ↔ ∃ a, a ∈ s.get? n := by
-  rw [← lt_length_iff']; simp [h]
-
-/-!
-### Membership
--/
-
-/-- member definition for `Seq`-/
-protected def Mem (s : Seq α) (a : α) :=
-  some a ∈ s.1
-
-instance : Membership α (Seq α) :=
-  ⟨Seq.Mem⟩
-
-@[simp]
-theorem get?_mem {s : Seq α} {n : ℕ} {x : α} (h : s.get? n = .some x) : x ∈ s := ⟨n, h.symm⟩
-
-@[simp]
-theorem not_mem_nil (a : α) : a ∉ @nil α := fun ⟨_, (h : some a = none)⟩ => by injection h
-
-theorem mem_cons (a : α) : ∀ s : Seq α, a ∈ cons a s
-  | ⟨_, _⟩ => Stream'.mem_cons (some a) _
-
-theorem mem_cons_of_mem (y : α) {a : α} : ∀ {s : Seq α}, a ∈ s → a ∈ cons y s
-  | ⟨_, _⟩ => Stream'.mem_cons_of_mem (some y)
-
-theorem eq_or_mem_of_mem_cons {a b : α} : ∀ {s : Seq α}, a ∈ cons b s → a = b ∨ a ∈ s
-  | ⟨_, _⟩, h => (Stream'.eq_or_mem_of_mem_cons h).imp_left fun h => by injection h
-
-@[simp]
-theorem mem_cons_iff {a b : α} {s : Seq α} : a ∈ cons b s ↔ a = b ∨ a ∈ s :=
-  ⟨eq_or_mem_of_mem_cons, by rintro (rfl | m) <;> [apply mem_cons; exact mem_cons_of_mem _ m]⟩
-
-theorem mem_rec_on {C : Seq α → Prop} {a s} (M : a ∈ s)
-    (h1 : ∀ b s', a = b ∨ C s' → C (cons b s')) : C s := by
-  cases' M with k e; unfold Stream'.get at e
-  induction' k with k IH generalizing s
-  · have TH : s = cons a (tail s) := by
-      apply destruct_eq_cons
-      unfold destruct get? Functor.map
-      rw [← e]
-      rfl
-    rw [TH]
-    apply h1 _ _ (Or.inl rfl)
-  -- Porting note: had to reshuffle `intro`
-  cases' s with b s'
-  · injection e
-  · have h_eq : (cons b s').val (Nat.succ k) = s'.val k := by cases s' using Subtype.recOn; rfl
-    rw [h_eq] at e
-    apply h1 _ _ (Or.inr (IH e))
-
-/-!
-### Converting from/to other types
--/
-
-/-- Embed a list as a sequence -/
-@[coe]
-def ofList (l : List α) : Seq α :=
-  ⟨List.get? l, fun {n} h => by
-    rw [List.get?_eq_none_iff] at h ⊢
-    exact h.trans (Nat.le_succ n)⟩
-
-instance coeList : Coe (List α) (Seq α) :=
-  ⟨ofList⟩
-
-@[simp]
-theorem ofList_nil : ofList [] = (nil : Seq α) :=
-  rfl
-
-@[simp]
-theorem ofList_get (l : List α) (n : ℕ) : (ofList l).get? n = l.get? n :=
-  rfl
-
-@[simp]
-theorem ofList_cons (a : α) (l : List α) : ofList (a::l) = cons a (ofList l) := by
-  ext1 (_ | n) <;> rfl
-
-theorem ofList_injective : Function.Injective (ofList : List α → _) :=
-  fun _ _ h => List.ext_get? fun _ => congr_fun (Subtype.ext_iff.1 h) _
 
 /-- Embed an infinite stream as a sequence -/
 @[coe]
@@ -821,12 +630,8 @@
     | .none => none
     | .some (a, l') => some (a, l')
 
-@[deprecated (since := "2024-07-26")] alias ofLazyList := ofMLList
-
 instance coeMLList : Coe (MLList Id α) (Seq α) :=
   ⟨ofMLList⟩
-
-@[deprecated (since := "2024-07-26")] alias coeLazyList := coeMLList
 
 /-- Translate a sequence into a `MLList`. -/
 unsafe def toMLList : Seq α → MLList Id α
@@ -835,20 +640,6 @@
     | none => .nil
     | some (a, s') => .cons a (toMLList s')
 
-@[deprecated (since := "2024-07-26")] alias toLazyList := toMLList
-
-=======
-instance coeMLList : Coe (MLList Id α) (Seq α) :=
-  ⟨ofMLList⟩
-
-/-- Translate a sequence into a `MLList`. -/
-unsafe def toMLList : Seq α → MLList Id α
-  | s =>
-    match destruct s with
-    | none => .nil
-    | some (a, s') => .cons a (toMLList s')
-
->>>>>>> 0e459357
 end MLList
 
 /-- Translate a sequence to a list. This function will run forever if
@@ -991,11 +782,7 @@
       · rw [s.property h]
         rfl
     · split_ifs at h with h_if'
-<<<<<<< HEAD
-      · simp only [Option.map_eq_none'] at h
-=======
       · simp only [Option.map_eq_none_iff] at h
->>>>>>> 0e459357
         exact s.property h
       · exact s.property h
 
@@ -1003,7 +790,6 @@
 def set (s : Seq α) (n : ℕ) (a : α) : Seq α :=
   modify s n (fun _ ↦ a)
 
-<<<<<<< HEAD
 /-!
 ### Predicates on sequences
 -/
@@ -1033,14 +819,11 @@
 def AtLeastAsLongAs (a : Seq α) (b : Seq β) : Prop :=
   ∀ n, a.TerminatedAt n → b.TerminatedAt n
 
-=======
->>>>>>> 0e459357
 section OfStream
 
 @[simp]
 theorem ofStream_cons (a : α) (s) : ofStream (a::s) = cons a (ofStream s) := by
   apply Subtype.eq; simp only [ofStream, cons]; rw [Stream'.map_cons]
-<<<<<<< HEAD
 
 end OfStream
 
@@ -1085,7 +868,8 @@
         rw [destruct_eq_cons h]
         match n with
         | 0 => simp
-        | n+1 => simp [List.get?_cons_succ, Nat.add_lt_add_iff_right, get?_cons_succ, getElem?_take]
+        | n+1 =>
+          simp [List.getElem?_cons_succ, Nat.add_lt_add_iff_right, getElem?_take]
 
 theorem get?_mem_take {s : Seq α} {m n : ℕ} (h_mn : m < n) {x : α}
     (h_get : s.get? m = .some x) : x ∈ s.take n := by
@@ -1107,75 +891,6 @@
     apply ih (by omega)
     rwa [get?_tail]
 
-=======
-
-end OfStream
-
-section OfList
-
-theorem terminatedAt_ofList (l : List α) :
-    (ofList l).TerminatedAt l.length := by
-  simp [ofList, TerminatedAt]
-
-theorem terminates_ofList (l : List α) : (ofList l).Terminates :=
-  ⟨_, terminatedAt_ofList l⟩
-
-end OfList
-
-section Take
-
-@[simp]
-theorem take_nil {n : ℕ} : (nil (α := α)).take n = List.nil := by
-  cases n <;> rfl
-
-@[simp]
-theorem take_zero {s : Seq α} : s.take 0 = [] := by
-  cases s <;> rfl
-
-@[simp]
-theorem take_succ_cons {n : ℕ} {x : α} {s : Seq α} :
-    (cons x s).take (n + 1) = x :: s.take n := by
-  rfl
-
-@[simp]
-theorem getElem?_take : ∀ (n k : ℕ) (s : Seq α),
-    (s.take k)[n]? = if n < k then s.get? n else none
-  | n, 0, s => by simp [take]
-  | n, k+1, s => by
-    rw [take]
-    cases h : destruct s with
-    | none =>
-      simp [destruct_eq_none h]
-    | some a =>
-      match a with
-      | (x, r) =>
-        rw [destruct_eq_cons h]
-        match n with
-        | 0 => simp
-        | n+1 =>
-          simp [List.getElem?_cons_succ, Nat.add_lt_add_iff_right, getElem?_take]
-
-theorem get?_mem_take {s : Seq α} {m n : ℕ} (h_mn : m < n) {x : α}
-    (h_get : s.get? m = .some x) : x ∈ s.take n := by
-  induction m generalizing n s with
-  | zero =>
-    obtain ⟨l, hl⟩ := Nat.exists_add_one_eq.mpr h_mn
-    rw [← hl, take, head_eq_some h_get]
-    simp
-  | succ k ih =>
-    obtain ⟨l, hl⟩ := Nat.exists_eq_add_of_lt h_mn
-    subst hl
-    have : ∃ y, s.get? 0 = .some y := by
-      apply ge_stable _ _ h_get
-      simp
-    obtain ⟨y, hy⟩ := this
-    rw [take, head_eq_some hy]
-    simp
-    right
-    apply ih (by omega)
-    rwa [get?_tail]
-
->>>>>>> 0e459357
 theorem length_take_le {s : Seq α} {n : ℕ} : (s.take n).length ≤ n := by
   induction n generalizing s with
   | zero => simp
@@ -1254,28 +969,16 @@
   apply coinduction2; intro s
   dsimp [append]; rw [corec_eq]
   dsimp [append]
-<<<<<<< HEAD
-  cases' s with x s
-  · trivial
-  · rw [destruct_cons]
-    dsimp
-    exact ⟨rfl, s, rfl, rfl⟩
-=======
   cases s
   · trivial
   · rw [destruct_cons]
     dsimp
     exact ⟨rfl, _, rfl, rfl⟩
->>>>>>> 0e459357
 
 @[simp]
 theorem append_nil (s : Seq α) : append s nil = s := by
   apply coinduction2 s; intro s
-<<<<<<< HEAD
-  cases' s with x s
-=======
   cases s
->>>>>>> 0e459357
   · trivial
   · rw [cons_append, destruct_cons, destruct_cons]
     dsimp
@@ -1288,14 +991,6 @@
     exact
       match s1, s2, h with
       | _, _, ⟨s, t, u, rfl, rfl⟩ => by
-<<<<<<< HEAD
-        cases' s with _ s <;> simp
-        · cases' t with _ t <;> simp
-          · cases' u with _ u <;> simp
-            · refine ⟨nil, nil, u, ?_, ?_⟩ <;> simp
-          · refine ⟨nil, t, u, ?_, ?_⟩ <;> simp
-        · exact ⟨s, t, u, rfl, rfl⟩
-=======
         cases s <;> simp
         case nil =>
           cases t <;> simp
@@ -1304,7 +999,6 @@
             case cons _ u => refine ⟨nil, nil, u, ?_, ?_⟩ <;> simp
           case cons _ t => refine ⟨nil, t, u, ?_, ?_⟩ <;> simp
         case cons _ s => exact ⟨s, t, u, rfl, rfl⟩
->>>>>>> 0e459357
   · exact ⟨s, t, u, rfl, rfl⟩
 
 theorem of_mem_append {s₁ s₂ : Seq α} {a : α} (h : a ∈ append s₁ s₂) : a ∈ s₁ ∨ a ∈ s₂ := by
@@ -1312,19 +1006,6 @@
   generalize e : append s₁ s₂ = ss; intro h; revert s₁
   apply mem_rec_on h _
   intro b s' o s₁
-<<<<<<< HEAD
-  cases' s₁ with c t₁
-  · intro m _
-    apply Or.inr
-    simpa using m
-  · intro m e
-    have this := congr_arg destruct e
-    cases' show a = c ∨ a ∈ append t₁ s₂ by simpa using m with e' m
-    · rw [e']
-      exact Or.inl (mem_cons _ _)
-    · cases' show c = b ∧ append t₁ s₂ = s' by simpa with i1 i2
-      cases' o with e' IH
-=======
   cases s₁ with
   | nil =>
     intro m _
@@ -1338,7 +1019,6 @@
       exact Or.inl (mem_cons _ _)
     · obtain ⟨i1, i2⟩ := show c = b ∧ append t₁ s₂ = s' by simpa
       rcases o with e' | IH
->>>>>>> 0e459357
       · simp [i1, e']
       · exact Or.imp_left (mem_cons_of_mem _) (IH m i2)
 
@@ -1411,11 +1091,7 @@
   fun {s} h => by match s with
   | ⟨g, al⟩ =>
     let ⟨o, om, oe⟩ := @Stream'.exists_of_mem_map _ _ (Option.map f) (some b) g h
-<<<<<<< HEAD
-    cases' o with a
-=======
     rcases o with - | a
->>>>>>> 0e459357
     · injection oe
     · injection oe with h'; exact ⟨a, om, h'⟩
 
@@ -1428,18 +1104,11 @@
   exact
     match s1, s2, h with
     | _, _, ⟨s, t, rfl, rfl⟩ => by
-<<<<<<< HEAD
-      cases' s with _ s <;> simp
-      · cases' t with _ t <;> simp
-        · refine ⟨nil, t, ?_, ?_⟩ <;> simp
-      · exact ⟨s, t, rfl, rfl⟩
-=======
       cases s <;> simp
       case nil =>
         cases t <;> simp
         case cons _ t => refine ⟨nil, t, ?_, ?_⟩ <;> simp
       case cons _ s => exact ⟨s, t, rfl, rfl⟩
->>>>>>> 0e459357
 
 end Map
 
@@ -1469,15 +1138,6 @@
   exact
     match s1, s2, h with
     | s, _, Or.inl <| Eq.refl s => by
-<<<<<<< HEAD
-      cases' s with x s; · trivial
-      · rw [destruct_cons]
-        exact ⟨rfl, Or.inl rfl⟩
-    | _, _, Or.inr ⟨a, s, S, rfl, rfl⟩ => by
-      cases' s with x s
-      · simp [join_cons_cons, join_cons_nil]
-      · simpa [join_cons_cons, join_cons_nil] using Or.inr ⟨x, s, S, rfl, rfl⟩
-=======
       cases s; · trivial
       · rw [destruct_cons]
         exact ⟨rfl, Or.inl rfl⟩
@@ -1485,7 +1145,6 @@
       cases s
       · simp [join_cons_cons, join_cons_nil]
       · simpa [join_cons_cons, join_cons_nil] using Or.inr ⟨_, _, S, rfl, rfl⟩
->>>>>>> 0e459357
 
 @[simp]
 theorem join_append (S T : Seq (Seq1 α)) : join (append S T) = append (join S) (join T) := by
@@ -1496,17 +1155,6 @@
     exact
       match s1, s2, h with
       | _, _, ⟨s, S, T, rfl, rfl⟩ => by
-<<<<<<< HEAD
-        cases' s with _ s <;> simp
-        · cases' S with s S <;> simp
-          · cases' T with s T
-            · simp
-            · cases' s with a s; simp only [join_cons, destruct_cons, true_and]
-              refine ⟨s, nil, T, ?_, ?_⟩ <;> simp
-          · cases' s with a s
-            simpa using ⟨s, S, T, rfl, rfl⟩
-        · exact ⟨s, S, T, rfl, rfl⟩
-=======
         cases s <;> simp
         case nil =>
           cases S <;> simp
@@ -1520,7 +1168,6 @@
             obtain ⟨a, s⟩ := s
             simpa using ⟨s, S, T, rfl, rfl⟩
         case cons _ s => exact ⟨s, S, T, rfl, rfl⟩
->>>>>>> 0e459357
   · refine ⟨nil, S, T, ?_, ?_⟩ <;> simp
 
 end Join
@@ -1549,39 +1196,10 @@
   rw [← get?_tail, ← dropn_tail]; apply IH
 
 @[simp]
-<<<<<<< HEAD
 theorem drop_zero {s : Seq α} : s.drop 0 = s := by
   rfl
 
 @[simp]
-theorem drop_succ_cons {x : α} {s : Seq α} {n : ℕ} :
-    (cons x s).drop (n + 1) = s.drop n := by
-  simp [← dropn_tail]
-
-@[simp]
-theorem drop_nil {n : ℕ} : (@nil α).drop n = nil := by
-  induction n with
-  | zero => simp [drop]
-  | succ m ih => simp [← dropn_tail, ih]
-
-theorem take_drop {s : Seq α} {n m : ℕ} :
-    (s.take n).drop m = (s.drop m).take (n - m) := by
-  induction m generalizing n s with
-  | zero => simp [drop]
-  | succ k ih =>
-    cases' s with x tl
-    · simp
-    cases n with
-    | zero => simp
-    | succ l =>
-      simp only [take, destruct_cons, List.drop_succ_cons, Nat.reduceSubDiff]
-      rw [ih]
-      congr 1
-      rw [drop_succ_cons]
-
-end Drop
-
-=======
 theorem drop_succ_cons {x : α} {s : Seq α} {n : ℕ} :
     (cons x s).drop (n + 1) = s.drop n := by
   simp [← dropn_tail]
@@ -1609,7 +1227,6 @@
 
 end Drop
 
->>>>>>> 0e459357
 section ZipWith
 
 @[simp]
@@ -1645,11 +1262,7 @@
 theorem zipWith_cons_cons {f : α → β → γ} {x s x' s'} :
     zipWith f (cons x s) (cons x' s') = cons (f x x') (zipWith f s s') := by
   ext1 n
-<<<<<<< HEAD
-  cases' n <;> simp
-=======
   cases n <;> simp
->>>>>>> 0e459357
 
 @[simp]
 theorem zip_nil_left {s : Seq α} :
@@ -1806,7 +1419,6 @@
 
 end Modify
 
-<<<<<<< HEAD
 section All
 
 @[simp]
@@ -2136,8 +1748,6 @@
 
 end AtLeastAsLongAs
 
-=======
->>>>>>> 0e459357
 instance : Functor Seq where map := @map
 
 instance : LawfulFunctor Seq where
@@ -2211,11 +1821,7 @@
 @[simp]
 theorem ret_bind (a : α) (f : α → Seq1 β) : bind (ret a) f = f a := by
   simp only [bind, map, ret.eq_1, map_nil]
-<<<<<<< HEAD
-  cases' f a with a s
-=======
   obtain ⟨a, s⟩ := f a
->>>>>>> 0e459357
   cases s <;> simp
 
 @[simp]
@@ -2228,13 +1834,6 @@
     exact
       match s1, s2, h with
       | _, _, ⟨s, S, rfl, rfl⟩ => by
-<<<<<<< HEAD
-        cases' s with _ s <;> simp
-        · cases' S with x S <;> simp
-          · cases' x with a s
-            simpa [map] using ⟨_, _, rfl, rfl⟩
-        · exact ⟨s, S, rfl, rfl⟩
-=======
         cases s <;> simp
         case nil =>
           cases S <;> simp
@@ -2242,7 +1841,6 @@
             obtain ⟨a, s⟩ := x
             simpa [map] using ⟨_, _, rfl, rfl⟩
         case cons _ s => exact ⟨s, S, rfl, rfl⟩
->>>>>>> 0e459357
   · refine ⟨nil, S, ?_, ?_⟩ <;> simp
 
 @[simp]
@@ -2260,16 +1858,6 @@
     exact
       match s1, s2, h with
       | _, _, ⟨s, SS, rfl, rfl⟩ => by
-<<<<<<< HEAD
-        cases' s with _ s <;> simp
-        · cases' SS with S SS <;> simp
-          · cases' S with s S; cases' s with x s
-            simp only [Seq.join_cons, join_append, destruct_cons]
-            cases' s with x s <;> simp
-            · exact ⟨_, _, rfl, rfl⟩
-            · refine ⟨Seq.cons x (append s (Seq.join S)), SS, ?_, ?_⟩ <;> simp
-        · exact ⟨s, SS, rfl, rfl⟩
-=======
         cases s <;> simp
         case nil =>
           cases SS <;> simp
@@ -2280,7 +1868,6 @@
             case nil => exact ⟨_, _, rfl, rfl⟩
             case cons x s => refine ⟨Seq.cons x (append s (Seq.join S)), SS, ?_, ?_⟩ <;> simp
         case cons _ s => exact ⟨s, SS, rfl, rfl⟩
->>>>>>> 0e459357
   · refine ⟨nil, SS, ?_, ?_⟩ <;> simp
 
 @[simp]
@@ -2294,15 +1881,9 @@
   generalize Seq.map (map g ∘ f) s = SS
   rcases map g (f a) with ⟨⟨a, s⟩, S⟩
   induction' s using recOn with x s_1 <;> induction' S using recOn with x_1 s_2 <;> simp
-<<<<<<< HEAD
-  · cases' x_1 with x t
-    cases t <;> simp
-  · cases' x_1 with y t; simp
-=======
   · obtain ⟨x, t⟩ := x_1
     cases t <;> simp
   · obtain ⟨y, t⟩ := x_1; simp
->>>>>>> 0e459357
 
 instance monad : Monad Seq1 where
   map := @map

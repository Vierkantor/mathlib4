--- conflicted
+++ resolved
@@ -731,37 +731,24 @@
 lemma range_mapRange (e : M → N) (he₀ : e 0 = 0) :
     Set.range (Finsupp.mapRange (α := α) e he₀) = {g | ∀ i, g i ∈ Set.range e} := by
   ext g
-<<<<<<< HEAD
-=======
   simp only [Set.mem_range, Set.mem_setOf]
->>>>>>> 94cd0af0
   constructor
   · rintro ⟨g, rfl⟩ i
     simp
   · intro h
     classical
-<<<<<<< HEAD
-      use onFinset g.support (fun i ↦ if i ∈ g.support then (h i).choose else 0) (by aesop)
-      ext i; dsimp; split_ifs <;> simp_all [(h i).choose_spec]
-=======
     choose f h using h
     use onFinset g.support (Set.indicator g.support f) (by aesop)
     ext i
     simp only [mapRange_apply, onFinset_apply, Set.indicator_apply]
     split_ifs <;> simp_all
->>>>>>> 94cd0af0
 
 /-- `Finsupp.mapRange` of a injective function is injective. -/
 lemma mapRange_injective (e : M → N) (he₀ : e 0 = 0) (he : Injective e) :
     Injective (Finsupp.mapRange (α := α) e he₀) := by
   intro a b h
   rw [Finsupp.ext_iff] at h ⊢
-<<<<<<< HEAD
-  simp only [mapRange_apply] at h
-  exact fun i ↦ he (h i)
-=======
   simpa only [mapRange_apply, he.eq_iff] using h
->>>>>>> 94cd0af0
 
 /-- `Finsupp.mapRange` of a surjective function is surjective. -/
 lemma mapRange_surjective (e : M → N) (he₀ : e 0 = 0) (he : Surjective e) :

--- conflicted
+++ resolved
@@ -153,24 +153,6 @@
 
 noncomputable instance Lex.orderedAddCancelCommMonoid [OrderedCancelAddCommMonoid N] :
     OrderedCancelAddCommMonoid (Lex (α →₀ N)) where
-<<<<<<< HEAD
-  add_le_add_left := fun _ _ h _ => add_le_add_left (α := Lex (α → N)) h _
-  le_of_add_le_add_left := fun _ _ _ h => le_of_add_le_add_left (α := Lex (α → N)) h
-
-noncomputable instance Lex.orderedAddCommGroup [OrderedAddCommGroup N] :
-    OrderedAddCommGroup (Lex (α →₀ N)) where
-  add_le_add_left := @add_le_add_left _ _ _ _
-
-noncomputable instance Lex.linearOrderedCancelAddCommMonoid [LinearOrderedCancelAddCommMonoid N] :
-    LinearOrderedCancelAddCommMonoid (Lex (α →₀ N)) :=
-  { (inferInstance : LinearOrder (Lex (α →₀ N))),
-    (inferInstance: OrderedCancelAddCommMonoid (Lex (α →₀ N))) with }
-
-noncomputable instance Lex.linearOrderedAddCommGroup [LinearOrderedAddCommGroup N] :
-    LinearOrderedAddCommGroup (Lex (α →₀ N)) :=
-  { (inferInstance : LinearOrder (Lex (α →₀ N))) with
-    add_le_add_left := @add_le_add_left _ _ _ _ }
-=======
   add_le_add_left _ _ h _ := add_le_add_left (α := Lex (α → N)) h _
   le_of_add_le_add_left _ _ _ := le_of_add_le_add_left (α := Lex (α → N))
 
@@ -187,7 +169,6 @@
     LinearOrderedAddCommGroup (Lex (α →₀ N)) where
   __ := (inferInstance : LinearOrder (Lex (α →₀ N)))
   add_le_add_left _ _ := add_le_add_left
->>>>>>> 313b017d
 
 end OrderedAddMonoid
 

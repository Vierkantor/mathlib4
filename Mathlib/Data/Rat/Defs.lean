/-
Copyright (c) 2019 Johannes Hölzl. All rights reserved.
Released under Apache 2.0 license as described in the file LICENSE.
Authors: Johannes Hölzl, Mario Carneiro
-/
import Mathlib.Algebra.Ring.Basic
import Mathlib.Algebra.GroupWithZero.Units.Basic
import Mathlib.Algebra.Order.Ring.Int
import Mathlib.Data.Int.Cast.Defs
import Mathlib.Data.Rat.Init

#align_import data.rat.defs from "leanprover-community/mathlib"@"18a5306c091183ac90884daa9373fa3b178e8607"

/-!
# Basics for the Rational Numbers

## Summary

We define the integral domain structure on `ℚ` and prove basic lemmas about it.
The definition of the field structure on `ℚ` will be done in `Mathlib.Data.Rat.Basic` once the
`Field` class has been defined.

## Main Definitions

- `Rat.divInt n d` constructs a rational number `q = n / d` from `n d : ℤ`.

## Notations

- `/.` is infix notation for `Rat.divInt`.

-/

-- Guard against import creep.
assert_not_exists Field
assert_not_exists PNat
assert_not_exists Nat.dvd_mul
assert_not_exists IsDomain.toCancelMonoidWithZero

namespace Rat

-- Porting note: the definition of `ℚ` has changed; in mathlib3 this was a field.
theorem pos (a : ℚ) : 0 < a.den := Nat.pos_of_ne_zero a.den_nz
#align rat.pos Rat.pos

#align rat.of_int Rat.ofInt

lemma mk'_num_den (q : ℚ) : mk' q.num q.den q.den_nz q.reduced = q := rfl

@[simp]
theorem ofInt_eq_cast (n : ℤ) : ofInt n = Int.cast n :=
  rfl
#align rat.of_int_eq_cast Rat.ofInt_eq_cast

-- TODO: Replace `Rat.ofNat_num`/`Rat.ofNat_den` in Std
-- See note [no_index around OfNat.ofNat]
@[simp] lemma num_ofNat (n : ℕ) : num (no_index (OfNat.ofNat n)) = OfNat.ofNat n := rfl
@[simp] lemma den_ofNat (n : ℕ) : den (no_index (OfNat.ofNat n)) = 1 := rfl

@[simp, norm_cast] lemma num_natCast (n : ℕ) : num n = n := rfl
#align rat.coe_nat_num Rat.num_natCast

@[simp, norm_cast] lemma den_natCast (n : ℕ) : den n = 1 := rfl
#align rat.coe_nat_denom Rat.den_natCast

-- TODO: Replace `intCast_num`/`intCast_den` the names in Std
@[simp, norm_cast] lemma num_intCast (n : ℤ) : (n : ℚ).num = n := rfl
#align rat.coe_int_num Rat.num_intCast

@[simp, norm_cast] lemma den_intCast (n : ℤ) : (n : ℚ).den = 1 := rfl
#align rat.coe_int_denom Rat.den_intCast

-- 2024-04-29
@[deprecated] alias coe_int_num := num_intCast
@[deprecated] alias coe_int_den := den_intCast

#noalign rat.mk_pnat
#noalign rat.mk_pnat_eq
#noalign rat.zero_mk_pnat

-- Porting note (#11215): TODO Should this be namespaced?
#align rat.mk_nat mkRat

lemma mkRat_eq_divInt (n d) : mkRat n d = n /. d := rfl
#align rat.mk_nat_eq Rat.mkRat_eq_divInt

#align rat.mk_zero Rat.divInt_zero
#align rat.zero_mk_nat Rat.zero_mkRat
#align rat.zero_mk Rat.zero_divInt

@[simp] lemma mk'_zero (d) (h : d ≠ 0) (w) : mk' 0 d h w = 0 := by congr

@[simp]
lemma num_eq_zero {q : ℚ} : q.num = 0 ↔ q = 0 := by
  induction q
  constructor
  · rintro rfl
    exact mk'_zero _ _ _
  · exact congr_arg num

lemma num_ne_zero {q : ℚ} : q.num ≠ 0 ↔ q ≠ 0 := num_eq_zero.not
#align rat.num_ne_zero_of_ne_zero Rat.num_ne_zero

@[simp] lemma den_ne_zero (q : ℚ) : q.den ≠ 0 := q.den_pos.ne'

@[simp]
theorem divInt_eq_zero {a b : ℤ} (b0 : b ≠ 0) : a /. b = 0 ↔ a = 0 := by
  rw [← zero_divInt b, divInt_eq_iff b0 b0, zero_mul, mul_eq_zero, or_iff_left b0]
#align rat.mk_eq_zero Rat.divInt_eq_zero

theorem divInt_ne_zero {a b : ℤ} (b0 : b ≠ 0) : a /. b ≠ 0 ↔ a ≠ 0 :=
  (divInt_eq_zero b0).not
#align rat.mk_ne_zero Rat.divInt_ne_zero

#align rat.mk_eq Rat.divInt_eq_iff
#align rat.div_mk_div_cancel_left Rat.divInt_mul_right

-- Porting note: this can move to Std4
theorem normalize_eq_mk' (n : Int) (d : Nat) (h : d ≠ 0) (c : Nat.gcd (Int.natAbs n) d = 1) :
    normalize n d h = mk' n d h c := (mk_eq_normalize ..).symm

-- TODO: Rename `mkRat_num_den` in Std
@[simp] alias mkRat_num_den' := mkRat_self

-- TODO: Rename `Rat.divInt_self` to `Rat.num_divInt_den` in Std
lemma num_divInt_den (q : ℚ) : q.num /. q.den = q := divInt_self _
#align rat.num_denom Rat.num_divInt_den

lemma mk'_eq_divInt {n d h c} : (⟨n, d, h, c⟩ : ℚ) = n /. d := (num_divInt_den _).symm
#align rat.num_denom' Rat.mk'_eq_divInt

theorem intCast_eq_divInt (z : ℤ) : (z : ℚ) = z /. 1 := mk'_eq_divInt
#align rat.coe_int_eq_mk Rat.intCast_eq_divInt

-- TODO: Rename `divInt_self` in Std to `num_divInt_den`
@[simp] lemma divInt_self' {n : ℤ} (hn : n ≠ 0) : n /. n = 1 := by
  simpa using divInt_mul_right (n := 1) (d := 1) hn

/-- Define a (dependent) function or prove `∀ r : ℚ, p r` by dealing with rational
numbers of the form `n /. d` with `0 < d` and coprime `n`, `d`. -/
@[elab_as_elim]
def numDenCasesOn.{u} {C : ℚ → Sort u} :
    ∀ (a : ℚ) (_ : ∀ n d, 0 < d → (Int.natAbs n).Coprime d → C (n /. d)), C a
  | ⟨n, d, h, c⟩, H => by rw [mk'_eq_divInt]; exact H n d (Nat.pos_of_ne_zero h) c
#align rat.num_denom_cases_on Rat.numDenCasesOn

/-- Define a (dependent) function or prove `∀ r : ℚ, p r` by dealing with rational
numbers of the form `n /. d` with `d ≠ 0`. -/
@[elab_as_elim]
def numDenCasesOn'.{u} {C : ℚ → Sort u} (a : ℚ) (H : ∀ (n : ℤ) (d : ℕ), d ≠ 0 → C (n /. d)) :
    C a :=
  numDenCasesOn a fun n d h _ => H n d h.ne'
#align rat.num_denom_cases_on' Rat.numDenCasesOn'

/-- Define a (dependent) function or prove `∀ r : ℚ, p r` by dealing with rational
numbers of the form `mk' n d` with `d ≠ 0`. -/
@[elab_as_elim]
def numDenCasesOn''.{u} {C : ℚ → Sort u} (a : ℚ)
    (H : ∀ (n : ℤ) (d : ℕ) (nz red), C (mk' n d nz red)) : C a :=
  numDenCasesOn a fun n d h h' ↦ by rw [← mk_eq_divInt _ _ h.ne' h']; exact H n d h.ne' _

#align rat.add Rat.add

-- Porting note: there's already an instance for `Add ℚ` is in Std.

theorem lift_binop_eq (f : ℚ → ℚ → ℚ) (f₁ : ℤ → ℤ → ℤ → ℤ → ℤ) (f₂ : ℤ → ℤ → ℤ → ℤ → ℤ)
    (fv :
      ∀ {n₁ d₁ h₁ c₁ n₂ d₂ h₂ c₂},
        f ⟨n₁, d₁, h₁, c₁⟩ ⟨n₂, d₂, h₂, c₂⟩ = f₁ n₁ d₁ n₂ d₂ /. f₂ n₁ d₁ n₂ d₂)
    (f0 : ∀ {n₁ d₁ n₂ d₂}, d₁ ≠ 0 → d₂ ≠ 0 → f₂ n₁ d₁ n₂ d₂ ≠ 0) (a b c d : ℤ)
    (b0 : b ≠ 0) (d0 : d ≠ 0)
    (H :
      ∀ {n₁ d₁ n₂ d₂}, a * d₁ = n₁ * b → c * d₂ = n₂ * d →
        f₁ n₁ d₁ n₂ d₂ * f₂ a b c d = f₁ a b c d * f₂ n₁ d₁ n₂ d₂) :
    f (a /. b) (c /. d) = f₁ a b c d /. f₂ a b c d := by
  generalize ha : a /. b = x; cases' x with n₁ d₁ h₁ c₁; rw [mk'_eq_divInt] at ha
  generalize hc : c /. d = x; cases' x with n₂ d₂ h₂ c₂; rw [mk'_eq_divInt] at hc
  rw [fv]
  have d₁0 := Int.ofNat_ne_zero.2 h₁
  have d₂0 := Int.ofNat_ne_zero.2 h₂
  exact (divInt_eq_iff (f0 d₁0 d₂0) (f0 b0 d0)).2
    (H ((divInt_eq_iff b0 d₁0).1 ha) ((divInt_eq_iff d0 d₂0).1 hc))
#align rat.lift_binop_eq Rat.lift_binop_eq

attribute [simp] divInt_add_divInt

@[deprecated divInt_add_divInt] -- 2024-03-18
theorem add_def'' {a b c d : ℤ} (b0 : b ≠ 0) (d0 : d ≠ 0) :
    a /. b + c /. d = (a * d + c * b) /. (b * d) := divInt_add_divInt _ _ b0 d0

#align rat.add_def Rat.add_def''
#align rat.neg Rat.neg

attribute [simp] neg_divInt
#align rat.neg_def Rat.neg_divInt

lemma neg_def (q : ℚ) : -q = -q.num /. q.den := by rw [← neg_divInt, num_divInt_den]

@[simp] lemma divInt_neg (n d : ℤ) : n /. -d = -n /. d := divInt_neg' ..
#align rat.mk_neg_denom Rat.divInt_neg

@[deprecated] alias divInt_neg_den := divInt_neg -- 2024-03-18

attribute [simp] divInt_sub_divInt

@[deprecated divInt_sub_divInt] -- 2024-03-18
lemma sub_def'' {a b c d : ℤ} (b0 : b ≠ 0) (d0 : d ≠ 0) :
    a /. b - c /. d = (a * d - c * b) /. (b * d) := divInt_sub_divInt _ _ b0 d0
#align rat.sub_def Rat.sub_def''

#align rat.mul Rat.mul

@[simp]
lemma divInt_mul_divInt' (n₁ d₁ n₂ d₂ : ℤ) : (n₁ /. d₁) * (n₂ /. d₂) = (n₁ * n₂) /. (d₁ * d₂) := by
  obtain rfl | h₁ := eq_or_ne d₁ 0
  · simp
  obtain rfl | h₂ := eq_or_ne d₂ 0
  · simp
  exact divInt_mul_divInt _ _ h₁ h₂
#align rat.mul_def Rat.divInt_mul_divInt'

attribute [simp] mkRat_mul_mkRat

lemma mk'_mul_mk' (n₁ n₂ : ℤ) (d₁ d₂ : ℕ) (hd₁ hd₂ hnd₁ hnd₂) (h₁₂ : n₁.natAbs.Coprime d₂)
    (h₂₁ : n₂.natAbs.Coprime d₁) :
    mk' n₁ d₁ hd₁ hnd₁ * mk' n₂ d₂ hd₂ hnd₂ = mk' (n₁ * n₂) (d₁ * d₂) (Nat.mul_ne_zero hd₁ hd₂) (by
      rw [Int.natAbs_mul]; exact (hnd₁.mul h₂₁).mul_right (h₁₂.mul hnd₂)) := by
<<<<<<< HEAD
  rw [mul_def]; dsimp; rw [mk_eq_normalize]
=======
  rw [mul_def]; dsimp; simp [mk_eq_normalize]
>>>>>>> 94b9da4b

lemma mul_eq_mkRat (q r : ℚ) : q * r = mkRat (q.num * r.num) (q.den * r.den) := by
  rw [mul_def, normalize_eq_mkRat]

-- TODO: Rename `divInt_eq_iff` in Std to `divInt_eq_divInt`
alias divInt_eq_divInt := divInt_eq_iff

@[deprecated] alias mul_num_den := mul_eq_mkRat
#align rat.mul_num_denom Rat.mul_eq_mkRat

instance instPowNat : Pow ℚ ℕ where
  pow q n := ⟨q.num ^ n, q.den ^ n, by simp [Nat.pow_eq_zero], by
    rw [Int.natAbs_pow]; exact q.reduced.pow _ _⟩

lemma pow_def (q : ℚ) (n : ℕ) :
    q ^ n = ⟨q.num ^ n, q.den ^ n,
      by simp [Nat.pow_eq_zero],
      by rw [Int.natAbs_pow]; exact q.reduced.pow _ _⟩ := rfl

lemma pow_eq_mkRat (q : ℚ) (n : ℕ) : q ^ n = mkRat (q.num ^ n) (q.den ^ n) := by
  rw [pow_def, mk_eq_mkRat]

lemma pow_eq_divInt (q : ℚ) (n : ℕ) : q ^ n = q.num ^ n /. q.den ^ n := by
  rw [pow_def, mk_eq_divInt, Int.natCast_pow]

@[simp] lemma num_pow (q : ℚ) (n : ℕ) : (q ^ n).num = q.num ^ n := rfl
@[simp] lemma den_pow (q : ℚ) (n : ℕ) : (q ^ n).den = q.den ^ n := rfl

@[simp] lemma mk'_pow (num : ℤ) (den : ℕ) (hd hdn) (n : ℕ) :
    mk' num den hd hdn ^ n = mk' (num ^ n) (den ^ n)
      (by simp [Nat.pow_eq_zero, hd]) (by rw [Int.natAbs_pow]; exact hdn.pow _ _) := rfl

#align rat.inv Rat.inv

instance : Inv ℚ :=
  ⟨Rat.inv⟩

@[simp] lemma inv_divInt' (a b : ℤ) : (a /. b)⁻¹ = b /. a := inv_divInt ..
#align rat.inv_def Rat.inv_divInt

@[simp] lemma inv_mkRat (a : ℤ) (b : ℕ) : (mkRat a b)⁻¹ = b /. a := by
  rw [mkRat_eq_divInt, inv_divInt']

lemma inv_def' (q : ℚ) : q⁻¹ = q.den /. q.num := by rw [← inv_divInt', num_divInt_den]
#align rat.inv_def' Rat.inv_def'

@[simp] lemma divInt_div_divInt (n₁ d₁ n₂ d₂) :
    (n₁ /. d₁) / (n₂ /. d₂) = (n₁ * d₂) /. (d₁ * n₂) := by
  rw [div_def, inv_divInt, divInt_mul_divInt']

lemma div_def' (q r : ℚ) : q / r = (q.num * r.den) /. (q.den * r.num) := by
  rw [← divInt_div_divInt, num_divInt_den, num_divInt_den]

@[deprecated] alias div_num_den := div_def'
#align rat.div_num_denom Rat.div_def'

variable (a b c : ℚ)

protected lemma add_zero : a + 0 = a := by simp [add_def, normalize_eq_mkRat]
#align rat.add_zero Rat.add_zero

protected lemma zero_add : 0 + a = a := by simp [add_def, normalize_eq_mkRat]
#align rat.zero_add Rat.zero_add

protected lemma add_comm : a + b = b + a := by
  simp [add_def, Int.add_comm, Int.mul_comm, Nat.mul_comm]
#align rat.add_comm Rat.add_comm

protected theorem add_assoc : a + b + c = a + (b + c) :=
  numDenCasesOn' a fun n₁ d₁ h₁ ↦ numDenCasesOn' b fun n₂ d₂ h₂ ↦ numDenCasesOn' c fun n₃ d₃ h₃ ↦ by
    simp only [ne_eq, Nat.cast_eq_zero, h₁, not_false_eq_true, h₂, divInt_add_divInt, mul_eq_zero,
      or_self, h₃]
    rw [mul_assoc, add_mul, add_mul, mul_assoc, add_assoc]
    congr 2
    ac_rfl
#align rat.add_assoc Rat.add_assoc

protected lemma add_left_neg : -a + a = 0 := by simp [add_def, normalize_eq_mkRat]
#align rat.add_left_neg Rat.add_left_neg

@[deprecated zero_divInt] lemma divInt_zero_one : 0 /. 1 = 0 := zero_divInt _ -- 2024-03-18
#align rat.mk_zero_one Rat.zero_divInt

@[simp] lemma divInt_one (n : ℤ) : n /. 1 = n := by simp [divInt, mkRat, normalize]
@[simp] lemma mkRat_one (n : ℤ) : mkRat n 1 = n := by simp [mkRat_eq_divInt]

lemma divInt_one_one : 1 /. 1 = 1 := by rw [divInt_one]; rfl
#align rat.mk_one_one Rat.divInt_one_one

@[deprecated divInt_one] -- 2024-03-18
lemma divInt_neg_one_one : -1 /. 1 = -1 := by rw [divInt_one]; rfl
#align rat.mk_neg_one_one Rat.divInt_neg_one_one

#align rat.mul_one Rat.mul_one
#align rat.one_mul Rat.one_mul
#align rat.mul_comm Rat.mul_comm

protected theorem mul_assoc : a * b * c = a * (b * c) :=
  numDenCasesOn' a fun n₁ d₁ h₁ =>
    numDenCasesOn' b fun n₂ d₂ h₂ =>
      numDenCasesOn' c fun n₃ d₃ h₃ => by
        simp [h₁, h₂, h₃, mul_ne_zero, Int.mul_comm, Nat.mul_assoc, Int.mul_left_comm]
#align rat.mul_assoc Rat.mul_assoc

protected theorem add_mul : (a + b) * c = a * c + b * c :=
  numDenCasesOn' a fun n₁ d₁ h₁ ↦ numDenCasesOn' b fun n₂ d₂ h₂ ↦ numDenCasesOn' c fun n₃ d₃ h₃ ↦ by
    simp only [ne_eq, Nat.cast_eq_zero, h₁, not_false_eq_true, h₂, divInt_add_divInt, mul_eq_zero,
      or_self, h₃, divInt_mul_divInt]
    rw [← divInt_mul_right (Int.natCast_ne_zero.2 h₃), add_mul, add_mul]
    ac_rfl
#align rat.add_mul Rat.add_mul

protected theorem mul_add : a * (b + c) = a * b + a * c := by
  rw [Rat.mul_comm, Rat.add_mul, Rat.mul_comm, Rat.mul_comm c a]
#align rat.mul_add Rat.mul_add

protected theorem zero_ne_one : 0 ≠ (1 : ℚ) := by
  rw [ne_comm, ← divInt_one_one, divInt_ne_zero one_ne_zero]
  exact one_ne_zero
#align rat.zero_ne_one Rat.zero_ne_one

attribute [simp] mkRat_eq_zero

protected theorem mul_inv_cancel : a ≠ 0 → a * a⁻¹ = 1 :=
  numDenCasesOn' a fun n d hd hn ↦ by
    simp [hd] at hn;
    simp [-divInt_ofNat, mkRat_eq_divInt, mul_comm, mul_ne_zero hn (Int.ofNat_ne_zero.2 hd)]
#align rat.mul_inv_cancel Rat.mul_inv_cancel

protected theorem inv_mul_cancel (h : a ≠ 0) : a⁻¹ * a = 1 :=
  Eq.trans (Rat.mul_comm _ _) (Rat.mul_inv_cancel _ h)
#align rat.inv_mul_cancel Rat.inv_mul_cancel

-- Porting note: we already have a `DecidableEq ℚ`.

/-! At this point in the import hierarchy we have not defined the `Field` typeclass.
Instead we'll instantiate `CommRing` and `CommGroupWithZero` at this point.
The `Rat.instField` instance and any field-specific lemmas can be found in `Mathlib.Data.Rat.Basic`.
-/

instance commRing : CommRing ℚ where
  zero := 0
  add := (· + ·)
  neg := Neg.neg
  one := 1
  mul := (· * ·)
  zero_add := Rat.zero_add
  add_zero := Rat.add_zero
  add_comm := Rat.add_comm
  add_assoc := Rat.add_assoc
  add_left_neg := Rat.add_left_neg
  mul_one := Rat.mul_one
  one_mul := Rat.one_mul
  mul_comm := Rat.mul_comm
  mul_assoc := Rat.mul_assoc
  npow n q := q ^ n
  npow_zero := by intros; apply Rat.ext <;> simp
  npow_succ n q := by
    dsimp
    rw [← q.mk'_num_den, mk'_pow, mk'_mul_mk']
    congr
    · rw [mk'_pow, Int.natAbs_pow]
      exact q.reduced.pow_left _
    · rw [mk'_pow]
      exact q.reduced.pow_right _
  zero_mul := Rat.zero_mul
  mul_zero := Rat.mul_zero
  left_distrib := Rat.mul_add
  right_distrib := Rat.add_mul
  sub_eq_add_neg := Rat.sub_eq_add_neg
  nsmul := nsmulRec
  zsmul := zsmulRec
  intCast := fun n => n
  natCast n := Int.cast n
  natCast_zero := rfl
  natCast_succ n := by
    simp only [intCast_eq_divInt, divInt_add_divInt _ _ one_ne_zero one_ne_zero,
      ← divInt_one_one, Nat.cast_add, Nat.cast_one, mul_one]

instance commGroupWithZero : CommGroupWithZero ℚ :=
  { exists_pair_ne := ⟨0, 1, Rat.zero_ne_one⟩
    inv_zero := by
      change Rat.inv 0 = 0
      rw [Rat.inv_def]
      rfl
    mul_inv_cancel := Rat.mul_inv_cancel
    mul_zero := mul_zero
    zero_mul := zero_mul }

instance isDomain : IsDomain ℚ :=
  NoZeroDivisors.to_isDomain _

-- Extra instances to short-circuit type class resolution
-- TODO(Mario): this instance slows down Mathlib.Data.Real.Basic
instance nontrivial : Nontrivial ℚ := by infer_instance

instance commSemiring : CommSemiring ℚ := by infer_instance

instance semiring : Semiring ℚ := by infer_instance

instance addCommGroup : AddCommGroup ℚ := by infer_instance

instance addGroup : AddGroup ℚ := by infer_instance

instance addCommMonoid : AddCommMonoid ℚ := by infer_instance

instance addMonoid : AddMonoid ℚ := by infer_instance

instance addLeftCancelSemigroup : AddLeftCancelSemigroup ℚ := by infer_instance

instance addRightCancelSemigroup : AddRightCancelSemigroup ℚ := by infer_instance

instance addCommSemigroup : AddCommSemigroup ℚ := by infer_instance

instance addSemigroup : AddSemigroup ℚ := by infer_instance

instance commMonoid : CommMonoid ℚ := by infer_instance

instance monoid : Monoid ℚ := by infer_instance

instance commSemigroup : CommSemigroup ℚ := by infer_instance

instance semigroup : Semigroup ℚ := by infer_instance

#align rat.denom_ne_zero Rat.den_nz

theorem eq_iff_mul_eq_mul {p q : ℚ} : p = q ↔ p.num * q.den = q.num * p.den := by
  conv =>
    lhs
    rw [← num_divInt_den p, ← num_divInt_den q]
  apply Rat.divInt_eq_iff <;>
    · rw [← Nat.cast_zero, Ne, Int.ofNat_inj]
      apply den_nz
#align rat.eq_iff_mul_eq_mul Rat.eq_iff_mul_eq_mul

@[simp]
theorem den_neg_eq_den (q : ℚ) : (-q).den = q.den :=
  rfl
#align rat.denom_neg_eq_denom Rat.den_neg_eq_den

@[simp]
theorem num_neg_eq_neg_num (q : ℚ) : (-q).num = -q.num :=
  rfl
#align rat.num_neg_eq_neg_num Rat.num_neg_eq_neg_num

@[simp]
theorem num_zero : Rat.num 0 = 0 :=
  rfl
#align rat.num_zero Rat.num_zero

@[simp]
theorem den_zero : Rat.den 0 = 1 :=
  rfl
#align rat.denom_zero Rat.den_zero

lemma zero_of_num_zero {q : ℚ} (hq : q.num = 0) : q = 0 := by simpa [hq] using q.num_divInt_den.symm
#align rat.zero_of_num_zero Rat.zero_of_num_zero

theorem zero_iff_num_zero {q : ℚ} : q = 0 ↔ q.num = 0 :=
  ⟨fun _ => by simp [*], zero_of_num_zero⟩
#align rat.zero_iff_num_zero Rat.zero_iff_num_zero

@[simp]
theorem num_one : (1 : ℚ).num = 1 :=
  rfl
#align rat.num_one Rat.num_one

@[simp]
theorem den_one : (1 : ℚ).den = 1 :=
  rfl
#align rat.denom_one Rat.den_one

theorem mk_num_ne_zero_of_ne_zero {q : ℚ} {n d : ℤ} (hq : q ≠ 0) (hqnd : q = n /. d) : n ≠ 0 :=
  fun this => hq <| by simpa [this] using hqnd
#align rat.mk_num_ne_zero_of_ne_zero Rat.mk_num_ne_zero_of_ne_zero

theorem mk_denom_ne_zero_of_ne_zero {q : ℚ} {n d : ℤ} (hq : q ≠ 0) (hqnd : q = n /. d) : d ≠ 0 :=
  fun this => hq <| by simpa [this] using hqnd
#align rat.mk_denom_ne_zero_of_ne_zero Rat.mk_denom_ne_zero_of_ne_zero

theorem divInt_ne_zero_of_ne_zero {n d : ℤ} (h : n ≠ 0) (hd : d ≠ 0) : n /. d ≠ 0 :=
  (divInt_ne_zero hd).mpr h
#align rat.mk_ne_zero_of_ne_zero Rat.divInt_ne_zero_of_ne_zero

section Casts

protected theorem add_divInt (a b c : ℤ) : (a + b) /. c = a /. c + b /. c :=
  if h : c = 0 then by simp [h]
  else by
    rw [divInt_add_divInt _ _ h h, divInt_eq_iff h (mul_ne_zero h h)]
    simp [add_mul, mul_assoc]
#align rat.add_mk Rat.add_divInt

theorem divInt_eq_div (n d : ℤ) : n /. d = (n : ℚ) / d := by simp [div_def']
#align rat.mk_eq_div Rat.divInt_eq_div

lemma intCast_div_eq_divInt (n d : ℤ) : (n : ℚ) / (d) = n /. d := by rw [divInt_eq_div]
#align rat.coe_int_div_eq_mk Rat.intCast_div_eq_divInt

theorem divInt_mul_divInt_cancel {x : ℤ} (hx : x ≠ 0) (n d : ℤ) : n /. x * (x /. d) = n /. d := by
  by_cases hd : d = 0
  · rw [hd]
    simp
  rw [divInt_mul_divInt _ _ hx hd, mul_comm x, divInt_mul_right hx]
#align rat.mk_mul_mk_cancel Rat.divInt_mul_divInt_cancel

theorem divInt_div_divInt_cancel_left {x : ℤ} (hx : x ≠ 0) (n d : ℤ) :
    n /. x / (d /. x) = n /. d := by
  rw [div_eq_mul_inv, inv_divInt', divInt_mul_divInt_cancel hx]
#align rat.mk_div_mk_cancel_left Rat.divInt_div_divInt_cancel_left

theorem divInt_div_divInt_cancel_right {x : ℤ} (hx : x ≠ 0) (n d : ℤ) :
    x /. n / (x /. d) = d /. n := by
  rw [div_eq_mul_inv, inv_divInt', mul_comm, divInt_mul_divInt_cancel hx]
#align rat.mk_div_mk_cancel_right Rat.divInt_div_divInt_cancel_right

-- Porting note: see porting note above about `Int.cast`@[simp]
theorem num_div_den (r : ℚ) : (r.num : ℚ) / (r.den : ℚ) = r := by
  rw [← Int.cast_natCast]; erw [← divInt_eq_div, num_divInt_den]
#align rat.num_div_denom Rat.num_div_den

@[simp] lemma divInt_pow (num : ℕ) (den : ℤ) (n : ℕ) : (num /. den) ^ n = num ^ n /. den ^ n := by
  simp [divInt_eq_div, div_pow]

@[simp] lemma mkRat_pow (num den : ℕ) (n : ℕ) : mkRat num den ^ n = mkRat (num ^ n) (den ^ n) := by
  rw [mkRat_eq_divInt, mkRat_eq_divInt, divInt_pow, Int.natCast_pow]

theorem coe_int_num_of_den_eq_one {q : ℚ} (hq : q.den = 1) : (q.num : ℚ) = q := by
  conv_rhs => rw [← num_divInt_den q, hq]
  rw [intCast_eq_divInt]
  rfl
#align rat.coe_int_num_of_denom_eq_one Rat.coe_int_num_of_den_eq_one

lemma eq_num_of_isInt {q : ℚ} (h : q.isInt) : q = q.num := by
  rw [Rat.isInt, Nat.beq_eq_true_eq] at h
  exact (Rat.coe_int_num_of_den_eq_one h).symm

theorem den_eq_one_iff (r : ℚ) : r.den = 1 ↔ ↑r.num = r :=
  ⟨Rat.coe_int_num_of_den_eq_one, fun h => h ▸ Rat.den_intCast r.num⟩
#align rat.denom_eq_one_iff Rat.den_eq_one_iff

instance canLift : CanLift ℚ ℤ (↑) fun q => q.den = 1 :=
  ⟨fun q hq => ⟨q.num, coe_int_num_of_den_eq_one hq⟩⟩
#align rat.can_lift Rat.canLift

theorem natCast_eq_divInt (n : ℕ) : ↑n = n /. 1 := by
  rw [← Int.cast_natCast, intCast_eq_divInt]
#align rat.coe_nat_eq_mk Rat.natCast_eq_divInt

-- 2024-04-05
@[deprecated] alias coe_int_eq_divInt := intCast_eq_divInt
@[deprecated] alias coe_int_div_eq_divInt := intCast_div_eq_divInt
@[deprecated] alias coe_nat_eq_divInt := natCast_eq_divInt

-- Will be subsumed by `Int.coe_inj` after we have defined
-- `LinearOrderedField ℚ` (which implies characteristic zero).
theorem coe_int_inj (m n : ℤ) : (m : ℚ) = n ↔ m = n :=
  ⟨congr_arg num, congr_arg _⟩
#align rat.coe_int_inj Rat.coe_int_inj

end Casts

theorem mkRat_eq_div (n : ℤ) (d : ℕ) : mkRat n d = n / d := by
  simp only [mkRat_eq_divInt, divInt_eq_div, Int.cast_natCast]

end Rat<|MERGE_RESOLUTION|>--- conflicted
+++ resolved
@@ -224,11 +224,7 @@
     (h₂₁ : n₂.natAbs.Coprime d₁) :
     mk' n₁ d₁ hd₁ hnd₁ * mk' n₂ d₂ hd₂ hnd₂ = mk' (n₁ * n₂) (d₁ * d₂) (Nat.mul_ne_zero hd₁ hd₂) (by
       rw [Int.natAbs_mul]; exact (hnd₁.mul h₂₁).mul_right (h₁₂.mul hnd₂)) := by
-<<<<<<< HEAD
-  rw [mul_def]; dsimp; rw [mk_eq_normalize]
-=======
   rw [mul_def]; dsimp; simp [mk_eq_normalize]
->>>>>>> 94b9da4b
 
 lemma mul_eq_mkRat (q r : ℚ) : q * r = mkRat (q.num * r.num) (q.den * r.den) := by
   rw [mul_def, normalize_eq_mkRat]

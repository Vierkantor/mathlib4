/-
Copyright (c) 2019 Chris Hughes. All rights reserved.
Released under Apache 2.0 license as described in the file LICENSE.
Authors: Chris Hughes
-/
<<<<<<< HEAD
import Mathlib.Algebra.ContinuedFractions.Computation.RatEquiv
=======
import Mathlib.Algebra.CharZero.Infinite
import Mathlib.Algebra.Ring.Rat
import Mathlib.Data.Rat.Encodable
import Mathlib.Logic.Denumerable
>>>>>>> b04165d0

/-!
# Denumerability of ℚ

This file proves that ℚ is denumerable.
<<<<<<< HEAD
=======

The fact that ℚ has cardinality ℵ₀ is proved in `Data.Rat.Cardinal`
>>>>>>> b04165d0
-/

assert_not_exists Module

namespace Rat

<<<<<<< HEAD
open Denumerable List

instance : Denumerable FiniteContFract :=
  Denumerable.ofEquiv (List ℕ+ × ℤ)
    { toFun := fun ⟨z, l, _⟩ =>
        ⟨l.reverse.modifyHead (· - 1), z⟩
      invFun := fun ⟨l, z⟩ =>
        ⟨z, (l.modifyHead (· + 1)).reverse, by
          simp only [getLast?_reverse, Option.mem_def]
          cases l with
          | nil => simp
          | cons _ _ =>
            simp only [modifyHead_cons, head?_cons, Option.some.injEq]
            exact ne_of_gt (PNat.lt_add_left _ _)⟩
      left_inv := fun ⟨z, l, hl1⟩ => by
        cases h : l.reverse with
          | nil => simp_all
          | cons a _ =>
            rw [← l.reverse_reverse, h, getLast?_reverse, head?_cons,
              Option.mem_def, Option.some.injEq] at hl1
            simp only [h, List.modifyHead_cons, List.reverse_cons, FiniteContFract.mk.injEq,
              true_and]
            rw [← l.reverse_reverse, h, PNat.sub_add_of_lt (lt_of_le_of_ne a.one_le (Ne.symm hl1))]
            simp
      right_inv := fun ⟨l, z⟩ => by cases l <;> simp_all }

/-- **Denumerability of the Rational Numbers** -/
instance instDenumerable : Denumerable ℚ :=
  Denumerable.ofEquiv _ equivFiniteContFract
=======
open Denumerable

/-- **Denumerability of the Rational Numbers** -/
instance instDenumerable : Denumerable ℚ := ofEncodableOfInfinite ℚ
>>>>>>> b04165d0

end Rat<|MERGE_RESOLUTION|>--- conflicted
+++ resolved
@@ -3,65 +3,26 @@
 Released under Apache 2.0 license as described in the file LICENSE.
 Authors: Chris Hughes
 -/
-<<<<<<< HEAD
-import Mathlib.Algebra.ContinuedFractions.Computation.RatEquiv
-=======
 import Mathlib.Algebra.CharZero.Infinite
 import Mathlib.Algebra.Ring.Rat
 import Mathlib.Data.Rat.Encodable
 import Mathlib.Logic.Denumerable
->>>>>>> b04165d0
 
 /-!
 # Denumerability of ℚ
 
 This file proves that ℚ is denumerable.
-<<<<<<< HEAD
-=======
 
 The fact that ℚ has cardinality ℵ₀ is proved in `Data.Rat.Cardinal`
->>>>>>> b04165d0
 -/
 
 assert_not_exists Module
 
 namespace Rat
 
-<<<<<<< HEAD
 open Denumerable List
-
-instance : Denumerable FiniteContFract :=
-  Denumerable.ofEquiv (List ℕ+ × ℤ)
-    { toFun := fun ⟨z, l, _⟩ =>
-        ⟨l.reverse.modifyHead (· - 1), z⟩
-      invFun := fun ⟨l, z⟩ =>
-        ⟨z, (l.modifyHead (· + 1)).reverse, by
-          simp only [getLast?_reverse, Option.mem_def]
-          cases l with
-          | nil => simp
-          | cons _ _ =>
-            simp only [modifyHead_cons, head?_cons, Option.some.injEq]
-            exact ne_of_gt (PNat.lt_add_left _ _)⟩
-      left_inv := fun ⟨z, l, hl1⟩ => by
-        cases h : l.reverse with
-          | nil => simp_all
-          | cons a _ =>
-            rw [← l.reverse_reverse, h, getLast?_reverse, head?_cons,
-              Option.mem_def, Option.some.injEq] at hl1
-            simp only [h, List.modifyHead_cons, List.reverse_cons, FiniteContFract.mk.injEq,
-              true_and]
-            rw [← l.reverse_reverse, h, PNat.sub_add_of_lt (lt_of_le_of_ne a.one_le (Ne.symm hl1))]
-            simp
-      right_inv := fun ⟨l, z⟩ => by cases l <;> simp_all }
-
-/-- **Denumerability of the Rational Numbers** -/
-instance instDenumerable : Denumerable ℚ :=
-  Denumerable.ofEquiv _ equivFiniteContFract
-=======
-open Denumerable
 
 /-- **Denumerability of the Rational Numbers** -/
 instance instDenumerable : Denumerable ℚ := ofEncodableOfInfinite ℚ
->>>>>>> b04165d0
 
 end Rat
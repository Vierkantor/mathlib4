--- conflicted
+++ resolved
@@ -497,57 +497,6 @@
     Nat.mod_eq_of_lt (show ↑b < n from b.2)]
 #align fin.coe_add_eq_ite Fin.val_add_eq_ite
 
-<<<<<<< HEAD
-section deprecated
-set_option linter.deprecated false
-
-@[deprecated (since := "2023-01-12")]
-theorem val_bit0 {n : ℕ} (k : Fin n) : ((k + k : Fin n) : ℕ) = (k + k : ℕ) % n := by
-  cases k
-  rfl
-#align fin.coe_bit0 Fin.val_bit0
-
-@[deprecated (since := "2023-01-12")]
-theorem val_bit1 {n : ℕ} [NeZero n] (k : Fin n) :
-    (((k + k) + 1 : Fin n) : ℕ) = ((k + k) + 1 : ℕ) % n := by
-  cases n
-  · cases' k with k h
-    cases k
-    · show _ % _ = _
-      simp at h
-    cases' h with _ h
-  simp [Fin.val_bit0, Fin.val_add, Fin.val_one]
-#align fin.coe_bit1 Fin.val_bit1
-
-end deprecated
-
-#align fin.coe_add_one_of_lt Fin.val_add_one_of_lt
-#align fin.last_add_one Fin.last_add_one
-#align fin.coe_add_one Fin.val_add_one
-
-section Bit
-set_option linter.deprecated false
-
-@[simp, deprecated (since := "2023-01-12")]
-theorem mk_bit0 {m n : ℕ} (h : m + m < n) :
-    (⟨m + m, h⟩ : Fin n) =
-      (⟨m, (Nat.le_add_right m m).trans_lt h⟩ : Fin _) +
-      (⟨m, (Nat.le_add_right m m).trans_lt h⟩ : Fin _) :=
-  eq_of_val_eq (Nat.mod_eq_of_lt h).symm
-#align fin.mk_bit0 Fin.mk_bit0
-
-@[simp, deprecated (since := "2023-01-12")]
-theorem mk_bit1 {m n : ℕ} [NeZero n] (h : m + m + 1 < n) :
-    (⟨m + m + 1, h⟩ : Fin n) =
-      (⟨m, (Nat.le_add_right m m).trans_lt ((m + m).lt_succ_self.trans h)⟩ : Fin _) +
-      (⟨m, (Nat.le_add_right m m).trans_lt ((m + m).lt_succ_self.trans h)⟩ : Fin _) + 1 := by
-  ext
-  simp only [val_add, val_one', ← Nat.add_mod, Nat.mod_eq_of_lt h]
-#align fin.mk_bit1 Fin.mk_bit1
-
-end Bit
-
-=======
 #noalign fin.coe_bit0
 #noalign fin.coe_bit1
 #align fin.coe_add_one_of_lt Fin.val_add_one_of_lt
@@ -555,7 +504,6 @@
 #align fin.coe_add_one Fin.val_add_one
 #noalign fin.mk_bit0
 #noalign fin.mk_bit1
->>>>>>> ce2899f1
 #align fin.val_two Fin.val_two
 --- Porting note: syntactically the same as the above
 #align fin.coe_two Fin.val_two

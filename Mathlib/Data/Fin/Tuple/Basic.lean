--- conflicted
+++ resolved
@@ -743,19 +743,11 @@
 alias exists_iff_succ := exists_fin_succ
 
 lemma forall_iff_castSucc {P : Fin (n + 1) → Prop} :
-<<<<<<< HEAD
-    (∀ i, P i) ↔ P (last n) ∧ ∀ i, P (castSucc i) :=
-  ⟨fun h ↦ ⟨h _, fun _ ↦ h _⟩, fun h ↦ lastCases h.1 h.2⟩
-
-lemma exists_iff_castSucc {P : Fin (n + 1) → Prop} :
-    (∃ i, P i) ↔ P (last n) ∨ ∃ i, P (castSucc i) where
-=======
     (∀ i, P i) ↔ P (last n) ∧ ∀ i : Fin n, P i.castSucc :=
   ⟨fun h ↦ ⟨h _, fun _ ↦ h _⟩, fun h ↦ lastCases h.1 h.2⟩
 
 lemma exists_iff_castSucc {P : Fin (n + 1) → Prop} :
     (∃ i, P i) ↔ P (last n) ∨ ∃ i : Fin n, P i.castSucc where
->>>>>>> d0df76bd
   mp := by
     rintro ⟨i, hi⟩
     induction' i using lastCases
@@ -909,14 +901,9 @@
       op j (i.insertNth x p j) (i.insertNth y q j) :=
   insertNth_eq_iff.2 <| by unfold removeNth; simp
 
-<<<<<<< HEAD
-section
-variable [∀ i, Preorder (α i)]
-=======
 section Preorder
 
 variable {α : Fin (n + 1) → Type*} [∀ i, Preorder (α i)]
->>>>>>> d0df76bd
 
 theorem insertNth_le_iff {i : Fin (n + 1)} {x : α i} {p : ∀ j, α (i.succAbove j)} {q : ∀ j, α j} :
     i.insertNth x p ≤ q ↔ x ≤ q i ∧ p ≤ fun j ↦ q (i.succAbove j) := by
@@ -926,11 +913,7 @@
     q ≤ i.insertNth x p ↔ q i ≤ x ∧ (fun j ↦ q (i.succAbove j)) ≤ p := by
   simp [Pi.le_def, forall_iff_succAbove i]
 
-<<<<<<< HEAD
-end
-=======
 end Preorder
->>>>>>> d0df76bd
 
 open Set
 

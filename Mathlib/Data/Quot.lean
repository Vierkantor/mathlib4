--- conflicted
+++ resolved
@@ -21,10 +21,7 @@
 
 namespace Setoid
 
-<<<<<<< HEAD
-=======
 -- Pretty print `@Setoid.r _ s a b` as `s a b`.
->>>>>>> f4ddcad2
 run_cmd Lean.Elab.Command.liftTermElabM do
   Lean.Meta.registerCoercion ``Setoid.r
     (some { numArgs := 2, coercee := 1, type := .coeFun })
@@ -32,14 +29,11 @@
 instance : CoeFun (Setoid α) (fun _ ↦ α → α → Prop) where
   coe := @Setoid.r _
 
-<<<<<<< HEAD
 instance {s : Setoid α} : IsEquiv α s where
   refl := refl
   symm _ _ := symm
   trans _ _ _ := trans
 
-=======
->>>>>>> f4ddcad2
 theorem ext {α : Sort*} : ∀ {s t : Setoid α}, (∀ a b, s a b ↔ t a b) → s = t
   | ⟨r, _⟩, ⟨p, _⟩, Eq =>
   by have : r = p := funext fun a ↦ funext fun b ↦ propext <| Eq a b

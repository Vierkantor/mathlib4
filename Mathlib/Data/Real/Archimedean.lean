--- conflicted
+++ resolved
@@ -3,13 +3,8 @@
 Released under Apache 2.0 license as described in the file LICENSE.
 Authors: Mario Carneiro, Floris van Doorn
 -/
-<<<<<<< HEAD
-import Mathlib.Algebra.Bounds
-import Mathlib.Algebra.Order.Archimedean.Basic
-=======
 import Mathlib.Algebra.Order.Archimedean.Basic
 import Mathlib.Algebra.Order.Group.Pointwise.Bounds
->>>>>>> d0df76bd
 import Mathlib.Data.Real.Basic
 import Mathlib.Order.ConditionallyCompleteLattice.Indexed
 import Mathlib.Order.Interval.Set.Disjoint
@@ -70,19 +65,11 @@
   have hf₁ : ∀ n > 0, ∃ y ∈ s, ((f n / n : ℚ) : ℝ) ≤ y := fun n n0 =>
     let ⟨y, yS, hy⟩ := (hf n).1
     ⟨y, yS, by simpa using (div_le_iff₀ (Nat.cast_pos.2 n0 : (_ : ℝ) < _)).2 hy⟩
-<<<<<<< HEAD
-  have hf₂ : ∀ n > 0, ∀ y ∈ S, (y - ((n : ℕ) : ℝ)⁻¹) < (f n / n : ℚ) := by
-    intro n n0 y yS
-    have := (Int.sub_one_lt_floor _).trans_le (Int.cast_le.2 <| (hf n).2 _ ⟨y, yS, Int.floor_le _⟩)
-    simp only [Rat.cast_div, Rat.cast_intCast, Rat.cast_natCast, gt_iff_lt]
-    rwa [lt_div_iff (Nat.cast_pos.2 n0 : (_ : ℝ) < _), sub_mul, inv_mul_cancel₀]
-=======
   have hf₂ : ∀ n > 0, ∀ y ∈ s, (y - ((n : ℕ) : ℝ)⁻¹) < (f n / n : ℚ) := by
     intro n n0 y yS
     have := (Int.sub_one_lt_floor _).trans_le (Int.cast_le.2 <| (hf n).2 _ ⟨y, yS, Int.floor_le _⟩)
     simp only [Rat.cast_div, Rat.cast_intCast, Rat.cast_natCast, gt_iff_lt]
     rwa [lt_div_iff₀ (Nat.cast_pos.2 n0 : (_ : ℝ) < _), sub_mul, inv_mul_cancel₀]
->>>>>>> d0df76bd
     exact ne_of_gt (Nat.cast_pos.2 n0)
   have hg : IsCauSeq abs (fun n => f n / n : ℕ → ℚ) := by
     intro ε ε0
@@ -373,12 +360,7 @@
   exact iInter_Iic_eq_empty_iff.mpr not_bddBelow_coe
 
 /-- Exponentiation is eventually larger than linear growth. -/
-<<<<<<< HEAD
-lemma exists_natCast_add_one_lt_pow_of_one_lt {a : ℝ} (ha : 1 < a) :
-    ∃ m : ℕ, (m + 1 : ℝ) < a ^ m := by
-=======
 lemma exists_natCast_add_one_lt_pow_of_one_lt (ha : 1 < a) : ∃ m : ℕ, (m + 1 : ℝ) < a ^ m := by
->>>>>>> d0df76bd
   obtain ⟨k, posk, hk⟩ : ∃ k : ℕ, 0 < k ∧ 1 / k + 1 < a := by
     contrapose! ha
     refine le_of_forall_lt_rat_imp_le ?_
@@ -392,11 +374,7 @@
     rw [le_tsub_iff_left hq.le]
     exact hq
   use 2 * k ^ 2
-<<<<<<< HEAD
-  refine (pow_lt_pow_left hk (by positivity) (by simp [posk.ne'])).trans_le' ?_
-=======
   refine (pow_lt_pow_left₀ hk (by positivity) (by simp [posk.ne'])).trans_le' ?_
->>>>>>> d0df76bd
   rcases k.zero_le.eq_or_lt with rfl|kpos
   · simp
   rw [pow_two, mul_left_comm, pow_mul]

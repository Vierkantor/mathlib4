/-
Copyright (c) 2015 Microsoft Corporation. All rights reserved.
Released under Apache 2.0 license as described in the file LICENSE.
Authors: Leonardo de Moura, Jeremy Avigad, Minchao Wu, Mario Carneiro
-/
import Mathlib.Data.Finset.Attach
import Mathlib.Data.Finset.Disjoint
import Mathlib.Data.Finset.Erase
import Mathlib.Data.Finset.Filter
import Mathlib.Data.Finset.Range
import Mathlib.Data.Finset.SDiff
import Mathlib.Logic.Equiv.Set
import Mathlib.Order.Directed
import Mathlib.Order.Interval.Set.Defs
import Mathlib.Data.Set.SymmDiff

/-!
# Basic lemmas on finite sets

This file contains lemmas on the interaction of various definitions on the `Finset` type.

For an explanation of `Finset` design decisions, please see `Mathlib/Data/Finset/Defs.lean`.

## Main declarations

### Main definitions

* `Finset.choose`: Given a proof `h` of existence and uniqueness of a certain element
  satisfying a predicate, `choose s h` returns the element of `s` satisfying that predicate.

### Equivalences between finsets

* The `Mathlib/Logic/Equiv/Defs.lean` file describes a general type of equivalence, so look in there
  for any lemmas. There is some API for rewriting sums and products from `s` to `t` given that
  `s ≃ t`.
  TODO: examples

## Tags

finite sets, finset

-/

-- Assert that we define `Finset` without the material on `List.sublists`.
-- Note that we cannot use `List.sublists` itself as that is defined very early.
assert_not_exists List.sublistsLen Multiset.powerset CompleteLattice Monoid

open Multiset Subtype Function

universe u

variable {α : Type*} {β : Type*} {γ : Type*}

namespace Finset

-- TODO: these should be global attributes, but this will require fixing other files
attribute [local trans] Subset.trans Superset.trans

<<<<<<< HEAD
/- Todo: make these two lemmas `simp`. If so, make sure to formulate `union_singleton` first,
so that it has lower `simp`-priority.
The reason is that together with `Finset.mem_insert` we don't break the natural order of the
disjunctions. -/
lemma union_singleton : s ∪ {a} = insert a s := by ext; simp [or_comm]
lemma singleton_union : {a} ∪ s = insert a s := by ext; simp

@[aesop unsafe apply (rule_sets := [finsetNonempty])]
theorem Nonempty.inl {s t : Finset α} (h : s.Nonempty) : (s ∪ t).Nonempty :=
  h.mono subset_union_left
=======
/-! ### Lattice structure -/
>>>>>>> 55df44f2

section Lattice

variable [DecidableEq α] {s s₁ s₂ t t₁ t₂ u v : Finset α} {a b : α}

/-! #### union -/

@[simp]
theorem disjUnion_eq_union (s t h) : @disjUnion α s t h = s ∪ t :=
  ext fun a => by simp

@[simp]
theorem disjoint_union_left : Disjoint (s ∪ t) u ↔ Disjoint s u ∧ Disjoint t u := by
  simp only [disjoint_left, mem_union, or_imp, forall_and]

@[simp]
theorem disjoint_union_right : Disjoint s (t ∪ u) ↔ Disjoint s t ∧ Disjoint s u := by
  simp only [disjoint_right, mem_union, or_imp, forall_and]

/-! #### inter -/

theorem not_disjoint_iff_nonempty_inter : ¬Disjoint s t ↔ (s ∩ t).Nonempty :=
  not_disjoint_iff.trans <| by simp [Finset.Nonempty]

alias ⟨_, Nonempty.not_disjoint⟩ := not_disjoint_iff_nonempty_inter

theorem disjoint_or_nonempty_inter (s t : Finset α) : Disjoint s t ∨ (s ∩ t).Nonempty := by
  rw [← not_disjoint_iff_nonempty_inter]
  exact em _

omit [DecidableEq α] in
theorem disjoint_of_subset_iff_left_eq_empty (h : s ⊆ t) :
    Disjoint s t ↔ s = ∅ :=
  disjoint_of_le_iff_left_eq_bot h

lemma pairwiseDisjoint_iff {ι : Type*} {s : Set ι} {f : ι → Finset α} :
    s.PairwiseDisjoint f ↔ ∀ ⦃i⦄, i ∈ s → ∀ ⦃j⦄, j ∈ s → (f i ∩ f j).Nonempty → i = j := by
  simp [Set.PairwiseDisjoint, Set.Pairwise, Function.onFun, not_imp_comm (a := _ = _),
    not_disjoint_iff_nonempty_inter]

end Lattice

instance isDirected_le : IsDirected (Finset α) (· ≤ ·) := by classical infer_instance
instance isDirected_subset : IsDirected (Finset α) (· ⊆ ·) := isDirected_le

/-! ### erase -/

section Erase

variable [DecidableEq α] {s t u v : Finset α} {a b : α}

@[simp]
theorem erase_empty (a : α) : erase ∅ a = ∅ :=
  rfl

protected lemma Nontrivial.erase_nonempty (hs : s.Nontrivial) : (s.erase a).Nonempty :=
  (hs.exists_ne a).imp <| by aesop

@[simp] lemma erase_nonempty (ha : a ∈ s) : (s.erase a).Nonempty ↔ s.Nontrivial := by
  simp only [Finset.Nonempty, mem_erase, and_comm (b := _ ∈ _)]
  refine ⟨?_, fun hs ↦ hs.exists_ne a⟩
  rintro ⟨b, hb, hba⟩
  exact ⟨_, hb, _, ha, hba⟩

@[simp]
theorem erase_singleton (a : α) : ({a} : Finset α).erase a = ∅ := by
  ext x
  simp

@[simp]
theorem erase_insert_eq_erase (s : Finset α) (a : α) : (insert a s).erase a = s.erase a :=
  ext fun x => by
    simp +contextual only [mem_erase, mem_insert, and_congr_right_iff,
      false_or, iff_self, imp_true_iff]

theorem erase_insert {a : α} {s : Finset α} (h : a ∉ s) : erase (insert a s) a = s := by
  rw [erase_insert_eq_erase, erase_eq_of_not_mem h]

theorem erase_insert_of_ne {a b : α} {s : Finset α} (h : a ≠ b) :
    erase (insert a s) b = insert a (erase s b) :=
  ext fun x => by
    have : x ≠ b ∧ x = a ↔ x = a := and_iff_right_of_imp fun hx => hx.symm ▸ h
    simp only [mem_erase, mem_insert, and_or_left, this]

theorem erase_cons_of_ne {a b : α} {s : Finset α} (ha : a ∉ s) (hb : a ≠ b) :
    erase (cons a s ha) b = cons a (erase s b) fun h => ha <| erase_subset _ _ h := by
  simp only [cons_eq_insert, erase_insert_of_ne hb]

@[simp] theorem insert_erase (h : a ∈ s) : insert a (erase s a) = s :=
  ext fun x => by
    simp only [mem_insert, mem_erase, or_and_left, dec_em, true_and]
    apply or_iff_right_of_imp
    rintro rfl
    exact h

lemma erase_eq_iff_eq_insert (hs : a ∈ s) (ht : a ∉ t) : erase s a = t ↔ s = insert a t := by
  aesop

lemma insert_erase_invOn :
    Set.InvOn (insert a) (fun s ↦ erase s a) {s : Finset α | a ∈ s} {s : Finset α | a ∉ s} :=
  ⟨fun _s ↦ insert_erase, fun _s ↦ erase_insert⟩

theorem erase_ssubset {a : α} {s : Finset α} (h : a ∈ s) : s.erase a ⊂ s :=
  calc
    s.erase a ⊂ insert a (s.erase a) := ssubset_insert <| not_mem_erase _ _
    _ = _ := insert_erase h

theorem ssubset_iff_exists_subset_erase {s t : Finset α} : s ⊂ t ↔ ∃ a ∈ t, s ⊆ t.erase a := by
  refine ⟨fun h => ?_, fun ⟨a, ha, h⟩ => ssubset_of_subset_of_ssubset h <| erase_ssubset ha⟩
  obtain ⟨a, ht, hs⟩ := not_subset.1 h.2
  exact ⟨a, ht, subset_erase.2 ⟨h.1, hs⟩⟩

theorem erase_ssubset_insert (s : Finset α) (a : α) : s.erase a ⊂ insert a s :=
  ssubset_iff_exists_subset_erase.2
    ⟨a, mem_insert_self _ _, erase_subset_erase _ <| subset_insert _ _⟩

theorem erase_cons {s : Finset α} {a : α} (h : a ∉ s) : (s.cons a h).erase a = s := by
  rw [cons_eq_insert, erase_insert_eq_erase, erase_eq_of_not_mem h]

theorem subset_insert_iff {a : α} {s t : Finset α} : s ⊆ insert a t ↔ erase s a ⊆ t := by
  simp only [subset_iff, or_iff_not_imp_left, mem_erase, mem_insert, and_imp]
  exact forall_congr' fun x => forall_swap

theorem erase_insert_subset (a : α) (s : Finset α) : erase (insert a s) a ⊆ s :=
  subset_insert_iff.1 <| Subset.rfl

theorem insert_erase_subset (a : α) (s : Finset α) : s ⊆ insert a (erase s a) :=
  subset_insert_iff.2 <| Subset.rfl

theorem subset_insert_iff_of_not_mem (h : a ∉ s) : s ⊆ insert a t ↔ s ⊆ t := by
  rw [subset_insert_iff, erase_eq_of_not_mem h]

theorem erase_subset_iff_of_mem (h : a ∈ t) : s.erase a ⊆ t ↔ s ⊆ t := by
  rw [← subset_insert_iff, insert_eq_of_mem h]

theorem erase_injOn' (a : α) : { s : Finset α | a ∈ s }.InjOn fun s => erase s a :=
  fun s hs t ht (h : s.erase a = _) => by rw [← insert_erase hs, ← insert_erase ht, h]

end Erase

lemma Nontrivial.exists_cons_eq {s : Finset α} (hs : s.Nontrivial) :
    ∃ t a ha b hb hab, (cons b t hb).cons a (mem_cons.not.2 <| not_or_intro hab ha) = s := by
  classical
  obtain ⟨a, ha, b, hb, hab⟩ := hs
  have : b ∈ s.erase a := mem_erase.2 ⟨hab.symm, hb⟩
  refine ⟨(s.erase a).erase b, a, ?_, b, ?_, ?_, ?_⟩ <;>
    simp [insert_erase this, insert_erase ha, *]

/-! ### sdiff -/


section Sdiff

variable [DecidableEq α] {s t u v : Finset α} {a b : α}

lemma erase_sdiff_erase (hab : a ≠ b) (hb : b ∈ s) : s.erase a \ s.erase b = {b} := by
  ext; aesop

-- TODO: Do we want to delete this lemma and `Finset.disjUnion_singleton`,
-- or instead add `Finset.union_singleton`/`Finset.singleton_union`?
theorem sdiff_singleton_eq_erase (a : α) (s : Finset α) : s \ {a} = erase s a := by
  ext
  rw [mem_erase, mem_sdiff, mem_singleton, and_comm]

-- This lemma matches `Finset.insert_eq` in functionality.
theorem erase_eq (s : Finset α) (a : α) : s.erase a = s \ {a} :=
  (sdiff_singleton_eq_erase _ _).symm

theorem disjoint_erase_comm : Disjoint (s.erase a) t ↔ Disjoint s (t.erase a) := by
  simp_rw [erase_eq, disjoint_sdiff_comm]

lemma disjoint_insert_erase (ha : a ∉ t) : Disjoint (s.erase a) (insert a t) ↔ Disjoint s t := by
  rw [disjoint_erase_comm, erase_insert ha]

lemma disjoint_erase_insert (ha : a ∉ s) : Disjoint (insert a s) (t.erase a) ↔ Disjoint s t := by
  rw [← disjoint_erase_comm, erase_insert ha]

theorem disjoint_of_erase_left (ha : a ∉ t) (hst : Disjoint (s.erase a) t) : Disjoint s t := by
  rw [← erase_insert ha, ← disjoint_erase_comm, disjoint_insert_right]
  exact ⟨not_mem_erase _ _, hst⟩

theorem disjoint_of_erase_right (ha : a ∉ s) (hst : Disjoint s (t.erase a)) : Disjoint s t := by
  rw [← erase_insert ha, disjoint_erase_comm, disjoint_insert_left]
  exact ⟨not_mem_erase _ _, hst⟩

theorem inter_erase (a : α) (s t : Finset α) : s ∩ t.erase a = (s ∩ t).erase a := by
  simp only [erase_eq, inter_sdiff_assoc]

@[simp]
theorem erase_inter (a : α) (s t : Finset α) : s.erase a ∩ t = (s ∩ t).erase a := by
  simpa only [inter_comm t] using inter_erase a t s

theorem erase_sdiff_comm (s t : Finset α) (a : α) : s.erase a \ t = (s \ t).erase a := by
  simp_rw [erase_eq, sdiff_right_comm]

theorem erase_inter_comm (s t : Finset α) (a : α) : s.erase a ∩ t = s ∩ t.erase a := by
  rw [erase_inter, inter_erase]

theorem erase_union_distrib (s t : Finset α) (a : α) : (s ∪ t).erase a = s.erase a ∪ t.erase a := by
  simp_rw [erase_eq, union_sdiff_distrib]

theorem insert_inter_distrib (s t : Finset α) (a : α) :
    insert a (s ∩ t) = insert a s ∩ insert a t := by simp_rw [insert_eq, union_inter_distrib_left]

theorem erase_sdiff_distrib (s t : Finset α) (a : α) : (s \ t).erase a = s.erase a \ t.erase a := by
  simp_rw [erase_eq, sdiff_sdiff, sup_sdiff_eq_sup le_rfl, sup_comm]

theorem erase_union_of_mem (ha : a ∈ t) (s : Finset α) : s.erase a ∪ t = s ∪ t := by
  rw [← insert_erase (mem_union_right s ha), erase_union_distrib, ← union_insert, insert_erase ha]

theorem union_erase_of_mem (ha : a ∈ s) (t : Finset α) : s ∪ t.erase a = s ∪ t := by
  rw [← insert_erase (mem_union_left t ha), erase_union_distrib, ← insert_union, insert_erase ha]

@[simp, deprecated erase_eq_of_not_mem (since := "2024-10-01")]
theorem sdiff_singleton_eq_self (ha : a ∉ s) : s \ {a} = s := by
  rw [← erase_eq, erase_eq_of_not_mem ha]

theorem sdiff_union_erase_cancel (hts : t ⊆ s) (ha : a ∈ t) : s \ t ∪ t.erase a = s.erase a := by
  simp_rw [erase_eq, sdiff_union_sdiff_cancel hts (singleton_subset_iff.2 ha)]

theorem sdiff_insert (s t : Finset α) (x : α) : s \ insert x t = (s \ t).erase x := by
  simp_rw [← sdiff_singleton_eq_erase, insert_eq, sdiff_sdiff_left', sdiff_union_distrib,
    inter_comm]

theorem sdiff_insert_insert_of_mem_of_not_mem {s t : Finset α} {x : α} (hxs : x ∈ s) (hxt : x ∉ t) :
    insert x (s \ insert x t) = s \ t := by
  rw [sdiff_insert, insert_erase (mem_sdiff.mpr ⟨hxs, hxt⟩)]

theorem sdiff_erase (h : a ∈ s) : s \ t.erase a = insert a (s \ t) := by
  rw [← sdiff_singleton_eq_erase, sdiff_sdiff_eq_sdiff_union (singleton_subset_iff.2 h), insert_eq,
    union_comm]

theorem sdiff_erase_self (ha : a ∈ s) : s \ s.erase a = {a} := by
  rw [sdiff_erase ha, Finset.sdiff_self, insert_emptyc_eq]

theorem erase_eq_empty_iff (s : Finset α) (a : α) : s.erase a = ∅ ↔ s = ∅ ∨ s = {a} := by
  rw [← sdiff_singleton_eq_erase, sdiff_eq_empty_iff_subset, subset_singleton_iff]

--TODO@Yaël: Kill lemmas duplicate with `BooleanAlgebra`
theorem sdiff_disjoint : Disjoint (t \ s) s :=
  disjoint_left.2 fun _a ha => (mem_sdiff.1 ha).2

theorem disjoint_sdiff : Disjoint s (t \ s) :=
  sdiff_disjoint.symm

theorem disjoint_sdiff_inter (s t : Finset α) : Disjoint (s \ t) (s ∩ t) :=
  disjoint_of_subset_right inter_subset_right sdiff_disjoint

end Sdiff

/-! ### attach -/

@[simp]
theorem attach_empty : attach (∅ : Finset α) = ∅ :=
  rfl

@[simp]
theorem attach_nonempty_iff {s : Finset α} : s.attach.Nonempty ↔ s.Nonempty := by
  simp [Finset.Nonempty]

@[aesop safe apply (rule_sets := [finsetNonempty])]
protected alias ⟨_, Nonempty.attach⟩ := attach_nonempty_iff

@[simp]
theorem attach_eq_empty_iff {s : Finset α} : s.attach = ∅ ↔ s = ∅ := by
  simp [eq_empty_iff_forall_not_mem]

/-! ### filter -/

section Filter
variable (p q : α → Prop) [DecidablePred p] [DecidablePred q] {s t : Finset α}

theorem filter_singleton (a : α) : filter p {a} = if p a then {a} else ∅ := by
  classical
    ext x
    simp only [mem_singleton, forall_eq, mem_filter]
    split_ifs with h <;> by_cases h' : x = a <;> simp [h, h']

theorem filter_cons_of_pos (a : α) (s : Finset α) (ha : a ∉ s) (hp : p a) :
    filter p (cons a s ha) = cons a (filter p s) ((mem_of_mem_filter _).mt ha) :=
  eq_of_veq <| Multiset.filter_cons_of_pos s.val hp

theorem filter_cons_of_neg (a : α) (s : Finset α) (ha : a ∉ s) (hp : ¬p a) :
    filter p (cons a s ha) = filter p s :=
  eq_of_veq <| Multiset.filter_cons_of_neg s.val hp

theorem disjoint_filter {s : Finset α} {p q : α → Prop} [DecidablePred p] [DecidablePred q] :
    Disjoint (s.filter p) (s.filter q) ↔ ∀ x ∈ s, p x → ¬q x := by
  constructor <;> simp +contextual [disjoint_left]

theorem disjoint_filter_filter' (s t : Finset α)
    {p q : α → Prop} [DecidablePred p] [DecidablePred q] (h : Disjoint p q) :
    Disjoint (s.filter p) (t.filter q) := by
  simp_rw [disjoint_left, mem_filter]
  rintro a ⟨_, hp⟩ ⟨_, hq⟩
  rw [Pi.disjoint_iff] at h
  simpa [hp, hq] using h a

theorem disjoint_filter_filter_neg (s t : Finset α) (p : α → Prop)
    [DecidablePred p] [∀ x, Decidable (¬p x)] :
    Disjoint (s.filter p) (t.filter fun a => ¬p a) :=
  disjoint_filter_filter' s t disjoint_compl_right

@[deprecated (since := "2024-10-01")] alias filter_inter_filter_neg_eq := disjoint_filter_filter_neg

theorem filter_disj_union (s : Finset α) (t : Finset α) (h : Disjoint s t) :
    filter p (disjUnion s t h) = (filter p s).disjUnion (filter p t) (disjoint_filter_filter h) :=
  eq_of_veq <| Multiset.filter_add _ _ _

theorem filter_cons {a : α} (s : Finset α) (ha : a ∉ s) :
    filter p (cons a s ha) =
      if p a then cons a (filter p s) ((mem_of_mem_filter _).mt ha) else filter p s := by
  split_ifs with h
  · rw [filter_cons_of_pos _ _ _ ha h]
  · rw [filter_cons_of_neg _ _ _ ha h]

section
variable [DecidableEq α]

theorem filter_union (s₁ s₂ : Finset α) : (s₁ ∪ s₂).filter p = s₁.filter p ∪ s₂.filter p :=
  ext fun _ => by simp only [mem_filter, mem_union, or_and_right]

theorem filter_union_right (s : Finset α) : s.filter p ∪ s.filter q = s.filter fun x => p x ∨ q x :=
  ext fun x => by simp [mem_filter, mem_union, ← and_or_left]

theorem filter_mem_eq_inter {s t : Finset α} [∀ i, Decidable (i ∈ t)] :
    (s.filter fun i => i ∈ t) = s ∩ t :=
  ext fun i => by simp [mem_filter, mem_inter]

theorem filter_inter_distrib (s t : Finset α) : (s ∩ t).filter p = s.filter p ∩ t.filter p := by
  ext
  simp [mem_filter, mem_inter, and_assoc]

theorem filter_inter (s t : Finset α) : filter p s ∩ t = filter p (s ∩ t) := by
  ext
  simp only [mem_inter, mem_filter, and_right_comm]

theorem inter_filter (s t : Finset α) : s ∩ filter p t = filter p (s ∩ t) := by
  rw [inter_comm, filter_inter, inter_comm]

theorem filter_insert (a : α) (s : Finset α) :
    filter p (insert a s) = if p a then insert a (filter p s) else filter p s := by
  ext x
  split_ifs with h <;> by_cases h' : x = a <;> simp [h, h']

theorem filter_erase (a : α) (s : Finset α) : filter p (erase s a) = erase (filter p s) a := by
  ext x
  simp only [and_assoc, mem_filter, iff_self, mem_erase]

theorem filter_or (s : Finset α) : (s.filter fun a => p a ∨ q a) = s.filter p ∪ s.filter q :=
  ext fun _ => by simp [mem_filter, mem_union, and_or_left]

theorem filter_and (s : Finset α) : (s.filter fun a => p a ∧ q a) = s.filter p ∩ s.filter q :=
  ext fun _ => by simp [mem_filter, mem_inter, and_comm, and_left_comm, and_self_iff, and_assoc]

theorem filter_not (s : Finset α) : (s.filter fun a => ¬p a) = s \ s.filter p :=
  ext fun a => by
    simp only [Bool.decide_coe, Bool.not_eq_true', mem_filter, and_comm, mem_sdiff, not_and_or,
      Bool.not_eq_true, and_or_left, and_not_self, or_false]

lemma filter_and_not (s : Finset α) (p q : α → Prop) [DecidablePred p] [DecidablePred q] :
    s.filter (fun a ↦ p a ∧ ¬ q a) = s.filter p \ s.filter q := by
  rw [filter_and, filter_not, ← inter_sdiff_assoc, inter_eq_left.2 (filter_subset _ _)]

theorem sdiff_eq_filter (s₁ s₂ : Finset α) : s₁ \ s₂ = filter (· ∉ s₂) s₁ :=
  ext fun _ => by simp [mem_sdiff, mem_filter]

theorem subset_union_elim {s : Finset α} {t₁ t₂ : Set α} (h : ↑s ⊆ t₁ ∪ t₂) :
    ∃ s₁ s₂ : Finset α, s₁ ∪ s₂ = s ∧ ↑s₁ ⊆ t₁ ∧ ↑s₂ ⊆ t₂ \ t₁ := by
  classical
    refine ⟨s.filter (· ∈ t₁), s.filter (· ∉ t₁), ?_, ?_, ?_⟩
    · simp [filter_union_right, em]
    · intro x
      simp
    · intro x
      simp only [not_not, coe_filter, Set.mem_setOf_eq, Set.mem_diff, and_imp]
      intro hx hx₂
      exact ⟨Or.resolve_left (h hx) hx₂, hx₂⟩

section Classical

-- Porting note: The notation `{ x ∈ s | p x }` in Lean 4 is hardcoded to be about `Set`.
-- So at the moment the whole `Sep`-class is useless, as it doesn't have notation.
-- /-- The following instance allows us to write `{x ∈ s | p x}` for `Finset.filter p s`.
--   We don't want to redo all lemmas of `Finset.filter` for `Sep.sep`, so we make sure that `simp`
--   unfolds the notation `{x ∈ s | p x}` to `Finset.filter p s`.
-- -/
-- noncomputable instance {α : Type*} : Sep α (Finset α) :=
--   ⟨fun p x => x.filter p⟩

-- -- @[simp] -- Porting note: not a simp-lemma until `Sep`-notation is fixed.
-- theorem sep_def {α : Type*} (s : Finset α) (p : α → Prop) : { x ∈ s | p x } = s.filter p := by
--   ext
--   simp

end Classical

-- This is not a good simp lemma, as it would prevent `Finset.mem_filter` from firing
-- on, e.g. `x ∈ s.filter (Eq b)`.
/-- After filtering out everything that does not equal a given value, at most that value remains.

  This is equivalent to `filter_eq'` with the equality the other way.
-/
theorem filter_eq [DecidableEq β] (s : Finset β) (b : β) :
    s.filter (Eq b) = ite (b ∈ s) {b} ∅ := by
  split_ifs with h
  · ext
    simp only [mem_filter, mem_singleton, decide_eq_true_eq]
    refine ⟨fun h => h.2.symm, ?_⟩
    rintro rfl
    exact ⟨h, rfl⟩
  · ext
    simp only [mem_filter, not_and, iff_false, not_mem_empty, decide_eq_true_eq]
    rintro m rfl
    exact h m

/-- After filtering out everything that does not equal a given value, at most that value remains.

  This is equivalent to `filter_eq` with the equality the other way.
-/
theorem filter_eq' [DecidableEq β] (s : Finset β) (b : β) :
    (s.filter fun a => a = b) = ite (b ∈ s) {b} ∅ :=
  _root_.trans (filter_congr fun _ _ => by simp_rw [@eq_comm _ b]) (filter_eq s b)

theorem filter_ne [DecidableEq β] (s : Finset β) (b : β) :
    (s.filter fun a => b ≠ a) = s.erase b := by
  ext
  simp only [mem_filter, mem_erase, Ne, decide_not, Bool.not_eq_true', decide_eq_false_iff_not]
  tauto

theorem filter_ne' [DecidableEq β] (s : Finset β) (b : β) : (s.filter fun a => a ≠ b) = s.erase b :=
  _root_.trans (filter_congr fun _ _ => by simp_rw [@ne_comm _ b]) (filter_ne s b)

theorem filter_union_filter_of_codisjoint (s : Finset α) (h : Codisjoint p q) :
    s.filter p ∪ s.filter q = s :=
  (filter_or _ _ _).symm.trans <| filter_true_of_mem fun x _ => h.top_le x trivial

theorem filter_union_filter_neg_eq [∀ x, Decidable (¬p x)] (s : Finset α) :
    (s.filter p ∪ s.filter fun a => ¬p a) = s :=
  filter_union_filter_of_codisjoint _ _ _ <| @codisjoint_hnot_right _ _ p

end

end Filter

/-! ### range -/


section Range

open Nat

variable {n m l : ℕ}

@[simp]
theorem range_filter_eq {n m : ℕ} : (range n).filter (· = m) = if m < n then {m} else ∅ := by
  convert filter_eq (range n) m using 2
  · ext
    rw [eq_comm]
  · simp

end Range

end Finset

/-! ### dedup on list and multiset -/

namespace Multiset

variable [DecidableEq α] {s t : Multiset α}

@[simp]
theorem toFinset_add (s t : Multiset α) : toFinset (s + t) = toFinset s ∪ toFinset t :=
  Finset.ext <| by simp

@[simp]
theorem toFinset_inter (s t : Multiset α) : toFinset (s ∩ t) = toFinset s ∩ toFinset t :=
  Finset.ext <| by simp

@[simp]
theorem toFinset_union (s t : Multiset α) : (s ∪ t).toFinset = s.toFinset ∪ t.toFinset := by
  ext; simp

@[simp]
theorem toFinset_eq_empty {m : Multiset α} : m.toFinset = ∅ ↔ m = 0 :=
  Finset.val_inj.symm.trans Multiset.dedup_eq_zero

@[simp]
theorem toFinset_nonempty : s.toFinset.Nonempty ↔ s ≠ 0 := by
  simp only [toFinset_eq_empty, Ne, Finset.nonempty_iff_ne_empty]

@[aesop safe apply (rule_sets := [finsetNonempty])]
protected alias ⟨_, Aesop.toFinset_nonempty_of_ne⟩ := toFinset_nonempty

@[simp]
theorem toFinset_filter (s : Multiset α) (p : α → Prop) [DecidablePred p] :
    Multiset.toFinset (s.filter p) = s.toFinset.filter p := by
  ext; simp

end Multiset

namespace List

variable [DecidableEq α] {l l' : List α} {a : α} {f : α → β}
  {s : Finset α} {t : Set β} {t' : Finset β}

@[simp]
theorem toFinset_union (l l' : List α) : (l ∪ l').toFinset = l.toFinset ∪ l'.toFinset := by
  ext
  simp

@[simp]
theorem toFinset_inter (l l' : List α) : (l ∩ l').toFinset = l.toFinset ∩ l'.toFinset := by
  ext
  simp

@[aesop safe apply (rule_sets := [finsetNonempty])]
alias ⟨_, Aesop.toFinset_nonempty_of_ne⟩ := toFinset_nonempty_iff

@[simp]
theorem toFinset_filter (s : List α) (p : α → Bool) :
    (s.filter p).toFinset = s.toFinset.filter (p ·) := by
  ext; simp [List.mem_filter]

end List

namespace Finset

section ToList

@[simp]
theorem toList_eq_nil {s : Finset α} : s.toList = [] ↔ s = ∅ :=
  Multiset.toList_eq_nil.trans val_eq_zero

theorem empty_toList {s : Finset α} : s.toList.isEmpty ↔ s = ∅ := by simp

@[simp]
theorem toList_empty : (∅ : Finset α).toList = [] :=
  toList_eq_nil.mpr rfl

theorem Nonempty.toList_ne_nil {s : Finset α} (hs : s.Nonempty) : s.toList ≠ [] :=
  mt toList_eq_nil.mp hs.ne_empty

theorem Nonempty.not_empty_toList {s : Finset α} (hs : s.Nonempty) : ¬s.toList.isEmpty :=
  mt empty_toList.mp hs.ne_empty

end ToList

/-! ### choose -/


section Choose

variable (p : α → Prop) [DecidablePred p] (l : Finset α)

/-- Given a finset `l` and a predicate `p`, associate to a proof that there is a unique element of
`l` satisfying `p` this unique element, as an element of the corresponding subtype. -/
def chooseX (hp : ∃! a, a ∈ l ∧ p a) : { a // a ∈ l ∧ p a } :=
  Multiset.chooseX p l.val hp

/-- Given a finset `l` and a predicate `p`, associate to a proof that there is a unique element of
`l` satisfying `p` this unique element, as an element of the ambient type. -/
def choose (hp : ∃! a, a ∈ l ∧ p a) : α :=
  chooseX p l hp

theorem choose_spec (hp : ∃! a, a ∈ l ∧ p a) : choose p l hp ∈ l ∧ p (choose p l hp) :=
  (chooseX p l hp).property

theorem choose_mem (hp : ∃! a, a ∈ l ∧ p a) : choose p l hp ∈ l :=
  (choose_spec _ _ _).1

theorem choose_property (hp : ∃! a, a ∈ l ∧ p a) : p (choose p l hp) :=
  (choose_spec _ _ _).2

end Choose

end Finset

namespace Equiv
variable [DecidableEq α] {s t : Finset α}

open Finset

/-- The disjoint union of finsets is a sum -/
def Finset.union (s t : Finset α) (h : Disjoint s t) :
    s ⊕ t ≃ (s ∪ t : Finset α) :=
  Equiv.Set.ofEq (coe_union _ _) |>.trans (Equiv.Set.union (disjoint_coe.mpr h)) |>.symm

@[simp]
theorem Finset.union_inl (h : Disjoint s t) (x : s) :
    Equiv.Finset.union s t h (Sum.inl x) = ⟨x, Finset.mem_union.mpr <| Or.inl x.2⟩ :=
  rfl

@[simp]
theorem Finset.union_inr (h : Disjoint s t) (y : t) :
    Equiv.Finset.union s t h (Sum.inr y) = ⟨y, Finset.mem_union.mpr <| Or.inr y.2⟩ :=
  rfl

@[deprecated (since := "2024-06-07")] alias Finset.union_symm_inl := Finset.union_inl
@[deprecated (since := "2024-06-07")] alias Finset.union_symm_inr := Finset.union_inr

@[simp]
theorem Finset.union_symm_left (h : Disjoint s t) {i : α} (hi : i ∈ s)
    (hi' : i ∈ s ∪ t) : (Equiv.Finset.union s t h).symm ⟨i, hi'⟩ = Sum.inl ⟨i, hi⟩ := by
  simp [Equiv.symm_apply_eq]

@[simp]
theorem Finset.union_symm_right (h : Disjoint s t) {i : α} (hi : i ∈ t)
    (hi' : i ∈ s ∪ t) : (Equiv.Finset.union s t h).symm ⟨i, hi'⟩ = Sum.inr ⟨i, hi⟩ := by
  simp [Equiv.symm_apply_eq]

/-- The type of dependent functions on the disjoint union of finsets `s ∪ t` is equivalent to the
  type of pairs of functions on `s` and on `t`. This is similar to `Equiv.sumPiEquivProdPi`. -/
def piFinsetUnion {ι} [DecidableEq ι] (α : ι → Type*) {s t : Finset ι} (h : Disjoint s t) :
    ((∀ i : s, α i) × ∀ i : t, α i) ≃ ∀ i : (s ∪ t : Finset ι), α i :=
  let e := Equiv.Finset.union s t h
  sumPiEquivProdPi (fun b ↦ α (e b)) |>.symm.trans (.piCongrLeft (fun i : ↥(s ∪ t) ↦ α i) e)

lemma piFinsetUnion_left {ι} [DecidableEq ι] (α : ι → Type*) {s t : Finset ι}
    (h : Disjoint s t) {f g} {i : ι} (hi : i ∈ s) (hi' : i ∈ s ∪ t) :
    Equiv.piFinsetUnion α h (f, g) ⟨i, hi'⟩ = f ⟨i, hi⟩ := by
  simp [Equiv.piFinsetUnion, eqRec_eq_cast]
  -- painful dependent type manipulations. `set` doesn't work properly, which makes it more painful
  -- https://leanprover.zulipchat.com/#narrow/stream/287929-mathlib4/topic/set.20tactic.20doesn't.20work.20with.20dependent.20functions
  generalize_proofs h'
  set x := (Finset.union s t h).symm ⟨i, hi'⟩
  have : x = Sum.inl ⟨i, hi⟩ := Finset.union_symm_left h hi hi'
  show cast h' ((sumPiEquivProdPi fun b ↦ α (Finset.union s t h b)).symm (f, g) x) = _
  clear_value x
  subst this
  rfl

lemma piFinsetUnion_right {ι} [DecidableEq ι] (α : ι → Type*) {s t : Finset ι}
    (h : Disjoint s t) {f g} {i : ι} (hi : i ∈ t) (hi' : i ∈ s ∪ t) :
    Equiv.piFinsetUnion α h (f, g) ⟨i, hi'⟩ = g ⟨i, hi⟩ := by
  simp [Equiv.piFinsetUnion, eqRec_eq_cast]
  -- painful dependent type manipulations.
  generalize_proofs h'
  set x := (Finset.union s t h).symm ⟨i, hi'⟩
  have : x = Sum.inr ⟨i, hi⟩ := Finset.union_symm_right h hi hi'
  show cast h' ((sumPiEquivProdPi fun b ↦ α (Finset.union s t h b)).symm (f, g) x) = _
  clear_value x
  subst this
  rfl

end Equiv

namespace Multiset

variable [DecidableEq α]

@[simp]
lemma toFinset_replicate (n : ℕ) (a : α) :
    (replicate n a).toFinset = if n = 0 then ∅ else {a} := by
  ext x
  simp only [mem_toFinset, Finset.mem_singleton, mem_replicate]
  split_ifs with hn <;> simp [hn]

<<<<<<< HEAD
TODO: should some of the lemmas be `aesop safe simp` instead?
-/
def proveFinsetNonempty {u : Level} {α : Q(Type u)} (s : Q(Finset $α)) :
    MetaM (Option Q(Finset.Nonempty $s)) := do
  -- Aesop expects to operate on goals, so we're going to make a new goal.
  let goal ← Lean.Meta.mkFreshExprMVar q(Finset.Nonempty $s)
  let mvar := goal.mvarId!
  -- We want this to be fast, so use only the basic and `Finset.Nonempty`-specific rules.
  let rulesets ← Aesop.Frontend.getGlobalRuleSets #[`builtin, `finsetNonempty]
  let options : Aesop.Options' :=
    { terminal := true -- Fail if the new goal is not closed.
      generateScript := false
      useDefaultSimpSet := false -- Avoiding the whole simp set to speed up the tactic.
      warnOnNonterminal := false -- Don't show a warning on failure, simply return `none`.
      forwardMaxDepth? := none }
  let rules ← Aesop.mkLocalRuleSet rulesets options
  let (remainingGoals, _) ←
    try Aesop.search (options := options.toOptions) mvar (.some rules)
    catch _ => return none
  -- Fail if there are open goals remaining, this serves as an extra check for the
  -- Aesop configuration option `terminal := true`.
  if remainingGoals.size > 0 then return none
  Lean.getExprMVarAssignment? mvar

end Mathlib.Meta

set_option linter.style.longFile 3300
=======
end Multiset
>>>>>>> 55df44f2
<|MERGE_RESOLUTION|>--- conflicted
+++ resolved
@@ -56,20 +56,7 @@
 -- TODO: these should be global attributes, but this will require fixing other files
 attribute [local trans] Subset.trans Superset.trans
 
-<<<<<<< HEAD
-/- Todo: make these two lemmas `simp`. If so, make sure to formulate `union_singleton` first,
-so that it has lower `simp`-priority.
-The reason is that together with `Finset.mem_insert` we don't break the natural order of the
-disjunctions. -/
-lemma union_singleton : s ∪ {a} = insert a s := by ext; simp [or_comm]
-lemma singleton_union : {a} ∪ s = insert a s := by ext; simp
-
-@[aesop unsafe apply (rule_sets := [finsetNonempty])]
-theorem Nonempty.inl {s t : Finset α} (h : s.Nonempty) : (s ∪ t).Nonempty :=
-  h.mono subset_union_left
-=======
 /-! ### Lattice structure -/
->>>>>>> 55df44f2
 
 section Lattice
 
@@ -728,34 +715,4 @@
   simp only [mem_toFinset, Finset.mem_singleton, mem_replicate]
   split_ifs with hn <;> simp [hn]
 
-<<<<<<< HEAD
-TODO: should some of the lemmas be `aesop safe simp` instead?
--/
-def proveFinsetNonempty {u : Level} {α : Q(Type u)} (s : Q(Finset $α)) :
-    MetaM (Option Q(Finset.Nonempty $s)) := do
-  -- Aesop expects to operate on goals, so we're going to make a new goal.
-  let goal ← Lean.Meta.mkFreshExprMVar q(Finset.Nonempty $s)
-  let mvar := goal.mvarId!
-  -- We want this to be fast, so use only the basic and `Finset.Nonempty`-specific rules.
-  let rulesets ← Aesop.Frontend.getGlobalRuleSets #[`builtin, `finsetNonempty]
-  let options : Aesop.Options' :=
-    { terminal := true -- Fail if the new goal is not closed.
-      generateScript := false
-      useDefaultSimpSet := false -- Avoiding the whole simp set to speed up the tactic.
-      warnOnNonterminal := false -- Don't show a warning on failure, simply return `none`.
-      forwardMaxDepth? := none }
-  let rules ← Aesop.mkLocalRuleSet rulesets options
-  let (remainingGoals, _) ←
-    try Aesop.search (options := options.toOptions) mvar (.some rules)
-    catch _ => return none
-  -- Fail if there are open goals remaining, this serves as an extra check for the
-  -- Aesop configuration option `terminal := true`.
-  if remainingGoals.size > 0 then return none
-  Lean.getExprMVarAssignment? mvar
-
-end Mathlib.Meta
-
-set_option linter.style.longFile 3300
-=======
-end Multiset
->>>>>>> 55df44f2
+end Multiset
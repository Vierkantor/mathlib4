--- conflicted
+++ resolved
@@ -35,11 +35,7 @@
   rfl
 
 @[simp]
-<<<<<<< HEAD
-theorem sort_mk (s : Multiset α) (h : s.Nodup) : sort r ⟨s, h⟩ = s.sort r := rfl
-=======
 theorem sort_mk {s : Multiset α} (h : s.Nodup) : sort r ⟨s, h⟩ = s.sort r := rfl
->>>>>>> 6cd25d22
 
 @[simp]
 theorem sort_sorted (s : Finset α) : List.Sorted r (sort r s) :=
@@ -210,11 +206,7 @@
 theorem listMap_orderEmbOfFin_finRange (s : Finset α) {k : ℕ} (h : s.card = k) :
     (List.finRange k).map (s.orderEmbOfFin h) = s.sort (· ≤ ·) := by
   obtain rfl : k = (s.sort (· ≤ ·)).length := by simp [h]
-<<<<<<< HEAD
-  exact List.finRange_map_getElem  (s.sort (· ≤ ·))
-=======
   exact List.finRange_map_getElem (s.sort (· ≤ ·))
->>>>>>> 6cd25d22
 
 /-- The bijection `orderEmbOfFin s h` sends `0` to the minimum of `s`. -/
 theorem orderEmbOfFin_zero {s : Finset α} {k : ℕ} (h : s.card = k) (hz : 0 < k) :

/-
Copyright (c) 2018 Kenny Lau. All rights reserved.
Released under Apache 2.0 license as described in the file LICENSE.
Authors: Kenny Lau, Mario Carneiro
-/
import Mathlib.Algebra.Module.Submodule.Equiv
import Mathlib.Algebra.NoZeroSMulDivisors.Basic

/-!
# Basics on bilinear maps

This file provides basics on bilinear maps. The most general form considered are maps that are
semilinear in both arguments. They are of type `M →ₛₗ[ρ₁₂] N →ₛₗ[σ₁₂] P`, where `M` and `N`
are modules over `R` and `S` respectively, `P` is a module over both `R₂` and `S₂` with
commuting actions, and `ρ₁₂ : R →+* R₂` and `σ₁₂ : S →+* S₂`.

## Main declarations

* `LinearMap.mk₂`: a constructor for bilinear maps,
  taking an unbundled function together with proof witnesses of bilinearity
* `LinearMap.flip`: turns a bilinear map `M × N → P` into `N × M → P`
* `LinearMap.lflip`: given a linear map from `M` to `N →ₗ[R] P`, i.e., a bilinear map `M → N → P`,
  change the order of variables and get a linear map from `N` to `M →ₗ[R] P`.
* `LinearMap.lcomp`: composition of a given linear map `M → N` with a linear map `N → P` as
  a linear map from `Nₗ →ₗ[R] Pₗ` to `M →ₗ[R] Pₗ`
* `LinearMap.llcomp`: composition of linear maps as a bilinear map from `(M →ₗ[R] N) × (N →ₗ[R] P)`
  to `M →ₗ[R] P`
* `LinearMap.compl₂`: composition of a linear map `Q → N` and a bilinear map `M → N → P` to
  form a bilinear map `M → Q → P`.
* `LinearMap.compr₂`: composition of a linear map `P → Q` and a bilinear map `M → N → P` to form a
  bilinear map `M → N → Q`.
* `LinearMap.lsmul`: scalar multiplication as a bilinear map `R × M → M`

## Tags

bilinear
-/

open Function

namespace LinearMap

section Semiring

-- the `ₗ` subscript variables are for special cases about linear (as opposed to semilinear) maps
variable {R : Type*} [Semiring R] {S : Type*} [Semiring S]
variable {R₂ : Type*} [Semiring R₂] {S₂ : Type*} [Semiring S₂]
variable {M : Type*} {N : Type*} {P : Type*}
variable {M₂ : Type*} {N₂ : Type*} {P₂ : Type*}
variable {Pₗ : Type*}
variable {M' : Type*} {P' : Type*}
variable [AddCommMonoid M] [AddCommMonoid N] [AddCommMonoid P]
variable [AddCommMonoid M₂] [AddCommMonoid N₂] [AddCommMonoid P₂] [AddCommMonoid Pₗ]
variable [AddCommGroup M'] [AddCommGroup P']
variable [Module R M] [Module S N] [Module R₂ P] [Module S₂ P]
variable [Module R M₂] [Module S N₂] [Module R P₂] [Module S₂ P₂]
variable [Module R Pₗ] [Module S Pₗ]
variable [Module R M'] [Module R₂ P'] [Module S₂ P']
variable [SMulCommClass S₂ R₂ P] [SMulCommClass S R Pₗ] [SMulCommClass S₂ R₂ P']
variable [SMulCommClass S₂ R P₂]
variable {ρ₁₂ : R →+* R₂} {σ₁₂ : S →+* S₂}
variable (ρ₁₂ σ₁₂)

/-- Create a bilinear map from a function that is semilinear in each component.
See `mk₂'` and `mk₂` for the linear case. -/
def mk₂'ₛₗ (f : M → N → P) (H1 : ∀ m₁ m₂ n, f (m₁ + m₂) n = f m₁ n + f m₂ n)
    (H2 : ∀ (c : R) (m n), f (c • m) n = ρ₁₂ c • f m n)
    (H3 : ∀ m n₁ n₂, f m (n₁ + n₂) = f m n₁ + f m n₂)
    (H4 : ∀ (c : S) (m n), f m (c • n) = σ₁₂ c • f m n) : M →ₛₗ[ρ₁₂] N →ₛₗ[σ₁₂] P where
  toFun m :=
    { toFun := f m
      map_add' := H3 m
      map_smul' := fun c => H4 c m }
  map_add' m₁ m₂ := LinearMap.ext <| H1 m₁ m₂
  map_smul' c m := LinearMap.ext <| H2 c m

variable {ρ₁₂ σ₁₂}

@[simp]
theorem mk₂'ₛₗ_apply (f : M → N → P) {H1 H2 H3 H4} (m : M) (n : N) :
    (mk₂'ₛₗ ρ₁₂ σ₁₂ f H1 H2 H3 H4 : M →ₛₗ[ρ₁₂] N →ₛₗ[σ₁₂] P) m n = f m n := rfl

variable (R S)

/-- Create a bilinear map from a function that is linear in each component.
See `mk₂` for the special case where both arguments come from modules over the same ring. -/
def mk₂' (f : M → N → Pₗ) (H1 : ∀ m₁ m₂ n, f (m₁ + m₂) n = f m₁ n + f m₂ n)
    (H2 : ∀ (c : R) (m n), f (c • m) n = c • f m n)
    (H3 : ∀ m n₁ n₂, f m (n₁ + n₂) = f m n₁ + f m n₂)
    (H4 : ∀ (c : S) (m n), f m (c • n) = c • f m n) : M →ₗ[R] N →ₗ[S] Pₗ :=
  mk₂'ₛₗ (RingHom.id R) (RingHom.id S) f H1 H2 H3 H4

variable {R S}

@[simp]
theorem mk₂'_apply (f : M → N → Pₗ) {H1 H2 H3 H4} (m : M) (n : N) :
    (mk₂' R S f H1 H2 H3 H4 : M →ₗ[R] N →ₗ[S] Pₗ) m n = f m n := rfl

theorem ext₂ {f g : M →ₛₗ[ρ₁₂] N →ₛₗ[σ₁₂] P} (H : ∀ m n, f m n = g m n) : f = g :=
  LinearMap.ext fun m => LinearMap.ext fun n => H m n

theorem congr_fun₂ {f g : M →ₛₗ[ρ₁₂] N →ₛₗ[σ₁₂] P} (h : f = g) (x y) : f x y = g x y :=
  LinearMap.congr_fun (LinearMap.congr_fun h x) y

theorem ext_iff₂ {f g : M →ₛₗ[ρ₁₂] N →ₛₗ[σ₁₂] P} : f = g ↔ ∀ m n, f m n = g m n :=
  ⟨congr_fun₂, ext₂⟩

section

attribute [local instance] SMulCommClass.symm

/-- Given a linear map from `M` to linear maps from `N` to `P`, i.e., a bilinear map from `M × N` to
`P`, change the order of variables and get a linear map from `N` to linear maps from `M` to `P`. -/
def flip (f : M →ₛₗ[ρ₁₂] N →ₛₗ[σ₁₂] P) : N →ₛₗ[σ₁₂] M →ₛₗ[ρ₁₂] P :=
  mk₂'ₛₗ σ₁₂ ρ₁₂ (fun n m => f m n) (fun _ _ m => (f m).map_add _ _)
    (fun _ _  m  => (f m).map_smulₛₗ _ _)
    (fun n m₁ m₂ => by simp only [map_add, add_apply])
    -- Note: https://github.com/leanprover-community/mathlib4/pull/8386 changed `map_smulₛₗ` into `map_smulₛₗ _`.
    -- It looks like we now run out of assignable metavariables.
    (fun c n  m  => by simp only [map_smulₛₗ _, smul_apply])

section lcomp

variable (S N) [Module R N] [SMulCommClass R S N]

/-- Composing a given linear map `M → N` with a linear map `N → P` as a linear map from
`Nₗ →ₗ[R] Pₗ` to `M →ₗ[R] Pₗ`. -/
def lcomp (f : M →ₗ[R] M₂) : (M₂ →ₗ[R] N) →ₗ[S] M →ₗ[R] N :=
  flip <| LinearMap.comp (flip id) f

variable {S N}

@[simp]
theorem lcomp_apply (f : M →ₗ[R] M₂) (g : M₂ →ₗ[R] N) (x : M) : lcomp S N f g x = g (f x) := rfl

theorem lcomp_apply' (f : M →ₗ[R] M₂) (g : M₂ →ₗ[R] N) : lcomp S N f g = g ∘ₗ f := rfl

end lcomp

end

@[simp]
theorem flip_apply (f : M →ₛₗ[ρ₁₂] N →ₛₗ[σ₁₂] P) (m : M) (n : N) : flip f n m = f m n := rfl

attribute [local instance] SMulCommClass.symm

@[simp]
theorem flip_flip (f : M →ₛₗ[ρ₁₂] N →ₛₗ[σ₁₂] P) : f.flip.flip = f :=
  LinearMap.ext₂ fun _x _y => (f.flip.flip_apply _ _).trans (f.flip_apply _ _)

theorem flip_inj {f g : M →ₛₗ[ρ₁₂] N →ₛₗ[σ₁₂] P} (H : flip f = flip g) : f = g :=
  ext₂ fun m n => show flip f n m = flip g n m by rw [H]

theorem map_zero₂ (f : M →ₛₗ[ρ₁₂] N →ₛₗ[σ₁₂] P) (y) : f 0 y = 0 :=
  (flip f y).map_zero

theorem map_neg₂ (f : M' →ₛₗ[ρ₁₂] N →ₛₗ[σ₁₂] P') (x y) : f (-x) y = -f x y :=
  (flip f y).map_neg _

theorem map_sub₂ (f : M' →ₛₗ[ρ₁₂] N →ₛₗ[σ₁₂] P') (x y z) : f (x - y) z = f x z - f y z :=
  (flip f z).map_sub _ _

theorem map_add₂ (f : M →ₛₗ[ρ₁₂] N →ₛₗ[σ₁₂] P) (x₁ x₂ y) : f (x₁ + x₂) y = f x₁ y + f x₂ y :=
  (flip f y).map_add _ _

theorem map_smul₂ (f : M₂ →ₗ[R] N₂ →ₛₗ[σ₁₂] P₂) (r : R) (x y) : f (r • x) y = r • f x y :=
  (flip f y).map_smul _ _

theorem map_smulₛₗ₂ (f : M →ₛₗ[ρ₁₂] N →ₛₗ[σ₁₂] P) (r : R) (x y) : f (r • x) y = ρ₁₂ r • f x y :=
  (flip f y).map_smulₛₗ _ _

theorem map_sum₂ {ι : Type*} (f : M →ₛₗ[ρ₁₂] N →ₛₗ[σ₁₂] P) (t : Finset ι) (x : ι → M) (y) :
    f (∑ i ∈ t, x i) y = ∑ i ∈ t, f (x i) y :=
  _root_.map_sum (flip f y) _ _

/-- Restricting a bilinear map in the second entry -/
def domRestrict₂ (f : M →ₛₗ[ρ₁₂] N →ₛₗ[σ₁₂] P) (q : Submodule S N) : M →ₛₗ[ρ₁₂] q →ₛₗ[σ₁₂] P where
  toFun m := (f m).domRestrict q
  map_add' m₁ m₂ := LinearMap.ext fun _ => by simp only [map_add, domRestrict_apply, add_apply]
  map_smul' c m :=
    LinearMap.ext fun _ => by simp only [f.map_smulₛₗ, domRestrict_apply, smul_apply]

theorem domRestrict₂_apply (f : M →ₛₗ[ρ₁₂] N →ₛₗ[σ₁₂] P) (q : Submodule S N) (x : M) (y : q) :
    f.domRestrict₂ q x y = f x y := rfl

/-- Restricting a bilinear map in both components -/
def domRestrict₁₂ (f : M →ₛₗ[ρ₁₂] N →ₛₗ[σ₁₂] P) (p : Submodule R M) (q : Submodule S N) :
    p →ₛₗ[ρ₁₂] q →ₛₗ[σ₁₂] P :=
  (f.domRestrict p).domRestrict₂ q

theorem domRestrict₁₂_apply (f : M →ₛₗ[ρ₁₂] N →ₛₗ[σ₁₂] P) (p : Submodule R M) (q : Submodule S N)
    (x : p) (y : q) : f.domRestrict₁₂ p q x y = f x y := rfl

section restrictScalars

variable (R' S' : Type*)
variable [Semiring R'] [Semiring S'] [Module R' M] [Module S' N] [Module R' Pₗ] [Module S' Pₗ]
variable [SMulCommClass S' R' Pₗ]
variable [SMul S' S] [IsScalarTower S' S N] [IsScalarTower S' S Pₗ]
variable [SMul R' R] [IsScalarTower R' R M] [IsScalarTower R' R Pₗ]

/-- If `B : M → N → Pₗ` is `R`-`S` bilinear and `R'` and `S'` are compatible scalar multiplications,
then the restriction of scalars is a `R'`-`S'` bilinear map. -/
@[simps!]
def restrictScalars₁₂ (B : M →ₗ[R] N →ₗ[S] Pₗ) : M →ₗ[R'] N →ₗ[S'] Pₗ :=
  LinearMap.mk₂' R' S'
    (B · ·)
    B.map_add₂
    (fun r' m _ ↦ by
      dsimp only
      rw [← smul_one_smul R r' m, map_smul₂, smul_one_smul])
    (fun _ ↦ map_add _)
    (fun _ x ↦ (B x).map_smul_of_tower _)

theorem restrictScalars₁₂_injective : Function.Injective
    (LinearMap.restrictScalars₁₂ R' S' : (M →ₗ[R] N →ₗ[S] Pₗ) → (M →ₗ[R'] N →ₗ[S'] Pₗ)) :=
  fun _ _ h ↦ ext₂ (congr_fun₂ h :)

@[simp]
theorem restrictScalars₁₂_inj {B B' : M →ₗ[R] N →ₗ[S] Pₗ} :
    B.restrictScalars₁₂ R' S' = B'.restrictScalars₁₂ R' S' ↔ B = B' :=
  (restrictScalars₁₂_injective R' S').eq_iff

end restrictScalars

/-- Given a linear map from `M` to linear maps from `N` to `P`, i.e., a bilinear map `M → N → P`,
change the order of variables and get a linear map from `N` to linear maps from `M` to `P`. -/
def lflip {R₀ : Type*} [Semiring R₀] [Module R₀ P] [SMulCommClass S₂ R₀ P] [SMulCommClass R₂ R₀ P] :
    (M →ₛₗ[ρ₁₂] N →ₛₗ[σ₁₂] P) →ₗ[R₀] N →ₛₗ[σ₁₂] M →ₛₗ[ρ₁₂] P where
  toFun := flip
  map_add' _ _ := rfl
  map_smul' _ _ := rfl

@[simp]
theorem lflip_apply {R₀ : Type*} [Semiring R₀] [Module R₀ P] [SMulCommClass S₂ R₀ P]
    [SMulCommClass R₂ R₀ P] (f : M →ₛₗ[ρ₁₂] N →ₛₗ[σ₁₂] P) (m : M) (n : N) :
    lflip (R₀ := R₀) f n m = f m n := rfl

end Semiring

section CommSemiring

variable {R : Type*} [CommSemiring R] {R₂ : Type*} [CommSemiring R₂]
variable {A : Type*} [Semiring A] {B : Type*} [Semiring B]
variable {R₃ : Type*} [CommSemiring R₃] {R₄ : Type*} [CommSemiring R₄]
variable {M : Type*} {N : Type*} {P : Type*} {Q : Type*}
variable {Mₗ : Type*} {Nₗ : Type*} {Pₗ : Type*} {Qₗ Qₗ' : Type*}
variable [AddCommMonoid M] [AddCommMonoid N] [AddCommMonoid P] [AddCommMonoid Q]
variable [AddCommMonoid Mₗ] [AddCommMonoid Nₗ] [AddCommMonoid Pₗ]
variable [AddCommMonoid Qₗ] [AddCommMonoid Qₗ']
variable [Module R M] [Module R₂ N] [Module R₃ P] [Module R₄ Q]
variable [Module R Mₗ] [Module R Nₗ] [Module R Pₗ] [Module R Qₗ] [Module R Qₗ']
variable {σ₁₂ : R →+* R₂} {σ₂₃ : R₂ →+* R₃} {σ₁₃ : R →+* R₃}
variable {σ₄₂ : R₄ →+* R₂} {σ₄₃ : R₄ →+* R₃}
variable [RingHomCompTriple σ₁₂ σ₂₃ σ₁₃] [RingHomCompTriple σ₄₂ σ₂₃ σ₄₃]
variable (R)

/-- Create a bilinear map from a function that is linear in each component.

This is a shorthand for `mk₂'` for the common case when `R = S`. -/
def mk₂ (f : M → Nₗ → Pₗ) (H1 : ∀ m₁ m₂ n, f (m₁ + m₂) n = f m₁ n + f m₂ n)
    (H2 : ∀ (c : R) (m n), f (c • m) n = c • f m n)
    (H3 : ∀ m n₁ n₂, f m (n₁ + n₂) = f m n₁ + f m n₂)
    (H4 : ∀ (c : R) (m n), f m (c • n) = c • f m n) : M →ₗ[R] Nₗ →ₗ[R] Pₗ :=
  mk₂' R R f H1 H2 H3 H4

@[simp]
theorem mk₂_apply (f : M → Nₗ → Pₗ) {H1 H2 H3 H4} (m : M) (n : Nₗ) :
    (mk₂ R f H1 H2 H3 H4 : M →ₗ[R] Nₗ →ₗ[R] Pₗ) m n = f m n := rfl

variable {R}

variable (f : M →ₛₗ[σ₁₃] N →ₛₗ[σ₂₃] P)

<<<<<<< HEAD
@[simp]
theorem lflip_apply (m : M) (n : N) : lflip f n m = f m n := rfl
=======
variable (A Pₗ)
variable [Module A Pₗ] [SMulCommClass R A Pₗ]

/-- Composing a given linear map `M → N` with a linear map `N → P` as a linear map from
`Nₗ →ₗ[R] Pₗ` to `M →ₗ[R] Pₗ`. -/
def lcomp (f : M →ₗ[R] Nₗ) : (Nₗ →ₗ[R] Pₗ) →ₗ[A] M →ₗ[R] Pₗ :=
  letI := SMulCommClass.symm
  flip <| LinearMap.comp (flip id) f

variable {A Pₗ}

@[simp]
theorem lcomp_apply (f : M →ₗ[R] Nₗ) (g : Nₗ →ₗ[R] Pₗ) (x : M) : lcomp A _ f g x = g (f x) := rfl

theorem lcomp_apply' (f : M →ₗ[R] Nₗ) (g : Nₗ →ₗ[R] Pₗ) : lcomp A Pₗ f g = g ∘ₗ f := rfl
>>>>>>> 10f8754b

variable (P σ₂₃)

/-- Composing a semilinear map `M → N` and a semilinear map `N → P` to form a semilinear map
`M → P` is itself a linear map. -/
def lcompₛₗ (f : M →ₛₗ[σ₁₂] N) : (N →ₛₗ[σ₂₃] P) →ₗ[R₃] M →ₛₗ[σ₁₃] P :=
  flip <| LinearMap.comp (flip id) f

variable {P σ₂₃}

@[simp]
theorem lcompₛₗ_apply (f : M →ₛₗ[σ₁₂] N) (g : N →ₛₗ[σ₂₃] P) (x : M) :
    lcompₛₗ P σ₂₃ f g x = g (f x) := rfl

variable (R M Nₗ Pₗ)

/-- Composing linear maps as a bilinear map from `(M →ₗ[R] N) × (N →ₗ[R] P)` to `M →ₗ[R] P` -/
def llcomp : (Nₗ →ₗ[R] Pₗ) →ₗ[R] (M →ₗ[R] Nₗ) →ₗ[R] M →ₗ[R] Pₗ :=
  flip
    { toFun := lcomp R Pₗ
      map_add' := fun _f _f' => ext₂ fun g _x => g.map_add _ _
      map_smul' := fun (_c : R) _f => ext₂ fun g _x => g.map_smul _ _ }

variable {R M Nₗ Pₗ}

section

@[simp]
theorem llcomp_apply (f : Nₗ →ₗ[R] Pₗ) (g : M →ₗ[R] Nₗ) (x : M) :
    llcomp R M Nₗ Pₗ f g x = f (g x) := rfl

theorem llcomp_apply' (f : Nₗ →ₗ[R] Pₗ) (g : M →ₗ[R] Nₗ) : llcomp R M Nₗ Pₗ f g = f ∘ₗ g := rfl

end

/-- Composing a linear map `Q → N` and a bilinear map `M → N → P` to
form a bilinear map `M → Q → P`. -/
def compl₂ {R₅ : Type*} [CommSemiring R₅] [Module R₅ P] [SMulCommClass R₃ R₅ P] {σ₁₅ : R →+* R₅}
    (h : M →ₛₗ[σ₁₅] N →ₛₗ[σ₂₃] P) (g : Q →ₛₗ[σ₄₂] N) : M →ₛₗ[σ₁₅] Q →ₛₗ[σ₄₃] P where
  toFun a := (lcompₛₗ P σ₂₃ g) (h a)
  map_add' _ _ := by
    simp [map_add]
  map_smul' _ _ := by
    simp only [LinearMap.map_smulₛₗ, lcompₛₗ]
    rfl

@[simp]
theorem compl₂_apply (g : Q →ₛₗ[σ₄₂] N) (m : M) (q : Q) : f.compl₂ g m q = f m (g q) := rfl

@[simp]
theorem compl₂_id : f.compl₂ LinearMap.id = f := by
  ext
  rw [compl₂_apply, id_coe, _root_.id]

/-- Composing linear maps `Q → M` and `Q' → N` with a bilinear map `M → N → P` to
form a bilinear map `Q → Q' → P`. -/
def compl₁₂ {R₁ : Type*} [CommSemiring R₁] [Module R₂ N] [Module R₂ Pₗ] [Module R₁ Pₗ]
    [Module R₁ Mₗ] [SMulCommClass R₂ R₁ Pₗ] [Module R₁ Qₗ] [Module R₂ Qₗ']
    (f : Mₗ →ₗ[R₁] N →ₗ[R₂] Pₗ) (g : Qₗ →ₗ[R₁] Mₗ) (g' : Qₗ' →ₗ[R₂] N) :
    Qₗ →ₗ[R₁] Qₗ' →ₗ[R₂] Pₗ :=
  (f.comp g).compl₂ g'

@[simp]
theorem compl₁₂_apply (f : Mₗ →ₗ[R] Nₗ →ₗ[R] Pₗ) (g : Qₗ →ₗ[R] Mₗ) (g' : Qₗ' →ₗ[R] Nₗ) (x : Qₗ)
    (y : Qₗ') : f.compl₁₂ g g' x y = f (g x) (g' y) := rfl

@[simp]
theorem compl₁₂_id_id (f : Mₗ →ₗ[R] Nₗ →ₗ[R] Pₗ) : f.compl₁₂ LinearMap.id LinearMap.id = f := by
  ext
  simp_rw [compl₁₂_apply, id_coe, _root_.id]

theorem compl₁₂_inj {f₁ f₂ : Mₗ →ₗ[R] Nₗ →ₗ[R] Pₗ} {g : Qₗ →ₗ[R] Mₗ} {g' : Qₗ' →ₗ[R] Nₗ}
    (hₗ : Function.Surjective g) (hᵣ : Function.Surjective g') :
    f₁.compl₁₂ g g' = f₂.compl₁₂ g g' ↔ f₁ = f₂ := by
  constructor <;> intro h
  · -- B₁.comp l r = B₂.comp l r → B₁ = B₂
    ext x y
    obtain ⟨x', hx⟩ := hₗ x
    subst hx
    obtain ⟨y', hy⟩ := hᵣ y
    subst hy
    convert LinearMap.congr_fun₂ h x' y' using 0
  · -- B₁ = B₂ → B₁.comp l r = B₂.comp l r
    subst h; rfl

omit [Module R M] in
/-- Composing a linear map `P → Q` and a bilinear map `M → N → P` to
form a bilinear map `M → N → Q`. -/
def compr₂ [Module R A] [Module A M] [Module A Qₗ]
    [SMulCommClass R A Qₗ] [IsScalarTower R A Qₗ] [IsScalarTower R A Pₗ]
    (f : M →ₗ[A] Nₗ →ₗ[R] Pₗ) (g : Pₗ →ₗ[A] Qₗ) : M →ₗ[A] Nₗ →ₗ[R] Qₗ where
  toFun x := g.restrictScalars R ∘ₗ (f x)
  map_add' _ _ := by ext; simp
  map_smul' _ _ := by ext; simp

omit [Module R M] in
@[simp]
theorem compr₂_apply [Module R A] [Module A M] [Module A Qₗ]
    [SMulCommClass R A Qₗ] [IsScalarTower R A Qₗ] [IsScalarTower R A Pₗ]
    (f : M →ₗ[A] Nₗ →ₗ[R] Pₗ) (g : Pₗ →ₗ[A] Qₗ) (m : M) (n : Nₗ) :
    f.compr₂ g m n = g (f m n) := rfl

/-- A version of `Function.Injective.comp` for composition of a bilinear map with a linear map. -/
theorem injective_compr₂_of_injective (f : M →ₗ[R] Nₗ →ₗ[R] Pₗ) (g : Pₗ →ₗ[R] Qₗ) (hf : Injective f)
    (hg : Injective g) : Injective (f.compr₂ g) :=
  hg.injective_linearMapComp_left.comp hf

/-- A version of `Function.Surjective.comp` for composition of a bilinear map with a linear map. -/
theorem surjective_compr₂_of_exists_rightInverse (f : M →ₗ[R] Nₗ →ₗ[R] Pₗ) (g : Pₗ →ₗ[R] Qₗ)
    (hf : Surjective f) (hg : ∃ g' : Qₗ →ₗ[R] Pₗ, g.comp g' = LinearMap.id) :
    Surjective (f.compr₂ g) := (surjective_comp_left_of_exists_rightInverse hg).comp hf

/-- A version of `Function.Surjective.comp` for composition of a bilinear map with a linear map. -/
theorem surjective_compr₂_of_equiv (f : M →ₗ[R] Nₗ →ₗ[R] Pₗ) (g : Pₗ ≃ₗ[R] Qₗ) (hf : Surjective f) :
    Surjective (f.compr₂ g.toLinearMap) :=
  surjective_compr₂_of_exists_rightInverse f g.toLinearMap hf ⟨g.symm, by simp⟩

/-- A version of `Function.Bijective.comp` for composition of a bilinear map with a linear map. -/
theorem bijective_compr₂_of_equiv (f : M →ₗ[R] Nₗ →ₗ[R] Pₗ) (g : Pₗ ≃ₗ[R] Qₗ) (hf : Bijective f) :
    Bijective (f.compr₂ g.toLinearMap) :=
  ⟨injective_compr₂_of_injective f g.toLinearMap hf.1 g.bijective.1,
  surjective_compr₂_of_equiv f g hf.2⟩

variable (R M)

/-- Scalar multiplication as a bilinear map `R → M → M`. -/
def lsmul : R →ₗ[R] M →ₗ[R] M :=
  mk₂ R (· • ·) add_smul (fun _ _ _ => mul_smul _ _ _) smul_add fun r s m => by
    simp only [smul_smul, smul_eq_mul, mul_comm]

variable {R}

lemma lsmul_eq_DistribMulAction_toLinearMap (r : R) :
    lsmul R M r = DistribMulAction.toLinearMap R M r := rfl

variable {M}

@[simp]
theorem lsmul_apply (r : R) (m : M) : lsmul R M r m = r • m := rfl

variable (R M Nₗ) in
/-- A shorthand for the type of `R`-bilinear `Nₗ`-valued maps on `M`. -/
protected abbrev BilinMap : Type _ := M →ₗ[R] M →ₗ[R] Nₗ

variable (R M) in
/-- For convenience, a shorthand for the type of bilinear forms from `M` to `R`. -/
protected abbrev BilinForm : Type _ := LinearMap.BilinMap R M R

end CommSemiring

section CommRing

variable {R M : Type*} [CommRing R]

section AddCommGroup

variable [AddCommGroup M] [Module R M]

theorem lsmul_injective [NoZeroSMulDivisors R M] {x : R} (hx : x ≠ 0) :
    Function.Injective (lsmul R M x) :=
  smul_right_injective _ hx

theorem ker_lsmul [NoZeroSMulDivisors R M] {a : R} (ha : a ≠ 0) :
    LinearMap.ker (LinearMap.lsmul R M a) = ⊥ :=
  LinearMap.ker_eq_bot_of_injective (LinearMap.lsmul_injective ha)

end AddCommGroup

end CommRing

open Function

section restrictScalarsRange

variable {R S M P M' P' : Type*}
  [CommSemiring R] [CommSemiring S] [SMul S R]
  [AddCommMonoid M] [Module R M] [AddCommMonoid P] [Module R P]
  [Module S M] [Module S P]
  [IsScalarTower S R M] [IsScalarTower S R P]
  [AddCommMonoid M'] [Module S M'] [AddCommMonoid P'] [Module S P']

variable (i : M' →ₗ[S] M) (k : P' →ₗ[S] P) (hk : Injective k)
  (f : M →ₗ[R] P) (hf : ∀ m, f (i m) ∈ LinearMap.range k)

/-- Restrict the scalars and range of a linear map. -/
noncomputable def restrictScalarsRange :
    M' →ₗ[S] P' :=
  ((f.restrictScalars S).comp i).codLift k hk hf

@[simp]
lemma restrictScalarsRange_apply (m : M') :
    k (restrictScalarsRange i k hk f hf m) = f (i m) := by
  have : k (restrictScalarsRange i k hk f hf m) =
      (k ∘ₗ ((f.restrictScalars S).comp i).codLift k hk hf) m :=
    rfl
  rw [this, comp_codLift, comp_apply, restrictScalars_apply]

@[simp]
lemma eq_restrictScalarsRange_iff (m : M') (p : P') :
    p = restrictScalarsRange i k hk f hf m ↔ k p = f (i m) := by
  rw [← restrictScalarsRange_apply i k hk f hf m, hk.eq_iff]

@[simp]
lemma restrictScalarsRange_apply_eq_zero_iff (m : M') :
    restrictScalarsRange i k hk f hf m = 0 ↔ f (i m) = 0 := by
  rw [← hk.eq_iff, restrictScalarsRange_apply, map_zero]

end restrictScalarsRange

section restrictScalarsRange₂

variable {R S M N P M' N' P' : Type*}
  [CommSemiring R] [CommSemiring S] [SMul S R]
  [AddCommMonoid M] [Module R M] [AddCommMonoid N] [Module R N] [AddCommMonoid P] [Module R P]
  [Module S M] [Module S N] [Module S P]
  [IsScalarTower S R M] [IsScalarTower S R N] [IsScalarTower S R P]
  [AddCommMonoid M'] [Module S M'] [AddCommMonoid N'] [Module S N'] [AddCommMonoid P'] [Module S P']
  [SMulCommClass R S P]

variable (i : M' →ₗ[S] M) (j : N' →ₗ[S] N) (k : P' →ₗ[S] P) (hk : Injective k)
  (B : M →ₗ[R] N →ₗ[R] P) (hB : ∀ m n, B (i m) (j n) ∈ LinearMap.range k)

/-- Restrict the scalars, domains, and range of a bilinear map. -/
noncomputable def restrictScalarsRange₂ :
    M' →ₗ[S] N' →ₗ[S] P' :=
  (((LinearMap.restrictScalarsₗ S R _ _ _).comp
    (B.restrictScalars S)).compl₁₂ i j).codRestrict₂ k hk hB

@[simp] lemma restrictScalarsRange₂_apply (m : M') (n : N') :
    k (restrictScalarsRange₂ i j k hk B hB m n) = B (i m) (j n) := by
  simp [restrictScalarsRange₂]

@[simp]
lemma eq_restrictScalarsRange₂_iff (m : M') (n : N') (p : P') :
    p = restrictScalarsRange₂ i j k hk B hB m n ↔ k p = B (i m) (j n) := by
  rw [← restrictScalarsRange₂_apply i j k hk B hB m n, hk.eq_iff]

@[simp]
lemma restrictScalarsRange₂_apply_eq_zero_iff (m : M') (n : N') :
    restrictScalarsRange₂ i j k hk B hB m n = 0 ↔ B (i m) (j n) = 0 := by
  rw [← hk.eq_iff, restrictScalarsRange₂_apply, map_zero]

end restrictScalarsRange₂

end LinearMap<|MERGE_RESOLUTION|>--- conflicted
+++ resolved
@@ -272,10 +272,9 @@
 
 variable (f : M →ₛₗ[σ₁₃] N →ₛₗ[σ₂₃] P)
 
-<<<<<<< HEAD
 @[simp]
 theorem lflip_apply (m : M) (n : N) : lflip f n m = f m n := rfl
-=======
+
 variable (A Pₗ)
 variable [Module A Pₗ] [SMulCommClass R A Pₗ]
 
@@ -291,7 +290,6 @@
 theorem lcomp_apply (f : M →ₗ[R] Nₗ) (g : Nₗ →ₗ[R] Pₗ) (x : M) : lcomp A _ f g x = g (f x) := rfl
 
 theorem lcomp_apply' (f : M →ₗ[R] Nₗ) (g : Nₗ →ₗ[R] Pₗ) : lcomp A Pₗ f g = g ∘ₗ f := rfl
->>>>>>> 10f8754b
 
 variable (P σ₂₃)
 

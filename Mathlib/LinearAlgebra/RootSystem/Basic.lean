/-
Copyright (c) 2023 Oliver Nash. All rights reserved.
Released under Apache 2.0 license as described in the file LICENSE.
Authors: Oliver Nash, Deepro Choudhury, Scott Carnahan
-/
import Mathlib.LinearAlgebra.RootSystem.Defs

/-!
# Root data and root systems

This file contains basic results for root systems and root data.

## Main definitions / results:

 * `RootPairing.ext`: In characteristic zero if there is no torsion, the correspondence between
   roots and coroots is unique.
 * `RootSystem.ext`: In characteristic zero if there is no torsion, a root system is determined
   entirely by its roots.
 * `RootPairing.mk'`: In characteristic zero if there is no torsion, to check that two finite
   familes of of roots and coroots form a root pairing, it is sufficient to check that they are
   stable under reflections.
 * `RootSystem.mk'`: In characteristic zero if there is no torsion, to check that a finite family of
   roots form a root system, we do not need to check that the coroots are stable under reflections
   since this follows from the corresponding property for the roots.

## TODO

* Properties of Weyl group (faithful action on roots, finiteness for finite `ι`)

-/

open Set Function
open Module hiding reflection
open Submodule (span)
open AddSubgroup (zmultiples)

noncomputable section

variable {ι R M N : Type*}
  [CommRing R] [AddCommGroup M] [Module R M] [AddCommGroup N] [Module R N]

namespace RootPairing

section reflection_perm

variable (p : PerfectPairing R M N) (root : ι ↪ M) (coroot : ι ↪ N) (i j : ι)
  (h : ∀ i, MapsTo (preReflection (root i) (p.toLin.flip (coroot i))) (range root) (range root))

private theorem exist_eq_reflection_of_mapsTo  :
    ∃ k, root k = (preReflection (root i) (p.toLin.flip (coroot i))) (root j) :=
  h i (mem_range_self j)

variable (hp : ∀ i, p.toLin (root i) (coroot i) = 2)

private theorem choose_choose_eq_of_mapsTo :
    (exist_eq_reflection_of_mapsTo p root coroot i
      (exist_eq_reflection_of_mapsTo p root coroot i j h).choose h).choose = j := by
  refine root.injective ?_
  rw [(exist_eq_reflection_of_mapsTo p root coroot i _ h).choose_spec,
    (exist_eq_reflection_of_mapsTo p root coroot i j h).choose_spec]
  apply involutive_preReflection (x := root i) (hp i)

/-- The bijection on the indexing set induced by reflection. -/
@[simps]
protected def equiv_of_mapsTo :
    ι ≃ ι where
  toFun j := (exist_eq_reflection_of_mapsTo p root coroot i j h).choose
  invFun j := (exist_eq_reflection_of_mapsTo p root coroot i j h).choose
  left_inv j := choose_choose_eq_of_mapsTo p root coroot i j h hp
  right_inv j := choose_choose_eq_of_mapsTo p root coroot i j h hp

end reflection_perm

<<<<<<< HEAD
variable (P : RootPairing ι R M N) (i j : ι)

lemma reflection_apply_lin_comb (x : M) (a b : R) :
    P.reflection i (x + a • P.root i + b • P.root j) =
    x + (- a - P.toLin x (P.coroot i) - b * P.pairing j i) • P.root i + b • P.root j := by
  rw [reflection_apply, LinearMap.map_add₂, LinearMap.map_add₂, map_smul, LinearMap.smul_apply,
    root_coroot_eq_pairing, pairing_same, smul_eq_mul, mul_comm, two_mul]
  simp only [map_smul, LinearMap.smul_apply, root_coroot_eq_pairing, smul_eq_mul, sub_smul,
    add_smul, neg_smul]
  abel

lemma reflection_reflection (x : M) : P.reflection i (P.reflection j x) =
    x - P.toLin x (P.coroot j) • P.root j - (P.toLin x (P.coroot i) -
    P.toLin x (P.coroot j) • (P.pairing j i)) • P.root i := by
  rw [reflection_apply P j, reflection_apply P i]
  simp only [map_sub, map_smul, LinearMap.sub_apply, LinearMap.smul_apply, root_coroot_eq_pairing,
    smul_eq_mul]

lemma two_root_eq_pairing_root (h : P.reflection i = P.reflection j) :
    (2 : R) • P.root i = (P.pairing i j) • P.root j := by
  have h₂ : ∀ (x : M), P.reflection i x = P.reflection j x := congrFun (congrArg DFunLike.coe h)
  have h₃ : ∀ (x : M), P.toLin x (P.coroot i) • P.root i = P.toLin x (P.coroot j) • P.root j := by
    intro x
    specialize h₂ x
    rw [reflection_apply, reflection_apply, sub_eq_sub_iff_add_eq_add, add_left_cancel_iff] at h₂
    exact id h₂.symm
  specialize h₃ (P.root i)
  rw [root_coroot_two, root_coroot_eq_pairing] at h₃
  exact h₃

lemma linearDependent_of_eq_reflection (h : P.reflection i = P.reflection j) (h₁ : ¬ (2 : R) = 0) :
    ¬ LinearIndependent R ![P.root i, P.root j] := by
  rw [LinearIndependent.pair_iff]
  intro h'
  specialize h' 2 (-P.pairing i j)
  have h₂ : (2 : R) • P.root i + (-P.pairing i j) • P.root j = 0 := by
    simp [two_root_eq_pairing_root P i j h]
  specialize h' h₂
  apply h₁ h'.left

/-- Seems to be superfluous. -/
lemma root_reflection_trans_iterate_coxeterWeight_four (hc : P.coxeterWeight i j = 4) (n : ℕ) :
    ((P.reflection j).trans (P.reflection i))^[n] (P.root j) =
      P.root j + n • (P.pairing j i • P.root i - (2 : R) • P.root j) := by
  rw [coxeterWeight, pairing, pairing, mul_comm] at hc
  rw [reflection, reflection, pairing]
  convert reflection_reflection_iterate (R := R) (M := M) _ _ _ n
  exact hc

/-- May be useful in more generality. -/
lemma root_reflection_perm_trans_iterate (k : ι) (n : ℕ) :
    P.root (((P.reflection_perm j).trans (P.reflection_perm i))^[n] k) =
      ((P.reflection j).trans (P.reflection i))^[n] (P.root k) := by
  induction n with
  | zero => simp
  | succ n ih =>
    rw [iterate_succ', iterate_succ', Equiv.coe_trans, comp.assoc, comp_apply, root_reflection_perm,
    comp_apply, root_reflection_perm, ← Equiv.coe_trans, ih, comp_apply, LinearEquiv.trans_apply]

/-- We should be able to eliminate the NoZeroSMulDivisors ℤ M hypothesis. -/
=======
>>>>>>> 2c4b300a
lemma infinite_of_linearly_independent_coxeterWeight_four [CharZero R] [NoZeroSMulDivisors ℤ M]
    (P : RootPairing ι R M N) (i j : ι) (hl : LinearIndependent R ![P.root i, P.root j])
    (hc : P.coxeterWeight i j = 4) : Infinite ι := by
  refine (infinite_range_iff (Embedding.injective P.root)).mp (Infinite.mono ?_
    ((infinite_range_reflection_reflection_iterate_iff (P.coroot_root_two i)
    (P.coroot_root_two j) ?_).mpr ?_))
  · rw [range_subset_iff]
    intro n
    rw [← IsFixedPt.image_iterate ((bijOn_reflection_of_mapsTo (P.coroot_root_two i)
      (P.mapsTo_reflection_root i)).comp (bijOn_reflection_of_mapsTo (P.coroot_root_two j)
      (P.mapsTo_reflection_root j))).image_eq n]
    exact mem_image_of_mem _ (mem_range_self j)
  · rw [coroot_root_eq_pairing, coroot_root_eq_pairing, ← hc, mul_comm, coxeterWeight]
  · rw [LinearIndependent.pair_iff] at hl
    specialize hl (P.pairing j i) (-2)
    simp only [neg_smul, neg_eq_zero, OfNat.ofNat_ne_zero, and_false, imp_false] at hl
    rw [ne_eq, coroot_root_eq_pairing, ← sub_eq_zero, sub_eq_add_neg]
    exact hl

<<<<<<< HEAD
/-!
lemma coxeterWeight_one_order (h: coxeterWeight P i j = 1) :
    orderOf (P.reflection i * P.reflection j) = 3 := by
  sorry

lemma coxeterWeight_two_order (h: coxeterWeight P i j = 2) :
    orderOf (P.reflection i * P.reflection j) = 4 := by
  sorry

lemma coxeterWeight_three_order (h: coxeterWeight P i j = 3) :
    orderOf (P.reflection i * P.reflection j) = 6 := by
  sorry


lemma Commute_IsOrthogonal (h : Commute (P.reflection i) (P.reflection j)) :
    IsOrthogonal P i j := by
  rw [IsOrthogonal, pairing, pairing]
  have hx : ∀ (x : M), (P.reflection i) (P.reflection j x) =
      (P.reflection j) (P.reflection i x) := by
    intro x
    rw [Commute, SemiconjBy] at h
    rw [← @reflection_mul, h, reflection_mul]

  -- try applying h to P.root i and P.root j
  sorry
-/

-- parallel, non-syemmetrizable, definite, indefinite, ultraparallel

--lemma parallel_linearIndependent

=======
>>>>>>> 2c4b300a
variable [Finite ι] (P : RootPairing ι R M N) (i j : ι)

/-- Even though the roots may not span, coroots are distinguished by their pairing with the
roots. The proof depends crucially on the fact that there are finitely-many roots.

Modulo trivial generalisations, this statement is exactly Lemma 1.1.4 on page 87 of SGA 3 XXI. -/
lemma injOn_dualMap_subtype_span_root_coroot [NoZeroSMulDivisors ℤ M] :
    InjOn ((span R (range P.root)).subtype.dualMap ∘ₗ P.toLin.flip) (range P.coroot) := by
  have := injOn_dualMap_subtype_span_range_range (finite_range P.root)
    (c := P.toLin.flip ∘ P.coroot) P.root_coroot_two P.mapsTo_reflection_root
  rintro - ⟨i, rfl⟩ - ⟨j, rfl⟩ hij
  exact P.bijectiveRight.injective <| this (mem_range_self i) (mem_range_self j) hij

/-- In characteristic zero if there is no torsion, the correspondence between roots and coroots is
unique.

Formally, the point is that the hypothesis `hc` depends only on the range of the coroot mappings. -/
@[ext]
protected lemma ext [CharZero R] [NoZeroSMulDivisors R M]
    {P₁ P₂ : RootPairing ι R M N}
    (he : P₁.toLin = P₂.toLin)
    (hr : P₁.root = P₂.root)
    (hc : range P₁.coroot = range P₂.coroot) :
    P₁ = P₂ := by
  have hp (hc' : P₁.coroot = P₂.coroot) : P₁.reflection_perm = P₂.reflection_perm := by
    ext i j
    refine P₁.root.injective ?_
    conv_rhs => rw [hr]
    rw [root_reflection_perm, root_reflection_perm]
    simp only [hr, he, hc', reflection_apply]
  suffices P₁.coroot = P₂.coroot by
    cases' P₁ with p₁; cases' P₂ with p₂; cases p₁; cases p₂; congr; exact hp this
  have := NoZeroSMulDivisors.int_of_charZero R M
  ext i
  apply P₁.injOn_dualMap_subtype_span_root_coroot (mem_range_self i) (hc ▸ mem_range_self i)
  simp only [LinearMap.coe_comp, LinearEquiv.coe_coe, comp_apply]
  apply Dual.eq_of_preReflection_mapsTo' (P₁.ne_zero i) (finite_range P₁.root)
  · exact Submodule.subset_span (mem_range_self i)
  · exact P₁.coroot_root_two i
  · exact P₁.mapsTo_reflection_root i
  · exact hr ▸ he ▸ P₂.coroot_root_two i
  · exact hr ▸ he ▸ P₂.mapsTo_reflection_root i

private lemma coroot_eq_coreflection_of_root_eq' [CharZero R] [NoZeroSMulDivisors R M]
    (p : PerfectPairing R M N)
    (root : ι ↪ M)
    (coroot : ι ↪ N)
    (hp : ∀ i, p.toLin (root i) (coroot i) = 2)
    (hr : ∀ i, MapsTo (preReflection (root i) (p.toLin.flip (coroot i))) (range root) (range root))
    (hc : ∀ i, MapsTo (preReflection (coroot i) (p.toLin (root i))) (range coroot) (range coroot))
    {i j k : ι} (hk : root k = preReflection (root i) (p.toLin.flip (coroot i)) (root j)) :
    coroot k = preReflection (coroot i) (p.toLin (root i)) (coroot j) := by
  set α := root i
  set β := root j
  set α' := coroot i
  set β' := coroot j
  set sα := preReflection α (p.toLin.flip α')
  set sβ := preReflection β (p.toLin.flip β')
  let sα' := preReflection α' (p.toLin α)
  have hij : preReflection (sα β) (p.toLin.flip (sα' β')) = sα ∘ₗ sβ ∘ₗ sα := by
    ext
    have hpi : (p.toLin.flip (coroot i)) (root i) = 2 := by rw [LinearMap.flip_apply, hp i]
    simp [α, β, α', β', sα, sβ, sα', ← preReflection_preReflection β (p.toLin.flip β') hpi,
      preReflection_apply]
  have hk₀ : root k ≠ 0 := fun h ↦ by simpa [h] using hp k
  obtain ⟨l, hl⟩ := hc i (mem_range_self j)
  rw [← hl]
  have hkl : (p.toLin.flip (coroot l)) (root k) = 2 := by
    simp [hl, hk, preReflection_apply, mul_sub, mul_two, β', α, α', β, sα, hp i, hp j]
    rw [mul_comm (p.toLin (root i) (coroot j))]
    abel
  suffices p.toLin.flip (coroot k) = p.toLin.flip (coroot l) from p.bijectiveRight.injective this
  have _i : NoZeroSMulDivisors ℤ M := NoZeroSMulDivisors.int_of_charZero R M
  have := injOn_dualMap_subtype_span_range_range (finite_range root)
    (c := p.toLin.flip ∘ coroot) hp hr
  apply this (mem_range_self k) (mem_range_self l)
  refine Dual.eq_of_preReflection_mapsTo' hk₀ (finite_range root)
    (Submodule.subset_span <| mem_range_self k) (hp k) (hr k) hkl ?_
  rw [comp_apply, hl, hk, hij]
  exact (hr i).comp <| (hr j).comp (hr i)

/-- In characteristic zero if there is no torsion, to check that two finite familes of of roots and
coroots form a root pairing, it is sufficient to check that they are stable under reflections. -/
def mk' [Finite ι] [CharZero R] [NoZeroSMulDivisors R M]
    (p : PerfectPairing R M N)
    (root : ι ↪ M)
    (coroot : ι ↪ N)
    (hp : ∀ i, p.toLin (root i) (coroot i) = 2)
    (hr : ∀ i, MapsTo (preReflection (root i) (p.toLin.flip (coroot i))) (range root) (range root))
    (hc : ∀ i, MapsTo (preReflection (coroot i) (p.toLin (root i))) (range coroot) (range coroot)) :
    RootPairing ι R M N where
  toPerfectPairing := p
  root := root
  coroot := coroot
  root_coroot_two := hp
  reflection_perm i := RootPairing.equiv_of_mapsTo p root coroot i hr hp
  reflection_perm_root i j := by
    rw [equiv_of_mapsTo_apply, (exist_eq_reflection_of_mapsTo  p root coroot i j hr).choose_spec,
      preReflection_apply, LinearMap.flip_apply]
  reflection_perm_coroot i j := by
    refine (coroot_eq_coreflection_of_root_eq' p root coroot hp hr hc ?_).symm
    rw [equiv_of_mapsTo_apply, (exist_eq_reflection_of_mapsTo  p root coroot i j hr).choose_spec]

end RootPairing

namespace RootSystem

open RootPairing

variable [Finite ι] (P : RootSystem ι R M N)

/-- In characteristic zero if there is no torsion, a finite root system is determined entirely by
its roots. -/
@[ext]
protected lemma ext [CharZero R] [NoZeroSMulDivisors R M]
    {P₁ P₂ : RootSystem ι R M N}
    (he : P₁.toLin = P₂.toLin)
    (hr : P₁.root = P₂.root) :
    P₁ = P₂ := by
  suffices ∀ P₁ P₂ : RootSystem ι R M N, P₁.toLin = P₂.toLin → P₁.root = P₂.root →
      range P₁.coroot ⊆ range P₂.coroot by
    have h₁ := this P₁ P₂ he hr
    have h₂ := this P₂ P₁ he.symm hr.symm
    cases' P₁ with P₁
    cases' P₂ with P₂
    congr
    exact RootPairing.ext he hr (le_antisymm h₁ h₂)
  clear! P₁ P₂
  rintro P₁ P₂ he hr - ⟨i, rfl⟩
  use i
  apply P₁.bijectiveRight.injective
  apply Dual.eq_of_preReflection_mapsTo (P₁.ne_zero i) (finite_range P₁.root) P₁.span_eq_top
  · exact hr ▸ he ▸ P₂.coroot_root_two i
  · exact hr ▸ he ▸ P₂.mapsTo_reflection_root i
  · exact P₁.coroot_root_two i
  · exact P₁.mapsTo_reflection_root i

private lemma coroot_eq_coreflection_of_root_eq_of_span_eq_top [CharZero R] [NoZeroSMulDivisors R M]
    (p : PerfectPairing R M N)
    (root : ι ↪ M)
    (coroot : ι ↪ N)
    (hp : ∀ i, p.toLin (root i) (coroot i) = 2)
    (hs : ∀ i, MapsTo (preReflection (root i) (p.toLin.flip (coroot i))) (range root) (range root))
    (hsp : span R (range root) = ⊤)
    {i j k : ι} (hk : root k = preReflection (root i) (p.toLin.flip (coroot i)) (root j)) :
    coroot k = preReflection (coroot i) (p.toLin (root i)) (coroot j) := by
  set α := root i
  set β := root j
  set α' := coroot i
  set β' := coroot j
  set sα := preReflection α (p.toLin.flip α')
  set sβ := preReflection β (p.toLin.flip β')
  let sα' := preReflection α' (p.toLin α)
  have hij : preReflection (sα β) (p.toLin.flip (sα' β')) = sα ∘ₗ sβ ∘ₗ sα := by
    ext
    have hpi : (p.toLin.flip (coroot i)) (root i) = 2 := by rw [LinearMap.flip_apply, hp i]
    simp [α, β, α', β', sα, sβ, sα', ← preReflection_preReflection β (p.toLin.flip β') hpi,
      preReflection_apply] -- v4.7.0-rc1 issues
  have hk₀ : root k ≠ 0 := fun h ↦ by simpa [h] using hp k
  apply p.bijectiveRight.injective
  apply Dual.eq_of_preReflection_mapsTo hk₀ (finite_range root) hsp (hp k) (hs k)
  · simp [α, β, α', β', sα, sβ, sα', hk, preReflection_apply, hp i, hp j, mul_two,
      mul_comm (p.toLin α β')]
    ring -- v4.7.0-rc1 issues
  · rw [hk, hij]
    exact (hs i).comp <| (hs j).comp (hs i)

/-- In characteristic zero if there is no torsion, to check that a finite family of roots form a
root system, we do not need to check that the coroots are stable under reflections since this
follows from the corresponding property for the roots. -/
def mk' [CharZero R] [NoZeroSMulDivisors R M]
    (p : PerfectPairing R M N)
    (root : ι ↪ M)
    (coroot : ι ↪ N)
    (hp : ∀ i, p.toLin (root i) (coroot i) = 2)
    (hs : ∀ i, MapsTo (preReflection (root i) (p.toLin.flip (coroot i))) (range root) (range root))
    (hsp : span R (range root) = ⊤) :
    RootSystem ι R M N where

  span_eq_top := hsp
  toRootPairing := RootPairing.mk' p root coroot hp hs <| by
    rintro i - ⟨j, rfl⟩
    use RootPairing.equiv_of_mapsTo p root coroot i hs hp j
    refine (coroot_eq_coreflection_of_root_eq_of_span_eq_top p root coroot hp hs hsp ?_)
    rw [equiv_of_mapsTo_apply, (exist_eq_reflection_of_mapsTo  p root coroot i j hs).choose_spec]

end RootSystem<|MERGE_RESOLUTION|>--- conflicted
+++ resolved
@@ -71,7 +71,6 @@
 
 end reflection_perm
 
-<<<<<<< HEAD
 variable (P : RootPairing ι R M N) (i j : ι)
 
 lemma reflection_apply_lin_comb (x : M) (a b : R) :
@@ -132,8 +131,6 @@
     comp_apply, root_reflection_perm, ← Equiv.coe_trans, ih, comp_apply, LinearEquiv.trans_apply]
 
 /-- We should be able to eliminate the NoZeroSMulDivisors ℤ M hypothesis. -/
-=======
->>>>>>> 2c4b300a
 lemma infinite_of_linearly_independent_coxeterWeight_four [CharZero R] [NoZeroSMulDivisors ℤ M]
     (P : RootPairing ι R M N) (i j : ι) (hl : LinearIndependent R ![P.root i, P.root j])
     (hc : P.coxeterWeight i j = 4) : Infinite ι := by
@@ -153,7 +150,6 @@
     rw [ne_eq, coroot_root_eq_pairing, ← sub_eq_zero, sub_eq_add_neg]
     exact hl
 
-<<<<<<< HEAD
 /-!
 lemma coxeterWeight_one_order (h: coxeterWeight P i j = 1) :
     orderOf (P.reflection i * P.reflection j) = 3 := by
@@ -185,8 +181,6 @@
 
 --lemma parallel_linearIndependent
 
-=======
->>>>>>> 2c4b300a
 variable [Finite ι] (P : RootPairing ι R M N) (i j : ι)
 
 /-- Even though the roots may not span, coroots are distinguished by their pairing with the

/-
Copyright (c) 2025 Oliver Nash. All rights reserved.
Released under Apache 2.0 license as described in the file LICENSE.
Authors: Oliver Nash
-/
import Mathlib.LinearAlgebra.RootSystem.RootPositive
import Mathlib.LinearAlgebra.RootSystem.WeylGroup
import Mathlib.RepresentationTheory.Submodule

/-!
# Irreducible root pairings

This file contains basic definitions and results about irreducible root systems.

## Main definitions / results:
 * `RootPairing.isSimpleModule_weylGroupRootRep_iff`: a criterion for the representation of the Weyl
   group on root space to be irreducible.
 * `RootPairing.IsIrreducible`: a typeclass encoding the fact that a root pairing is irreducible.
 * `RootPairing.IsIrreducible.mk'`: an alternative constructor for irreducibility when the
   coefficients are a field.

-/

open Function Set
open Submodule (span span_le)
open LinearMap (ker)
open MulAction (orbit mem_orbit_self mem_orbit_iff)
open Module.End (invtSubmodule)

variable {ι R M N : Type*} [CommRing R] [AddCommGroup M] [Module R M] [AddCommGroup N] [Module R N]
   (P : RootPairing ι R M N)

namespace RootPairing

lemma isSimpleModule_weylGroupRootRep_iff [Nontrivial M] :
    IsSimpleModule (MonoidAlgebra R P.weylGroup) P.weylGroupRootRep.asModule ↔
    ∀ (q : Submodule R M), (∀ i, q ∈ invtSubmodule (P.reflection i)) → q ≠ ⊥ → q = ⊤ := by
  rw [IsSimpleModule, ← P.weylGroupRootRep.mapSubmodule.isSimpleOrder_iff]
  refine ⟨fun h q hq₁ hq₂ ↦ ?_, fun h ↦ ⟨fun q ↦ ?_⟩⟩
  · suffices ∀ g : P.weylGroup, q ∈ invtSubmodule (P.weylGroupRootRep g) by
      let q' : P.weylGroupRootRep.invtSubmodule :=
        ⟨q, (Representation.mem_invtSubmodule P.weylGroupRootRep).mpr this⟩
      suffices q' = ⊤ by simpa [q']
      apply (IsSimpleOrder.eq_bot_or_eq_top _).resolve_left
      simpa [q']
    rintro ⟨g, hg⟩
    induction hg using weylGroup.induction with
    | mem i => exact hq₁ i
    | one => simp [← Submonoid.one_def]
    | mul x y hx hy hx' hy' => apply invtSubmodule.comp <;> assumption
  · rcases eq_or_ne q ⊥ with rfl | hq; · tauto
    suffices (q : Submodule R M) = ⊤ by right; simpa using this
    refine h q (fun i ↦ ?_) (by simpa using hq)
    exact P.weylGroupRootRep.mem_invtSubmodule.mp q.property ⟨_, P.reflection_mem_weylGroup i⟩

/-- A root pairing is irreducible if it is non-trivial and contains no proper invariant submodules.
-/
@[mk_iff] class IsIrreducible : Prop where
  nontrivial  : Nontrivial M
  nontrivial' : Nontrivial N
  eq_top_of_invtSubmodule_reflection (q : Submodule R M) :
    (∀ i, q ∈ invtSubmodule (P.reflection i)) → q ≠ ⊥ → q = ⊤
  eq_top_of_invtSubmodule_coreflection (q : Submodule R N) :
    (∀ i, q ∈ invtSubmodule (P.coreflection i)) → q ≠ ⊥ → q = ⊤

instance [P.IsIrreducible] : P.flip.IsIrreducible where
  nontrivial := IsIrreducible.nontrivial' P
  nontrivial' := IsIrreducible.nontrivial P
  eq_top_of_invtSubmodule_reflection := IsIrreducible.eq_top_of_invtSubmodule_coreflection (P := P)
  eq_top_of_invtSubmodule_coreflection := IsIrreducible.eq_top_of_invtSubmodule_reflection (P := P)

lemma isSimpleModule_weylGroupRootRep [P.IsIrreducible] :
    IsSimpleModule (MonoidAlgebra R P.weylGroup) P.weylGroupRootRep.asModule :=
  have := IsIrreducible.nontrivial P
  P.isSimpleModule_weylGroupRootRep_iff.mpr IsIrreducible.eq_top_of_invtSubmodule_reflection

/-- A nonempty irreducible root pairing is a root system. -/
def toRootSystem [Nonempty ι] [NeZero (2 : R)] [P.IsIrreducible] : RootSystem ι R M N :=
  { toRootPairing := P
    span_root_eq_top := IsIrreducible.eq_top_of_invtSubmodule_reflection
      P.rootSpan P.rootSpan_mem_invtSubmodule_reflection P.rootSpan_ne_bot
    span_coroot_eq_top := IsIrreducible.eq_top_of_invtSubmodule_coreflection
      P.corootSpan P.corootSpan_mem_invtSubmodule_coreflection P.corootSpan_ne_bot }

lemma invtSubmodule_reflection_of_invtSubmodule_coreflection (i : ι) (q : Submodule R N)
    (hq : q ∈ invtSubmodule (P.coreflection i)) :
    q.dualAnnihilator.map P.toDualLeft.symm ∈ invtSubmodule (P.reflection i) := by
  rw [LinearEquiv.map_mem_invtSubmodule_iff, LinearEquiv.symm_symm, toDualLeft_conj_reflection,
    Module.End.mem_invtSubmodule, ← Submodule.map_le_iff_le_comap]
  exact (Submodule.dualAnnihilator_map_dualMap_le _ _).trans <| Submodule.dualAnnihilator_anti hq

/-- When the coefficients are a field, the coroot conditions for irreducibility follow from those
for the roots. -/
lemma IsIrreducible.mk' {K : Type*} [Field K] [Module K M] [Module K N] [Nontrivial M]
    (P : RootPairing ι K M N)
    (h : ∀ (q : Submodule K M), (∀ i, q ∈ invtSubmodule (P.reflection i)) → q ≠ ⊥ → q = ⊤) :
    P.IsIrreducible where
  nontrivial := inferInstance
  nontrivial' := (Module.nontrivial_dual_iff K).mp P.toDualLeft.symm.nontrivial
  eq_top_of_invtSubmodule_reflection := h
  eq_top_of_invtSubmodule_coreflection q stab ne_bot := by
    specialize h (q.dualAnnihilator.map P.toDualLeft.symm)
      fun i ↦ invtSubmodule_reflection_of_invtSubmodule_coreflection P i q (stab i)
    rw [Submodule.map_eq_top_iff, not_imp_comm] at h
    replace ne_bot : q.dualAnnihilator ≠ ⊤ := by simpa
    simpa using h ne_bot

lemma exist_set_root_not_disjoint_and_le_ker_coroot'_of_invtSubmodule
    [NeZero (2 : R)] [NoZeroSMulDivisors R M] (q : Submodule R M)
    (hq : ∀ i, q ∈ invtSubmodule (P.reflection i)) :
    ∃ Φ : Set ι, (∀ i ∈ Φ, ¬ Disjoint q (R ∙ P.root i)) ∧ (∀ i ∉ Φ, q ≤ ker (P.coroot' i)) := by
  refine ⟨{i | ¬ Disjoint q (R ∙ P.root i)}, by simp, fun i hi ↦ ?_⟩
  simp only [mem_setOf_eq, not_not] at hi
  rw [← Submodule.mem_invtSubmodule_reflection_iff (by simp) hi]
  exact hq i

variable [NeZero (2 : R)] [P.IsIrreducible]

lemma span_orbit_eq_top (i : ι) :
    span R (orbit P.weylGroup (P.root i)) = ⊤ := by
  refine IsIrreducible.eq_top_of_invtSubmodule_reflection (P := P) _ (fun j ↦ ?_) ?_
  · let g : P.weylGroup := ⟨Equiv.reflection P j, P.reflection_mem_weylGroup j⟩
    exact Module.End.span_orbit_mem_invtSubmodule R (P.root i) g
  · simpa using ⟨P.root i, mem_orbit_self _, P.ne_zero i⟩

lemma exists_form_eq_form_and_form_ne_zero (B : P.InvariantForm) (i j : ι) :
    ∃ k, B.form (P.root k) (P.root k) = B.form (P.root j) (P.root j) ∧
         B.form (P.root i) (P.root k) ≠ 0 := by
  by_contra! contra
  suffices span R (orbit P.weylGroup (P.root j)) ≤ ker (B.form (P.root i)) from
    B.apply_root_ne_zero i <| by simpa [span_orbit_eq_top] using this
  refine span_le.mpr fun v hv ↦ ?_
  obtain ⟨g, rfl⟩ := mem_orbit_iff.mp hv
  simp only [P.weylGroup_apply_root, SetLike.mem_coe, LinearMap.mem_ker]
  apply contra
  simp [← Subgroup.smul_def g]

lemma span_root_image_eq_top_of_forall_orthogonal (s : Set ι)
    (hne : s.Nonempty) (h : ∀ j, P.root j ∉ span R (P.root '' s) → ∀ i ∈ s, P.IsOrthogonal j i) :
    span R (P.root '' s) = ⊤ := by
  have hq (j : ι) : span R (P.root '' s) ∈ Module.End.invtSubmodule (P.reflection j) := by
    by_cases hj : P.root j ∈ span R (P.root '' s)
    · exact Submodule.mem_invtSubmodule_reflection_of_mem _ _ hj
    · refine (Module.End.mem_invtSubmodule _).mpr fun x hx ↦ ?_
      rwa [Submodule.mem_comap, LinearEquiv.coe_coe,
        (isFixedPt_reflection_of_isOrthogonal (h _ hj) hx).eq]
  apply IsIrreducible.eq_top_of_invtSubmodule_reflection _ hq
  simpa using ⟨hne.choose, hne.choose_spec, P.ne_zero _⟩

<<<<<<< HEAD
section FieldCharacterization

lemma root_mem_or_subset_ker_coroot {K : Type*} [Field K] [Module K M] [Module K N]
    (q : Submodule K M) (P : RootPairing ι K M N) (i : ι)
    (h₁ : q ∈ invtSubmodule (P.reflection i)) :
    P.root i ∈ q ∨ q ≤ ker (P.coroot' i) := by
  by_cases h_root : P.root i ∈ q
  · left
    exact h_root
  right
  intro v hv
  by_cases h_zero : v = 0
  · subst h_zero
    simp only [Submodule.zero_mem]
  have : (P.coroot' i) v • P.root i ∈ q := by
    simpa using (Submodule.sub_mem_iff_right q hv).mp (h₁ hv)
  by_contra h_ne
  have : P.root i ∈ q := by
    have := Submodule.smul_mem q (((P.coroot' i) v)⁻¹) this
    rwa [inv_smul_smul₀ h_ne] at this
  contradiction

lemma root_subset_characterization {K : Type*} [Field K] [Module K M] [Module K N]
    (q : Submodule K M) (P : RootPairing ι K M N)
    (h₁ : ∀ i, q ∈ invtSubmodule (P.reflection i)) :
    ∃ (Φ : Set ι), (∀ i ∈ Φ, P.root i ∈ q) ∧ (∀ i ∉ Φ, q ≤ ker (P.coroot' i)) := by
  use {i | P.root i ∈ q}
  constructor
  · exact fun _ => id
  intro i hi
  exact (root_mem_or_subset_ker_coroot q P i (h₁ i)).resolve_left hi

end FieldCharacterization

=======
>>>>>>> 80bf3eae
end RootPairing

namespace RootSystem

<<<<<<< HEAD
lemma invtsubmodule_to_root_subset {K : Type*} [Field K] [Module K M] [Module K N]
=======
/-
Note that this actually holds for `RootPairing` provided we:
 * assume `RootPairing.IsBalanced`,
 * replace the assumption `q ≠ ⊥` with `¬ Disjoint P.rootSpan q`,
 * replace the conclusion `q = ⊤` with `P.rootSpan ≤ q`.
-/
lemma eq_top_of_mem_invtSubmodule_of_forall_eq_univ
    {K : Type*} [Field K] [NeZero (2 : K)] [Module K M] [Module K N]
>>>>>>> 80bf3eae
    (P : RootSystem ι K M N)
    (q : Submodule K M)
    (h₀ : q ≠ ⊥)
    (h₁ : ∀ i, q ∈ invtSubmodule (P.reflection i))
    (h₂ : ∀ Φ, Φ.Nonempty → P.root '' Φ ⊆ q → (∀ i ∉ Φ, q ≤ ker (P.coroot' i)) → Φ = univ) :
    q = ⊤ := by
<<<<<<< HEAD
  obtain ⟨Φ, b, c⟩ := RootPairing.root_subset_characterization q P.toRootPairing h₁
  by_cases hΦ : Φ = ∅
  · subst hΦ
    simp only [mem_empty_iff_false, not_false_eq_true, forall_const] at c
    obtain ⟨v₁, ⟨v₂, v₃⟩⟩ := (Submodule.ne_bot_iff q).1 h₀
    have : ∀ d : Module.Dual K M, d v₁ = 0 := by
      intro d
      exact RootPairing.dual_vanish_aux P v₁ (fun i => c i v₂) d
    have := (Module.forall_dual_apply_eq_zero_iff K v₁).1 this
    exact False.elim (v₃ this)
  have hu := h₂ Φ (Set.nonempty_iff_ne_empty.mpr hΦ) (image_subset_iff.mpr b) c
  subst hu
  rw [eq_top_mono (span_le.mpr (image_subset_iff.mpr b))
  (by rw [image_univ, span_root_eq_top])]
=======
  obtain ⟨Φ, b, c⟩ := P.exist_set_root_not_disjoint_and_le_ker_coroot'_of_invtSubmodule q h₁
  rcases Φ.eq_empty_or_nonempty with rfl | hΦ
  · replace c : q ≤ ⨅ i, LinearMap.ker (P.coroot' i) := by simpa using c
    simp [h₀, ← P.corootSpan_dualAnnihilator_map_eq_iInf_ker_coroot'] at c
  · replace b : P.root '' Φ ⊆ q := by
      simpa [Submodule.disjoint_span_singleton' (P.ne_zero _)] using b
    simpa [h₂ Φ hΦ b c, ← span_le] using b
>>>>>>> 80bf3eae

end RootSystem<|MERGE_RESOLUTION|>--- conflicted
+++ resolved
@@ -147,50 +147,10 @@
   apply IsIrreducible.eq_top_of_invtSubmodule_reflection _ hq
   simpa using ⟨hne.choose, hne.choose_spec, P.ne_zero _⟩
 
-<<<<<<< HEAD
-section FieldCharacterization
-
-lemma root_mem_or_subset_ker_coroot {K : Type*} [Field K] [Module K M] [Module K N]
-    (q : Submodule K M) (P : RootPairing ι K M N) (i : ι)
-    (h₁ : q ∈ invtSubmodule (P.reflection i)) :
-    P.root i ∈ q ∨ q ≤ ker (P.coroot' i) := by
-  by_cases h_root : P.root i ∈ q
-  · left
-    exact h_root
-  right
-  intro v hv
-  by_cases h_zero : v = 0
-  · subst h_zero
-    simp only [Submodule.zero_mem]
-  have : (P.coroot' i) v • P.root i ∈ q := by
-    simpa using (Submodule.sub_mem_iff_right q hv).mp (h₁ hv)
-  by_contra h_ne
-  have : P.root i ∈ q := by
-    have := Submodule.smul_mem q (((P.coroot' i) v)⁻¹) this
-    rwa [inv_smul_smul₀ h_ne] at this
-  contradiction
-
-lemma root_subset_characterization {K : Type*} [Field K] [Module K M] [Module K N]
-    (q : Submodule K M) (P : RootPairing ι K M N)
-    (h₁ : ∀ i, q ∈ invtSubmodule (P.reflection i)) :
-    ∃ (Φ : Set ι), (∀ i ∈ Φ, P.root i ∈ q) ∧ (∀ i ∉ Φ, q ≤ ker (P.coroot' i)) := by
-  use {i | P.root i ∈ q}
-  constructor
-  · exact fun _ => id
-  intro i hi
-  exact (root_mem_or_subset_ker_coroot q P i (h₁ i)).resolve_left hi
-
-end FieldCharacterization
-
-=======
->>>>>>> 80bf3eae
 end RootPairing
 
 namespace RootSystem
 
-<<<<<<< HEAD
-lemma invtsubmodule_to_root_subset {K : Type*} [Field K] [Module K M] [Module K N]
-=======
 /-
 Note that this actually holds for `RootPairing` provided we:
  * assume `RootPairing.IsBalanced`,
@@ -199,29 +159,12 @@
 -/
 lemma eq_top_of_mem_invtSubmodule_of_forall_eq_univ
     {K : Type*} [Field K] [NeZero (2 : K)] [Module K M] [Module K N]
->>>>>>> 80bf3eae
     (P : RootSystem ι K M N)
     (q : Submodule K M)
     (h₀ : q ≠ ⊥)
     (h₁ : ∀ i, q ∈ invtSubmodule (P.reflection i))
     (h₂ : ∀ Φ, Φ.Nonempty → P.root '' Φ ⊆ q → (∀ i ∉ Φ, q ≤ ker (P.coroot' i)) → Φ = univ) :
     q = ⊤ := by
-<<<<<<< HEAD
-  obtain ⟨Φ, b, c⟩ := RootPairing.root_subset_characterization q P.toRootPairing h₁
-  by_cases hΦ : Φ = ∅
-  · subst hΦ
-    simp only [mem_empty_iff_false, not_false_eq_true, forall_const] at c
-    obtain ⟨v₁, ⟨v₂, v₃⟩⟩ := (Submodule.ne_bot_iff q).1 h₀
-    have : ∀ d : Module.Dual K M, d v₁ = 0 := by
-      intro d
-      exact RootPairing.dual_vanish_aux P v₁ (fun i => c i v₂) d
-    have := (Module.forall_dual_apply_eq_zero_iff K v₁).1 this
-    exact False.elim (v₃ this)
-  have hu := h₂ Φ (Set.nonempty_iff_ne_empty.mpr hΦ) (image_subset_iff.mpr b) c
-  subst hu
-  rw [eq_top_mono (span_le.mpr (image_subset_iff.mpr b))
-  (by rw [image_univ, span_root_eq_top])]
-=======
   obtain ⟨Φ, b, c⟩ := P.exist_set_root_not_disjoint_and_le_ker_coroot'_of_invtSubmodule q h₁
   rcases Φ.eq_empty_or_nonempty with rfl | hΦ
   · replace c : q ≤ ⨅ i, LinearMap.ker (P.coroot' i) := by simpa using c
@@ -229,6 +172,5 @@
   · replace b : P.root '' Φ ⊆ q := by
       simpa [Submodule.disjoint_span_singleton' (P.ne_zero _)] using b
     simpa [h₂ Φ hΦ b c, ← span_le] using b
->>>>>>> 80bf3eae
 
 end RootSystem
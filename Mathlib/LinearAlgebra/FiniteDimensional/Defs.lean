/-
Copyright (c) 2019 Chris Hughes. All rights reserved.
Released under Apache 2.0 license as described in the file LICENSE.
Authors: Chris Hughes
-/
import Mathlib.LinearAlgebra.Basis.VectorSpace
import Mathlib.LinearAlgebra.Dimension.Free
import Mathlib.RingTheory.SimpleRing.Basic

/-!
# Finite dimensional vector spaces

This file defines finite dimensional vector spaces and shows our definition is equivalent to
alternative definitions.

## Main definitions

Assume `V` is a vector space over a division ring `K`. There are (at least) three equivalent
definitions of finite-dimensionality of `V`:

- it admits a finite basis.
- it is finitely generated.
- it is noetherian, i.e., every subspace is finitely generated.

We introduce a typeclass `FiniteDimensional K V` capturing this property. For ease of transfer of
proof, it is defined using the second point of view, i.e., as `Module.Finite`. However, we prove
that all these points of view are equivalent, with the following lemmas
(in the namespace `FiniteDimensional`):

- `Module.finBasis` and `Module.finBasisOfFinrankEq`
  are bases for finite dimensional vector spaces, where the index type
  is `Fin` (in `Mathlib/LinearAlgebra/Dimension/Free.lean`)
- `fintypeBasisIndex` states that a finite-dimensional
  vector space has a finite basis
- `of_fintype_basis` states that the existence of a basis indexed by a
  finite type implies finite-dimensionality
- `of_finite_basis` states that the existence of a basis indexed by a
  finite set implies finite-dimensionality
- `of_finrank_pos` states that a nonzero finrank (implying non-infinite dimension)
  implies finite-dimensionality
- `IsNoetherian.iff_fg` states that the space is finite-dimensional if and only if
  it is noetherian (in `Mathlib/FieldTheory/Finiteness.lean`)

We make use of `finrank`, the dimension of a finite dimensional space, returning a `Nat`, as
opposed to `Module.rank`, which returns a `Cardinal`. When the space has infinite dimension, its
`finrank` is by convention set to `0`. `finrank` is not defined using `FiniteDimensional`.
For basic results that do not need the `FiniteDimensional` class, import
`Mathlib/LinearAlgebra/Finrank.lean`.

Preservation of finite-dimensionality and formulas for the dimension are given for
- submodules (`FiniteDimensional.finiteDimensional_submodule`)
- linear equivs, in `LinearEquiv.finiteDimensional`

## Implementation notes

You should not assume that there has been any effort to state lemmas as generally as possible.

Plenty of the results hold for general fg modules or notherian modules, and they can be found in
`Mathlib/LinearAlgebra/FreeModule/Finite/Rank.lean` and `Mathlib/RingTheory/Noetherian.lean`.
-/

assert_not_exists Module.Projective Subalgebra

universe u v v' w

open Cardinal Module Submodule

/-- `FiniteDimensional` vector spaces are defined to be finite modules.
Use `FiniteDimensional.of_fintype_basis` to prove finite dimension from another definition. -/
abbrev FiniteDimensional (K V : Type*) [DivisionRing K] [AddCommGroup V] [Module K V] :=
  Module.Finite K V

variable {K : Type u} {V : Type v}

namespace FiniteDimensional
variable [DivisionRing K] [AddCommGroup V] [Module K V] {V₂ : Type v'} [AddCommGroup V₂]
  [Module K V₂]

/-- If the codomain of an injective linear map is finite dimensional, the domain must be as well. -/
theorem of_injective (f : V →ₗ[K] V₂) (w : Function.Injective f) [FiniteDimensional K V₂] :
    FiniteDimensional K V :=
  Module.Finite.of_injective f w

/-- If the domain of a surjective linear map is finite dimensional, the codomain must be as well. -/
theorem of_surjective (f : V →ₗ[K] V₂) (w : Function.Surjective f) [FiniteDimensional K V] :
    FiniteDimensional K V₂ :=
  Module.Finite.of_surjective f w

variable (K V)

instance finiteDimensional_pi {ι : Type*} [Finite ι] : FiniteDimensional K (ι → K) :=
  Finite.pi

instance finiteDimensional_pi' {ι : Type*} [Finite ι] (M : ι → Type*) [∀ i, AddCommGroup (M i)]
    [∀ i, Module K (M i)] [∀ i, FiniteDimensional K (M i)] : FiniteDimensional K (∀ i, M i) :=
  Finite.pi

variable {K V}

/-- If a vector space has a finite basis, then it is finite-dimensional. -/
theorem of_fintype_basis {ι : Type w} [Finite ι] (h : Basis ι K V) : FiniteDimensional K V :=
  Module.Finite.of_basis h

/-- If a vector space is `FiniteDimensional`, all bases are indexed by a finite type -/
noncomputable def fintypeBasisIndex {ι : Type*} [FiniteDimensional K V] (b : Basis ι K V) :
    Fintype ι :=
  @Fintype.ofFinite _ (Module.Finite.finite_basis b)

/-- If a vector space is `FiniteDimensional`, `Basis.ofVectorSpace` is indexed by
  a finite type. -/
noncomputable instance [FiniteDimensional K V] : Fintype (Basis.ofVectorSpaceIndex K V) :=
  fintypeBasisIndex (Basis.ofVectorSpace K V)

/-- If a vector space has a basis indexed by elements of a finite set, then it is
finite-dimensional. -/
theorem of_finite_basis {ι : Type w} {s : Set ι} (h : Basis s K V) (hs : Set.Finite s) :
    FiniteDimensional K V :=
  haveI := hs.fintype
  of_fintype_basis h

/-- A subspace of a finite-dimensional space is also finite-dimensional.

This is a shortcut instance to simplify inference in the presence of `[FiniteDimensional K V]`.
-/
instance finiteDimensional_submodule [FiniteDimensional K V] (S : Submodule K V) :
    FiniteDimensional K S := by
  infer_instance

/-- A quotient of a finite-dimensional space is also finite-dimensional. -/
instance finiteDimensional_quotient [FiniteDimensional K V] (S : Submodule K V) :
    FiniteDimensional K (V ⧸ S) :=
  Module.Finite.quotient K S

theorem of_finrank_pos (h : 0 < finrank K V) : FiniteDimensional K V :=
  Module.finite_of_finrank_pos h

theorem of_finrank_eq_succ {n : ℕ} (hn : finrank K V = n.succ) :
    FiniteDimensional K V :=
  Module.finite_of_finrank_eq_succ hn

/-- We can infer `FiniteDimensional K V` in the presence of `[Fact (finrank K V = n + 1)]`. Declare
this as a local instance where needed. -/
theorem of_fact_finrank_eq_succ (n : ℕ) [hn : Fact (finrank K V = n + 1)] :
    FiniteDimensional K V :=
  of_finrank_eq_succ hn.out

end FiniteDimensional

namespace Module

variable (K V)
variable [DivisionRing K] [AddCommGroup V] [Module K V]

/-- In a finite-dimensional space, its dimension (seen as a cardinal) coincides with its
`finrank`. This is a copy of `finrank_eq_rank _ _` which creates easier typeclass searches. -/
theorem finrank_eq_rank' [FiniteDimensional K V] : (finrank K V : Cardinal.{v}) = Module.rank K V :=
  finrank_eq_rank _ _

variable {K V}

theorem finrank_of_infinite_dimensional (h : ¬FiniteDimensional K V) : finrank K V = 0 :=
  Module.finrank_of_not_finite h

theorem finiteDimensional_iff_of_rank_eq_nsmul {W} [AddCommGroup W] [Module K W] {n : ℕ}
    (hn : n ≠ 0) (hVW : Module.rank K V = n • Module.rank K W) :
    FiniteDimensional K V ↔ FiniteDimensional K W :=
  Module.finite_iff_of_rank_eq_nsmul hn hVW

/-- If a vector space is finite-dimensional, then the cardinality of any basis is equal to its
`finrank`. -/
theorem finrank_eq_card_basis' [FiniteDimensional K V] {ι : Type w} (h : Basis ι K V) :
    (finrank K V : Cardinal.{w}) = #ι :=
  Module.mk_finrank_eq_card_basis h

end Module

namespace FiniteDimensional
section DivisionRing
variable [DivisionRing K] [AddCommGroup V] [Module K V] {V₂ : Type v'} [AddCommGroup V₂]
  [Module K V₂]

variable (K)

instance finiteDimensional_self : FiniteDimensional K K := inferInstance

/-- The submodule generated by a finite set is finite-dimensional. -/
theorem span_of_finite {A : Set V} (hA : Set.Finite A) : FiniteDimensional K (Submodule.span K A) :=
  Module.Finite.span_of_finite K hA

/-- The submodule generated by a single element is finite-dimensional. -/
instance span_singleton (x : V) : FiniteDimensional K (K ∙ x) :=
  Module.Finite.span_singleton K x

/-- The submodule generated by a finset is finite-dimensional. -/
instance span_finset (s : Finset V) : FiniteDimensional K (span K (s : Set V)) :=
  Module.Finite.span_finset K s

/-- Pushforwards of finite-dimensional submodules are finite-dimensional. -/
instance (f : V →ₗ[K] V₂) (p : Submodule K V) [FiniteDimensional K p] :
    FiniteDimensional K (p.map f) :=
  Module.Finite.map _ _

end DivisionRing

section Tower

variable (F K A : Type*) [DivisionRing F] [DivisionRing K] [AddCommGroup A]
variable [Module F K] [Module K A] [Module F A] [IsScalarTower F K A]

theorem trans [FiniteDimensional F K] [FiniteDimensional K A] : FiniteDimensional F A :=
  Module.Finite.trans K A

end Tower

end FiniteDimensional

namespace Submodule

section DivisionRing

variable [DivisionRing K] [AddCommGroup V] [Module K V]

/-- A submodule is finitely generated if and only if it is finite-dimensional -/
theorem fg_iff_finiteDimensional (s : Submodule K V) : s.FG ↔ FiniteDimensional K s :=
  (fg_top s).symm.trans Module.finite_def.symm

end DivisionRing

end Submodule

namespace LinearEquiv

variable [DivisionRing K] [AddCommGroup V] [Module K V] {V₂ : Type v'} [AddCommGroup V₂]
  [Module K V₂]

/-- Finite dimensionality is preserved under linear equivalence. -/
protected theorem finiteDimensional (f : V ≃ₗ[K] V₂) [FiniteDimensional K V] :
    FiniteDimensional K V₂ :=
  Module.Finite.equiv f

<<<<<<< HEAD
variable {R R₂ M M₂ : Type*} [DivisionRing R] [Semiring R₂] [AddCommMonoid M] [AddCommGroup M₂]
  [Module R M] [Module R M₂] [FiniteDimensional R M₂]

/-- An injective linear map between finite-dimensional space of equal rank
is a linear equivalence. -/
noncomputable def of_injective_finrank_eq (f : M →ₗ[R] M₂) (hinj : Function.Injective f)
    (hrank : Module.finrank R M = Module.finrank R M₂) : M ≃ₗ[R] M₂ :=
  haveI : LinearMap.range f = ⊤ :=
    Submodule.eq_top_of_finrank_eq ((LinearMap.finrank_range_of_inj hinj).trans hrank)
  (ofInjective f hinj).trans (ofTop (LinearMap.range f) this)

@[simp]
lemma of_injective_finrank_eq_coe (f : M →ₗ[R] M₂) (hinj : Function.Injective f)
    (hrank : Module.finrank R M = Module.finrank R M₂) :
    (of_injective_finrank_eq f hinj hrank).toLinearMap = f := rfl

end LinearEquiv

section

variable [DivisionRing K] [AddCommGroup V] [Module K V]

instance finiteDimensional_finsupp {ι : Type*} [Finite ι] [FiniteDimensional K V] :
    FiniteDimensional K (ι →₀ V) :=
  Module.Finite.finsupp

end

namespace Submodule
variable [DivisionRing K] [AddCommGroup V] [Module K V]

/-- If a submodule is contained in a finite-dimensional
submodule with the same or smaller dimension, they are equal. -/
theorem eq_of_le_of_finrank_le {S₁ S₂ : Submodule K V} [FiniteDimensional K S₂] (hle : S₁ ≤ S₂)
    (hd : finrank K S₂ ≤ finrank K S₁) : S₁ = S₂ := by
  rw [← LinearEquiv.finrank_eq (Submodule.comapSubtypeEquivOfLe hle)] at hd
  exact le_antisymm hle (Submodule.comap_subtype_eq_top.1
    (eq_top_of_finrank_eq (le_antisymm (comap (Submodule.subtype S₂) S₁).finrank_le hd)))

/-- If a submodule is contained in a finite-dimensional
submodule with the same dimension, they are equal. -/
theorem eq_of_le_of_finrank_eq {S₁ S₂ : Submodule K V} [FiniteDimensional K S₂] (hle : S₁ ≤ S₂)
    (hd : finrank K S₁ = finrank K S₂) : S₁ = S₂ :=
  eq_of_le_of_finrank_le hle hd.ge

end Submodule

namespace Subalgebra

variable {K L : Type*} [Field K] [Ring L] [Algebra K L] {F E : Subalgebra K L}
  [hfin : FiniteDimensional K E]

/-- If a subalgebra is contained in a finite-dimensional
subalgebra with the same or smaller dimension, they are equal. -/
theorem eq_of_le_of_finrank_le (h_le : F ≤ E) (h_finrank : finrank K E ≤ finrank K F) : F = E :=
  haveI : Module.Finite K (Subalgebra.toSubmodule E) := hfin
  toSubmodule_injective <| Submodule.eq_of_le_of_finrank_le h_le h_finrank

/-- If a subalgebra is contained in a finite-dimensional
subalgebra with the same dimension, they are equal. -/
theorem eq_of_le_of_finrank_eq (h_le : F ≤ E) (h_finrank : finrank K F = finrank K E) : F = E :=
  eq_of_le_of_finrank_le h_le h_finrank.ge

end Subalgebra

namespace LinearMap

open Module

section DivisionRing

variable [DivisionRing K] [AddCommGroup V] [Module K V] {V₂ : Type v'} [AddCommGroup V₂]
  [Module K V₂]

/-- On a finite-dimensional space, an injective linear map is surjective. -/
theorem surjective_of_injective [FiniteDimensional K V] {f : V →ₗ[K] V} (hinj : Injective f) :
    Surjective f := by
  have h := rank_range_of_injective _ hinj
  rw [← finrank_eq_rank, ← finrank_eq_rank, Nat.cast_inj] at h
  exact range_eq_top.1 (eq_top_of_finrank_eq h)

/-- The image under an onto linear map of a finite-dimensional space is also finite-dimensional. -/
theorem finiteDimensional_of_surjective [FiniteDimensional K V] (f : V →ₗ[K] V₂)
    (hf : LinearMap.range f = ⊤) : FiniteDimensional K V₂ :=
  Module.Finite.of_surjective f <| range_eq_top.1 hf

/-- The range of a linear map defined on a finite-dimensional space is also finite-dimensional. -/
instance finiteDimensional_range [FiniteDimensional K V] (f : V →ₗ[K] V₂) :
    FiniteDimensional K (LinearMap.range f) :=
  Module.Finite.range f

/-- On a finite-dimensional space, a linear map is injective if and only if it is surjective. -/
theorem injective_iff_surjective [FiniteDimensional K V] {f : V →ₗ[K] V} :
    Injective f ↔ Surjective f :=
  ⟨surjective_of_injective, fun hsurj =>
    let ⟨g, hg⟩ := f.exists_rightInverse_of_surjective (range_eq_top.2 hsurj)
    have : Function.RightInverse g f := LinearMap.ext_iff.1 hg
    (leftInverse_of_surjective_of_rightInverse (surjective_of_injective this.injective)
        this).injective⟩

lemma injOn_iff_surjOn {p : Submodule K V} [FiniteDimensional K p]
    {f : V →ₗ[K] V} (h : ∀ x ∈ p, f x ∈ p) :
    Set.InjOn f p ↔ Set.SurjOn f p p := by
  rw [Set.injOn_iff_injective, ← Set.MapsTo.restrict_surjective_iff h]
  change Injective (f.domRestrict p) ↔ Surjective (f.restrict h)
  simp [disjoint_iff, ← injective_iff_surjective]

theorem ker_eq_bot_iff_range_eq_top [FiniteDimensional K V] {f : V →ₗ[K] V} :
    LinearMap.ker f = ⊥ ↔ LinearMap.range f = ⊤ := by
  rw [range_eq_top, ker_eq_bot, injective_iff_surjective]

/-- In a finite-dimensional space, if linear maps are inverse to each other on one side then they
are also inverse to each other on the other side. -/
theorem mul_eq_one_of_mul_eq_one [FiniteDimensional K V] {f g : V →ₗ[K] V} (hfg : f * g = 1) :
    g * f = 1 := by
  have ginj : Injective g :=
    HasLeftInverse.injective ⟨f, fun x => show (f * g) x = (1 : V →ₗ[K] V) x by rw [hfg]⟩
  let ⟨i, hi⟩ := g.exists_rightInverse_of_surjective
    (range_eq_top.2 (injective_iff_surjective.1 ginj))
  have : f * (g * i) = f * 1 := congr_arg _ hi
  rw [← mul_assoc, hfg, one_mul, mul_one] at this; rwa [← this]

/-- In a finite-dimensional space, linear maps are inverse to each other on one side if and only if
they are inverse to each other on the other side. -/
theorem mul_eq_one_comm [FiniteDimensional K V] {f g : V →ₗ[K] V} : f * g = 1 ↔ g * f = 1 :=
  ⟨mul_eq_one_of_mul_eq_one, mul_eq_one_of_mul_eq_one⟩

/-- In a finite-dimensional space, linear maps are inverse to each other on one side if and only if
they are inverse to each other on the other side. -/
theorem comp_eq_id_comm [FiniteDimensional K V] {f g : V →ₗ[K] V} : f.comp g = id ↔ g.comp f = id :=
  mul_eq_one_comm

theorem comap_eq_sup_ker_of_disjoint {p : Submodule K V} [FiniteDimensional K p] {f : V →ₗ[K] V}
    (h : ∀ x ∈ p, f x ∈ p) (h' : Disjoint p (ker f)) :
    p.comap f = p ⊔ ker f := by
  refine le_antisymm (fun x hx ↦ ?_) (sup_le_iff.mpr ⟨h, ker_le_comap _⟩)
  obtain ⟨⟨y, hy⟩, hxy⟩ :=
    surjective_of_injective ((injective_restrict_iff_disjoint h).mpr h') ⟨f x, hx⟩
  replace hxy : f y = f x := by simpa [Subtype.ext_iff] using hxy
  exact Submodule.mem_sup.mpr ⟨y, hy, x - y, by simp [hxy], add_sub_cancel y x⟩

theorem ker_comp_eq_of_commute_of_disjoint_ker [FiniteDimensional K V] {f g : V →ₗ[K] V}
    (h : Commute f g) (h' : Disjoint (ker f) (ker g)) :
    ker (f ∘ₗ g) = ker f ⊔ ker g := by
  suffices ∀ x, f x = 0 → f (g x) = 0 by rw [ker_comp, comap_eq_sup_ker_of_disjoint _ h']; simpa
  intro x hx
  rw [← comp_apply, ← mul_eq_comp, h.eq, mul_apply, hx, _root_.map_zero]

theorem ker_noncommProd_eq_of_supIndep_ker [FiniteDimensional K V] {ι : Type*} {f : ι → V →ₗ[K] V}
    (s : Finset ι) (comm) (h : s.SupIndep fun i ↦ ker (f i)) :
    ker (s.noncommProd f comm) = ⨆ i ∈ s, ker (f i) := by
  classical
  induction s using Finset.induction_on with
  | empty => simp [one_eq_id]
  | @insert i s hi ih =>
    replace ih : ker (Finset.noncommProd s f <| Set.Pairwise.mono (s.subset_insert i) comm) =
        ⨆ x ∈ s, ker (f x) := ih _ (h.subset (s.subset_insert i))
    rw [Finset.noncommProd_insert_of_not_mem _ _ _ _ hi, mul_eq_comp,
      ker_comp_eq_of_commute_of_disjoint_ker]
    · simp_rw [Finset.mem_insert_coe, iSup_insert, Finset.mem_coe, ih]
    · exact s.noncommProd_commute _ _ _ fun j hj ↦
        comm (s.mem_insert_self i) (Finset.mem_insert_of_mem hj) (by aesop)
    · replace h := Finset.supIndep_iff_disjoint_erase.mp h i (s.mem_insert_self i)
      simpa [ih, hi, Finset.sup_eq_iSup] using h

end DivisionRing

end LinearMap

namespace LinearEquiv

open Module

variable [DivisionRing K] [AddCommGroup V] [Module K V]
variable [FiniteDimensional K V]

/-- The linear equivalence corresponding to an injective endomorphism. -/
noncomputable def ofInjectiveEndo (f : V →ₗ[K] V) (h_inj : Injective f) : V ≃ₗ[K] V :=
  LinearEquiv.ofBijective f ⟨h_inj, LinearMap.injective_iff_surjective.mp h_inj⟩

@[simp]
theorem coe_ofInjectiveEndo (f : V →ₗ[K] V) (h_inj : Injective f) :
    ⇑(ofInjectiveEndo f h_inj) = f :=
  rfl

@[simp]
theorem ofInjectiveEndo_right_inv (f : V →ₗ[K] V) (h_inj : Injective f) :
    f * (ofInjectiveEndo f h_inj).symm = 1 :=
  LinearMap.ext <| (ofInjectiveEndo f h_inj).apply_symm_apply

@[simp]
theorem ofInjectiveEndo_left_inv (f : V →ₗ[K] V) (h_inj : Injective f) :
    ((ofInjectiveEndo f h_inj).symm : V →ₗ[K] V) * f = 1 :=
  LinearMap.ext <| (ofInjectiveEndo f h_inj).symm_apply_apply

end LinearEquiv

namespace LinearMap

variable [DivisionRing K] [AddCommGroup V] [Module K V]

theorem isUnit_iff_ker_eq_bot [FiniteDimensional K V] (f : V →ₗ[K] V) :
    IsUnit f ↔ (LinearMap.ker f) = ⊥ := by
  constructor
  · rintro ⟨u, rfl⟩
    exact LinearMap.ker_eq_bot_of_inverse u.inv_mul
  · intro h_inj
    rw [ker_eq_bot] at h_inj
    exact ⟨⟨f, (LinearEquiv.ofInjectiveEndo f h_inj).symm.toLinearMap,
      LinearEquiv.ofInjectiveEndo_right_inv f h_inj, LinearEquiv.ofInjectiveEndo_left_inv f h_inj⟩,
      rfl⟩

theorem isUnit_iff_range_eq_top [FiniteDimensional K V] (f : V →ₗ[K] V) :
    IsUnit f ↔ (LinearMap.range f) = ⊤ := by
  rw [isUnit_iff_ker_eq_bot, ker_eq_bot_iff_range_eq_top]

end LinearMap

open FiniteDimensional Module

section

variable [DivisionRing K] [AddCommGroup V] [Module K V]

theorem finrank_zero_iff_forall_zero [FiniteDimensional K V] : finrank K V = 0 ↔ ∀ x : V, x = 0 :=
  Module.finrank_zero_iff.trans (subsingleton_iff_forall_eq 0)

/-- If `ι` is an empty type and `V` is zero-dimensional, there is a unique `ι`-indexed basis. -/
noncomputable def basisOfFinrankZero [FiniteDimensional K V] {ι : Type*} [IsEmpty ι]
    (hV : finrank K V = 0) : Basis ι K V :=
  haveI : Subsingleton V := finrank_zero_iff.1 hV
  Basis.empty _

end

section

lemma FiniteDimensional.exists_mul_eq_one (F : Type*) {K : Type*} [Field F] [Ring K] [IsDomain K]
    [Algebra F K] [FiniteDimensional F K] {x : K} (H : x ≠ 0) : ∃ y, x * y = 1 := by
  have : Function.Surjective (LinearMap.mulLeft F x) :=
    LinearMap.injective_iff_surjective.1 fun y z => ((mul_right_inj' H).1 : x * y = x * z → y = z)
  exact this 1

/-- A domain that is module-finite as an algebra over a field is a division ring. -/
noncomputable def divisionRingOfFiniteDimensional (F K : Type*) [Field F] [Ring K] [IsDomain K]
    [Algebra F K] [FiniteDimensional F K] : DivisionRing K where
  __ := ‹IsDomain K›
  inv x :=
    letI := Classical.decEq K
    if H : x = 0 then 0 else Classical.choose <| FiniteDimensional.exists_mul_eq_one F H
  mul_inv_cancel x hx := show x * dite _ (h := _) _ _ = _ by
    rw [dif_neg hx]
    exact (Classical.choose_spec (FiniteDimensional.exists_mul_eq_one F hx) :)
  inv_zero := dif_pos rfl
  nnqsmul := _
  nnqsmul_def := fun _ _ => rfl
  qsmul := _
  qsmul_def := fun _ _ => rfl

lemma FiniteDimensional.isUnit (F : Type*) {K : Type*} [Field F] [Ring K] [IsDomain K]
    [Algebra F K] [FiniteDimensional F K] {x : K} (H : x ≠ 0) : IsUnit x :=
  let _ := divisionRingOfFiniteDimensional F K; H.isUnit

/-- An integral domain that is module-finite as an algebra over a field is a field. -/
noncomputable def fieldOfFiniteDimensional (F K : Type*) [Field F] [h : CommRing K] [IsDomain K]
    [Algebra F K] [FiniteDimensional F K] : Field K :=
  { divisionRingOfFiniteDimensional F K with
    toCommRing := h }

end
section DivisionRing

variable [DivisionRing K] [AddCommGroup V] [Module K V]

section Span

open Submodule

theorem finrank_span_singleton {v : V} (hv : v ≠ 0) : finrank K (K ∙ v) = 1 := by
  apply le_antisymm
  · exact finrank_span_le_card ({v} : Set V)
  · rw [Nat.succ_le_iff, finrank_pos_iff]
    use ⟨v, mem_span_singleton_self v⟩, 0
    apply Subtype.coe_ne_coe.mp
    simp [hv]

/-- In a one-dimensional space, any vector is a multiple of any nonzero vector -/
lemma exists_smul_eq_of_finrank_eq_one
    (h : finrank K V = 1) {x : V} (hx : x ≠ 0) (y : V) :
    ∃ (c : K), c • x = y := by
  have : Submodule.span K {x} = ⊤ := by
    have : FiniteDimensional K V := .of_finrank_eq_succ h
    apply eq_top_of_finrank_eq
    rw [h]
    exact finrank_span_singleton hx
  have : y ∈ Submodule.span K {x} := by rw [this]; exact mem_top
  exact mem_span_singleton.1 this

theorem Set.finrank_mono [FiniteDimensional K V] {s t : Set V} (h : s ⊆ t) :
    s.finrank K ≤ t.finrank K :=
  Submodule.finrank_mono (span_mono h)

end Span

/-!
We now give characterisations of `finrank K V = 1` and `finrank K V ≤ 1`.
-/


section finrank_eq_one

/-- A vector space with a nonzero vector `v` has dimension 1 iff `v` spans.
-/
theorem finrank_eq_one_iff_of_nonzero (v : V) (nz : v ≠ 0) :
    finrank K V = 1 ↔ span K ({v} : Set V) = ⊤ :=
  ⟨fun h => by simpa using (basisSingleton Unit h v nz).span_eq, fun s =>
    finrank_eq_card_basis
      (Basis.mk (LinearIndepOn.id_singleton _ nz)
        (by
          convert s.ge  -- Porting note: added `.ge` to make things easier for `convert`
          simp))⟩

/-- A module with a nonzero vector `v` has dimension 1 iff every vector is a multiple of `v`.
-/
theorem finrank_eq_one_iff_of_nonzero' (v : V) (nz : v ≠ 0) :
    finrank K V = 1 ↔ ∀ w : V, ∃ c : K, c • v = w := by
  rw [finrank_eq_one_iff_of_nonzero v nz]
  apply span_singleton_eq_top_iff

-- We use the `LinearMap.CompatibleSMul` typeclass here, to encompass two situations:
-- * `A = K`
-- * `[Field K] [Algebra K A] [IsScalarTower K A V] [IsScalarTower K A W]`
theorem surjective_of_nonzero_of_finrank_eq_one {W A : Type*} [Semiring A] [Module A V]
    [AddCommGroup W] [Module K W] [Module A W] [LinearMap.CompatibleSMul V W K A]
    (h : finrank K W = 1) {f : V →ₗ[A] W} (w : f ≠ 0) : Surjective f := by
  change Surjective (f.restrictScalars K)
  obtain ⟨v, n⟩ := DFunLike.ne_iff.mp w
  intro z
  obtain ⟨c, rfl⟩ := (finrank_eq_one_iff_of_nonzero' (f v) n).mp h z
  exact ⟨c • v, by simp⟩

end finrank_eq_one

end DivisionRing

section SubalgebraRank

open Module

variable {F E : Type*} [Field F] [Ring E] [Algebra F E]

/-- A `Subalgebra` is `FiniteDimensional` iff it is `FiniteDimensional` as a submodule. -/
theorem Subalgebra.finiteDimensional_toSubmodule {S : Subalgebra F E} :
    FiniteDimensional F (Subalgebra.toSubmodule S) ↔ FiniteDimensional F S :=
  Iff.rfl

alias ⟨FiniteDimensional.of_subalgebra_toSubmodule, FiniteDimensional.subalgebra_toSubmodule⟩ :=
  Subalgebra.finiteDimensional_toSubmodule

instance FiniteDimensional.finiteDimensional_subalgebra [FiniteDimensional F E]
    (S : Subalgebra F E) : FiniteDimensional F S :=
  FiniteDimensional.of_subalgebra_toSubmodule inferInstance

end SubalgebraRank

namespace Module

namespace End

variable [DivisionRing K] [AddCommGroup V] [Module K V]

theorem ker_pow_constant {f : End K V} {k : ℕ}
    (h : LinearMap.ker (f ^ k) = LinearMap.ker (f ^ k.succ)) :
    ∀ m, LinearMap.ker (f ^ k) = LinearMap.ker (f ^ (k + m))
  | 0 => by simp
  | m + 1 => by
    apply le_antisymm
    · rw [add_comm, pow_add]
      apply LinearMap.ker_le_ker_comp
    · rw [ker_pow_constant h m, add_comm m 1, ← add_assoc, pow_add, pow_add f k m,
        LinearMap.mul_eq_comp, LinearMap.mul_eq_comp, LinearMap.ker_comp, LinearMap.ker_comp, h,
        Nat.add_one]

end End

end Module
=======
end LinearEquiv
>>>>>>> ffc8dbff
<|MERGE_RESOLUTION|>--- conflicted
+++ resolved
@@ -238,7 +238,6 @@
     FiniteDimensional K V₂ :=
   Module.Finite.equiv f
 
-<<<<<<< HEAD
 variable {R R₂ M M₂ : Type*} [DivisionRing R] [Semiring R₂] [AddCommMonoid M] [AddCommGroup M₂]
   [Module R M] [Module R M₂] [FiniteDimensional R M₂]
 
@@ -255,376 +254,4 @@
     (hrank : Module.finrank R M = Module.finrank R M₂) :
     (of_injective_finrank_eq f hinj hrank).toLinearMap = f := rfl
 
-end LinearEquiv
-
-section
-
-variable [DivisionRing K] [AddCommGroup V] [Module K V]
-
-instance finiteDimensional_finsupp {ι : Type*} [Finite ι] [FiniteDimensional K V] :
-    FiniteDimensional K (ι →₀ V) :=
-  Module.Finite.finsupp
-
-end
-
-namespace Submodule
-variable [DivisionRing K] [AddCommGroup V] [Module K V]
-
-/-- If a submodule is contained in a finite-dimensional
-submodule with the same or smaller dimension, they are equal. -/
-theorem eq_of_le_of_finrank_le {S₁ S₂ : Submodule K V} [FiniteDimensional K S₂] (hle : S₁ ≤ S₂)
-    (hd : finrank K S₂ ≤ finrank K S₁) : S₁ = S₂ := by
-  rw [← LinearEquiv.finrank_eq (Submodule.comapSubtypeEquivOfLe hle)] at hd
-  exact le_antisymm hle (Submodule.comap_subtype_eq_top.1
-    (eq_top_of_finrank_eq (le_antisymm (comap (Submodule.subtype S₂) S₁).finrank_le hd)))
-
-/-- If a submodule is contained in a finite-dimensional
-submodule with the same dimension, they are equal. -/
-theorem eq_of_le_of_finrank_eq {S₁ S₂ : Submodule K V} [FiniteDimensional K S₂] (hle : S₁ ≤ S₂)
-    (hd : finrank K S₁ = finrank K S₂) : S₁ = S₂ :=
-  eq_of_le_of_finrank_le hle hd.ge
-
-end Submodule
-
-namespace Subalgebra
-
-variable {K L : Type*} [Field K] [Ring L] [Algebra K L] {F E : Subalgebra K L}
-  [hfin : FiniteDimensional K E]
-
-/-- If a subalgebra is contained in a finite-dimensional
-subalgebra with the same or smaller dimension, they are equal. -/
-theorem eq_of_le_of_finrank_le (h_le : F ≤ E) (h_finrank : finrank K E ≤ finrank K F) : F = E :=
-  haveI : Module.Finite K (Subalgebra.toSubmodule E) := hfin
-  toSubmodule_injective <| Submodule.eq_of_le_of_finrank_le h_le h_finrank
-
-/-- If a subalgebra is contained in a finite-dimensional
-subalgebra with the same dimension, they are equal. -/
-theorem eq_of_le_of_finrank_eq (h_le : F ≤ E) (h_finrank : finrank K F = finrank K E) : F = E :=
-  eq_of_le_of_finrank_le h_le h_finrank.ge
-
-end Subalgebra
-
-namespace LinearMap
-
-open Module
-
-section DivisionRing
-
-variable [DivisionRing K] [AddCommGroup V] [Module K V] {V₂ : Type v'} [AddCommGroup V₂]
-  [Module K V₂]
-
-/-- On a finite-dimensional space, an injective linear map is surjective. -/
-theorem surjective_of_injective [FiniteDimensional K V] {f : V →ₗ[K] V} (hinj : Injective f) :
-    Surjective f := by
-  have h := rank_range_of_injective _ hinj
-  rw [← finrank_eq_rank, ← finrank_eq_rank, Nat.cast_inj] at h
-  exact range_eq_top.1 (eq_top_of_finrank_eq h)
-
-/-- The image under an onto linear map of a finite-dimensional space is also finite-dimensional. -/
-theorem finiteDimensional_of_surjective [FiniteDimensional K V] (f : V →ₗ[K] V₂)
-    (hf : LinearMap.range f = ⊤) : FiniteDimensional K V₂ :=
-  Module.Finite.of_surjective f <| range_eq_top.1 hf
-
-/-- The range of a linear map defined on a finite-dimensional space is also finite-dimensional. -/
-instance finiteDimensional_range [FiniteDimensional K V] (f : V →ₗ[K] V₂) :
-    FiniteDimensional K (LinearMap.range f) :=
-  Module.Finite.range f
-
-/-- On a finite-dimensional space, a linear map is injective if and only if it is surjective. -/
-theorem injective_iff_surjective [FiniteDimensional K V] {f : V →ₗ[K] V} :
-    Injective f ↔ Surjective f :=
-  ⟨surjective_of_injective, fun hsurj =>
-    let ⟨g, hg⟩ := f.exists_rightInverse_of_surjective (range_eq_top.2 hsurj)
-    have : Function.RightInverse g f := LinearMap.ext_iff.1 hg
-    (leftInverse_of_surjective_of_rightInverse (surjective_of_injective this.injective)
-        this).injective⟩
-
-lemma injOn_iff_surjOn {p : Submodule K V} [FiniteDimensional K p]
-    {f : V →ₗ[K] V} (h : ∀ x ∈ p, f x ∈ p) :
-    Set.InjOn f p ↔ Set.SurjOn f p p := by
-  rw [Set.injOn_iff_injective, ← Set.MapsTo.restrict_surjective_iff h]
-  change Injective (f.domRestrict p) ↔ Surjective (f.restrict h)
-  simp [disjoint_iff, ← injective_iff_surjective]
-
-theorem ker_eq_bot_iff_range_eq_top [FiniteDimensional K V] {f : V →ₗ[K] V} :
-    LinearMap.ker f = ⊥ ↔ LinearMap.range f = ⊤ := by
-  rw [range_eq_top, ker_eq_bot, injective_iff_surjective]
-
-/-- In a finite-dimensional space, if linear maps are inverse to each other on one side then they
-are also inverse to each other on the other side. -/
-theorem mul_eq_one_of_mul_eq_one [FiniteDimensional K V] {f g : V →ₗ[K] V} (hfg : f * g = 1) :
-    g * f = 1 := by
-  have ginj : Injective g :=
-    HasLeftInverse.injective ⟨f, fun x => show (f * g) x = (1 : V →ₗ[K] V) x by rw [hfg]⟩
-  let ⟨i, hi⟩ := g.exists_rightInverse_of_surjective
-    (range_eq_top.2 (injective_iff_surjective.1 ginj))
-  have : f * (g * i) = f * 1 := congr_arg _ hi
-  rw [← mul_assoc, hfg, one_mul, mul_one] at this; rwa [← this]
-
-/-- In a finite-dimensional space, linear maps are inverse to each other on one side if and only if
-they are inverse to each other on the other side. -/
-theorem mul_eq_one_comm [FiniteDimensional K V] {f g : V →ₗ[K] V} : f * g = 1 ↔ g * f = 1 :=
-  ⟨mul_eq_one_of_mul_eq_one, mul_eq_one_of_mul_eq_one⟩
-
-/-- In a finite-dimensional space, linear maps are inverse to each other on one side if and only if
-they are inverse to each other on the other side. -/
-theorem comp_eq_id_comm [FiniteDimensional K V] {f g : V →ₗ[K] V} : f.comp g = id ↔ g.comp f = id :=
-  mul_eq_one_comm
-
-theorem comap_eq_sup_ker_of_disjoint {p : Submodule K V} [FiniteDimensional K p] {f : V →ₗ[K] V}
-    (h : ∀ x ∈ p, f x ∈ p) (h' : Disjoint p (ker f)) :
-    p.comap f = p ⊔ ker f := by
-  refine le_antisymm (fun x hx ↦ ?_) (sup_le_iff.mpr ⟨h, ker_le_comap _⟩)
-  obtain ⟨⟨y, hy⟩, hxy⟩ :=
-    surjective_of_injective ((injective_restrict_iff_disjoint h).mpr h') ⟨f x, hx⟩
-  replace hxy : f y = f x := by simpa [Subtype.ext_iff] using hxy
-  exact Submodule.mem_sup.mpr ⟨y, hy, x - y, by simp [hxy], add_sub_cancel y x⟩
-
-theorem ker_comp_eq_of_commute_of_disjoint_ker [FiniteDimensional K V] {f g : V →ₗ[K] V}
-    (h : Commute f g) (h' : Disjoint (ker f) (ker g)) :
-    ker (f ∘ₗ g) = ker f ⊔ ker g := by
-  suffices ∀ x, f x = 0 → f (g x) = 0 by rw [ker_comp, comap_eq_sup_ker_of_disjoint _ h']; simpa
-  intro x hx
-  rw [← comp_apply, ← mul_eq_comp, h.eq, mul_apply, hx, _root_.map_zero]
-
-theorem ker_noncommProd_eq_of_supIndep_ker [FiniteDimensional K V] {ι : Type*} {f : ι → V →ₗ[K] V}
-    (s : Finset ι) (comm) (h : s.SupIndep fun i ↦ ker (f i)) :
-    ker (s.noncommProd f comm) = ⨆ i ∈ s, ker (f i) := by
-  classical
-  induction s using Finset.induction_on with
-  | empty => simp [one_eq_id]
-  | @insert i s hi ih =>
-    replace ih : ker (Finset.noncommProd s f <| Set.Pairwise.mono (s.subset_insert i) comm) =
-        ⨆ x ∈ s, ker (f x) := ih _ (h.subset (s.subset_insert i))
-    rw [Finset.noncommProd_insert_of_not_mem _ _ _ _ hi, mul_eq_comp,
-      ker_comp_eq_of_commute_of_disjoint_ker]
-    · simp_rw [Finset.mem_insert_coe, iSup_insert, Finset.mem_coe, ih]
-    · exact s.noncommProd_commute _ _ _ fun j hj ↦
-        comm (s.mem_insert_self i) (Finset.mem_insert_of_mem hj) (by aesop)
-    · replace h := Finset.supIndep_iff_disjoint_erase.mp h i (s.mem_insert_self i)
-      simpa [ih, hi, Finset.sup_eq_iSup] using h
-
-end DivisionRing
-
-end LinearMap
-
-namespace LinearEquiv
-
-open Module
-
-variable [DivisionRing K] [AddCommGroup V] [Module K V]
-variable [FiniteDimensional K V]
-
-/-- The linear equivalence corresponding to an injective endomorphism. -/
-noncomputable def ofInjectiveEndo (f : V →ₗ[K] V) (h_inj : Injective f) : V ≃ₗ[K] V :=
-  LinearEquiv.ofBijective f ⟨h_inj, LinearMap.injective_iff_surjective.mp h_inj⟩
-
-@[simp]
-theorem coe_ofInjectiveEndo (f : V →ₗ[K] V) (h_inj : Injective f) :
-    ⇑(ofInjectiveEndo f h_inj) = f :=
-  rfl
-
-@[simp]
-theorem ofInjectiveEndo_right_inv (f : V →ₗ[K] V) (h_inj : Injective f) :
-    f * (ofInjectiveEndo f h_inj).symm = 1 :=
-  LinearMap.ext <| (ofInjectiveEndo f h_inj).apply_symm_apply
-
-@[simp]
-theorem ofInjectiveEndo_left_inv (f : V →ₗ[K] V) (h_inj : Injective f) :
-    ((ofInjectiveEndo f h_inj).symm : V →ₗ[K] V) * f = 1 :=
-  LinearMap.ext <| (ofInjectiveEndo f h_inj).symm_apply_apply
-
-end LinearEquiv
-
-namespace LinearMap
-
-variable [DivisionRing K] [AddCommGroup V] [Module K V]
-
-theorem isUnit_iff_ker_eq_bot [FiniteDimensional K V] (f : V →ₗ[K] V) :
-    IsUnit f ↔ (LinearMap.ker f) = ⊥ := by
-  constructor
-  · rintro ⟨u, rfl⟩
-    exact LinearMap.ker_eq_bot_of_inverse u.inv_mul
-  · intro h_inj
-    rw [ker_eq_bot] at h_inj
-    exact ⟨⟨f, (LinearEquiv.ofInjectiveEndo f h_inj).symm.toLinearMap,
-      LinearEquiv.ofInjectiveEndo_right_inv f h_inj, LinearEquiv.ofInjectiveEndo_left_inv f h_inj⟩,
-      rfl⟩
-
-theorem isUnit_iff_range_eq_top [FiniteDimensional K V] (f : V →ₗ[K] V) :
-    IsUnit f ↔ (LinearMap.range f) = ⊤ := by
-  rw [isUnit_iff_ker_eq_bot, ker_eq_bot_iff_range_eq_top]
-
-end LinearMap
-
-open FiniteDimensional Module
-
-section
-
-variable [DivisionRing K] [AddCommGroup V] [Module K V]
-
-theorem finrank_zero_iff_forall_zero [FiniteDimensional K V] : finrank K V = 0 ↔ ∀ x : V, x = 0 :=
-  Module.finrank_zero_iff.trans (subsingleton_iff_forall_eq 0)
-
-/-- If `ι` is an empty type and `V` is zero-dimensional, there is a unique `ι`-indexed basis. -/
-noncomputable def basisOfFinrankZero [FiniteDimensional K V] {ι : Type*} [IsEmpty ι]
-    (hV : finrank K V = 0) : Basis ι K V :=
-  haveI : Subsingleton V := finrank_zero_iff.1 hV
-  Basis.empty _
-
-end
-
-section
-
-lemma FiniteDimensional.exists_mul_eq_one (F : Type*) {K : Type*} [Field F] [Ring K] [IsDomain K]
-    [Algebra F K] [FiniteDimensional F K] {x : K} (H : x ≠ 0) : ∃ y, x * y = 1 := by
-  have : Function.Surjective (LinearMap.mulLeft F x) :=
-    LinearMap.injective_iff_surjective.1 fun y z => ((mul_right_inj' H).1 : x * y = x * z → y = z)
-  exact this 1
-
-/-- A domain that is module-finite as an algebra over a field is a division ring. -/
-noncomputable def divisionRingOfFiniteDimensional (F K : Type*) [Field F] [Ring K] [IsDomain K]
-    [Algebra F K] [FiniteDimensional F K] : DivisionRing K where
-  __ := ‹IsDomain K›
-  inv x :=
-    letI := Classical.decEq K
-    if H : x = 0 then 0 else Classical.choose <| FiniteDimensional.exists_mul_eq_one F H
-  mul_inv_cancel x hx := show x * dite _ (h := _) _ _ = _ by
-    rw [dif_neg hx]
-    exact (Classical.choose_spec (FiniteDimensional.exists_mul_eq_one F hx) :)
-  inv_zero := dif_pos rfl
-  nnqsmul := _
-  nnqsmul_def := fun _ _ => rfl
-  qsmul := _
-  qsmul_def := fun _ _ => rfl
-
-lemma FiniteDimensional.isUnit (F : Type*) {K : Type*} [Field F] [Ring K] [IsDomain K]
-    [Algebra F K] [FiniteDimensional F K] {x : K} (H : x ≠ 0) : IsUnit x :=
-  let _ := divisionRingOfFiniteDimensional F K; H.isUnit
-
-/-- An integral domain that is module-finite as an algebra over a field is a field. -/
-noncomputable def fieldOfFiniteDimensional (F K : Type*) [Field F] [h : CommRing K] [IsDomain K]
-    [Algebra F K] [FiniteDimensional F K] : Field K :=
-  { divisionRingOfFiniteDimensional F K with
-    toCommRing := h }
-
-end
-section DivisionRing
-
-variable [DivisionRing K] [AddCommGroup V] [Module K V]
-
-section Span
-
-open Submodule
-
-theorem finrank_span_singleton {v : V} (hv : v ≠ 0) : finrank K (K ∙ v) = 1 := by
-  apply le_antisymm
-  · exact finrank_span_le_card ({v} : Set V)
-  · rw [Nat.succ_le_iff, finrank_pos_iff]
-    use ⟨v, mem_span_singleton_self v⟩, 0
-    apply Subtype.coe_ne_coe.mp
-    simp [hv]
-
-/-- In a one-dimensional space, any vector is a multiple of any nonzero vector -/
-lemma exists_smul_eq_of_finrank_eq_one
-    (h : finrank K V = 1) {x : V} (hx : x ≠ 0) (y : V) :
-    ∃ (c : K), c • x = y := by
-  have : Submodule.span K {x} = ⊤ := by
-    have : FiniteDimensional K V := .of_finrank_eq_succ h
-    apply eq_top_of_finrank_eq
-    rw [h]
-    exact finrank_span_singleton hx
-  have : y ∈ Submodule.span K {x} := by rw [this]; exact mem_top
-  exact mem_span_singleton.1 this
-
-theorem Set.finrank_mono [FiniteDimensional K V] {s t : Set V} (h : s ⊆ t) :
-    s.finrank K ≤ t.finrank K :=
-  Submodule.finrank_mono (span_mono h)
-
-end Span
-
-/-!
-We now give characterisations of `finrank K V = 1` and `finrank K V ≤ 1`.
--/
-
-
-section finrank_eq_one
-
-/-- A vector space with a nonzero vector `v` has dimension 1 iff `v` spans.
--/
-theorem finrank_eq_one_iff_of_nonzero (v : V) (nz : v ≠ 0) :
-    finrank K V = 1 ↔ span K ({v} : Set V) = ⊤ :=
-  ⟨fun h => by simpa using (basisSingleton Unit h v nz).span_eq, fun s =>
-    finrank_eq_card_basis
-      (Basis.mk (LinearIndepOn.id_singleton _ nz)
-        (by
-          convert s.ge  -- Porting note: added `.ge` to make things easier for `convert`
-          simp))⟩
-
-/-- A module with a nonzero vector `v` has dimension 1 iff every vector is a multiple of `v`.
--/
-theorem finrank_eq_one_iff_of_nonzero' (v : V) (nz : v ≠ 0) :
-    finrank K V = 1 ↔ ∀ w : V, ∃ c : K, c • v = w := by
-  rw [finrank_eq_one_iff_of_nonzero v nz]
-  apply span_singleton_eq_top_iff
-
--- We use the `LinearMap.CompatibleSMul` typeclass here, to encompass two situations:
--- * `A = K`
--- * `[Field K] [Algebra K A] [IsScalarTower K A V] [IsScalarTower K A W]`
-theorem surjective_of_nonzero_of_finrank_eq_one {W A : Type*} [Semiring A] [Module A V]
-    [AddCommGroup W] [Module K W] [Module A W] [LinearMap.CompatibleSMul V W K A]
-    (h : finrank K W = 1) {f : V →ₗ[A] W} (w : f ≠ 0) : Surjective f := by
-  change Surjective (f.restrictScalars K)
-  obtain ⟨v, n⟩ := DFunLike.ne_iff.mp w
-  intro z
-  obtain ⟨c, rfl⟩ := (finrank_eq_one_iff_of_nonzero' (f v) n).mp h z
-  exact ⟨c • v, by simp⟩
-
-end finrank_eq_one
-
-end DivisionRing
-
-section SubalgebraRank
-
-open Module
-
-variable {F E : Type*} [Field F] [Ring E] [Algebra F E]
-
-/-- A `Subalgebra` is `FiniteDimensional` iff it is `FiniteDimensional` as a submodule. -/
-theorem Subalgebra.finiteDimensional_toSubmodule {S : Subalgebra F E} :
-    FiniteDimensional F (Subalgebra.toSubmodule S) ↔ FiniteDimensional F S :=
-  Iff.rfl
-
-alias ⟨FiniteDimensional.of_subalgebra_toSubmodule, FiniteDimensional.subalgebra_toSubmodule⟩ :=
-  Subalgebra.finiteDimensional_toSubmodule
-
-instance FiniteDimensional.finiteDimensional_subalgebra [FiniteDimensional F E]
-    (S : Subalgebra F E) : FiniteDimensional F S :=
-  FiniteDimensional.of_subalgebra_toSubmodule inferInstance
-
-end SubalgebraRank
-
-namespace Module
-
-namespace End
-
-variable [DivisionRing K] [AddCommGroup V] [Module K V]
-
-theorem ker_pow_constant {f : End K V} {k : ℕ}
-    (h : LinearMap.ker (f ^ k) = LinearMap.ker (f ^ k.succ)) :
-    ∀ m, LinearMap.ker (f ^ k) = LinearMap.ker (f ^ (k + m))
-  | 0 => by simp
-  | m + 1 => by
-    apply le_antisymm
-    · rw [add_comm, pow_add]
-      apply LinearMap.ker_le_ker_comp
-    · rw [ker_pow_constant h m, add_comm m 1, ← add_assoc, pow_add, pow_add f k m,
-        LinearMap.mul_eq_comp, LinearMap.mul_eq_comp, LinearMap.ker_comp, LinearMap.ker_comp, h,
-        Nat.add_one]
-
-end End
-
-end Module
-=======
-end LinearEquiv
->>>>>>> ffc8dbff
+end LinearEquiv
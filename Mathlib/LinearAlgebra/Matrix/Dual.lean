--- conflicted
+++ resolved
@@ -43,11 +43,7 @@
 end Transpose
 
 /-- The dot product as a linear equivalence to the dual. -/
-<<<<<<< HEAD
-@[simps] def dotProductEquiv (R n : Type*) [CommRing R] [Fintype n] [DecidableEq n] :
-=======
 @[simps] def dotProductEquiv (R n : Type*) [CommSemiring R] [Fintype n] [DecidableEq n] :
->>>>>>> 6f872f1d
     (n → R) ≃ₗ[R] Module.Dual R (n → R) where
   toFun v := ⟨⟨dotProduct v, dotProduct_add v⟩, fun t ↦ dotProduct_smul t v⟩
   map_add' v w := by ext; simp

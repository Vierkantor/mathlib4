/-
Copyright (c) 2020 Anne Baanen. All rights reserved.
Released under Apache 2.0 license as described in the file LICENSE.
Authors: Anne Baanen, Kexing Ying, Moritz Doll
-/
import Mathlib.LinearAlgebra.FinsuppVectorSpace
import Mathlib.LinearAlgebra.Matrix.Basis
import Mathlib.LinearAlgebra.Matrix.Nondegenerate
import Mathlib.LinearAlgebra.Matrix.NonsingularInverse
import Mathlib.LinearAlgebra.Matrix.ToLinearEquiv
import Mathlib.LinearAlgebra.SesquilinearForm
import Mathlib.LinearAlgebra.Matrix.ScalarMatrix

#align_import linear_algebra.matrix.sesquilinear_form from "leanprover-community/mathlib"@"84582d2872fb47c0c17eec7382dc097c9ec7137a"

/-!
# Sesquilinear form

This file defines the conversion between sesquilinear maps and matrices.

## Main definitions

 * `Matrix.toLinearMap₂` given a basis define a bilinear map
 * `Matrix.toLinearMap₂'` define the bilinear map on `n → R`
 * `LinearMap.toMatrix₂`: calculate the matrix coefficients of a bilinear map
 * `LinearMap.toMatrix₂'`: calculate the matrix coefficients of a bilinear map on `n → R`

## Todos

At the moment this is quite a literal port from `Matrix.BilinearForm`. Everything should be
generalized to fully semibilinear forms.

## Tags

Sesquilinear form, Sesquilinear map, matrix, basis

-/


variable {R R₁ R₂ M M₁ M₂ M₁' M₂' N₂ n m n' m' ι : Type*}

open BigOperators

open Finset LinearMap Matrix

open Matrix

section AuxToLinearMap

variable [CommSemiring R] [Semiring R₁] [Semiring R₂] [AddCommMonoid N₂] [Module R N₂]

variable [Fintype n] [Fintype m]

variable (σ₁ : R₁ →+* R) (σ₂ : R₂ →+* R)

/-- The map from `Matrix n n R` to bilinear maps on `n → R`.

This is an auxiliary definition for the equivalence `Matrix.toLinearMap₂'`. -/
def Matrix.toLinearMap₂'Aux (f : Matrix n m N₂) : (n → R₁) →ₛₗ[σ₁] (m → R₂) →ₛₗ[σ₂] N₂ :=
  -- porting note: we don't seem to have `∑ i j` as valid notation yet
  mk₂'ₛₗ σ₁ σ₂ (fun (v : n → R₁) (w : m → R₂) => ∑ i, ∑ j, σ₁ (v i) • σ₂ (w j) • f i j )
    (fun _ _ _ => by simp only [Pi.add_apply, map_add, add_smul, sum_add_distrib])
    (fun _ _ _ => by simp only [Pi.smul_apply, smul_eq_mul, _root_.map_mul, MulAction.mul_smul,
      smul_sum])
    (fun _ _ _ => by simp only [Pi.add_apply, map_add, add_smul, smul_add, sum_add_distrib])
      fun _ v _ => by
        simp only [Pi.smul_apply, smul_eq_mul, _root_.map_mul, MulAction.mul_smul, smul_sum]
        simp_rw [smul_algebra_smul_comm (σ₁ (v _))]
#align matrix.to_linear_map₂'_aux Matrix.toLinearMap₂'Aux

variable [DecidableEq n] [DecidableEq m]

theorem Matrix.toLinearMap₂'Aux_stdBasis (f : Matrix n m N₂) (i : n) (j : m) :
    f.toLinearMap₂'Aux σ₁ σ₂ (LinearMap.stdBasis R₁ (fun _ => R₁) i 1)
      (LinearMap.stdBasis R₂ (fun _ => R₂) j 1) = f i j := by
  rw [Matrix.toLinearMap₂'Aux, mk₂'ₛₗ_apply]
  have : (∑ i', ∑ j', (if i = i' then 1 else 0) • (if j = j' then 1 else 0) • f i' j') = f i j := by
    simp_rw [← Finset.smul_sum]
    simp only [boole_smul, Finset.sum_ite_eq, Finset.mem_univ, if_true, smul_comm (f _ _)]
  rw [← this]
  exact Finset.sum_congr rfl fun _ _ => Finset.sum_congr rfl fun _ _ => by simp
#align matrix.to_linear_map₂'_aux_std_basis Matrix.toLinearMap₂'Aux_stdBasis

end AuxToLinearMap

section AuxToMatrix

section CommSemiring

variable [CommSemiring R] [Semiring R₁] [Semiring R₂]

variable [AddCommMonoid M₁] [Module R₁ M₁] [AddCommMonoid M₂] [Module R₂ M₂] [AddCommMonoid N₂]
  [Module R N₂]

variable {σ₁ : R₁ →+* R} {σ₂ : R₂ →+* R}

/-- The linear map from sesquilinear maps to `Matrix n m R` given an `n`-indexed basis for `M₁`
and an `m`-indexed basis for `M₂`.

This is an auxiliary definition for the equivalence `Matrix.toLinearMapₛₗ₂'`. -/
def LinearMap.toMatrix₂Aux (b₁ : n → M₁) (b₂ : m → M₂) :
    (M₁ →ₛₗ[σ₁] M₂ →ₛₗ[σ₂] N₂) →ₗ[R] Matrix n m N₂ where
  toFun f := of fun i j => f (b₁ i) (b₂ j)
  map_add' _f _g := rfl
  map_smul' _f _g := rfl
#align linear_map.to_matrix₂_aux LinearMap.toMatrix₂Aux

@[simp]
theorem LinearMap.toMatrix₂Aux_apply (f : M₁ →ₛₗ[σ₁] M₂ →ₛₗ[σ₂] N₂) (b₁ : n → M₁) (b₂ : m → M₂)
    (i : n) (j : m) : LinearMap.toMatrix₂Aux b₁ b₂ f i j = f (b₁ i) (b₂ j) :=
  rfl
#align linear_map.to_matrix₂_aux_apply LinearMap.toMatrix₂Aux_apply

end CommSemiring

section CommRing

variable [CommSemiring R] [Semiring R₁] [Semiring R₂]

variable [AddCommMonoid M₁] [Module R₁ M₁] [AddCommMonoid M₂] [Module R₂ M₂] [AddCommMonoid N₂]
  [Module R N₂]

variable [Fintype n] [Fintype m]

variable [DecidableEq n] [DecidableEq m]

variable {σ₁ : R₁ →+* R} {σ₂ : R₂ →+* R}

theorem LinearMap.toLinearMap₂'Aux_toMatrix₂Aux (f : (n → R₁) →ₛₗ[σ₁] (m → R₂) →ₛₗ[σ₂] N₂) :
    Matrix.toLinearMap₂'Aux σ₁ σ₂
        (LinearMap.toMatrix₂Aux (fun i => stdBasis R₁ (fun _ => R₁) i 1)
          (fun j => stdBasis R₂ (fun _ => R₂) j 1) f) =
      f := by
  refine' ext_basis (Pi.basisFun R₁ n) (Pi.basisFun R₂ m) fun i j => _
  simp_rw [Pi.basisFun_apply, Matrix.toLinearMap₂'Aux_stdBasis, LinearMap.toMatrix₂Aux_apply]
#align linear_map.to_linear_map₂'_aux_to_matrix₂_aux LinearMap.toLinearMap₂'Aux_toMatrix₂Aux

theorem Matrix.toMatrix₂Aux_toLinearMap₂'Aux (f : Matrix n m N₂) :
    LinearMap.toMatrix₂Aux (fun i => LinearMap.stdBasis R₁ (fun _ => R₁) i 1)
        (fun j => LinearMap.stdBasis R₂ (fun _ => R₂) j 1) (f.toLinearMap₂'Aux σ₁ σ₂) =
      f := by
  ext i j
  simp_rw [LinearMap.toMatrix₂Aux_apply, Matrix.toLinearMap₂'Aux_stdBasis]
#align matrix.to_matrix₂_aux_to_linear_map₂'_aux Matrix.toMatrix₂Aux_toLinearMap₂'Aux

end CommRing

end AuxToMatrix

section ToMatrix'

/-! ### Bilinear maps over `n → R`

This section deals with the conversion between matrices and sesquilinear maps on `n → R`.
-/


variable [CommSemiring R] [Semiring R₁] [Semiring R₂] [AddCommMonoid N₂] [Module R N₂]
<<<<<<< HEAD

variable [AddCommMonoid N₂] [Module R N₂]
=======
>>>>>>> 4592b840

variable [Fintype n] [Fintype m]

variable [DecidableEq n] [DecidableEq m]

variable {σ₁ : R₁ →+* R} {σ₂ : R₂ →+* R}

<<<<<<< HEAD
/-- The linear equivalence between sesquilinear forms and `n × m` matrices -/
=======
/-- The linear equivalence between sesquilinear maps and `n × m` matrices -/
>>>>>>> 4592b840
def LinearMap.toMatrixₛₗ₂' : ((n → R₁) →ₛₗ[σ₁] (m → R₂) →ₛₗ[σ₂] N₂) ≃ₗ[R] Matrix n m N₂ :=
  {
    LinearMap.toMatrix₂Aux (fun i => stdBasis R₁ (fun _ => R₁) i 1) fun j =>
      stdBasis R₂ (fun _ => R₂) j
        1 with
    toFun := LinearMap.toMatrix₂Aux _ _
    invFun := Matrix.toLinearMap₂'Aux σ₁ σ₂
    left_inv := LinearMap.toLinearMap₂'Aux_toMatrix₂Aux
    right_inv := Matrix.toMatrix₂Aux_toLinearMap₂'Aux }
#align linear_map.to_matrixₛₗ₂' LinearMap.toMatrixₛₗ₂'

<<<<<<< HEAD
/-- The linear equivalence between bilinear forms and `n × m` matrices -/
=======
/-- The linear equivalence between bilinear maps and `n × m` matrices -/
>>>>>>> 4592b840
def LinearMap.toMatrix₂' : ((n → R) →ₗ[R] (m → R) →ₗ[R] N₂) ≃ₗ[R] Matrix n m N₂ :=
  LinearMap.toMatrixₛₗ₂'
#align linear_map.to_matrix₂' LinearMap.toMatrix₂'

variable (σ₁ σ₂)

<<<<<<< HEAD
/-- The linear equivalence between `n × n` matrices and sesquilinear forms on `n → R` -/
=======
/-- The linear equivalence between `n × n` matrices and sesquilinear maps on `n → R` -/
>>>>>>> 4592b840
def Matrix.toLinearMapₛₗ₂' : Matrix n m N₂ ≃ₗ[R] (n → R₁) →ₛₗ[σ₁] (m → R₂) →ₛₗ[σ₂] N₂ :=
  LinearMap.toMatrixₛₗ₂'.symm
#align matrix.to_linear_mapₛₗ₂' Matrix.toLinearMapₛₗ₂'

<<<<<<< HEAD
/-- The linear equivalence between `n × n` matrices and bilinear forms on `n → R` -/
=======
/-- The linear equivalence between `n × n` matrices and bilinear maps on `n → R` -/
>>>>>>> 4592b840
def Matrix.toLinearMap₂' : Matrix n m N₂ ≃ₗ[R] (n → R) →ₗ[R] (m → R) →ₗ[R] N₂ :=
  LinearMap.toMatrix₂'.symm
#align matrix.to_linear_map₂' Matrix.toLinearMap₂'

theorem Matrix.toLinearMapₛₗ₂'_aux_eq (M : Matrix n m N₂) :
    Matrix.toLinearMap₂'Aux σ₁ σ₂ M = Matrix.toLinearMapₛₗ₂' σ₁ σ₂ M :=
  rfl
#align matrix.to_linear_mapₛₗ₂'_aux_eq Matrix.toLinearMapₛₗ₂'_aux_eq

theorem Matrix.toLinearMapₛₗ₂'_apply (M : Matrix n m N₂) (x : n → R₁) (y : m → R₂) :
    -- porting note: we don't seem to have `∑ i j` as valid notation yet
    Matrix.toLinearMapₛₗ₂' σ₁ σ₂ M x y = ∑ i, ∑ j, σ₁ (x i) • σ₂ (y j) • M i j :=
  rfl
#align matrix.to_linear_mapₛₗ₂'_apply Matrix.toLinearMapₛₗ₂'_apply

theorem Matrix.toLinearMap₂'_apply (M : Matrix n m N₂) (x : n → R) (y : m → R) :
    -- porting note: we don't seem to have `∑ i j` as valid notation yet
    Matrix.toLinearMap₂' M x y = ∑ i, ∑ j, x i • y j • M i j :=
  rfl
#align matrix.to_linear_map₂'_apply Matrix.toLinearMap₂'_apply

theorem Matrix.toLinearMap₂'_apply' (M : Matrix n m N₂) (v : n → R) (w : m → R) :
    Matrix.toLinearMap₂' M v w = ScalarMatrix.dotProduct v (ScalarMatrix.mulVec M w) := by
  simp_rw [Matrix.toLinearMap₂'_apply, ScalarMatrix.dotProduct, ScalarMatrix.mulVec,
    ScalarMatrix.dotProduct]
  refine' Finset.sum_congr rfl fun _ _ => _
<<<<<<< HEAD
  rw [Finset.smul_sum]
=======
  rw [Finset.mul_sum]
  refine' Finset.sum_congr rfl fun _ _ => _
  rw [smul_eq_mul, smul_eq_mul, mul_comm (w _), ← mul_assoc]
>>>>>>> 4592b840
#align matrix.to_linear_map₂'_apply' Matrix.toLinearMap₂'_apply'

@[simp]
theorem Matrix.toLinearMapₛₗ₂'_stdBasis (M : Matrix n m N₂) (i : n) (j : m) :
    Matrix.toLinearMapₛₗ₂' σ₁ σ₂ M (LinearMap.stdBasis R₁ (fun _ => R₁) i 1)
      (LinearMap.stdBasis R₂ (fun _ => R₂) j 1) = M i j :=
  Matrix.toLinearMap₂'Aux_stdBasis σ₁ σ₂ M i j
#align matrix.to_linear_mapₛₗ₂'_std_basis Matrix.toLinearMapₛₗ₂'_stdBasis

@[simp]
theorem Matrix.toLinearMap₂'_stdBasis (M : Matrix n m N₂) (i : n) (j : m) :
    Matrix.toLinearMap₂' M (LinearMap.stdBasis R (fun _ => R) i 1)
      (LinearMap.stdBasis R (fun _ => R) j 1) = M i j :=
  Matrix.toLinearMap₂'Aux_stdBasis _ _ M i j
#align matrix.to_linear_map₂'_std_basis Matrix.toLinearMap₂'_stdBasis

@[simp]
theorem LinearMap.toMatrixₛₗ₂'_symm :
    (LinearMap.toMatrixₛₗ₂'.symm : Matrix n m N₂ ≃ₗ[R] _) = Matrix.toLinearMapₛₗ₂' σ₁ σ₂ :=
  rfl
#align linear_map.to_matrixₛₗ₂'_symm LinearMap.toMatrixₛₗ₂'_symm

@[simp]
theorem Matrix.toLinearMapₛₗ₂'_symm :
    ((Matrix.toLinearMapₛₗ₂' σ₁ σ₂).symm : _ ≃ₗ[R] Matrix n m N₂) = LinearMap.toMatrixₛₗ₂' :=
  LinearMap.toMatrixₛₗ₂'.symm_symm
#align matrix.to_linear_mapₛₗ₂'_symm Matrix.toLinearMapₛₗ₂'_symm

@[simp]
theorem Matrix.toLinearMapₛₗ₂'_toMatrix' (B : (n → R₁) →ₛₗ[σ₁] (m → R₂) →ₛₗ[σ₂] N₂) :
    Matrix.toLinearMapₛₗ₂' σ₁ σ₂ (LinearMap.toMatrixₛₗ₂' B) = B :=
  (Matrix.toLinearMapₛₗ₂' σ₁ σ₂).apply_symm_apply B
#align matrix.to_linear_mapₛₗ₂'_to_matrix' Matrix.toLinearMapₛₗ₂'_toMatrix'

@[simp]
theorem Matrix.toLinearMap₂'_toMatrix' (B : (n → R) →ₗ[R] (m → R) →ₗ[R] N₂) :
    Matrix.toLinearMap₂' (LinearMap.toMatrix₂' B) = B :=
  Matrix.toLinearMap₂'.apply_symm_apply B
#align matrix.to_linear_map₂'_to_matrix' Matrix.toLinearMap₂'_toMatrix'

@[simp]
theorem LinearMap.toMatrix'_toLinearMapₛₗ₂' (M : Matrix n m N₂) :
    LinearMap.toMatrixₛₗ₂' (Matrix.toLinearMapₛₗ₂' σ₁ σ₂ M) = M :=
  LinearMap.toMatrixₛₗ₂'.apply_symm_apply M
#align linear_map.to_matrix'_to_linear_mapₛₗ₂' LinearMap.toMatrix'_toLinearMapₛₗ₂'

@[simp]
theorem LinearMap.toMatrix'_toLinearMap₂' (M : Matrix n m N₂) :
    LinearMap.toMatrix₂' (Matrix.toLinearMap₂' (R := R) M) = M :=
  LinearMap.toMatrixₛₗ₂'.apply_symm_apply M
#align linear_map.to_matrix'_to_linear_map₂' LinearMap.toMatrix'_toLinearMap₂'

@[simp]
theorem LinearMap.toMatrixₛₗ₂'_apply (B : (n → R₁) →ₛₗ[σ₁] (m → R₂) →ₛₗ[σ₂] N₂) (i : n) (j : m) :
    LinearMap.toMatrixₛₗ₂' B i j =
      B (stdBasis R₁ (fun _ => R₁) i 1) (stdBasis R₂ (fun _ => R₂) j 1) :=
  rfl
#align linear_map.to_matrixₛₗ₂'_apply LinearMap.toMatrixₛₗ₂'_apply

@[simp]
theorem LinearMap.toMatrix₂'_apply (B : (n → R) →ₗ[R] (m → R) →ₗ[R] N₂) (i : n) (j : m) :
    LinearMap.toMatrix₂' B i j = B (stdBasis R (fun _ => R) i 1) (stdBasis R (fun _ => R) j 1) :=
  rfl
#align linear_map.to_matrix₂'_apply LinearMap.toMatrix₂'_apply

variable [Fintype n'] [Fintype m']

variable [DecidableEq n'] [DecidableEq m']

@[simp]
theorem LinearMap.toMatrix₂'_compl₁₂ (B : (n → R) →ₗ[R] (m → R) →ₗ[R] R) (l : (n' → R) →ₗ[R] n → R)
    (r : (m' → R) →ₗ[R] m → R) :
    toMatrix₂' (B.compl₁₂ l r) = (toMatrix' l)ᵀ * toMatrix₂' B * toMatrix' r := by
  ext i j
  simp only [LinearMap.toMatrix₂'_apply, LinearMap.compl₁₂_apply, transpose_apply, Matrix.mul_apply,
    LinearMap.toMatrix', LinearEquiv.coe_mk, sum_mul]
  rw [sum_comm]
  conv_lhs => rw [← LinearMap.sum_repr_mul_repr_mul (Pi.basisFun R n) (Pi.basisFun R m) (l _) (r _)]
  rw [Finsupp.sum_fintype]
  · apply sum_congr rfl
    rintro i' -
    rw [Finsupp.sum_fintype]
    · apply sum_congr rfl
      rintro j' -
      simp only [smul_eq_mul, Pi.basisFun_repr, mul_assoc, mul_comm, mul_left_comm,
        Pi.basisFun_apply, of_apply]
    · intros
      simp only [zero_smul, smul_zero]
  · intros
    simp only [zero_smul, Finsupp.sum_zero]
#align linear_map.to_matrix₂'_compl₁₂ LinearMap.toMatrix₂'_compl₁₂

theorem LinearMap.toMatrix₂'_comp (B : (n → R) →ₗ[R] (m → R) →ₗ[R] R) (f : (n' → R) →ₗ[R] n → R) :
    toMatrix₂' (B.comp f) = (toMatrix' f)ᵀ * toMatrix₂' B := by
  rw [← LinearMap.compl₂_id (B.comp f), ← LinearMap.compl₁₂]
  simp
#align linear_map.to_matrix₂'_comp LinearMap.toMatrix₂'_comp

theorem LinearMap.toMatrix₂'_compl₂ (B : (n → R) →ₗ[R] (m → R) →ₗ[R] R) (f : (m' → R) →ₗ[R] m → R) :
    toMatrix₂' (B.compl₂ f) = toMatrix₂' B * toMatrix' f := by
  rw [← LinearMap.comp_id B, ← LinearMap.compl₁₂]
  simp
#align linear_map.to_matrix₂'_compl₂ LinearMap.toMatrix₂'_compl₂

theorem LinearMap.mul_toMatrix₂'_mul (B : (n → R) →ₗ[R] (m → R) →ₗ[R] R) (M : Matrix n' n R)
    (N : Matrix m m' R) : M * toMatrix₂' B * N = toMatrix₂' (B.compl₁₂ (toLin' Mᵀ) (toLin' N)) := by
  simp
#align linear_map.mul_to_matrix₂'_mul LinearMap.mul_toMatrix₂'_mul

theorem LinearMap.mul_toMatrix' (B : (n → R) →ₗ[R] (m → R) →ₗ[R] R) (M : Matrix n' n R) :
    M * toMatrix₂' B = toMatrix₂' (B.comp <| toLin' Mᵀ) := by
  simp only [B.toMatrix₂'_comp, transpose_transpose, toMatrix'_toLin']
#align linear_map.mul_to_matrix' LinearMap.mul_toMatrix'

theorem LinearMap.toMatrix₂'_mul (B : (n → R) →ₗ[R] (m → R) →ₗ[R] R) (M : Matrix m m' R) :
    toMatrix₂' B * M = toMatrix₂' (B.compl₂ <| toLin' M) := by
  simp only [B.toMatrix₂'_compl₂, toMatrix'_toLin']
#align linear_map.to_matrix₂'_mul LinearMap.toMatrix₂'_mul

theorem Matrix.toLinearMap₂'_comp (M : Matrix n m R) (P : Matrix n n' R) (Q : Matrix m m' R) :
    M.toLinearMap₂'.compl₁₂ (toLin' P) (toLin' Q) = toLinearMap₂' (Pᵀ * M * Q) :=
  LinearMap.toMatrix₂'.injective (by simp)
#align matrix.to_linear_map₂'_comp Matrix.toLinearMap₂'_comp

end ToMatrix'

section ToMatrix

/-! ### Bilinear maps over arbitrary vector spaces

This section deals with the conversion between matrices and bilinear maps on
a module with a fixed basis.
-/


variable [CommSemiring R]

variable [AddCommMonoid M₁] [Module R M₁] [AddCommMonoid M₂] [Module R M₂] [AddCommMonoid N₂]
  [Module R N₂]

variable [DecidableEq n] [Fintype n]

variable [DecidableEq m] [Fintype m]

variable (b₁ : Basis n R M₁) (b₂ : Basis m R M₂)

/-- `LinearMap.toMatrix₂ b₁ b₂` is the equivalence between `R`-bilinear maps on `M` and
`n`-by-`m` matrices with entries in `R`, if `b₁` and `b₂` are `R`-bases for `M₁` and `M₂`,
respectively. -/
noncomputable def LinearMap.toMatrix₂ : (M₁ →ₗ[R] M₂ →ₗ[R] N₂) ≃ₗ[R] Matrix n m N₂ :=
  (b₁.equivFun.arrowCongr (b₂.equivFun.arrowCongr (LinearEquiv.refl R N₂))).trans
    LinearMap.toMatrix₂'
#align linear_map.to_matrix₂ LinearMap.toMatrix₂

/-- `Matrix.toLinearMap₂ b₁ b₂` is the equivalence between `R`-bilinear maps on `M` and
`n`-by-`m` matrices with entries in `R`, if `b₁` and `b₂` are `R`-bases for `M₁` and `M₂`,
respectively; this is the reverse direction of `LinearMap.toMatrix₂ b₁ b₂`. -/
noncomputable def Matrix.toLinearMap₂ : Matrix n m N₂ ≃ₗ[R] M₁ →ₗ[R] M₂ →ₗ[R] N₂ :=
  (LinearMap.toMatrix₂ b₁ b₂).symm
#align matrix.to_linear_map₂ Matrix.toLinearMap₂

-- We make this and not `LinearMap.toMatrix₂` a `simp` lemma to avoid timeouts
@[simp]
theorem LinearMap.toMatrix₂_apply (B : M₁ →ₗ[R] M₂ →ₗ[R] N₂) (i : n) (j : m) :
    LinearMap.toMatrix₂ b₁ b₂ B i j = B (b₁ i) (b₂ j) := by
  simp only [LinearMap.toMatrix₂, LinearEquiv.trans_apply, LinearMap.toMatrix₂'_apply,
    LinearEquiv.trans_apply, LinearMap.toMatrix₂'_apply, LinearEquiv.arrowCongr_apply,
    Basis.equivFun_symm_stdBasis, LinearEquiv.refl_apply]
#align linear_map.to_matrix₂_apply LinearMap.toMatrix₂_apply

@[simp]
theorem Matrix.toLinearMap₂_apply (M : Matrix n m N₂) (x : M₁) (y : M₂) :
    Matrix.toLinearMap₂ b₁ b₂ M x y = ∑ i, ∑ j, b₁.repr x i • b₂.repr y j • M i j  :=
  rfl
#align matrix.to_linear_map₂_apply Matrix.toLinearMap₂_apply

-- Not a `simp` lemma since `LinearMap.toMatrix₂` needs an extra argument
theorem LinearMap.toMatrix₂Aux_eq (B : M₁ →ₗ[R] M₂ →ₗ[R] N₂) :
    LinearMap.toMatrix₂Aux b₁ b₂ B = LinearMap.toMatrix₂ b₁ b₂ B :=
  Matrix.ext fun i j => by rw [LinearMap.toMatrix₂_apply, LinearMap.toMatrix₂Aux_apply]
#align linear_map.to_matrix₂_aux_eq LinearMap.toMatrix₂Aux_eq

@[simp]
theorem LinearMap.toMatrix₂_symm :
    (LinearMap.toMatrix₂ b₁ b₂).symm = Matrix.toLinearMap₂ (N₂ := N₂) b₁ b₂ :=
  rfl
#align linear_map.to_matrix₂_symm LinearMap.toMatrix₂_symm

@[simp]
theorem Matrix.toLinearMap₂_symm :
    (Matrix.toLinearMap₂ b₁ b₂).symm = LinearMap.toMatrix₂ (N₂ := N₂) b₁ b₂ :=
  (LinearMap.toMatrix₂ b₁ b₂).symm_symm
#align matrix.to_linear_map₂_symm Matrix.toLinearMap₂_symm

theorem Matrix.toLinearMap₂_basisFun :
    Matrix.toLinearMap₂ (Pi.basisFun R n) (Pi.basisFun R m) = Matrix.toLinearMap₂' (N₂ := N₂) := by
  ext M
  simp only [coe_comp, coe_single, Function.comp_apply, toLinearMap₂_apply, Pi.basisFun_repr,
    toLinearMap₂'_apply]
#align matrix.to_linear_map₂_basis_fun Matrix.toLinearMap₂_basisFun

theorem LinearMap.toMatrix₂_basisFun :
    LinearMap.toMatrix₂ (Pi.basisFun R n) (Pi.basisFun R m) = LinearMap.toMatrix₂' (N₂ := N₂) := by
  ext B
  rw [LinearMap.toMatrix₂_apply, LinearMap.toMatrix₂'_apply, Pi.basisFun_apply, Pi.basisFun_apply]
#align linear_map.to_matrix₂_basis_fun LinearMap.toMatrix₂_basisFun

@[simp]
theorem Matrix.toLinearMap₂_toMatrix₂ (B : M₁ →ₗ[R] M₂ →ₗ[R] N₂) :
    Matrix.toLinearMap₂ b₁ b₂ (LinearMap.toMatrix₂ b₁ b₂ B) = B :=
  (Matrix.toLinearMap₂ b₁ b₂).apply_symm_apply B
#align matrix.to_linear_map₂_to_matrix₂ Matrix.toLinearMap₂_toMatrix₂

@[simp]
theorem LinearMap.toMatrix₂_toLinearMap₂ (M : Matrix n m N₂) :
    LinearMap.toMatrix₂ b₁ b₂ (Matrix.toLinearMap₂ b₁ b₂ M) = M :=
  (LinearMap.toMatrix₂ b₁ b₂).apply_symm_apply M
#align linear_map.to_matrix₂_to_linear_map₂ LinearMap.toMatrix₂_toLinearMap₂

variable [AddCommMonoid M₁'] [Module R M₁']

variable [AddCommMonoid M₂'] [Module R M₂']

variable (b₁' : Basis n' R M₁')

variable (b₂' : Basis m' R M₂')

variable [Fintype n'] [Fintype m']

variable [DecidableEq n'] [DecidableEq m']

-- Cannot be a `simp` lemma because `b₁` and `b₂` must be inferred.
theorem LinearMap.toMatrix₂_compl₁₂ (B : M₁ →ₗ[R] M₂ →ₗ[R] R) (l : M₁' →ₗ[R] M₁)
    (r : M₂' →ₗ[R] M₂) :
    LinearMap.toMatrix₂ b₁' b₂' (B.compl₁₂ l r) =
      (toMatrix b₁' b₁ l)ᵀ * LinearMap.toMatrix₂ b₁ b₂ B * toMatrix b₂' b₂ r := by
  ext i j
  simp only [LinearMap.toMatrix₂_apply, compl₁₂_apply, transpose_apply, Matrix.mul_apply,
    LinearMap.toMatrix_apply, LinearEquiv.coe_mk, sum_mul]
  rw [sum_comm]
  conv_lhs => rw [← LinearMap.sum_repr_mul_repr_mul b₁ b₂]
  rw [Finsupp.sum_fintype]
  · apply sum_congr rfl
    rintro i' -
    rw [Finsupp.sum_fintype]
    · apply sum_congr rfl
      rintro j' -
      simp only [smul_eq_mul, LinearMap.toMatrix_apply, Basis.equivFun_apply, mul_assoc, mul_comm,
        mul_left_comm]
    · intros
      simp only [zero_smul, smul_zero]
  · intros
    simp only [zero_smul, Finsupp.sum_zero]
#align linear_map.to_matrix₂_compl₁₂ LinearMap.toMatrix₂_compl₁₂

theorem LinearMap.toMatrix₂_comp (B : M₁ →ₗ[R] M₂ →ₗ[R] R) (f : M₁' →ₗ[R] M₁) :
    LinearMap.toMatrix₂ b₁' b₂ (B.comp f) = (toMatrix b₁' b₁ f)ᵀ * LinearMap.toMatrix₂ b₁ b₂ B := by
  rw [← LinearMap.compl₂_id (B.comp f), ← LinearMap.compl₁₂, LinearMap.toMatrix₂_compl₁₂ b₁ b₂]
  simp
#align linear_map.to_matrix₂_comp LinearMap.toMatrix₂_comp

theorem LinearMap.toMatrix₂_compl₂ (B : M₁ →ₗ[R] M₂ →ₗ[R] R) (f : M₂' →ₗ[R] M₂) :
    LinearMap.toMatrix₂ b₁ b₂' (B.compl₂ f) = LinearMap.toMatrix₂ b₁ b₂ B * toMatrix b₂' b₂ f := by
  rw [← LinearMap.comp_id B, ← LinearMap.compl₁₂, LinearMap.toMatrix₂_compl₁₂ b₁ b₂]
  simp
#align linear_map.to_matrix₂_compl₂ LinearMap.toMatrix₂_compl₂

@[simp]
theorem LinearMap.toMatrix₂_mul_basis_toMatrix (c₁ : Basis n' R M₁) (c₂ : Basis m' R M₂)
    (B : M₁ →ₗ[R] M₂ →ₗ[R] R) :
    (b₁.toMatrix c₁)ᵀ * LinearMap.toMatrix₂ b₁ b₂ B * b₂.toMatrix c₂ =
      LinearMap.toMatrix₂ c₁ c₂ B := by
  simp_rw [← LinearMap.toMatrix_id_eq_basis_toMatrix]
  rw [← LinearMap.toMatrix₂_compl₁₂, LinearMap.compl₁₂_id_id]
#align linear_map.to_matrix₂_mul_basis_to_matrix LinearMap.toMatrix₂_mul_basis_toMatrix

theorem LinearMap.mul_toMatrix₂_mul (B : M₁ →ₗ[R] M₂ →ₗ[R] R) (M : Matrix n' n R)
    (N : Matrix m m' R) :
    M * LinearMap.toMatrix₂ b₁ b₂ B * N =
      LinearMap.toMatrix₂ b₁' b₂' (B.compl₁₂ (toLin b₁' b₁ Mᵀ) (toLin b₂' b₂ N)) :=
  by simp_rw [LinearMap.toMatrix₂_compl₁₂ b₁ b₂, toMatrix_toLin, transpose_transpose]
#align linear_map.mul_to_matrix₂_mul LinearMap.mul_toMatrix₂_mul

theorem LinearMap.mul_toMatrix₂ (B : M₁ →ₗ[R] M₂ →ₗ[R] R) (M : Matrix n' n R) :
    M * LinearMap.toMatrix₂ b₁ b₂ B = LinearMap.toMatrix₂ b₁' b₂ (B.comp (toLin b₁' b₁ Mᵀ)) := by
  rw [LinearMap.toMatrix₂_comp b₁, toMatrix_toLin, transpose_transpose]
#align linear_map.mul_to_matrix₂ LinearMap.mul_toMatrix₂

theorem LinearMap.toMatrix₂_mul (B : M₁ →ₗ[R] M₂ →ₗ[R] R) (M : Matrix m m' R) :
    LinearMap.toMatrix₂ b₁ b₂ B * M = LinearMap.toMatrix₂ b₁ b₂' (B.compl₂ (toLin b₂' b₂ M)) := by
  rw [LinearMap.toMatrix₂_compl₂ b₁ b₂, toMatrix_toLin]
#align linear_map.to_matrix₂_mul LinearMap.toMatrix₂_mul

theorem Matrix.toLinearMap₂_compl₁₂ (M : Matrix n m R) (P : Matrix n n' R) (Q : Matrix m m' R) :
    (Matrix.toLinearMap₂ b₁ b₂ M).compl₁₂ (toLin b₁' b₁ P) (toLin b₂' b₂ Q) =
      Matrix.toLinearMap₂ b₁' b₂' (Pᵀ * M * Q) :=
  (LinearMap.toMatrix₂ b₁' b₂').injective
    (by
      simp only [LinearMap.toMatrix₂_compl₁₂ b₁ b₂, LinearMap.toMatrix₂_toLinearMap₂,
        toMatrix_toLin])
#align matrix.to_linear_map₂_compl₁₂ Matrix.toLinearMap₂_compl₁₂

end ToMatrix

/-! ### Adjoint pairs-/


section MatrixAdjoints

open Matrix

variable [CommRing R]

variable [AddCommMonoid M₁] [Module R M₁] [AddCommMonoid M₂] [Module R M₂]

variable [Fintype n] [Fintype n']

variable (b₁ : Basis n R M₁) (b₂ : Basis n' R M₂)

variable (J J₂ : Matrix n n R) (J' : Matrix n' n' R)

variable (A : Matrix n' n R) (A' : Matrix n n' R)

variable (A₁ A₂ : Matrix n n R)

/-- The condition for the matrices `A`, `A'` to be an adjoint pair with respect to the square
matrices `J`, `J₃`. -/
def Matrix.IsAdjointPair :=
  Aᵀ * J' = J * A'
#align matrix.is_adjoint_pair Matrix.IsAdjointPair

/-- The condition for a square matrix `A` to be self-adjoint with respect to the square matrix
`J`. -/
def Matrix.IsSelfAdjoint :=
  Matrix.IsAdjointPair J J A₁ A₁
#align matrix.is_self_adjoint Matrix.IsSelfAdjoint

/-- The condition for a square matrix `A` to be skew-adjoint with respect to the square matrix
`J`. -/
def Matrix.IsSkewAdjoint :=
  Matrix.IsAdjointPair J J A₁ (-A₁)
#align matrix.is_skew_adjoint Matrix.IsSkewAdjoint

variable [DecidableEq n] [DecidableEq n']

@[simp]
theorem isAdjointPair_toLinearMap₂' :
    LinearMap.IsAdjointPair (Matrix.toLinearMap₂' J) (Matrix.toLinearMap₂' J') (Matrix.toLin' A)
        (Matrix.toLin' A') ↔
      Matrix.IsAdjointPair J J' A A' := by
  rw [isAdjointPair_iff_comp_eq_compl₂]
  have h :
    ∀ B B' : (n → R) →ₗ[R] (n' → R) →ₗ[R] R,
      B = B' ↔ LinearMap.toMatrix₂' B = LinearMap.toMatrix₂' B' := by
    intro B B'
    constructor <;> intro h
    · rw [h]
    · exact LinearMap.toMatrix₂'.injective h
  simp_rw [h, LinearMap.toMatrix₂'_comp, LinearMap.toMatrix₂'_compl₂, LinearMap.toMatrix'_toLin',
    LinearMap.toMatrix'_toLinearMap₂']
  rfl
#align is_adjoint_pair_to_linear_map₂' isAdjointPair_toLinearMap₂'

@[simp]
theorem isAdjointPair_toLinearMap₂ :
    LinearMap.IsAdjointPair (Matrix.toLinearMap₂ b₁ b₁ J) (Matrix.toLinearMap₂ b₂ b₂ J')
        (Matrix.toLin b₁ b₂ A) (Matrix.toLin b₂ b₁ A') ↔
      Matrix.IsAdjointPair J J' A A' := by
  rw [isAdjointPair_iff_comp_eq_compl₂]
  have h :
    ∀ B B' : M₁ →ₗ[R] M₂ →ₗ[R] R,
      B = B' ↔ LinearMap.toMatrix₂ b₁ b₂ B = LinearMap.toMatrix₂ b₁ b₂ B' := by
    intro B B'
    constructor <;> intro h
    · rw [h]
    · exact (LinearMap.toMatrix₂ b₁ b₂).injective h
  simp_rw [h, LinearMap.toMatrix₂_comp b₂ b₂, LinearMap.toMatrix₂_compl₂ b₁ b₁,
    LinearMap.toMatrix_toLin, LinearMap.toMatrix₂_toLinearMap₂]
  rfl
#align is_adjoint_pair_to_linear_map₂ isAdjointPair_toLinearMap₂

theorem Matrix.isAdjointPair_equiv (P : Matrix n n R) (h : IsUnit P) :
    (Pᵀ * J * P).IsAdjointPair (Pᵀ * J * P) A₁ A₂ ↔
      J.IsAdjointPair J (P * A₁ * P⁻¹) (P * A₂ * P⁻¹) := by
  have h' : IsUnit P.det := P.isUnit_iff_isUnit_det.mp h
  let u := P.nonsingInvUnit h'
  let v := Pᵀ.nonsingInvUnit (P.isUnit_det_transpose h')
  let x := A₁ᵀ * Pᵀ * J
  let y := J * P * A₂
  -- TODO(mathlib4#6607): fix elaboration so `val` isn't needed
  suffices x * u.val = v.val * y ↔ (v⁻¹).val * x = y * (u⁻¹).val by
    dsimp only [Matrix.IsAdjointPair]
    simp only [Matrix.transpose_mul]
    simp only [← mul_assoc, P.transpose_nonsing_inv]
    -- porting note: the previous proof used `conv` and was causing timeouts, so we use `convert`
    convert this using 2
    · rw [mul_assoc, mul_assoc, ← mul_assoc J]
      rfl
    · rw [mul_assoc, mul_assoc, ← mul_assoc _ _ J]
      rfl
  rw [Units.eq_mul_inv_iff_mul_eq]
  conv_rhs => rw [mul_assoc]
  rw [v.inv_mul_eq_iff_eq_mul]
#align matrix.is_adjoint_pair_equiv Matrix.isAdjointPair_equiv

/-- The submodule of pair-self-adjoint matrices with respect to bilinear forms corresponding to
given matrices `J`, `J₂`. -/
def pairSelfAdjointMatricesSubmodule : Submodule R (Matrix n n R) :=
  (isPairSelfAdjointSubmodule (Matrix.toLinearMap₂' J) (Matrix.toLinearMap₂' J₂)).map
    ((LinearMap.toMatrix' : ((n → R) →ₗ[R] n → R) ≃ₗ[R] Matrix n n R) :
      ((n → R) →ₗ[R] n → R) →ₗ[R] Matrix n n R)
#align pair_self_adjoint_matrices_submodule pairSelfAdjointMatricesSubmodule

@[simp]
theorem mem_pairSelfAdjointMatricesSubmodule :
    A₁ ∈ pairSelfAdjointMatricesSubmodule J J₂ ↔ Matrix.IsAdjointPair J J₂ A₁ A₁ := by
  simp only [pairSelfAdjointMatricesSubmodule, LinearEquiv.coe_coe, LinearMap.toMatrix'_apply,
    Submodule.mem_map, mem_isPairSelfAdjointSubmodule]
  constructor
  · rintro ⟨f, hf, hA⟩
    have hf' : f = toLin' A₁ := by rw [← hA, Matrix.toLin'_toMatrix']
    rw [hf'] at hf
    rw [← isAdjointPair_toLinearMap₂']
    exact hf
  · intro h
    refine' ⟨toLin' A₁, _, LinearMap.toMatrix'_toLin' _⟩
    exact (isAdjointPair_toLinearMap₂' _ _ _ _).mpr h
#align mem_pair_self_adjoint_matrices_submodule mem_pairSelfAdjointMatricesSubmodule

/-- The submodule of self-adjoint matrices with respect to the bilinear form corresponding to
the matrix `J`. -/
def selfAdjointMatricesSubmodule : Submodule R (Matrix n n R) :=
  pairSelfAdjointMatricesSubmodule J J
#align self_adjoint_matrices_submodule selfAdjointMatricesSubmodule

@[simp]
theorem mem_selfAdjointMatricesSubmodule :
    A₁ ∈ selfAdjointMatricesSubmodule J ↔ J.IsSelfAdjoint A₁ := by
  erw [mem_pairSelfAdjointMatricesSubmodule]
  rfl
#align mem_self_adjoint_matrices_submodule mem_selfAdjointMatricesSubmodule

/-- The submodule of skew-adjoint matrices with respect to the bilinear form corresponding to
the matrix `J`. -/
def skewAdjointMatricesSubmodule : Submodule R (Matrix n n R) :=
  pairSelfAdjointMatricesSubmodule (-J) J
#align skew_adjoint_matrices_submodule skewAdjointMatricesSubmodule

@[simp]
theorem mem_skewAdjointMatricesSubmodule :
    A₁ ∈ skewAdjointMatricesSubmodule J ↔ J.IsSkewAdjoint A₁ := by
  erw [mem_pairSelfAdjointMatricesSubmodule]
  simp [Matrix.IsSkewAdjoint, Matrix.IsAdjointPair]
#align mem_skew_adjoint_matrices_submodule mem_skewAdjointMatricesSubmodule

end MatrixAdjoints

namespace LinearMap

/-! ### Nondegenerate bilinear forms-/


section Det

open Matrix

variable [CommRing R₁] [AddCommMonoid M₁] [Module R₁ M₁] [AddCommMonoid N₂] [Module R₁ N₂]

variable [DecidableEq ι] [Fintype ι]

theorem _root_.Matrix.separatingLeft_toLinearMap₂'_iff_separatingLeft_toLinearMap₂
    {M : Matrix ι ι N₂} (b : Basis ι R₁ M₁) :
    M.toLinearMap₂'.SeparatingLeft (R := R₁) ↔ (Matrix.toLinearMap₂ b b M).SeparatingLeft :=
  (separatingLeft_congr_iff b.equivFun.symm b.equivFun.symm).symm
#align matrix.separating_left_to_linear_map₂'_iff_separating_left_to_linear_map₂ Matrix.separatingLeft_toLinearMap₂'_iff_separatingLeft_toLinearMap₂

variable (B : M₁ →ₗ[R₁] M₁ →ₗ[R₁] N₂)

-- Lemmas transferring nondegeneracy between a matrix and its associated bilinear form
theorem _root_.ScalarMatrix.Nondegenerate.toLinearMap₂' {M : Matrix ι ι N₂}
    (h : ScalarMatrix.Nondegenerate R₁ M) :
    M.toLinearMap₂'.SeparatingLeft (R := R₁) := fun x hx =>
  h.eq_zero_of_ortho fun y => by simpa only [toLinearMap₂'_apply'] using hx y
#align matrix.nondegenerate.to_linear_map₂' ScalarMatrix.Nondegenerate.toLinearMap₂'

@[simp]
theorem _root_.Matrix.separatingLeft_toLinearMap₂'_iff {M : Matrix ι ι N₂} :
    M.toLinearMap₂'.SeparatingLeft (R := R₁) ↔ ScalarMatrix.Nondegenerate R₁ M :=
  ⟨fun h v hv => h v fun w => (M.toLinearMap₂'_apply' _ _).trans <| hv w,
    ScalarMatrix.Nondegenerate.toLinearMap₂' (R₁ := R₁)⟩
#align matrix.separating_left_to_linear_map₂'_iff Matrix.separatingLeft_toLinearMap₂'_iff

theorem _root_.Matrix.Nondegenerate.toLinearMap₂ {M : Matrix ι ι N₂}
    (h : ScalarMatrix.Nondegenerate R₁ M)
    (b : Basis ι R₁ M₁) : (toLinearMap₂ b b M).SeparatingLeft :=
  (Matrix.separatingLeft_toLinearMap₂'_iff_separatingLeft_toLinearMap₂ b).mp h.toLinearMap₂'
#align matrix.nondegenerate.to_linear_map₂ Matrix.Nondegenerate.toLinearMap₂

@[simp]
theorem _root_.Matrix.separatingLeft_toLinearMap₂_iff {M : Matrix ι ι N₂} (b : Basis ι R₁ M₁) :
    (toLinearMap₂ b b M).SeparatingLeft ↔ ScalarMatrix.Nondegenerate R₁ M := by
  rw [← Matrix.separatingLeft_toLinearMap₂'_iff_separatingLeft_toLinearMap₂,
    Matrix.separatingLeft_toLinearMap₂'_iff]
#align matrix.separating_left_to_linear_map₂_iff Matrix.separatingLeft_toLinearMap₂_iff

-- Lemmas transferring nondegeneracy between a bilinear form and its associated matrix
@[simp]
theorem nondegenerate_toMatrix₂'_iff {B : (ι → R₁) →ₗ[R₁] (ι → R₁) →ₗ[R₁] N₂} :
    ScalarMatrix.Nondegenerate R₁ (LinearMap.toMatrix₂' B) ↔ B.SeparatingLeft :=
  Matrix.separatingLeft_toLinearMap₂'_iff.symm.trans <|
    (Matrix.toLinearMap₂'_toMatrix' B).symm ▸ Iff.rfl
#align linear_map.nondegenerate_to_matrix₂'_iff LinearMap.nondegenerate_toMatrix₂'_iff

theorem SeparatingLeft.toMatrix₂' {B : (ι → R₁) →ₗ[R₁] (ι → R₁) →ₗ[R₁] N₂} (h : B.SeparatingLeft) :
    ScalarMatrix.Nondegenerate R₁ (LinearMap.toMatrix₂' B) :=
  nondegenerate_toMatrix₂'_iff.mpr h
#align linear_map.separating_left.to_matrix₂' LinearMap.SeparatingLeft.toMatrix₂'

@[simp]
theorem nondegenerate_toMatrix_iff {B : M₁ →ₗ[R₁] M₁ →ₗ[R₁] N₂} (b : Basis ι R₁ M₁) :
    ScalarMatrix.Nondegenerate R₁ (toMatrix₂ b b B) ↔ B.SeparatingLeft :=
  (Matrix.separatingLeft_toLinearMap₂_iff b).symm.trans <|
    (Matrix.toLinearMap₂_toMatrix₂ b b B).symm ▸ Iff.rfl
#align linear_map.nondegenerate_to_matrix_iff LinearMap.nondegenerate_toMatrix_iff

theorem SeparatingLeft.toMatrix₂ {B : M₁ →ₗ[R₁] M₁ →ₗ[R₁] N₂} (h : B.SeparatingLeft)
    (b : Basis ι R₁ M₁) : ScalarMatrix.Nondegenerate R₁ (toMatrix₂ b b B) :=
  (nondegenerate_toMatrix_iff b).mpr h
#align linear_map.separating_left.to_matrix₂ LinearMap.SeparatingLeft.toMatrix₂

-- Some shorthands for combining the above with `Matrix.nondegenerate_of_det_ne_zero`
variable [IsDomain R₁]

theorem separatingLeft_toLinearMap₂'_iff_det_ne_zero {M : Matrix ι ι R₁} :
    M.toLinearMap₂'.SeparatingLeft (R₂ := R₁) ↔ M.det ≠ 0 := by
  rw [Matrix.separatingLeft_toLinearMap₂'_iff, ScalarMatrix.Nondegenerate_iff_Matrix_Nondegenerate,
    Matrix.nondegenerate_iff_det_ne_zero]
#align linear_map.separating_left_to_linear_map₂'_iff_det_ne_zero LinearMap.separatingLeft_toLinearMap₂'_iff_det_ne_zero

theorem separatingLeft_toLinearMap₂'_of_det_ne_zero' (M : Matrix ι ι R₁) (h : M.det ≠ 0) :
    M.toLinearMap₂'.SeparatingLeft (R₂ := R₁) :=
  separatingLeft_toLinearMap₂'_iff_det_ne_zero.mpr h
#align linear_map.separating_left_to_linear_map₂'_of_det_ne_zero' LinearMap.separatingLeft_toLinearMap₂'_of_det_ne_zero'

theorem separatingLeft_iff_det_ne_zero {B : M₁ →ₗ[R₁] M₁ →ₗ[R₁] R₁} (b : Basis ι R₁ M₁) :
    B.SeparatingLeft ↔ (toMatrix₂ b b B).det ≠ 0 := by
  rw [← Matrix.nondegenerate_iff_det_ne_zero, ← ScalarMatrix.Nondegenerate_iff_Matrix_Nondegenerate,
    nondegenerate_toMatrix_iff]
#align linear_map.separating_left_iff_det_ne_zero LinearMap.separatingLeft_iff_det_ne_zero

theorem separatingLeft_of_det_ne_zero {B : M₁ →ₗ[R₁] M₁ →ₗ[R₁] R₁} (b : Basis ι R₁ M₁)
    (h : (toMatrix₂ b b B).det ≠ 0) : B.SeparatingLeft :=
  (separatingLeft_iff_det_ne_zero b).mpr h
#align linear_map.separating_left_of_det_ne_zero LinearMap.separatingLeft_of_det_ne_zero

end Det

end LinearMap<|MERGE_RESOLUTION|>--- conflicted
+++ resolved
@@ -156,11 +156,8 @@
 
 
 variable [CommSemiring R] [Semiring R₁] [Semiring R₂] [AddCommMonoid N₂] [Module R N₂]
-<<<<<<< HEAD
 
 variable [AddCommMonoid N₂] [Module R N₂]
-=======
->>>>>>> 4592b840
 
 variable [Fintype n] [Fintype m]
 
@@ -168,11 +165,7 @@
 
 variable {σ₁ : R₁ →+* R} {σ₂ : R₂ →+* R}
 
-<<<<<<< HEAD
-/-- The linear equivalence between sesquilinear forms and `n × m` matrices -/
-=======
 /-- The linear equivalence between sesquilinear maps and `n × m` matrices -/
->>>>>>> 4592b840
 def LinearMap.toMatrixₛₗ₂' : ((n → R₁) →ₛₗ[σ₁] (m → R₂) →ₛₗ[σ₂] N₂) ≃ₗ[R] Matrix n m N₂ :=
   {
     LinearMap.toMatrix₂Aux (fun i => stdBasis R₁ (fun _ => R₁) i 1) fun j =>
@@ -184,31 +177,19 @@
     right_inv := Matrix.toMatrix₂Aux_toLinearMap₂'Aux }
 #align linear_map.to_matrixₛₗ₂' LinearMap.toMatrixₛₗ₂'
 
-<<<<<<< HEAD
-/-- The linear equivalence between bilinear forms and `n × m` matrices -/
-=======
 /-- The linear equivalence between bilinear maps and `n × m` matrices -/
->>>>>>> 4592b840
 def LinearMap.toMatrix₂' : ((n → R) →ₗ[R] (m → R) →ₗ[R] N₂) ≃ₗ[R] Matrix n m N₂ :=
   LinearMap.toMatrixₛₗ₂'
 #align linear_map.to_matrix₂' LinearMap.toMatrix₂'
 
 variable (σ₁ σ₂)
 
-<<<<<<< HEAD
-/-- The linear equivalence between `n × n` matrices and sesquilinear forms on `n → R` -/
-=======
 /-- The linear equivalence between `n × n` matrices and sesquilinear maps on `n → R` -/
->>>>>>> 4592b840
 def Matrix.toLinearMapₛₗ₂' : Matrix n m N₂ ≃ₗ[R] (n → R₁) →ₛₗ[σ₁] (m → R₂) →ₛₗ[σ₂] N₂ :=
   LinearMap.toMatrixₛₗ₂'.symm
 #align matrix.to_linear_mapₛₗ₂' Matrix.toLinearMapₛₗ₂'
 
-<<<<<<< HEAD
-/-- The linear equivalence between `n × n` matrices and bilinear forms on `n → R` -/
-=======
 /-- The linear equivalence between `n × n` matrices and bilinear maps on `n → R` -/
->>>>>>> 4592b840
 def Matrix.toLinearMap₂' : Matrix n m N₂ ≃ₗ[R] (n → R) →ₗ[R] (m → R) →ₗ[R] N₂ :=
   LinearMap.toMatrix₂'.symm
 #align matrix.to_linear_map₂' Matrix.toLinearMap₂'
@@ -235,13 +216,7 @@
   simp_rw [Matrix.toLinearMap₂'_apply, ScalarMatrix.dotProduct, ScalarMatrix.mulVec,
     ScalarMatrix.dotProduct]
   refine' Finset.sum_congr rfl fun _ _ => _
-<<<<<<< HEAD
   rw [Finset.smul_sum]
-=======
-  rw [Finset.mul_sum]
-  refine' Finset.sum_congr rfl fun _ _ => _
-  rw [smul_eq_mul, smul_eq_mul, mul_comm (w _), ← mul_assoc]
->>>>>>> 4592b840
 #align matrix.to_linear_map₂'_apply' Matrix.toLinearMap₂'_apply'
 
 @[simp]

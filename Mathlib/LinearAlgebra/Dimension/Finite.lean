/-
Copyright (c) 2018 Mario Carneiro. All rights reserved.
Released under Apache 2.0 license as described in the file LICENSE.
Authors: Mario Carneiro, Johannes Hölzl, Sander Dahmen, Scott Morrison
-/
import Mathlib.Algebra.Module.Torsion
import Mathlib.SetTheory.Cardinal.Cofinality
import Mathlib.LinearAlgebra.FreeModule.Finite.Basic
import Mathlib.LinearAlgebra.Dimension.StrongRankCondition

/-!
# Conditions for rank to be finite

Also contains characterization for when rank equals zero or rank equals one.

-/


noncomputable section

universe u v v' w

variable {R : Type u} {M M₁ : Type v} {M' : Type v'} {ι : Type w}
variable [Ring R] [AddCommGroup M] [AddCommGroup M'] [AddCommGroup M₁]
variable [Module R M] [Module R M'] [Module R M₁]

attribute [local instance] nontrivial_of_invariantBasisNumber

open Cardinal Basis Submodule Function Set FiniteDimensional

theorem rank_le {n : ℕ}
    (H : ∀ s : Finset M, (LinearIndependent R fun i : s => (i : M)) → s.card ≤ n) :
    Module.rank R M ≤ n := by
  rw [Module.rank_def]
  apply ciSup_le'
  rintro ⟨s, li⟩
  exact linearIndependent_bounded_of_finset_linearIndependent_bounded H _ li

section RankZero

/-- See `rank_zero_iff` for a stronger version with `NoZeroSMulDivisor R M`. -/
lemma rank_eq_zero_iff :
    Module.rank R M = 0 ↔ ∀ x : M, ∃ a : R, a ≠ 0 ∧ a • x = 0 := by
  nontriviality R
  constructor
  · contrapose!
    rintro ⟨x, hx⟩
    rw [← Cardinal.one_le_iff_ne_zero]
    have : LinearIndependent R (fun _ : Unit ↦ x) :=
      linearIndependent_iff.mpr (fun l hl ↦ Finsupp.unique_ext <| not_not.mp fun H ↦
        hx _ H ((Finsupp.total_unique _ _ _).symm.trans hl))
    simpa using this.cardinal_lift_le_rank
  · intro h
    rw [← le_zero_iff, Module.rank_def]
    apply ciSup_le'
    intro ⟨s, hs⟩
    rw [nonpos_iff_eq_zero, Cardinal.mk_eq_zero_iff, ← not_nonempty_iff]
    rintro ⟨i : s⟩
    obtain ⟨a, ha, ha'⟩ := h i
    apply ha
    simpa using DFunLike.congr_fun (linearIndependent_iff.mp hs (Finsupp.single i a) (by simpa)) i

variable [Nontrivial R]

section
variable [NoZeroSMulDivisors R M]

theorem rank_zero_iff_forall_zero :
    Module.rank R M = 0 ↔ ∀ x : M, x = 0 := by
  simp_rw [rank_eq_zero_iff, smul_eq_zero, and_or_left, not_and_self_iff, false_or,
    exists_and_right, and_iff_right (exists_ne (0 : R))]

/-- See `rank_subsingleton` for the reason that `Nontrivial R` is needed.
Also see `rank_eq_zero_iff` for the version without `NoZeroSMulDivisor R M`. -/
theorem rank_zero_iff : Module.rank R M = 0 ↔ Subsingleton M :=
  rank_zero_iff_forall_zero.trans (subsingleton_iff_forall_eq 0).symm

theorem rank_pos_iff_exists_ne_zero : 0 < Module.rank R M ↔ ∃ x : M, x ≠ 0 := by
  rw [← not_iff_not]
  simpa using rank_zero_iff_forall_zero

theorem rank_pos_iff_nontrivial : 0 < Module.rank R M ↔ Nontrivial M :=
  rank_pos_iff_exists_ne_zero.trans (nontrivial_iff_exists_ne 0).symm

theorem rank_pos [Nontrivial M] : 0 < Module.rank R M :=
  rank_pos_iff_nontrivial.mpr ‹_›

end

lemma rank_eq_zero_iff_isTorsion {R M} [CommRing R] [IsDomain R] [AddCommGroup M] [Module R M] :
    Module.rank R M = 0 ↔ Module.IsTorsion R M := by
  rw [Module.IsTorsion, rank_eq_zero_iff]
  simp [mem_nonZeroDivisors_iff_ne_zero]

variable (R M)

/-- See `rank_subsingleton` that assumes `Subsingleton R` instead. -/
theorem rank_subsingleton' [Subsingleton M] : Module.rank R M = 0 :=
  rank_eq_zero_iff.mpr fun _ ↦ ⟨1, one_ne_zero, Subsingleton.elim _ _⟩

@[simp]
theorem rank_punit : Module.rank R PUnit = 0 := rank_subsingleton' _ _

@[simp]
theorem rank_bot : Module.rank R (⊥ : Submodule R M) = 0 := rank_subsingleton' _ _

variable {R M}

theorem exists_mem_ne_zero_of_rank_pos {s : Submodule R M} (h : 0 < Module.rank R s) :
    ∃ b : M, b ∈ s ∧ b ≠ 0 :=
  exists_mem_ne_zero_of_ne_bot fun eq => by rw [eq, rank_bot] at h; exact lt_irrefl _ h

end RankZero

section Finite

theorem Module.finite_of_rank_eq_nat [Module.Free R M] {n : ℕ} (h : Module.rank R M = n) :
    Module.Finite R M := by
  nontriviality R
  obtain ⟨⟨ι, b⟩⟩ := Module.Free.exists_basis (R := R) (M := M)
  have := mk_lt_aleph0_iff.mp <|
    b.linearIndependent.cardinal_le_rank |>.trans_eq h |>.trans_lt <| nat_lt_aleph0 n
  exact Module.Finite.of_basis b

theorem Module.finite_of_rank_eq_zero [NoZeroSMulDivisors R M]
    (h : Module.rank R M = 0) :
    Module.Finite R M := by
  nontriviality R
  rw [rank_zero_iff] at h
  infer_instance

theorem Module.finite_of_rank_eq_one [Module.Free R M] (h : Module.rank R M = 1) :
    Module.Finite R M :=
  Module.finite_of_rank_eq_nat <| h.trans Nat.cast_one.symm

section
variable [StrongRankCondition R]

/-- If a module has a finite dimension, all bases are indexed by a finite type. -/
theorem Basis.nonempty_fintype_index_of_rank_lt_aleph0 {ι : Type*} (b : Basis ι R M)
    (h : Module.rank R M < ℵ₀) : Nonempty (Fintype ι) := by
  rwa [← Cardinal.lift_lt, ← b.mk_eq_rank, Cardinal.lift_aleph0, Cardinal.lift_lt_aleph0,
    Cardinal.lt_aleph0_iff_fintype] at h

/-- If a module has a finite dimension, all bases are indexed by a finite type. -/
noncomputable def Basis.fintypeIndexOfRankLtAleph0 {ι : Type*} (b : Basis ι R M)
    (h : Module.rank R M < ℵ₀) : Fintype ι :=
  Classical.choice (b.nonempty_fintype_index_of_rank_lt_aleph0 h)

/-- If a module has a finite dimension, all bases are indexed by a finite set. -/
theorem Basis.finite_index_of_rank_lt_aleph0 {ι : Type*} {s : Set ι} (b : Basis s R M)
    (h : Module.rank R M < ℵ₀) : s.Finite :=
  finite_def.2 (b.nonempty_fintype_index_of_rank_lt_aleph0 h)

end

namespace LinearIndependent
variable [StrongRankCondition R]

theorem cardinal_mk_le_finrank [Module.Finite R M]
    {ι : Type w} {b : ι → M} (h : LinearIndependent R b) : #ι ≤ finrank R M := by
  rw [← lift_le.{max v w}]
  simpa only [← finrank_eq_rank, lift_natCast, lift_le_nat_iff] using h.cardinal_lift_le_rank

theorem fintype_card_le_finrank [Module.Finite R M]
    {ι : Type*} [Fintype ι] {b : ι → M} (h : LinearIndependent R b) :
    Fintype.card ι ≤ finrank R M := by
  simpa using h.cardinal_mk_le_finrank

theorem finset_card_le_finrank [Module.Finite R M]
    {b : Finset M} (h : LinearIndependent R (fun x => x : b → M)) :
    b.card ≤ finrank R M := by
  rw [← Fintype.card_coe]
  exact h.fintype_card_le_finrank

theorem lt_aleph0_of_finite {ι : Type w}
    [Module.Finite R M] {v : ι → M} (h : LinearIndependent R v) : #ι < ℵ₀ := by
  apply Cardinal.lift_lt.1
  apply lt_of_le_of_lt
  · apply h.cardinal_lift_le_rank
  · rw [← finrank_eq_rank, Cardinal.lift_aleph0, Cardinal.lift_natCast]
    apply Cardinal.nat_lt_aleph0

theorem finite [Module.Finite R M] {ι : Type*} {f : ι → M}
    (h : LinearIndependent R f) : Finite ι :=
  Cardinal.lt_aleph0_iff_finite.1 <| h.lt_aleph0_of_finite

theorem setFinite [Module.Finite R M] {b : Set M}
    (h : LinearIndependent R fun x : b => (x : M)) : b.Finite :=
  Cardinal.lt_aleph0_iff_set_finite.mp h.lt_aleph0_of_finite

end LinearIndependent

@[deprecated (since := "2023-12-27")]
alias cardinal_mk_le_finrank_of_linearIndependent := LinearIndependent.cardinal_mk_le_finrank
@[deprecated (since := "2023-12-27")]
alias fintype_card_le_finrank_of_linearIndependent := LinearIndependent.fintype_card_le_finrank
@[deprecated (since := "2023-12-27")]
alias finset_card_le_finrank_of_linearIndependent := LinearIndependent.finset_card_le_finrank
@[deprecated (since := "2023-12-27")]
alias Module.Finite.lt_aleph0_of_linearIndependent := LinearIndependent.lt_aleph0_of_finite

lemma exists_set_linearIndependent_of_lt_rank {n : Cardinal} (hn : n < Module.rank R M) :
    ∃ s : Set M, #s = n ∧ LinearIndependent R ((↑) : s → M) := by
  obtain ⟨⟨s, hs⟩, hs'⟩ := exists_lt_of_lt_ciSup' (hn.trans_eq (Module.rank_def R M))
  obtain ⟨t, ht, ht'⟩ := le_mk_iff_exists_subset.mp hs'.le
  exact ⟨t, ht', .mono ht hs⟩

lemma exists_finset_linearIndependent_of_le_rank {n : ℕ} (hn : n ≤ Module.rank R M) :
    ∃ s : Finset M, s.card = n ∧ LinearIndependent R ((↑) : s → M) := by
  have := nonempty_linearIndependent_set
  cases' hn.eq_or_lt with h h
  · obtain ⟨⟨s, hs⟩, hs'⟩ := Cardinal.exists_eq_natCast_of_iSup_eq _
      (Cardinal.bddAbove_range.{v, v} _) _ (h.trans (Module.rank_def R M)).symm
    have : Finite s := lt_aleph0_iff_finite.mp (hs' ▸ nat_lt_aleph0 n)
    cases nonempty_fintype s
    exact ⟨s.toFinset, by simpa using hs', by convert hs <;> exact Set.mem_toFinset⟩
  · obtain ⟨s, hs, hs'⟩ := exists_set_linearIndependent_of_lt_rank h
    have : Finite s := lt_aleph0_iff_finite.mp (hs ▸ nat_lt_aleph0 n)
    cases nonempty_fintype s
    exact ⟨s.toFinset, by simpa using hs, by convert hs' <;> exact Set.mem_toFinset⟩

lemma exists_linearIndependent_of_le_rank {n : ℕ} (hn : n ≤ Module.rank R M) :
    ∃ f : Fin n → M, LinearIndependent R f :=
  have ⟨_, hs, hs'⟩ := exists_finset_linearIndependent_of_le_rank hn
  ⟨_, (linearIndependent_equiv (Finset.equivFinOfCardEq hs).symm).mpr hs'⟩

lemma natCast_le_rank_iff [Nontrivial R] {n : ℕ} :
    n ≤ Module.rank R M ↔ ∃ f : Fin n → M, LinearIndependent R f :=
  ⟨exists_linearIndependent_of_le_rank,
    fun H ↦ by simpa using H.choose_spec.cardinal_lift_le_rank⟩

lemma natCast_le_rank_iff_finset [Nontrivial R] {n : ℕ} :
    n ≤ Module.rank R M ↔ ∃ s : Finset M, s.card = n ∧ LinearIndependent R ((↑) : s → M) :=
  ⟨exists_finset_linearIndependent_of_le_rank,
    fun ⟨s, h₁, h₂⟩ ↦ by simpa [h₁] using h₂.cardinal_le_rank⟩

lemma exists_finset_linearIndependent_of_le_finrank {n : ℕ} (hn : n ≤ finrank R M) :
    ∃ s : Finset M, s.card = n ∧ LinearIndependent R ((↑) : s → M) := by
  by_cases h : finrank R M = 0
  · rw [le_zero_iff.mp (hn.trans_eq h)]
    exact ⟨∅, rfl, by convert linearIndependent_empty R M using 2 <;> aesop⟩
  exact exists_finset_linearIndependent_of_le_rank
    ((natCast_le.mpr hn).trans_eq (cast_toNat_of_lt_aleph0 (toNat_ne_zero.mp h).2))

lemma exists_linearIndependent_of_le_finrank {n : ℕ} (hn : n ≤ finrank R M) :
    ∃ f : Fin n → M, LinearIndependent R f :=
  have ⟨_, hs, hs'⟩ := exists_finset_linearIndependent_of_le_finrank hn
  ⟨_, (linearIndependent_equiv (Finset.equivFinOfCardEq hs).symm).mpr hs'⟩

variable [Module.Finite R M] [StrongRankCondition R] in
theorem Module.Finite.not_linearIndependent_of_infinite {ι : Type*} [Infinite ι]
    (v : ι → M) : ¬LinearIndependent R v := mt LinearIndependent.finite <| @not_finite _ _

section
variable [NoZeroSMulDivisors R M]

theorem CompleteLattice.Independent.subtype_ne_bot_le_rank [Nontrivial R]
    {V : ι → Submodule R M} (hV : CompleteLattice.Independent V) :
    Cardinal.lift.{v} #{ i : ι // V i ≠ ⊥ } ≤ Cardinal.lift.{w} (Module.rank R M) := by
  set I := { i : ι // V i ≠ ⊥ }
  have hI : ∀ i : I, ∃ v ∈ V i, v ≠ (0 : M) := by
    intro i
    rw [← Submodule.ne_bot_iff]
    exact i.prop
  choose v hvV hv using hI
  have : LinearIndependent R v := (hV.comp Subtype.coe_injective).linearIndependent _ hvV hv
  exact this.cardinal_lift_le_rank

variable [Module.Finite R M] [StrongRankCondition R]

theorem CompleteLattice.Independent.subtype_ne_bot_le_finrank_aux
    {p : ι → Submodule R M} (hp : CompleteLattice.Independent p) :
    #{ i // p i ≠ ⊥ } ≤ (finrank R M : Cardinal.{w}) := by
  suffices Cardinal.lift.{v} #{ i // p i ≠ ⊥ } ≤ Cardinal.lift.{v} (finrank R M : Cardinal.{w}) by
    rwa [Cardinal.lift_le] at this
  calc
    Cardinal.lift.{v} #{ i // p i ≠ ⊥ } ≤ Cardinal.lift.{w} (Module.rank R M) :=
      hp.subtype_ne_bot_le_rank
    _ = Cardinal.lift.{w} (finrank R M : Cardinal.{v}) := by rw [finrank_eq_rank]
    _ = Cardinal.lift.{v} (finrank R M : Cardinal.{w}) := by simp

/-- If `p` is an independent family of submodules of a `R`-finite module `M`, then the
number of nontrivial subspaces in the family `p` is finite. -/
noncomputable def CompleteLattice.Independent.fintypeNeBotOfFiniteDimensional
    {p : ι → Submodule R M} (hp : CompleteLattice.Independent p) :
    Fintype { i : ι // p i ≠ ⊥ } := by
  suffices #{ i // p i ≠ ⊥ } < (ℵ₀ : Cardinal.{w}) by
    rw [Cardinal.lt_aleph0_iff_fintype] at this
    exact this.some
  refine lt_of_le_of_lt hp.subtype_ne_bot_le_finrank_aux ?_
  simp [Cardinal.nat_lt_aleph0]

/-- If `p` is an independent family of submodules of a `R`-finite module `M`, then the
number of nontrivial subspaces in the family `p` is bounded above by the dimension of `M`.

Note that the `Fintype` hypothesis required here can be provided by
`CompleteLattice.Independent.fintypeNeBotOfFiniteDimensional`. -/
theorem CompleteLattice.Independent.subtype_ne_bot_le_finrank
    {p : ι → Submodule R M} (hp : CompleteLattice.Independent p) [Fintype { i // p i ≠ ⊥ }] :
    Fintype.card { i // p i ≠ ⊥ } ≤ finrank R M := by simpa using hp.subtype_ne_bot_le_finrank_aux

end

variable [Module.Finite R M] [StrongRankCondition R]

section

open Finset

/-- If a finset has cardinality larger than the rank of a module,
then there is a nontrivial linear relation amongst its elements. -/
theorem Module.exists_nontrivial_relation_of_finrank_lt_card {t : Finset M}
    (h : finrank R M < t.card) : ∃ f : M → R, ∑ e ∈ t, f e • e = 0 ∧ ∃ x ∈ t, f x ≠ 0 := by
  obtain ⟨g, sum, z, nonzero⟩ := Fintype.not_linearIndependent_iff.mp
    (mt LinearIndependent.finset_card_le_finrank h.not_le)
  refine ⟨Subtype.val.extend g 0, ?_, z, z.2, by rwa [Subtype.val_injective.extend_apply]⟩
  rw [← Finset.sum_finset_coe]; convert sum; apply Subtype.val_injective.extend_apply

/-- If a finset has cardinality larger than `finrank + 1`,
then there is a nontrivial linear relation amongst its elements,
such that the coefficients of the relation sum to zero. -/
theorem Module.exists_nontrivial_relation_sum_zero_of_finrank_succ_lt_card
    {t : Finset M} (h : finrank R M + 1 < t.card) :
    ∃ f : M → R, ∑ e ∈ t, f e • e = 0 ∧ ∑ e ∈ t, f e = 0 ∧ ∃ x ∈ t, f x ≠ 0 := by
  -- Pick an element x₀ ∈ t,
  obtain ⟨x₀, x₀_mem⟩ := card_pos.1 ((Nat.succ_pos _).trans h)
  -- and apply the previous lemma to the {xᵢ - x₀}
  let shift : M ↪ M := ⟨(· - x₀), sub_left_injective⟩
  classical
  let t' := (t.erase x₀).map shift
  have h' : finrank R M < t'.card := by
    rw [card_map, card_erase_of_mem x₀_mem]
    exact Nat.lt_pred_iff.mpr h
  -- to obtain a function `g`.
  obtain ⟨g, gsum, x₁, x₁_mem, nz⟩ := exists_nontrivial_relation_of_finrank_lt_card h'
  -- Then obtain `f` by translating back by `x₀`,
  -- and setting the value of `f` at `x₀` to ensure `∑ e ∈ t, f e = 0`.
  let f : M → R := fun z ↦ if z = x₀ then -∑ z ∈ t.erase x₀, g (z - x₀) else g (z - x₀)
  refine ⟨f, ?_, ?_, ?_⟩
  -- After this, it's a matter of verifying the properties,
  -- based on the corresponding properties for `g`.
  · rw [sum_map, Embedding.coeFn_mk] at gsum
    simp_rw [f, ← t.sum_erase_add _ x₀_mem, if_pos, neg_smul, sum_smul,
             ← sub_eq_add_neg, ← sum_sub_distrib, ← gsum, smul_sub]
    refine sum_congr rfl fun x x_mem ↦ ?_
    rw [if_neg (mem_erase.mp x_mem).1]
  · simp_rw [f, ← t.sum_erase_add _ x₀_mem, if_pos, add_neg_eq_zero]
    exact sum_congr rfl fun x x_mem ↦ if_neg (mem_erase.mp x_mem).1
  · obtain ⟨x₁, x₁_mem', rfl⟩ := Finset.mem_map.mp x₁_mem
    have := mem_erase.mp x₁_mem'
    exact ⟨x₁, by
      simpa only [f, Embedding.coeFn_mk, sub_add_cancel, this.2, true_and, if_neg this.1]⟩

end

end Finite

section FinrankZero

section
variable [Nontrivial R]

/-- A (finite dimensional) space that is a subsingleton has zero `finrank`. -/
@[nontriviality]
theorem FiniteDimensional.finrank_zero_of_subsingleton [Subsingleton M] :
    finrank R M = 0 := by
  rw [finrank, rank_subsingleton', _root_.map_zero]

lemma LinearIndependent.finrank_eq_zero_of_infinite {ι} [Infinite ι] {v : ι → M}
    (hv : LinearIndependent R v) : finrank R M = 0 := toNat_eq_zero.mpr <| .inr hv.aleph0_le_rank

section
variable [NoZeroSMulDivisors R M]

/-- A finite dimensional space is nontrivial if it has positive `finrank`. -/
theorem FiniteDimensional.nontrivial_of_finrank_pos (h : 0 < finrank R M) : Nontrivial M :=
  rank_pos_iff_nontrivial.mp (lt_rank_of_lt_finrank h)

/-- A finite dimensional space is nontrivial if it has `finrank` equal to the successor of a
natural number. -/
theorem FiniteDimensional.nontrivial_of_finrank_eq_succ {n : ℕ}
    (hn : finrank R M = n.succ) : Nontrivial M :=
<<<<<<< HEAD
  nontrivial_of_finrank_pos (by rw [hn]; exact n.succ_pos)
=======
  nontrivial_of_finrank_pos (R := R) (by rw [hn]; exact n.succ_pos)
>>>>>>> 7f113fae

end

variable (R M)

@[simp]
theorem finrank_bot : finrank R (⊥ : Submodule R M) = 0 :=
  finrank_eq_of_rank_eq (rank_bot _ _)

end

section StrongRankCondition

variable [StrongRankCondition R] [Module.Finite R M]

/-- A finite rank torsion-free module has positive `finrank` iff it has a nonzero element. -/
theorem FiniteDimensional.finrank_pos_iff_exists_ne_zero [NoZeroSMulDivisors R M] :
    0 < finrank R M ↔ ∃ x : M, x ≠ 0 := by
  rw [← @rank_pos_iff_exists_ne_zero R M, ← finrank_eq_rank]
  norm_cast

/-- An `R`-finite torsion-free module has positive `finrank` iff it is nontrivial. -/
theorem FiniteDimensional.finrank_pos_iff [NoZeroSMulDivisors R M] :
    0 < finrank R M ↔ Nontrivial M := by
  rw [← rank_pos_iff_nontrivial (R := R), ← finrank_eq_rank]
  norm_cast

/-- A nontrivial finite dimensional space has positive `finrank`. -/
theorem FiniteDimensional.finrank_pos [NoZeroSMulDivisors R M] [h : Nontrivial M] :
    0 < finrank R M :=
  finrank_pos_iff.mpr h

/-- See `FiniteDimensional.finrank_zero_iff`
  for the stronger version with `NoZeroSMulDivisors R M`. -/
theorem FiniteDimensional.finrank_eq_zero_iff :
    finrank R M = 0 ↔ ∀ x : M, ∃ a : R, a ≠ 0 ∧ a • x = 0 := by
  rw [← rank_eq_zero_iff (R := R), ← finrank_eq_rank]
  norm_cast

/-- The `StrongRankCondition` is automatic. See `commRing_strongRankCondition`. -/
theorem FiniteDimensional.finrank_eq_zero_iff_isTorsion {R} [CommRing R] [StrongRankCondition R]
    [IsDomain R] [Module R M] [Module.Finite R M] :
    finrank R M = 0 ↔ Module.IsTorsion R M := by
  rw [← rank_eq_zero_iff_isTorsion (R := R), ← finrank_eq_rank]
  norm_cast

/-- A finite dimensional space has zero `finrank` iff it is a subsingleton.
This is the `finrank` version of `rank_zero_iff`. -/
theorem FiniteDimensional.finrank_zero_iff [NoZeroSMulDivisors R M] :
    finrank R M = 0 ↔ Subsingleton M := by
  rw [← rank_zero_iff (R := R), ← finrank_eq_rank]
  norm_cast

end StrongRankCondition

theorem FiniteDimensional.finrank_eq_zero_of_rank_eq_zero (h : Module.rank R M = 0) :
    finrank R M = 0 := by
  delta finrank
  rw [h, zero_toNat]

theorem Submodule.bot_eq_top_of_rank_eq_zero [NoZeroSMulDivisors R M] (h : Module.rank R M = 0) :
    (⊥ : Submodule R M) = ⊤ := by
  nontriviality R
  rw [rank_zero_iff] at h
  subsingleton

/-- See `rank_subsingleton` for the reason that `Nontrivial R` is needed. -/
@[simp]
theorem Submodule.rank_eq_zero [Nontrivial R] [NoZeroSMulDivisors R M] {S : Submodule R M} :
    Module.rank R S = 0 ↔ S = ⊥ :=
  ⟨fun h =>
    (Submodule.eq_bot_iff _).2 fun x hx =>
      congr_arg Subtype.val <|
        ((Submodule.eq_bot_iff _).1 <| Eq.symm <| Submodule.bot_eq_top_of_rank_eq_zero h) ⟨x, hx⟩
          Submodule.mem_top,
    fun h => by rw [h, rank_bot]⟩

@[simp]
theorem Submodule.finrank_eq_zero [StrongRankCondition R] [NoZeroSMulDivisors R M]
    {S : Submodule R M} [Module.Finite R S] :
    finrank R S = 0 ↔ S = ⊥ := by
  rw [← Submodule.rank_eq_zero, ← finrank_eq_rank, ← @Nat.cast_zero Cardinal, Cardinal.natCast_inj]

@[simp]
lemma Submodule.one_le_finrank_iff [StrongRankCondition R] [NoZeroSMulDivisors R M]
    {S : Submodule R M} [Module.Finite R S] :
    1 ≤ finrank R S ↔ S ≠ ⊥ := by
  simp [← not_iff_not]

variable [Module.Free R M]

theorem finrank_eq_zero_of_basis_imp_not_finite
    (h : ∀ s : Set M, Basis.{v} (s : Set M) R M → ¬s.Finite) : finrank R M = 0 := by
  cases subsingleton_or_nontrivial R
  · have := Module.subsingleton R M
    exact (h ∅ ⟨LinearEquiv.ofSubsingleton _ _⟩ Set.finite_empty).elim
  obtain ⟨_, ⟨b⟩⟩ := (Module.free_iff_set R M).mp ‹_›
  have := Set.Infinite.to_subtype (h _ b)
  exact b.linearIndependent.finrank_eq_zero_of_infinite

theorem finrank_eq_zero_of_basis_imp_false (h : ∀ s : Finset M, Basis.{v} (s : Set M) R M → False) :
    finrank R M = 0 :=
  finrank_eq_zero_of_basis_imp_not_finite fun s b hs =>
    h hs.toFinset
      (by
        convert b
        simp)

theorem finrank_eq_zero_of_not_exists_basis
    (h : ¬∃ s : Finset M, Nonempty (Basis (s : Set M) R M)) : finrank R M = 0 :=
  finrank_eq_zero_of_basis_imp_false fun s b => h ⟨s, ⟨b⟩⟩

theorem finrank_eq_zero_of_not_exists_basis_finite
    (h : ¬∃ (s : Set M) (_ : Basis.{v} (s : Set M) R M), s.Finite) : finrank R M = 0 :=
  finrank_eq_zero_of_basis_imp_not_finite fun s b hs => h ⟨s, b, hs⟩

theorem finrank_eq_zero_of_not_exists_basis_finset (h : ¬∃ s : Finset M, Nonempty (Basis s R M)) :
    finrank R M = 0 :=
  finrank_eq_zero_of_basis_imp_false fun s b => h ⟨s, ⟨b⟩⟩

end FinrankZero

section RankOne

variable [NoZeroSMulDivisors R M] [StrongRankCondition R]

/-- If there is a nonzero vector and every other vector is a multiple of it,
then the module has dimension one. -/
theorem rank_eq_one (v : M) (n : v ≠ 0) (h : ∀ w : M, ∃ c : R, c • v = w) :
    Module.rank R M = 1 := by
  haveI := nontrivial_of_invariantBasisNumber R
  obtain ⟨b⟩ := (Basis.basis_singleton_iff.{_, _, u} PUnit).mpr ⟨v, n, h⟩
  rw [rank_eq_card_basis b, Fintype.card_punit, Nat.cast_one]

/-- If there is a nonzero vector and every other vector is a multiple of it,
then the module has dimension one. -/
theorem finrank_eq_one (v : M) (n : v ≠ 0) (h : ∀ w : M, ∃ c : R, c • v = w) : finrank R M = 1 :=
  finrank_eq_of_rank_eq (rank_eq_one v n h)

/-- If every vector is a multiple of some `v : M`, then `M` has dimension at most one.
-/
theorem finrank_le_one (v : M) (h : ∀ w : M, ∃ c : R, c • v = w) : finrank R M ≤ 1 := by
  haveI := nontrivial_of_invariantBasisNumber R
  rcases eq_or_ne v 0 with (rfl | hn)
  · haveI :=
      _root_.subsingleton_of_forall_eq (0 : M) fun w => by
        obtain ⟨c, rfl⟩ := h w
        simp
    rw [finrank_zero_of_subsingleton]
    exact zero_le_one
  · exact (finrank_eq_one v hn h).le

end RankOne<|MERGE_RESOLUTION|>--- conflicted
+++ resolved
@@ -381,11 +381,7 @@
 natural number. -/
 theorem FiniteDimensional.nontrivial_of_finrank_eq_succ {n : ℕ}
     (hn : finrank R M = n.succ) : Nontrivial M :=
-<<<<<<< HEAD
-  nontrivial_of_finrank_pos (by rw [hn]; exact n.succ_pos)
-=======
   nontrivial_of_finrank_pos (R := R) (by rw [hn]; exact n.succ_pos)
->>>>>>> 7f113fae
 
 end
 

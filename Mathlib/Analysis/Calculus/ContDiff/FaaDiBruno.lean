--- conflicted
+++ resolved
@@ -805,7 +805,6 @@
 def eraseMiddle (c : OrderedFinpartition (n + 1)) (hc : c.part 0 ≠ .atom 0) :
     OrderedFinpartition n where
   length := c.length
-<<<<<<< HEAD
   part i := (c.part i).preimageSucc (c.part_ne_atom_zero hc i)
   part_last_strictMono i j hlt := by simpa
   disjoint i j hne := by
@@ -832,114 +831,6 @@
       simpa [index_eq_iff_mem_range] using hne.symm
     simp [*, Part.map_succ_preimageSucc]
 
-=======
-  partSize := update c.partSize (c.index 0) (c.partSize (c.index 0) - 1)
-  partSize_pos i := by
-    rcases eq_or_ne i (c.index 0) with rfl | hi
-    · simpa using c.one_lt_partSize_index_zero hc
-    · simp only [ne_eq, hi, not_false_eq_true, update_of_ne]
-      exact c.partSize_pos i
-  emb i j := by
-    by_cases h : i = c.index 0
-    · refine Fin.pred (c.emb i (Fin.cast ?_ (succ j))) ?_
-      · rw [h]
-        simpa using Nat.sub_add_cancel (c.partSize_pos (c.index 0))
-      · have : 0 ≤ c.emb i 0 := Fin.zero_le _
-        exact (this.trans_lt (c.emb_strictMono _ (succ_pos _))).ne'
-    · refine Fin.pred (c.emb i (Fin.cast ?_ j)) ?_
-      · simp [h]
-      · conv_rhs => rw [← c.emb_invEmbedding 0]
-        exact c.emb_ne_emb_of_ne h
-  emb_strictMono i a b hab := by
-    rcases eq_or_ne i (c.index 0) with rfl | hi
-    · simp only [↓reduceDIte, Nat.succ_eq_add_one, pred_lt_pred_iff]
-      exact (c.emb_strictMono _).comp (cast_strictMono _) (by simpa using hab)
-    · simp only [hi, ↓reduceDIte, pred_lt_pred_iff, Nat.succ_eq_add_one]
-      exact (c.emb_strictMono _).comp (cast_strictMono _) hab
-  parts_strictMono i j hij := by
-    simp only [Fin.lt_iff_val_lt_val]
-    rw [← Nat.add_lt_add_iff_right (k := 1)]
-    convert Fin.lt_iff_val_lt_val.1 (c.parts_strictMono hij)
-    · rcases eq_or_ne i (c.index 0) with rfl | hi
-      · simp only [↓reduceDIte, Nat.succ_eq_add_one, update_self, succ_mk, cast_mk, coe_pred]
-        have A := c.one_lt_partSize_index_zero hc
-        rw [Nat.sub_add_cancel]
-        · congr; omega
-        · rw [Order.one_le_iff_pos]
-          conv_lhs => rw [show (0 : ℕ) = c.emb (c.index 0) 0 by simp [emb_zero]]
-          rw [← lt_iff_val_lt_val]
-          apply c.emb_strictMono
-          simp [lt_iff_val_lt_val]
-      · simp only [hi, ↓reduceDIte, ne_eq, not_false_eq_true, update_of_ne, cast_mk, coe_pred]
-        apply Nat.sub_add_cancel
-        have : c.emb i ⟨c.partSize i - 1, Nat.sub_one_lt_of_lt (c.partSize_pos i)⟩
-            ≠ c.emb (c.index 0) 0 := c.emb_ne_emb_of_ne hi
-        simp only [c.emb_zero, ne_eq, ← val_eq_val, val_zero] at this
-        omega
-    · rcases eq_or_ne j (c.index 0) with rfl | hj
-      · simp only [↓reduceDIte, Nat.succ_eq_add_one, update_self, succ_mk, cast_mk, coe_pred]
-        have A := c.one_lt_partSize_index_zero hc
-        rw [Nat.sub_add_cancel]
-        · congr; omega
-        · rw [Order.one_le_iff_pos]
-          conv_lhs => rw [show (0 : ℕ) = c.emb (c.index 0) 0 by simp [emb_zero]]
-          rw [← lt_iff_val_lt_val]
-          apply c.emb_strictMono
-          simp [lt_iff_val_lt_val]
-      · simp only [hj, ↓reduceDIte, ne_eq, not_false_eq_true, update_of_ne, cast_mk, coe_pred]
-        apply Nat.sub_add_cancel
-        have : c.emb j ⟨c.partSize j - 1, Nat.sub_one_lt_of_lt (c.partSize_pos j)⟩
-            ≠ c.emb (c.index 0) 0 := c.emb_ne_emb_of_ne hj
-        simp only [c.emb_zero, ne_eq, ← val_eq_val, val_zero] at this
-        omega
-  disjoint i _ j _ hij := by
-    wlog h : i ≠ c.index 0 generalizing i j
-    · apply Disjoint.symm
-        (this j (mem_univ j) i (mem_univ i) hij.symm ?_)
-      simp only [ne_eq, Decidable.not_not] at h
-      simpa [h] using hij.symm
-    rcases eq_or_ne j (c.index 0) with rfl | hj
-    · simp only [onFun, hij, ↓reduceDIte, Nat.succ_eq_add_one]
-      apply Set.disjoint_iff_forall_ne.2
-      simp only [mem_range, ne_eq, forall_exists_index, forall_apply_eq_imp_iff, pred_inj]
-      intro a b
-      exact c.emb_ne_emb_of_ne hij
-    · simp only [onFun, h, ↓reduceDIte, hj]
-      apply Set.disjoint_iff_forall_ne.2
-      simp only [mem_range, ne_eq, forall_exists_index, forall_apply_eq_imp_iff, pred_inj]
-      intro a b
-      exact c.emb_ne_emb_of_ne hij
-  cover x := by
-    simp only [mem_iUnion, mem_range]
-    obtain ⟨i, j, hij⟩ : ∃ (i : Fin c.length), ∃ (j : Fin (c.partSize i)), c.emb i j = succ x :=
-      ⟨c.index (succ x), c.invEmbedding (succ x), by simp⟩
-    rcases eq_or_ne i (c.index 0) with rfl | hi
-    · refine ⟨c.index 0, ?_⟩
-      have j_ne : j ≠ 0 := by
-        rintro rfl
-        simp only [c.emb_zero] at hij
-        exact (Fin.succ_ne_zero _).symm hij
-      have je_ne' : (j : ℕ) ≠ 0 := by simpa
-      simp only [↓reduceDIte, Nat.succ_eq_add_one]
-      have A : c.partSize (c.index 0) - 1 + 1 = c.partSize (c.index 0) :=
-        Nat.sub_add_cancel (c.partSize_pos _)
-      have B : update c.partSize (c.index 0) (c.partSize (c.index 0) - 1) (c.index 0) =
-        c.partSize (c.index 0) - 1 := by simp
-      refine ⟨Fin.cast B.symm (pred (Fin.cast A.symm j) ?_), ?_⟩
-      · simpa using j_ne
-      · have : x = pred (succ x) (succ_ne_zero x) := rfl
-        rw [this]
-        simp only [pred_inj, ← hij]
-        congr 1
-        rw [← val_eq_val]
-        simp only [coe_cast, val_succ, coe_pred]
-        omega
-    · have A : update c.partSize (c.index 0) (c.partSize (c.index 0) - 1) i = c.partSize i := by
-        simp [hi]
-      exact ⟨i, Fin.cast A.symm j, by simp [hi, hij]⟩
-
-open Classical in
->>>>>>> 6cd25d22
 /-- Extending the ordered partitions of `Fin n` bijects with the ordered partitions
 of `Fin (n+1)`. -/
 def extendEquiv (n : ℕ) :

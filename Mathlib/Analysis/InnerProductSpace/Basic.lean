--- conflicted
+++ resolved
@@ -2145,9 +2145,8 @@
         · exact fun i => sq_nonneg _
       linarith
 
-<<<<<<< HEAD
 end
-=======
+
 end OrthogonalFamily_Seminormed
 
 section OrthogonalFamily
@@ -2163,7 +2162,6 @@
 variable {ι : Type*}
 variable {G : ι → Type*} [∀ i, NormedAddCommGroup (G i)] [∀ i, InnerProductSpace 𝕜 (G i)]
   {V : ∀ i, G i →ₗᵢ[𝕜] E} (hV : OrthogonalFamily 𝕜 G V) [dec_V : ∀ (i) (x : G i), Decidable (x ≠ 0)]
->>>>>>> 2b719dae
 
 /-- An orthogonal family forms an independent family of subspaces; that is, any collection of
 elements each from a different subspace in the family is linearly independent. In particular, the

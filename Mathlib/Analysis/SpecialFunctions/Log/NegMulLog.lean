--- conflicted
+++ resolved
@@ -156,11 +156,8 @@
     <;> simp_all only [ne_eq, Set.mem_compl_iff, Set.mem_singleton_iff, not_false_eq_true,
         compl_singleton_mem_nhds_iff]
 
-<<<<<<< HEAD
-=======
 @[fun_prop] alias ⟨_, differentiableAt_negMulLog⟩ := differentiableAt_negMulLog_iff
 
->>>>>>> 7f113fae
 lemma deriv_negMulLog {x : ℝ} (hx : x ≠ 0) : deriv negMulLog x = - log x - 1 := by
   rw [negMulLog_eq_neg, deriv.neg, deriv_mul_log hx]
   ring

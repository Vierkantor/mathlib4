--- conflicted
+++ resolved
@@ -44,8 +44,6 @@
 
 variable {f : ℝ → ℝ} {μ : Measure ℝ} [IsLocallyFiniteMeasure μ] (c d : ℝ)
 
-<<<<<<< HEAD
-=======
 /-! ### Interval integrability -/
 
 
@@ -277,7 +275,6 @@
 theorem intervalIntegrable_inv_one_add_sq :
     IntervalIntegrable (fun x : ℝ => (↑1 + x ^ 2)⁻¹) μ a b := by
   field_simp; exact mod_cast intervalIntegrable_one_div_one_add_sq
->>>>>>> 3bb3ee2a
 
 /-! ### Integrals of the form `c * ∫ x in a..b, f (c * x + d)` -/
 section

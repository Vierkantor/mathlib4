--- conflicted
+++ resolved
@@ -37,15 +37,7 @@
 -/
 
 
-<<<<<<< HEAD
-assert_not_exists
-  NormedSpace
-  Real
-=======
-assert_not_exists NormedSpace
-assert_not_exists Real
-assert_not_exists Cardinal
->>>>>>> 013b3e65
+assert_not_exists NormedSpace Real Cardinal
 
 open Set LinearMap Pointwise
 

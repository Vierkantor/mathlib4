--- conflicted
+++ resolved
@@ -63,13 +63,8 @@
     ¬ Summable ({n : ℕ | (n : ZMod m) = k}.indicator f) := by
   rw [← ZMod.natCast_zmod_val k, summable_indicator_mod_iff_summable]
   exact not_summable_of_antitone_of_neg
-<<<<<<< HEAD
     (hf.comp_monotone <| (Covariant.monotone_of_const MulLeftMono.elim m).add_const k.val) <|
-    (hf <| (Nat.le_mul_of_pos_left n Fin.size_pos').trans <| Nat.le_add_right ..).trans_lt hn
-=======
-    (hf.comp_monotone <| (Covariant.monotone_of_const m).add_const k.val) <|
     (hf <| (Nat.le_mul_of_pos_left n Fin.pos').trans <| Nat.le_add_right ..).trans_lt hn
->>>>>>> dbd70653
 
 /-- If a decreasing sequence of real numbers is summable on one residue class
 modulo `m`, then it is also summable on every other residue class mod `m`. -/

--- conflicted
+++ resolved
@@ -797,13 +797,7 @@
 
 open ENNReal
 
-<<<<<<< HEAD
-variable (p : ℝ≥0∞)
-
-variable {p α β}
-=======
 variable {p : ℝ≥0∞} {α β}
->>>>>>> 1f0feaaf
 
 /-- Projection on `WithLp p (α × β)` with range `α` and kernel `β` -/
 def idemFst : AddMonoid.End (WithLp p (α × β)) := (AddMonoidHom.inl α β).comp (AddMonoidHom.fst α β)
@@ -847,7 +841,6 @@
 
 end SeminormedAddCommGroup
 
-<<<<<<< HEAD
 section NormedAddCommGroup
 
 variable {α₁ β₁ : Type*} [NormedAddCommGroup α₁] [NormedAddCommGroup β₁]
@@ -866,8 +859,6 @@
 
 end NormedAddCommGroup
 
-=======
->>>>>>> 1f0feaaf
 section NormedSpace
 
 /-- The product of two normed spaces is a normed space, with the `L^p` norm. -/

/-
Copyright (c) 2023 Yury Kudryashov. All rights reserved.
Released under Apache 2.0 license as described in the file LICENSE.
Authors: Yury Kudryashov, Eric Wieser
-/
import Mathlib.Analysis.Convex.EGauge
import Mathlib.Analysis.LocallyConvex.BalancedCoreHull
import Mathlib.Analysis.Seminorm
import Mathlib.Tactic.Peel
import Mathlib.Topology.Instances.ENNReal.Lemmas
import Mathlib.Analysis.Asymptotics.Defs
import Mathlib.Topology.Algebra.Module.LinearMapPiProd

/-!
# Asymptotics in a Topological Vector Space

This file defines `Asymptotics.IsLittleOTVS` and `Asymptotics.IsBigOTVS`
as generalizations of `Asymptotics.IsLittleO` and `Asymptotics.IsBigO`
from normed spaces to topological spaces.

Given two functions `f` and `g` taking values in topological vector spaces
over a normed field `K`,
we say that $f = o(g)$ (resp., $f = O(g)$)
if for any neighborhood of zero `U` in the codomain of `f`
there exists a neighborhood of zero `V` in the codomain of `g`
such that $\operatorname{gauge}_{K, U} (f(x)) = o(\operatorname{gauge}_{K, V} (g(x)))$
(resp, $\operatorname{gauge}_{K, U} (f(x)) = O(\operatorname{gauge}_{K, V} (g(x)))$,
where $\operatorname{gauge}_{K, U}(y) = \inf \{‖c‖ \mid y ∈ c • U\}$.

In a normed space, we can use balls of positive radius as both `U` and `V`,
thus reducing the definition to the classical one.

This frees the user from having to chose a canonical norm, at the expense of having to pick a
specific base field.
This is exactly the tradeoff we want in `HasFDerivAtFilter`,
as there the base field is already chosen,
and this removes the choice of norm being part of the statement.

These definitions were added to the library in order to migrate Fréchet derivatives
from normed vector spaces to topological vector spaces.
The definitions are motivated by
https://en.wikipedia.org/wiki/Fr%C3%A9chet_derivative#Generalization_to_topological_vector_spaces
but the definition there doesn't work for topological vector spaces over general normed fields.
[This Zulip discussion](https://leanprover.zulipchat.com/#narrow/channel/116395-maths/topic/generalizing.20deriv.20to.20TVS)
led to the current choice of the definition of `Asymptotics.IsLittleOTVS`,
and `Asymptotics.IsBigOTVS` was defined in a similar manner.

## Main results

* `isLittleOTVS_iff_isLittleO`: the equivalence between these two definitions in the case of a
  normed space.

* `isLittleOTVS_iff_tendsto_inv_smul`: the equivalence to convergence of the ratio to zero
  in case of a topological vector space.

## TODO

- Add `Asymptotics.IsThetaTVS` and `Asymptotics.IsEquivalentTVS`.
- Prove equivalence of `IsBigOTVS` and `IsBigO`.
- Prove a version of `Asymptotics.isBigO_One` for `IsBigOTVS`.

-/

open Set Filter Asymptotics Metric
open scoped Topology Pointwise ENNReal NNReal

namespace Asymptotics

section Defs

variable (𝕜 : Type*) {α E F : Type*}
<<<<<<< HEAD
  [NNNorm 𝕜] [TopologicalSpace E] [TopologicalSpace F] [Zero E] [Zero F] [SMul 𝕜 E] [SMul 𝕜 F]
=======
  [ENorm 𝕜] [TopologicalSpace E] [TopologicalSpace F] [Zero E] [Zero F] [SMul 𝕜 E] [SMul 𝕜 F]
>>>>>>> 8595e022

/-- `f =o[𝕜; l] g` (`IsLittleOTVS 𝕜 l f g`) is a generalization of `f =o[l] g` (`IsLittleO l f g`)
that works in topological `𝕜`-vector spaces.

Given two functions `f` and `g` taking values in topological vector spaces
over a normed field `K`,
we say that $f = o(g)$ if for any neighborhood of zero `U` in the codomain of `f`
there exists a neighborhood of zero `V` in the codomain of `g`
such that $\operatorname{gauge}_{K, U} (f(x)) = o(\operatorname{gauge}_{K, V} (g(x)))$,
where $\operatorname{gauge}_{K, U}(y) = \inf \{‖c‖ \mid y ∈ c • U\}$.

We use an `ENNReal`-valued function `egauge` for the gauge,
so we unfold the definition of little o instead of reusing it. -/
@[mk_iff]
structure IsLittleOTVS (l : Filter α) (f : α → E) (g : α → F) : Prop where
  exists_eventuallyLE_mul : ∀ U ∈ 𝓝 (0 : E), ∃ V ∈ 𝓝 (0 : F), ∀ ε ≠ (0 : ℝ≥0),
    (fun x ↦ egauge 𝕜 U (f x)) ≤ᶠ[l] (fun x ↦ ε * egauge 𝕜 V (g x))

@[inherit_doc]
notation:100 f " =o[" 𝕜 "; " l "] " g:100 => IsLittleOTVS 𝕜 l f g

/-- `f =O[𝕜; l] g` (`IsBigOTVS 𝕜 l f g`) is a generalization of `f =O[l] g` (`IsBigO l f g`)
that works in topological `𝕜`-vector spaces.

Given two functions `f` and `g` taking values in topological vector spaces
<<<<<<< HEAD
over a normed field `K`,
=======
over a normed field `𝕜`,
>>>>>>> 8595e022
we say that $f = O(g)$ if for any neighborhood of zero `U` in the codomain of `f`
there exists a neighborhood of zero `V` in the codomain of `g`
such that $\operatorname{gauge}_{K, U} (f(x)) \le \operatorname{gauge}_{K, V} (g(x))$,
where $\operatorname{gauge}_{K, U}(y) = \inf \{‖c‖ \mid y ∈ c • U\}$.
-/
@[mk_iff]
structure IsBigOTVS (l : Filter α) (f : α → E) (g : α → F) : Prop where
  exists_eventuallyLE : ∀ U ∈ 𝓝 (0 : E), ∃ V ∈ 𝓝 (0 : F),
    (egauge 𝕜 U <| f ·) ≤ᶠ[l] (egauge 𝕜 V <| g ·)

@[inherit_doc]
<<<<<<< HEAD
notation:100 f " =O[" 𝕜 ";" l "] " g:100 => IsBigOTVS 𝕜 l f g
=======
notation:100 f " =O[" 𝕜 "; " l "] " g:100 => IsBigOTVS 𝕜 l f g
>>>>>>> 8595e022

end Defs

variable {α β 𝕜 E F G : Type*}

section TopologicalSpace

variable [NontriviallyNormedField 𝕜]
  [AddCommGroup E] [TopologicalSpace E] [Module 𝕜 E]
  [AddCommGroup F] [TopologicalSpace F] [Module 𝕜 F]
  [AddCommGroup G] [TopologicalSpace G] [Module 𝕜 G]

section congr

variable {f f₁ f₂ : α → E} {g g₁ g₂ : α → F} {l : Filter α}

theorem isLittleOTVS_iff_tendsto_div :
    f =o[𝕜; l] g ↔ ∀ U ∈ 𝓝 0, ∃ V ∈ 𝓝 0,
      Tendsto (fun x ↦ egauge 𝕜 U (f x) / egauge 𝕜 V (g x)) l (𝓝 0) := by
  simp only [isLittleOTVS_iff, ← ENNReal.coe_zero, ENNReal.nhds_coe, ← NNReal.bot_eq_zero,
    (nhds_bot_basis_Iic.map _).tendsto_right_iff]
  simp +contextual [ENNReal.div_le_iff_le_mul, pos_iff_ne_zero, EventuallyLE]

alias ⟨IsLittleOTVS.tendsto_div, IsLittleOTVS.of_tendsto_div⟩ := isLittleOTVS_iff_tendsto_div

/-- A version of `IsLittleOTVS.exists_eventuallyLE_mul`
where `ε` is quantified over `ℝ≥0∞` instead of `ℝ≥0`. -/
theorem IsLittleOTVS.exists_eventuallyLE_mul_ennreal (h : f =o[𝕜; l] g) {U : Set E} (hU : U ∈ 𝓝 0) :
    ∃ V ∈ 𝓝 (0 : F), ∀ ε ≠ 0, (fun x ↦ egauge 𝕜 U (f x)) ≤ᶠ[l] (fun x ↦ ε * egauge 𝕜 V (g x)) := by
  obtain ⟨V, hV₀, hV⟩ := h.exists_eventuallyLE_mul U hU
  refine ⟨V, hV₀, fun ε hε ↦ ?_⟩
  cases ε with
  | top => exact (hV 1 one_ne_zero).trans <| .of_forall fun _ ↦ mul_le_mul_right' le_top _
  | coe ε => exact hV ε (mod_cast hε)

theorem isLittleOTVS_congr (hf : f₁ =ᶠ[l] f₂) (hg : g₁ =ᶠ[l] g₂) :
    f₁ =o[𝕜; l] g₁ ↔ f₂ =o[𝕜; l] g₂ := by
  simp only [isLittleOTVS_iff_tendsto_div]
  peel with U hU V hV
  exact tendsto_congr' (hf.comp₂ (egauge _ _ · / egauge _ _ ·) hg)

/-- A stronger version of `IsLittleOTVS.congr` that requires the functions only agree along the
filter. -/
theorem IsLittleOTVS.congr' (h : f₁ =o[𝕜; l] g₁) (hf : f₁ =ᶠ[l] f₂) (hg : g₁ =ᶠ[l] g₂) :
    f₂ =o[𝕜; l] g₂ :=
  (isLittleOTVS_congr hf hg).mp h

theorem IsLittleOTVS.congr (h : f₁ =o[𝕜; l] g₁) (hf : ∀ x, f₁ x = f₂ x) (hg : ∀ x, g₁ x = g₂ x) :
    f₂ =o[𝕜; l] g₂ :=
  h.congr' (univ_mem' hf) (univ_mem' hg)

theorem IsLittleOTVS.congr_left (h : f₁ =o[𝕜; l] g) (hf : ∀ x, f₁ x = f₂ x) : f₂ =o[𝕜; l] g :=
  h.congr hf fun _ ↦ rfl

theorem IsLittleOTVS.congr_right (h : f =o[𝕜; l] g₁) (hg : ∀ x, g₁ x = g₂ x) : f =o[𝕜; l] g₂ :=
  h.congr (fun _ ↦ rfl) hg

end congr

variable {l l₁ l₂ : Filter α} {f : α → E} {g : α → F}

theorem IsLittleOTVS.isBigOTVS (h : f =o[𝕜; l] g) : f =O[𝕜; l] g := by
  refine ⟨fun U hU ↦ ?_⟩
  rcases h.1 U hU with ⟨V, hV₀, hV⟩
  use V, hV₀
  simpa using hV 1 one_ne_zero

<<<<<<< HEAD
=======
@[trans]
>>>>>>> 8595e022
theorem IsBigOTVS.trans {k : α → G} (hfg : f =O[𝕜; l] g) (hgk : g =O[𝕜; l] k) : f =O[𝕜; l] k := by
  refine ⟨fun U hU₀ ↦ ?_⟩
  obtain ⟨V, hV₀, hV⟩ := hfg.1 U hU₀
  obtain ⟨W, hW₀, hW⟩ := hgk.1 V hV₀
  refine ⟨W, hW₀, ?_⟩
  filter_upwards [hV, hW] with x hx₁ hx₂ using hx₁.trans hx₂

instance instTransIsBigOTVSIsBigOTVS :
<<<<<<< HEAD
    @Trans (α → E) (α → F) (α → G) (· =O[𝕜; l] ·) (· =O[𝕜; l] ·) (· =O[𝕜; l] ·) where
=======
    @Trans (α → E) (α → F) (α → G) (IsBigOTVS 𝕜 l) (IsBigOTVS 𝕜 l) (IsBigOTVS 𝕜 l) where
>>>>>>> 8595e022
  trans := IsBigOTVS.trans

theorem IsLittleOTVS.trans_isBigOTVS {k : α → G} (hfg : f =o[𝕜; l] g) (hgk : g =O[𝕜; l] k) :
    f =o[𝕜; l] k := by
  refine ⟨fun U hU₀ ↦ ?_⟩
  obtain ⟨V, hV₀, hV⟩ := hfg.1 U hU₀
  obtain ⟨W, hW₀, hW⟩ := hgk.1 V hV₀
  refine ⟨W, hW₀, fun ε hε ↦ ?_⟩
  filter_upwards [hV ε hε, hW] with x hx₁ hx₂ using hx₁.trans <| by gcongr

instance instTransIsLittleOTVSIsBigOTVS :
<<<<<<< HEAD
    @Trans (α → E) (α → F) (α → G) (· =o[𝕜; l] ·) (· =O[𝕜; l] ·) (· =o[𝕜; l] ·) where
=======
    @Trans (α → E) (α → F) (α → G) (IsLittleOTVS 𝕜 l) (IsBigOTVS 𝕜 l) (IsLittleOTVS 𝕜 l) where
>>>>>>> 8595e022
  trans := IsLittleOTVS.trans_isBigOTVS

theorem IsBigOTVS.trans_isLittleOTVS {k : α → G} (hfg : f =O[𝕜; l] g) (hgk : g =o[𝕜; l] k) :
    f =o[𝕜; l] k := by
  refine ⟨fun U hU₀ ↦ ?_⟩
  obtain ⟨V, hV₀, hV⟩ := hfg.1 U hU₀
  obtain ⟨W, hW₀, hW⟩ := hgk.1 V hV₀
  refine ⟨W, hW₀, fun ε hε ↦ ?_⟩
  filter_upwards [hV, hW ε hε] with x hx₁ hx₂ using hx₁.trans hx₂

instance instTransIsBigOTVSIsLittleOTVS :
<<<<<<< HEAD
    @Trans (α → E) (α → F) (α → G) (· =O[𝕜; l] ·) (· =o[𝕜; l] ·) (· =o[𝕜; l] ·) where
=======
    @Trans (α → E) (α → F) (α → G) (IsBigOTVS 𝕜 l) (IsLittleOTVS 𝕜 l) (IsLittleOTVS 𝕜 l) where
>>>>>>> 8595e022
  trans := IsBigOTVS.trans_isLittleOTVS

@[trans]
theorem IsLittleOTVS.trans {k : α → G} (hfg : f =o[𝕜; l] g) (hgk : g =o[𝕜; l] k) : f =o[𝕜; l] k :=
  hfg.trans_isBigOTVS hgk.isBigOTVS

instance instTransIsLittleOTVSIsLittleOTVS :
<<<<<<< HEAD
    @Trans (α → E) (α → F) (α → G) (· =o[𝕜; l] ·) (· =o[𝕜; l] ·) (· =o[𝕜; l] ·) where
=======
    @Trans (α → E) (α → F) (α → G) (IsLittleOTVS 𝕜 l) (IsLittleOTVS 𝕜 l) (IsLittleOTVS 𝕜 l) where
>>>>>>> 8595e022
  trans := IsLittleOTVS.trans

protected theorem _root_.Filter.HasBasis.isLittleOTVS_iff
    {ιE ιF : Sort*} {pE : ιE → Prop} {pF : ιF → Prop}
    {sE : ιE → Set E} {sF : ιF → Set F} (hE : HasBasis (𝓝 (0 : E)) pE sE)
    (hF : HasBasis (𝓝 (0 : F)) pF sF) :
    f =o[𝕜; l] g ↔ ∀ i, pE i → ∃ j, pF j ∧ ∀ ε ≠ (0 : ℝ≥0),
      ∀ᶠ x in l, egauge 𝕜 (sE i) (f x) ≤ ε * egauge 𝕜 (sF j) (g x) := by
  rw [isLittleOTVS_iff]
  refine (hE.forall_iff ?_).trans <| forall₂_congr fun _ _ ↦ hF.exists_iff ?_
  · rintro s t hsub ⟨V, hV₀, hV⟩
    exact ⟨V, hV₀, fun ε hε ↦ (hV ε hε).mono fun x ↦ le_trans <| egauge_anti _ hsub _⟩
  · refine fun s t hsub h ε hε ↦ (h ε hε).mono fun x hx ↦ hx.trans ?_
    simp only
    gcongr

protected theorem _root_.Filter.HasBasis.isBigOTVS_iff
    {ιE ιF : Sort*} {pE : ιE → Prop} {pF : ιF → Prop}
    {sE : ιE → Set E} {sF : ιF → Set F} (hE : HasBasis (𝓝 (0 : E)) pE sE)
    (hF : HasBasis (𝓝 (0 : F)) pF sF) :
    f =O[𝕜; l] g ↔ ∀ i, pE i → ∃ j, pF j ∧
      ∀ᶠ x in l, egauge 𝕜 (sE i) (f x) ≤ egauge 𝕜 (sF j) (g x) := by
  rw [isBigOTVS_iff]
  refine (hE.forall_iff ?_).trans <| forall₂_congr fun _ _ ↦ hF.exists_iff ?_
  · rintro s t hsub ⟨V, hV₀, hV⟩
    exact ⟨V, hV₀, hV.mono fun x ↦ le_trans <| egauge_anti _ hsub _⟩
  · exact fun s t hsub h ↦ h.mono fun x hx ↦ hx.trans <| egauge_anti 𝕜 hsub (g x)

theorem isLittleOTVS_iff_smallSets :
    f =o[𝕜; l] g ↔ ∀ U ∈ 𝓝 0, ∀ᶠ V in (𝓝 0).smallSets, ∀ ε ≠ (0 : ℝ≥0),
      ∀ᶠ x in l, egauge 𝕜 U (f x) ≤ ε * egauge 𝕜 V (g x) :=
  (isLittleOTVS_iff ..).trans <| forall₂_congr fun U hU ↦ .symm <|
    eventually_smallSets' fun V₁ V₂ hV hV₂ ε hε ↦ (hV₂ ε hε).mono fun x hx ↦ hx.trans <| by gcongr

alias ⟨IsLittleOTVS.eventually_smallSets, _⟩ := isLittleOTVS_iff_smallSets

theorem isBigOTVS_iff_smallSets :
    f =O[𝕜; l] g ↔ ∀ U ∈ 𝓝 0, ∀ᶠ V in (𝓝 0).smallSets,
      ∀ᶠ x in l, egauge 𝕜 U (f x) ≤ egauge 𝕜 V (g x) :=
  (isBigOTVS_iff ..).trans <| forall₂_congr fun U hU ↦ .symm <|
    eventually_smallSets' fun V₁ V₂ hV hV₂ ↦ hV₂.mono fun x hx ↦ hx.trans <| by gcongr

alias ⟨IsBigOTVS.eventually_smallSets, _⟩ := isBigOTVS_iff_smallSets

@[simp]
theorem isLittleOTVS_map {k : β → α} {l : Filter β} :
    f =o[𝕜; map k l] g ↔ (f ∘ k) =o[𝕜; l] (g ∘ k) := by
  simp [isLittleOTVS_iff, EventuallyLE]

@[simp]
theorem isBigOTVS_map {k : β → α} {l : Filter β} :
    f =O[𝕜; map k l] g ↔ (f ∘ k) =O[𝕜; l] (g ∘ k) := by
  simp [isBigOTVS_iff, EventuallyLE]

lemma IsLittleOTVS.mono (hf : f =o[𝕜; l₁] g) (h : l₂ ≤ l₁) : f =o[𝕜; l₂] g :=
  ⟨fun U hU ↦ let ⟨V, hV0, hV⟩ := hf.1 U hU; ⟨V, hV0, fun ε hε ↦ (hV ε hε).filter_mono h⟩⟩

lemma IsBigOTVS.mono (hf : f =O[𝕜; l₁] g) (h : l₂ ≤ l₁) : f =O[𝕜; l₂] g :=
  ⟨fun U hU ↦ let ⟨V, hV0, hV⟩ := hf.1 U hU; ⟨V, hV0, hV.filter_mono h⟩⟩

lemma IsLittleOTVS.comp_tendsto {k : β → α} {lb : Filter β} (h : f =o[𝕜; l] g)
    (hk : Tendsto k lb l) : (f ∘ k) =o[𝕜; lb] (g ∘ k) :=
  isLittleOTVS_map.mp (h.mono hk)

lemma IsBigOTVS.comp_tendsto {k : β → α} {lb : Filter β} (h : f =O[𝕜; l] g)
    (hk : Tendsto k lb l) : (f ∘ k) =O[𝕜; lb] (g ∘ k) :=
  isBigOTVS_map.mp (h.mono hk)

lemma isLittleOTVS_sup : f =o[𝕜; l₁ ⊔ l₂] g ↔ f =o[𝕜; l₁] g ∧ f =o[𝕜; l₂] g := by
  simp only [isLittleOTVS_iff_smallSets, ← forall_and, ← eventually_and, eventually_sup]

lemma IsLittleOTVS.sup (hf₁ : f =o[𝕜; l₁] g) (hf₂ : f =o[𝕜; l₂] g) : f =o[𝕜; l₁ ⊔ l₂] g :=
  isLittleOTVS_sup.mpr ⟨hf₁, hf₂⟩

lemma _root_.ContinuousLinearMap.isBigOTVS_id {l : Filter E} (f : E →L[𝕜] F) : f =O[𝕜; l] id :=
  ⟨fun U hU ↦ ⟨f ⁻¹' U, (map_continuous f).tendsto' 0 0 (map_zero f) hU, .of_forall <|
    (mapsTo_preimage f U).egauge_le 𝕜 f⟩⟩

<<<<<<< HEAD
lemma _root_.ContinuousLinearMap.isBigOTVS_comp (g : E →L[𝕜] F) : (g <| f ·) =O[𝕜; l] f :=
  g.isBigOTVS_id.comp_tendsto tendsto_top

=======
lemma _root_.ContinuousLinearMap.isBigOTVS_comp (g : E →L[𝕜] F) : (g ∘ f) =O[𝕜; l] f :=
  g.isBigOTVS_id.comp_tendsto tendsto_top

lemma _root_.ContinuousLinearMap.isBigOTVS_fun_comp (g : E →L[𝕜] F) : (g <| f ·) =O[𝕜; l] f :=
  g.isBigOTVS_comp

>>>>>>> 8595e022
@[simp]
lemma IsLittleOTVS.zero (g : α → F) (l : Filter α) : (0 : α → E) =o[𝕜; l] g := by
  refine ⟨fun U hU ↦ ?_⟩
  use univ
  simp [egauge_zero_right _ (Filter.nonempty_of_mem hU), EventuallyLE]

lemma isLittleOTVS_insert [TopologicalSpace α] {x : α} {s : Set α} (h : f x = 0) :
    f =o[𝕜; 𝓝[insert x s] x] g ↔ f =o[𝕜; (𝓝[s] x)] g := by
  rw [nhdsWithin_insert, isLittleOTVS_sup, and_iff_right]
  exact .congr' (.zero g _) h.symm .rfl

lemma IsLittleOTVS.insert [TopologicalSpace α] {x : α} {s : Set α}
    (h : f =o[𝕜; 𝓝[s] x] g) (hf : f x = 0) :
    f =o[𝕜; 𝓝[insert x s] x] g :=
  (isLittleOTVS_insert hf).2 h

@[simp]
lemma IsLittleOTVS.bot : f =o[𝕜; ⊥] g :=
  ⟨fun u hU ↦ ⟨univ, by simp [EventuallyLE]⟩⟩

theorem IsLittleOTVS.prodMk [ContinuousSMul 𝕜 E] [ContinuousSMul 𝕜 F] {k : α → G}
    (hf : f =o[𝕜; l] k) (hg : g =o[𝕜; l] k) : (fun x ↦ (f x, g x)) =o[𝕜; l] k := by
  rw [((nhds_basis_balanced 𝕜 E).prod_nhds (nhds_basis_balanced 𝕜 F)).isLittleOTVS_iff
    (basis_sets _)]
  rintro ⟨U, V⟩ ⟨⟨hU, hUb⟩, hV, hVb⟩
  rcases ((hf.eventually_smallSets U hU).and (hg.eventually_smallSets V hV)).exists_mem_of_smallSets
    with ⟨W, hW, hWf, hWg⟩
  refine ⟨W, hW, fun ε hε ↦ ?_⟩
  filter_upwards [hWf ε hε, hWg ε hε] with x hfx hgx
  simp [egauge_prod_mk, *]

protected theorem IsLittleOTVS.fst {f : α → E × F} {g : α → G} (h : f =o[𝕜; l] g) :
    (f · |>.fst) =o[𝕜; l] g :=
  ContinuousLinearMap.fst 𝕜 E F |>.isBigOTVS_comp |>.trans_isLittleOTVS h

protected theorem IsLittleOTVS.snd {f : α → E × F} {g : α → G} (h : f =o[𝕜; l] g) :
    (f · |>.snd) =o[𝕜; l] g :=
  ContinuousLinearMap.snd 𝕜 E F |>.isBigOTVS_comp |>.trans_isLittleOTVS h

@[simp]
theorem isLittleOTVS_prodMk_left [ContinuousSMul 𝕜 E] [ContinuousSMul 𝕜 F] {k : α → G} :
    (fun x ↦ (f x, g x)) =o[𝕜; l] k ↔ f =o[𝕜; l] k ∧ g =o[𝕜; l] k :=
  ⟨fun h ↦ ⟨h.fst, h.snd⟩, fun h ↦ h.elim .prodMk⟩

theorem IsBigOTVS.prodMk [ContinuousSMul 𝕜 E] [ContinuousSMul 𝕜 F] {k : α → G}
    (hf : f =O[𝕜; l] k) (hg : g =O[𝕜; l] k) : (fun x ↦ (f x, g x)) =O[𝕜; l] k := by
  rw [((nhds_basis_balanced 𝕜 E).prod_nhds (nhds_basis_balanced 𝕜 F)).isBigOTVS_iff (basis_sets _)]
  rintro ⟨U, V⟩ ⟨⟨hU, hUb⟩, hV, hVb⟩
  rcases ((hf.eventually_smallSets U hU).and (hg.eventually_smallSets V hV)).exists_mem_of_smallSets
    with ⟨W, hW, hWf, hWg⟩
  refine ⟨W, hW, ?_⟩
  filter_upwards [hWf, hWg] with x hfx hgx
  simp [egauge_prod_mk, *]

protected theorem IsBigOTVS.fst {f : α → E × F} {g : α → G} (h : f =O[𝕜; l] g) :
    (f · |>.fst) =O[𝕜; l] g :=
  ContinuousLinearMap.fst 𝕜 E F |>.isBigOTVS_comp |>.trans h

protected theorem IsBigOTVS.snd {f : α → E × F} {g : α → G} (h : f =O[𝕜; l] g) :
    (f · |>.snd) =O[𝕜; l] g :=
  ContinuousLinearMap.snd 𝕜 E F |>.isBigOTVS_comp |>.trans h
<<<<<<< HEAD

@[simp]
theorem isBigOTVS_prodMk_left [ContinuousSMul 𝕜 E] [ContinuousSMul 𝕜 F] {k : α → G} :
    (fun x ↦ (f x, g x)) =O[𝕜; l] k ↔ f =O[𝕜; l] k ∧ g =O[𝕜; l] k :=
  ⟨fun h ↦ ⟨h.fst, h.snd⟩, fun h ↦ h.elim .prodMk⟩

=======

@[simp]
theorem isBigOTVS_prodMk_left [ContinuousSMul 𝕜 E] [ContinuousSMul 𝕜 F] {k : α → G} :
    (fun x ↦ (f x, g x)) =O[𝕜; l] k ↔ f =O[𝕜; l] k ∧ g =O[𝕜; l] k :=
  ⟨fun h ↦ ⟨h.fst, h.snd⟩, fun h ↦ h.elim .prodMk⟩

>>>>>>> 8595e022
theorem IsLittleOTVS.add [ContinuousAdd E] [ContinuousSMul 𝕜 E]
    {f₁ f₂ : α → E} {g : α → F} {l : Filter α}
    (h₁ : f₁ =o[𝕜; l] g) (h₂ : f₂ =o[𝕜; l] g) : (f₁ + f₂) =o[𝕜; l] g :=
  ContinuousLinearMap.fst 𝕜 E E + ContinuousLinearMap.snd 𝕜 E E |>.isBigOTVS_comp
    |>.trans_isLittleOTVS <| h₁.prodMk h₂

theorem IsBigOTVS.add [ContinuousAdd E] [ContinuousSMul 𝕜 E]
    {f₁ f₂ : α → E} {g : α → F} {l : Filter α}
    (h₁ : f₁ =O[𝕜; l] g) (h₂ : f₂ =O[𝕜; l] g) : (f₁ + f₂) =O[𝕜; l] g :=
  ContinuousLinearMap.fst 𝕜 E E + ContinuousLinearMap.snd 𝕜 E E |>.isBigOTVS_comp
    |>.trans <| h₁.prodMk h₂

protected theorem IsLittleOTVS.pi {ι : Type*} {E : ι → Type*} [∀ i, AddCommGroup (E i)]
    [∀ i, Module 𝕜 (E i)] [∀ i, TopologicalSpace (E i)] [∀ i, ContinuousSMul 𝕜 (E i)]
    {f : ∀ i, α → E i} (h : ∀ i, f i =o[𝕜; l] g) : (fun x i ↦ f i x) =o[𝕜; l] g := by
  have := hasBasis_pi fun i ↦ nhds_basis_balanced 𝕜 (E i)
  rw [← nhds_pi, ← Pi.zero_def] at this
  simp only [this.isLittleOTVS_iff (basis_sets _), forall_and, Prod.forall, id]
  rintro I U ⟨hIf, hU, Ub⟩
  have := fun i hi ↦ (h i).eventually_smallSets (U i) (hU i hi)
  rcases (hIf.eventually_all.mpr this).exists_mem_of_smallSets with ⟨V, hV₀, hV⟩
  refine ⟨V, hV₀, fun ε hε ↦ ?_⟩
  refine (hIf.eventually_all.mpr (hV · · ε hε)).mono fun x hx ↦ ?_
  simpa only [id, egauge_pi hIf Ub, iSup₂_le_iff]

theorem IsLittleOTVS.proj {ι : Type*} {E : ι → Type*} [∀ i, AddCommGroup (E i)]
    [∀ i, Module 𝕜 (E i)] [∀ i, TopologicalSpace (E i)] {f : α → ∀ i, E i}
    (h : f =o[𝕜; l] g) (i : ι) : (f · i) =o[𝕜; l] g :=
<<<<<<< HEAD
  ContinuousLinearMap.proj i |>.isBigOTVS_comp |>.trans_isLittleOTVS h
=======
  ContinuousLinearMap.proj i |>.isBigOTVS_fun_comp |>.trans_isLittleOTVS h
>>>>>>> 8595e022

theorem isLittleOTVS_pi {ι : Type*} {E : ι → Type*} [∀ i, AddCommGroup (E i)]
    [∀ i, Module 𝕜 (E i)] [∀ i, TopologicalSpace (E i)] [∀ i, ContinuousSMul 𝕜 (E i)]
    {f : α → ∀ i, E i} : f =o[𝕜; l] g ↔ ∀ i, (f · i) =o[𝕜; l] g :=
  ⟨.proj, .pi⟩

protected theorem IsBigOTVS.pi {ι : Type*} {E : ι → Type*} [∀ i, AddCommGroup (E i)]
    [∀ i, Module 𝕜 (E i)] [∀ i, TopologicalSpace (E i)] [∀ i, ContinuousSMul 𝕜 (E i)]
    {f : ∀ i, α → E i} (h : ∀ i, f i =O[𝕜; l] g) : (fun x i ↦ f i x) =O[𝕜; l] g := by
  have := hasBasis_pi fun i ↦ nhds_basis_balanced 𝕜 (E i)
  rw [← nhds_pi, ← Pi.zero_def] at this
  simp only [this.isBigOTVS_iff (basis_sets _), forall_and, Prod.forall, id]
  rintro I U ⟨hIf, hU, Ub⟩
  have := fun i hi ↦ (h i).eventually_smallSets (U i) (hU i hi)
  rcases (hIf.eventually_all.mpr this).exists_mem_of_smallSets with ⟨V, hV₀, hV⟩
  use V, hV₀
  refine (hIf.eventually_all.mpr hV).mono fun x hx ↦ ?_
  simpa only [id, egauge_pi hIf Ub, iSup₂_le_iff]

theorem IsBigOTVS.proj {ι : Type*} {E : ι → Type*} [∀ i, AddCommGroup (E i)]
    [∀ i, Module 𝕜 (E i)] [∀ i, TopologicalSpace (E i)] {f : α → ∀ i, E i}
    (h : f =O[𝕜; l] g) (i : ι) : (f · i) =O[𝕜; l] g :=
<<<<<<< HEAD
  ContinuousLinearMap.proj i |>.isBigOTVS_comp |>.trans h
=======
  ContinuousLinearMap.proj i |>.isBigOTVS_fun_comp |>.trans h
>>>>>>> 8595e022

theorem isBigOTVS_pi {ι : Type*} {E : ι → Type*} [∀ i, AddCommGroup (E i)]
    [∀ i, Module 𝕜 (E i)] [∀ i, TopologicalSpace (E i)] [∀ i, ContinuousSMul 𝕜 (E i)]
    {f : α → ∀ i, E i} : f =O[𝕜; l] g ↔ ∀ i, (f · i) =O[𝕜; l] g :=
  ⟨.proj, .pi⟩

protected lemma IsLittleOTVS.smul_left (h : f =o[𝕜; l] g) (c : α → 𝕜) :
    (fun x ↦ c x • f x) =o[𝕜; l] (fun x ↦ c x • g x) := by
  simp only [isLittleOTVS_iff] at *
  peel h with U hU V hV ε hε x hx
  simp only at *
  rw [egauge_smul_right, egauge_smul_right, mul_left_comm]
  · gcongr
  all_goals exact fun _ ↦ Filter.nonempty_of_mem ‹_›

lemma isLittleOTVS_one [ContinuousSMul 𝕜 E] : f =o[𝕜; l] (1 : α → 𝕜) ↔ Tendsto f l (𝓝 0) := by
  constructor
  · intro hf
    rw [(basis_sets _).isLittleOTVS_iff nhds_basis_ball] at hf
    rw [(nhds_basis_balanced 𝕜 E).tendsto_right_iff]
    rintro U ⟨hU, hUb⟩
    rcases hf U hU with ⟨r, hr₀, hr⟩
    lift r to ℝ≥0 using hr₀.le
    norm_cast at hr₀
    rcases NormedField.exists_one_lt_norm 𝕜 with ⟨c, hc⟩
    obtain ⟨ε, hε₀, hε⟩ : ∃ ε : ℝ≥0, 0 < ε ∧ (ε * ‖c‖₊ / r : ℝ≥0∞) < 1 := by
      apply Eventually.exists_gt
      refine Continuous.tendsto' ?_ _ _ (by simp) |>.eventually_lt_const zero_lt_one
      fun_prop (disch := intros; first | apply ENNReal.coe_ne_top | positivity)
    filter_upwards [hr ε hε₀.ne'] with x hx
    refine mem_of_egauge_lt_one hUb (hx.trans_lt ?_)
    calc
      (ε : ℝ≥0∞) * egauge 𝕜 (ball (0 : 𝕜) r) 1 ≤ (ε * ‖c‖₊ / r : ℝ≥0∞) := by
        rw [mul_div_assoc]
        gcongr
        simpa using egauge_ball_le_of_one_lt_norm (r := r) (x := (1 : 𝕜)) hc (by simp)
      _ < 1 := ‹_›
  · simp only [isLittleOTVS_iff]
    intro hf U hU
    refine ⟨ball 0 1, ball_mem_nhds _ one_pos, fun ε hε ↦ ?_⟩
    rcases NormedField.exists_norm_lt 𝕜 hε.bot_lt with ⟨c, hc₀, hcε⟩
    replace hc₀ : c ≠ 0 := by simpa using hc₀
    filter_upwards [hf ((set_smul_mem_nhds_zero_iff hc₀).2 hU)] with a ha
    calc
      egauge 𝕜 U (f a) ≤ ‖c‖₊ := egauge_le_of_mem_smul ha
      _ ≤ ε := mod_cast hcε.le
      _ ≤ ε * egauge 𝕜 (ball (0 : 𝕜) 1) 1 := by
        apply le_mul_of_one_le_right'
        simpa using le_egauge_ball_one 𝕜 (1 : 𝕜)

lemma IsLittleOTVS.tendsto_inv_smul [ContinuousSMul 𝕜 E] {f : α → 𝕜} {g : α → E}
    (h : g =o[𝕜; l] f) : Tendsto (fun x ↦ (f x)⁻¹ • g x) l (𝓝 0) := by
  rw [← isLittleOTVS_one (𝕜 := 𝕜), isLittleOTVS_iff]
  intro U hU
  rcases (h.smul_left f⁻¹).1 U hU with ⟨V, hV₀, hV⟩
  refine ⟨V, hV₀, fun ε hε ↦ (hV ε hε).mono fun x hx ↦ hx.trans ?_⟩
  by_cases hx₀ : f x = 0 <;> simp [hx₀, egauge_zero_right _ (Filter.nonempty_of_mem hV₀)]

lemma isLittleOTVS_iff_tendsto_inv_smul [ContinuousSMul 𝕜 E] {f : α → 𝕜} {g : α → E} {l : Filter α}
    (h₀ : ∀ᶠ x in l, f x = 0 → g x = 0) :
    g =o[𝕜; l] f ↔ Tendsto (fun x ↦ (f x)⁻¹ • g x) l (𝓝 0) := by
  refine ⟨IsLittleOTVS.tendsto_inv_smul, fun h ↦ ?_⟩
  refine (((isLittleOTVS_one (𝕜 := 𝕜)).mpr h).smul_left f).congr' (h₀.mono fun x hx ↦ ?_) (by simp)
  by_cases h : f x = 0 <;> simp [h, hx]

variable (𝕜) in
/-- If `f` converges along `l` to a finite limit `x`, then `f =O[𝕜, l] 1`. -/
lemma Filter.Tendsto.isBigOTVS_one [ContinuousAdd E] [ContinuousSMul 𝕜 E] {x : E}
    (h : Tendsto f l (𝓝 x)) : f =O[𝕜; l] (fun _ ↦ 1 : α → 𝕜) := by
  replace h : Tendsto (f · - x) l (𝓝 0) := by
    simpa [sub_eq_add_neg] using h.add (tendsto_const_nhds (x := -x))
  rw [(nhds_basis_balanced 𝕜 E).add_self.isBigOTVS_iff nhds_basis_ball]
  rintro U ⟨hU₀, hUb⟩
  obtain ⟨r, hr₀, hr₁, hr⟩ : ∃ r : ℝ≥0, 0 < r ∧ r ≤ 1 ∧ (r : ℝ≥0∞) ≤ (egauge 𝕜 U x)⁻¹ := by
    apply Eventually.exists_gt
    refine .and (eventually_le_nhds one_pos) ?_
    refine (ENNReal.tendsto_coe.mpr tendsto_id).eventually_le_const ?_
    suffices ∃ c : 𝕜, x ∈ c • U by simpa [egauge_eq_top]
    simpa using (absorbent_nhds_zero (𝕜 := 𝕜) hU₀ x).exists
  use r, by positivity
  filter_upwards [h.eventually_mem hU₀] with a ha
  calc
    egauge 𝕜 (U + U) (f a) ≤ max (egauge 𝕜 U (f a - x)) (egauge 𝕜 U x) := by
      simpa using egauge_add_add_le hUb hUb (f a - x) x
    _ ≤ (r : ℝ≥0∞)⁻¹ := by
      apply max_le
      · refine (egauge_le_one _ ha).trans ?_
        simp [one_le_inv₀ hr₀, hr₁]
      · rwa [ENNReal.le_inv_iff_le_inv]
    _ ≤ egauge 𝕜 (ball (0 : 𝕜) _) 1 := by simpa using div_le_egauge_ball 𝕜 r (1 : 𝕜)

end TopologicalSpace

section NormedSpace

variable [NontriviallyNormedField 𝕜]
variable [SeminormedAddCommGroup E] [SeminormedAddCommGroup F] [NormedSpace 𝕜 E] [NormedSpace 𝕜 F]

lemma isLittleOTVS_iff_isLittleO {f : α → E} {g : α → F} {l : Filter α} :
    f =o[𝕜; l] g ↔ f =o[l] g := by
  rcases NormedField.exists_one_lt_norm 𝕜 with ⟨c, hc : 1 < ‖c‖₊⟩
  have hc₀ : 0 < ‖c‖₊ := one_pos.trans hc
  simp only [isLittleO_iff, nhds_basis_ball.isLittleOTVS_iff nhds_basis_ball]
  refine ⟨fun h ε hε ↦ ?_, fun h ε hε ↦ ⟨1, one_pos, fun δ hδ ↦ ?_⟩⟩
  · rcases h ε hε with ⟨δ, hδ₀, hδ⟩
    lift ε to ℝ≥0 using hε.le; lift δ to ℝ≥0 using hδ₀.le; norm_cast at hε hδ₀
    filter_upwards [hδ (δ / ‖c‖₊) (div_pos hδ₀ hc₀).ne'] with x hx
    suffices (‖f x‖₊ / ε : ℝ≥0∞) ≤ ‖g x‖₊ by
      rw [← ENNReal.coe_div hε.ne'] at this
      rw [← div_le_iff₀' (NNReal.coe_pos.2 hε)]
      exact_mod_cast this
    calc
      (‖f x‖₊ / ε : ℝ≥0∞) ≤ egauge 𝕜 (ball 0 ε) (f x) := div_le_egauge_ball 𝕜 _ _
      _ ≤ ↑(δ / ‖c‖₊) * egauge 𝕜 (ball 0 ↑δ) (g x) := hx
      _ ≤ (δ / ‖c‖₊) * (‖c‖₊ * ‖g x‖₊ / δ) := by
        gcongr
        exacts [ENNReal.coe_div_le, egauge_ball_le_of_one_lt_norm hc (.inl <| ne_of_gt hδ₀)]
      _ = (δ / δ) * (‖c‖₊ / ‖c‖₊) * ‖g x‖₊ := by simp only [div_eq_mul_inv]; ring
      _ ≤ 1 * 1 * ‖g x‖₊ := by gcongr <;> exact ENNReal.div_self_le_one
      _ = ‖g x‖₊ := by simp
  · filter_upwards [@h ↑(ε * δ / ‖c‖₊) (by positivity)] with x (hx : ‖f x‖₊ ≤ ε * δ / ‖c‖₊ * ‖g x‖₊)
    lift ε to ℝ≥0 using hε.le
    calc
      egauge 𝕜 (ball 0 ε) (f x) ≤ ‖c‖₊ * ‖f x‖₊ / ε :=
        egauge_ball_le_of_one_lt_norm hc (.inl <| ne_of_gt hε)
      _ ≤ ‖c‖₊ * (↑(ε * δ / ‖c‖₊) * ‖g x‖₊) / ε := by gcongr; exact_mod_cast hx
      _ = (‖c‖₊ / ‖c‖₊) * (ε / ε) * δ * ‖g x‖₊ := by
        simp only [div_eq_mul_inv, ENNReal.coe_inv hc₀.ne', ENNReal.coe_mul]; ring
      _ ≤ 1 * 1 * δ * ‖g x‖₊ := by gcongr <;> exact ENNReal.div_self_le_one
      _ = δ * ‖g x‖₊ := by simp
      _ ≤ δ * egauge 𝕜 (ball 0 1) (g x) := by gcongr; apply le_egauge_ball_one

alias ⟨isLittleOTVS.isLittleO, IsLittleO.isLittleOTVS⟩ := isLittleOTVS_iff_isLittleO

end NormedSpace

end Asymptotics<|MERGE_RESOLUTION|>--- conflicted
+++ resolved
@@ -69,11 +69,7 @@
 section Defs
 
 variable (𝕜 : Type*) {α E F : Type*}
-<<<<<<< HEAD
-  [NNNorm 𝕜] [TopologicalSpace E] [TopologicalSpace F] [Zero E] [Zero F] [SMul 𝕜 E] [SMul 𝕜 F]
-=======
   [ENorm 𝕜] [TopologicalSpace E] [TopologicalSpace F] [Zero E] [Zero F] [SMul 𝕜 E] [SMul 𝕜 F]
->>>>>>> 8595e022
 
 /-- `f =o[𝕜; l] g` (`IsLittleOTVS 𝕜 l f g`) is a generalization of `f =o[l] g` (`IsLittleO l f g`)
 that works in topological `𝕜`-vector spaces.
@@ -99,11 +95,7 @@
 that works in topological `𝕜`-vector spaces.
 
 Given two functions `f` and `g` taking values in topological vector spaces
-<<<<<<< HEAD
-over a normed field `K`,
-=======
 over a normed field `𝕜`,
->>>>>>> 8595e022
 we say that $f = O(g)$ if for any neighborhood of zero `U` in the codomain of `f`
 there exists a neighborhood of zero `V` in the codomain of `g`
 such that $\operatorname{gauge}_{K, U} (f(x)) \le \operatorname{gauge}_{K, V} (g(x))$,
@@ -115,11 +107,7 @@
     (egauge 𝕜 U <| f ·) ≤ᶠ[l] (egauge 𝕜 V <| g ·)
 
 @[inherit_doc]
-<<<<<<< HEAD
-notation:100 f " =O[" 𝕜 ";" l "] " g:100 => IsBigOTVS 𝕜 l f g
-=======
 notation:100 f " =O[" 𝕜 "; " l "] " g:100 => IsBigOTVS 𝕜 l f g
->>>>>>> 8595e022
 
 end Defs
 
@@ -187,10 +175,7 @@
   use V, hV₀
   simpa using hV 1 one_ne_zero
 
-<<<<<<< HEAD
-=======
 @[trans]
->>>>>>> 8595e022
 theorem IsBigOTVS.trans {k : α → G} (hfg : f =O[𝕜; l] g) (hgk : g =O[𝕜; l] k) : f =O[𝕜; l] k := by
   refine ⟨fun U hU₀ ↦ ?_⟩
   obtain ⟨V, hV₀, hV⟩ := hfg.1 U hU₀
@@ -199,11 +184,7 @@
   filter_upwards [hV, hW] with x hx₁ hx₂ using hx₁.trans hx₂
 
 instance instTransIsBigOTVSIsBigOTVS :
-<<<<<<< HEAD
-    @Trans (α → E) (α → F) (α → G) (· =O[𝕜; l] ·) (· =O[𝕜; l] ·) (· =O[𝕜; l] ·) where
-=======
     @Trans (α → E) (α → F) (α → G) (IsBigOTVS 𝕜 l) (IsBigOTVS 𝕜 l) (IsBigOTVS 𝕜 l) where
->>>>>>> 8595e022
   trans := IsBigOTVS.trans
 
 theorem IsLittleOTVS.trans_isBigOTVS {k : α → G} (hfg : f =o[𝕜; l] g) (hgk : g =O[𝕜; l] k) :
@@ -215,11 +196,7 @@
   filter_upwards [hV ε hε, hW] with x hx₁ hx₂ using hx₁.trans <| by gcongr
 
 instance instTransIsLittleOTVSIsBigOTVS :
-<<<<<<< HEAD
-    @Trans (α → E) (α → F) (α → G) (· =o[𝕜; l] ·) (· =O[𝕜; l] ·) (· =o[𝕜; l] ·) where
-=======
     @Trans (α → E) (α → F) (α → G) (IsLittleOTVS 𝕜 l) (IsBigOTVS 𝕜 l) (IsLittleOTVS 𝕜 l) where
->>>>>>> 8595e022
   trans := IsLittleOTVS.trans_isBigOTVS
 
 theorem IsBigOTVS.trans_isLittleOTVS {k : α → G} (hfg : f =O[𝕜; l] g) (hgk : g =o[𝕜; l] k) :
@@ -231,11 +208,7 @@
   filter_upwards [hV, hW ε hε] with x hx₁ hx₂ using hx₁.trans hx₂
 
 instance instTransIsBigOTVSIsLittleOTVS :
-<<<<<<< HEAD
-    @Trans (α → E) (α → F) (α → G) (· =O[𝕜; l] ·) (· =o[𝕜; l] ·) (· =o[𝕜; l] ·) where
-=======
     @Trans (α → E) (α → F) (α → G) (IsBigOTVS 𝕜 l) (IsLittleOTVS 𝕜 l) (IsLittleOTVS 𝕜 l) where
->>>>>>> 8595e022
   trans := IsBigOTVS.trans_isLittleOTVS
 
 @[trans]
@@ -243,11 +216,7 @@
   hfg.trans_isBigOTVS hgk.isBigOTVS
 
 instance instTransIsLittleOTVSIsLittleOTVS :
-<<<<<<< HEAD
-    @Trans (α → E) (α → F) (α → G) (· =o[𝕜; l] ·) (· =o[𝕜; l] ·) (· =o[𝕜; l] ·) where
-=======
     @Trans (α → E) (α → F) (α → G) (IsLittleOTVS 𝕜 l) (IsLittleOTVS 𝕜 l) (IsLittleOTVS 𝕜 l) where
->>>>>>> 8595e022
   trans := IsLittleOTVS.trans
 
 protected theorem _root_.Filter.HasBasis.isLittleOTVS_iff
@@ -326,18 +295,12 @@
   ⟨fun U hU ↦ ⟨f ⁻¹' U, (map_continuous f).tendsto' 0 0 (map_zero f) hU, .of_forall <|
     (mapsTo_preimage f U).egauge_le 𝕜 f⟩⟩
 
-<<<<<<< HEAD
-lemma _root_.ContinuousLinearMap.isBigOTVS_comp (g : E →L[𝕜] F) : (g <| f ·) =O[𝕜; l] f :=
-  g.isBigOTVS_id.comp_tendsto tendsto_top
-
-=======
 lemma _root_.ContinuousLinearMap.isBigOTVS_comp (g : E →L[𝕜] F) : (g ∘ f) =O[𝕜; l] f :=
   g.isBigOTVS_id.comp_tendsto tendsto_top
 
 lemma _root_.ContinuousLinearMap.isBigOTVS_fun_comp (g : E →L[𝕜] F) : (g <| f ·) =O[𝕜; l] f :=
   g.isBigOTVS_comp
 
->>>>>>> 8595e022
 @[simp]
 lemma IsLittleOTVS.zero (g : α → F) (l : Filter α) : (0 : α → E) =o[𝕜; l] g := by
   refine ⟨fun U hU ↦ ?_⟩
@@ -399,21 +362,12 @@
 protected theorem IsBigOTVS.snd {f : α → E × F} {g : α → G} (h : f =O[𝕜; l] g) :
     (f · |>.snd) =O[𝕜; l] g :=
   ContinuousLinearMap.snd 𝕜 E F |>.isBigOTVS_comp |>.trans h
-<<<<<<< HEAD
 
 @[simp]
 theorem isBigOTVS_prodMk_left [ContinuousSMul 𝕜 E] [ContinuousSMul 𝕜 F] {k : α → G} :
     (fun x ↦ (f x, g x)) =O[𝕜; l] k ↔ f =O[𝕜; l] k ∧ g =O[𝕜; l] k :=
   ⟨fun h ↦ ⟨h.fst, h.snd⟩, fun h ↦ h.elim .prodMk⟩
 
-=======
-
-@[simp]
-theorem isBigOTVS_prodMk_left [ContinuousSMul 𝕜 E] [ContinuousSMul 𝕜 F] {k : α → G} :
-    (fun x ↦ (f x, g x)) =O[𝕜; l] k ↔ f =O[𝕜; l] k ∧ g =O[𝕜; l] k :=
-  ⟨fun h ↦ ⟨h.fst, h.snd⟩, fun h ↦ h.elim .prodMk⟩
-
->>>>>>> 8595e022
 theorem IsLittleOTVS.add [ContinuousAdd E] [ContinuousSMul 𝕜 E]
     {f₁ f₂ : α → E} {g : α → F} {l : Filter α}
     (h₁ : f₁ =o[𝕜; l] g) (h₂ : f₂ =o[𝕜; l] g) : (f₁ + f₂) =o[𝕜; l] g :=
@@ -442,11 +396,7 @@
 theorem IsLittleOTVS.proj {ι : Type*} {E : ι → Type*} [∀ i, AddCommGroup (E i)]
     [∀ i, Module 𝕜 (E i)] [∀ i, TopologicalSpace (E i)] {f : α → ∀ i, E i}
     (h : f =o[𝕜; l] g) (i : ι) : (f · i) =o[𝕜; l] g :=
-<<<<<<< HEAD
-  ContinuousLinearMap.proj i |>.isBigOTVS_comp |>.trans_isLittleOTVS h
-=======
   ContinuousLinearMap.proj i |>.isBigOTVS_fun_comp |>.trans_isLittleOTVS h
->>>>>>> 8595e022
 
 theorem isLittleOTVS_pi {ι : Type*} {E : ι → Type*} [∀ i, AddCommGroup (E i)]
     [∀ i, Module 𝕜 (E i)] [∀ i, TopologicalSpace (E i)] [∀ i, ContinuousSMul 𝕜 (E i)]
@@ -469,11 +419,7 @@
 theorem IsBigOTVS.proj {ι : Type*} {E : ι → Type*} [∀ i, AddCommGroup (E i)]
     [∀ i, Module 𝕜 (E i)] [∀ i, TopologicalSpace (E i)] {f : α → ∀ i, E i}
     (h : f =O[𝕜; l] g) (i : ι) : (f · i) =O[𝕜; l] g :=
-<<<<<<< HEAD
-  ContinuousLinearMap.proj i |>.isBigOTVS_comp |>.trans h
-=======
   ContinuousLinearMap.proj i |>.isBigOTVS_fun_comp |>.trans h
->>>>>>> 8595e022
 
 theorem isBigOTVS_pi {ι : Type*} {E : ι → Type*} [∀ i, AddCommGroup (E i)]
     [∀ i, Module 𝕜 (E i)] [∀ i, TopologicalSpace (E i)] [∀ i, ContinuousSMul 𝕜 (E i)]

/-
Copyright (c) 2021 Anatole Dedecker. All rights reserved.
Released under Apache 2.0 license as described in the file LICENSE.
Authors: Anatole Dedecker
-/
import Mathlib.Analysis.Normed.Order.Basic
import Mathlib.Analysis.Asymptotics.Asymptotics

#align_import analysis.asymptotics.specific_asymptotics from "leanprover-community/mathlib"@"f2ce6086713c78a7f880485f7917ea547a215982"

/-!
# A collection of specific asymptotic results

This file contains specific lemmas about asymptotics which don't have their place in the general
theory developped in `Analysis.Asymptotics.Asymptotics`.
-/


open Filter Asymptotics

open Topology

section NormedField

/-- If `f : 𝕜 → E` is bounded in a punctured neighborhood of `a`, then `f(x) = o((x - a)⁻¹)` as
`x → a`, `x ≠ a`. -/
theorem Filter.IsBoundedUnder.isLittleO_sub_self_inv {𝕜 E : Type*} [NormedField 𝕜] [Norm E] {a : 𝕜}
    {f : 𝕜 → E} (h : IsBoundedUnder (· ≤ ·) (𝓝[≠] a) (norm ∘ f)) :
    f =o[𝓝[≠] a] fun x => (x - a)⁻¹ := by
  refine' (h.isBigO_const (one_ne_zero' ℝ)).trans_isLittleO (isLittleO_const_left.2 <| Or.inr _)
  simp only [(· ∘ ·), norm_inv]
  exact (tendsto_norm_sub_self_punctured_nhds a).inv_tendsto_zero
#align filter.is_bounded_under.is_o_sub_self_inv Filter.IsBoundedUnder.isLittleO_sub_self_inv

end NormedField

section LinearOrderedField

variable {𝕜 : Type*} [LinearOrderedField 𝕜]

theorem pow_div_pow_eventuallyEq_atTop {p q : ℕ} :
    (fun x : 𝕜 => x ^ p / x ^ q) =ᶠ[atTop] fun x => x ^ ((p : ℤ) - q) := by
  apply (eventually_gt_atTop (0 : 𝕜)).mono fun x hx => _
  intro x hx
  simp [zpow_sub₀ hx.ne']
#align pow_div_pow_eventually_eq_at_top pow_div_pow_eventuallyEq_atTop

theorem pow_div_pow_eventuallyEq_atBot {p q : ℕ} :
    (fun x : 𝕜 => x ^ p / x ^ q) =ᶠ[atBot] fun x => x ^ ((p : ℤ) - q) := by
  apply (eventually_lt_atBot (0 : 𝕜)).mono fun x hx => _
  intro x hx
  simp [zpow_sub₀ hx.ne]
#align pow_div_pow_eventually_eq_at_bot pow_div_pow_eventuallyEq_atBot

<<<<<<< HEAD
theorem tendsto_zpow_atTop_atTop {n : ℤ} (hn : 0 < n) :
    Tendsto (fun x : 𝕜 => x ^ n) atTop atTop := by
  lift n to ℕ+ using hn
  simpa only [zpow_ofNat] using tendsto_pow_atTop n.ne_zero
#align tendsto_zpow_at_top_at_top tendsto_zpow_atTop_atTop

=======
>>>>>>> 2598bc96
theorem tendsto_pow_div_pow_atTop_atTop {p q : ℕ} (hpq : q < p) :
    Tendsto (fun x : 𝕜 => x ^ p / x ^ q) atTop atTop := by
  rw [tendsto_congr' pow_div_pow_eventuallyEq_atTop]
  apply tendsto_zpow_atTop_atTop
  linarith
#align tendsto_pow_div_pow_at_top_at_top tendsto_pow_div_pow_atTop_atTop

theorem tendsto_pow_div_pow_atTop_zero [TopologicalSpace 𝕜] [OrderTopology 𝕜] {p q : ℕ}
    (hpq : p < q) : Tendsto (fun x : 𝕜 => x ^ p / x ^ q) atTop (𝓝 0) := by
  rw [tendsto_congr' pow_div_pow_eventuallyEq_atTop]
  apply tendsto_zpow_atTop_zero
  linarith
#align tendsto_pow_div_pow_at_top_zero tendsto_pow_div_pow_atTop_zero

end LinearOrderedField

section NormedLinearOrderedField

variable {𝕜 : Type*} [NormedLinearOrderedField 𝕜]

theorem Asymptotics.isLittleO_pow_pow_atTop_of_lt [OrderTopology 𝕜] {p q : ℕ} (hpq : p < q) :
    (fun x : 𝕜 => x ^ p) =o[atTop] fun x => x ^ q := by
  refine' (isLittleO_iff_tendsto' _).mpr (tendsto_pow_div_pow_atTop_zero hpq)
  exact (eventually_gt_atTop 0).mono fun x hx hxq => (pow_ne_zero q hx.ne' hxq).elim
#align asymptotics.is_o_pow_pow_at_top_of_lt Asymptotics.isLittleO_pow_pow_atTop_of_lt

theorem Asymptotics.IsBigO.trans_tendsto_norm_atTop {α : Type*} {u v : α → 𝕜} {l : Filter α}
    (huv : u =O[l] v) (hu : Tendsto (fun x => ‖u x‖) l atTop) :
    Tendsto (fun x => ‖v x‖) l atTop := by
  rcases huv.exists_pos with ⟨c, hc, hcuv⟩
  rw [IsBigOWith] at hcuv
  convert Tendsto.atTop_div_const hc (tendsto_atTop_mono' l hcuv hu)
  rw [mul_div_cancel_left _ hc.ne.symm]
set_option linter.uppercaseLean3 false in
#align asymptotics.is_O.trans_tendsto_norm_at_top Asymptotics.IsBigO.trans_tendsto_norm_atTop

end NormedLinearOrderedField

section Real

open BigOperators

open Finset

theorem Asymptotics.IsLittleO.sum_range {α : Type*} [NormedAddCommGroup α] {f : ℕ → α} {g : ℕ → ℝ}
    (h : f =o[atTop] g) (hg : 0 ≤ g) (h'g : Tendsto (fun n => ∑ i in range n, g i) atTop atTop) :
    (fun n => ∑ i in range n, f i) =o[atTop] fun n => ∑ i in range n, g i := by
  have A : ∀ i, ‖g i‖ = g i := fun i => Real.norm_of_nonneg (hg i)
  have B : ∀ n, ‖∑ i in range n, g i‖ = ∑ i in range n, g i := fun n => by
    rwa [Real.norm_eq_abs, abs_sum_of_nonneg']
  apply isLittleO_iff.2 fun ε εpos => _
  intro ε εpos
  obtain ⟨N, hN⟩ : ∃ N : ℕ, ∀ b : ℕ, N ≤ b → ‖f b‖ ≤ ε / 2 * g b := by
    simpa only [A, eventually_atTop] using isLittleO_iff.mp h (half_pos εpos)
  have : (fun _ : ℕ => ∑ i in range N, f i) =o[atTop] fun n : ℕ => ∑ i in range n, g i := by
    apply isLittleO_const_left.2
    exact Or.inr (h'g.congr fun n => (B n).symm)
  filter_upwards [isLittleO_iff.1 this (half_pos εpos), Ici_mem_atTop N] with n hn Nn
  calc
    ‖∑ i in range n, f i‖ = ‖(∑ i in range N, f i) + ∑ i in Ico N n, f i‖ := by
      rw [sum_range_add_sum_Ico _ Nn]
    _ ≤ ‖∑ i in range N, f i‖ + ‖∑ i in Ico N n, f i‖ := (norm_add_le _ _)
    _ ≤ ‖∑ i in range N, f i‖ + ∑ i in Ico N n, ε / 2 * g i :=
      (add_le_add le_rfl (norm_sum_le_of_le _ fun i hi => hN _ (mem_Ico.1 hi).1))
    _ ≤ ‖∑ i in range N, f i‖ + ∑ i in range n, ε / 2 * g i := by
      gcongr
      apply sum_le_sum_of_subset_of_nonneg
      · rw [range_eq_Ico]
        exact Ico_subset_Ico (zero_le _) le_rfl
      · intro i _ _
        exact mul_nonneg (half_pos εpos).le (hg i)
    _ ≤ ε / 2 * ‖∑ i in range n, g i‖ + ε / 2 * ∑ i in range n, g i := by rw [← mul_sum]; gcongr
    _ = ε * ‖∑ i in range n, g i‖ := by
      simp only [B]
      ring
#align asymptotics.is_o.sum_range Asymptotics.IsLittleO.sum_range

theorem Asymptotics.isLittleO_sum_range_of_tendsto_zero {α : Type*} [NormedAddCommGroup α]
    {f : ℕ → α} (h : Tendsto f atTop (𝓝 0)) :
    (fun n => ∑ i in range n, f i) =o[atTop] fun n => (n : ℝ) := by
  have := ((isLittleO_one_iff ℝ).2 h).sum_range fun i => zero_le_one
  simp only [sum_const, card_range, Nat.smul_one_eq_coe] at this
  exact this tendsto_nat_cast_atTop_atTop
#align asymptotics.is_o_sum_range_of_tendsto_zero Asymptotics.isLittleO_sum_range_of_tendsto_zero

/-- The Cesaro average of a converging sequence converges to the same limit. -/
theorem Filter.Tendsto.cesaro_smul {E : Type*} [NormedAddCommGroup E] [NormedSpace ℝ E] {u : ℕ → E}
    {l : E} (h : Tendsto u atTop (𝓝 l)) :
    Tendsto (fun n : ℕ => (n⁻¹ : ℝ) • ∑ i in range n, u i) atTop (𝓝 l) := by
  rw [← tendsto_sub_nhds_zero_iff, ← isLittleO_one_iff ℝ]
  have := Asymptotics.isLittleO_sum_range_of_tendsto_zero (tendsto_sub_nhds_zero_iff.2 h)
  apply ((isBigO_refl (fun n : ℕ => (n : ℝ)⁻¹) atTop).smul_isLittleO this).congr' _ _
  · filter_upwards [Ici_mem_atTop 1] with n npos
    have nposℝ : (0 : ℝ) < n := Nat.cast_pos.2 npos
    simp only [smul_sub, sum_sub_distrib, sum_const, card_range, sub_right_inj]
    rw [nsmul_eq_smul_cast ℝ, smul_smul, inv_mul_cancel nposℝ.ne', one_smul]
  · filter_upwards [Ici_mem_atTop 1] with n npos
    have nposℝ : (0 : ℝ) < n := Nat.cast_pos.2 npos
    rw [Algebra.id.smul_eq_mul, inv_mul_cancel nposℝ.ne']
#align filter.tendsto.cesaro_smul Filter.Tendsto.cesaro_smul

/-- The Cesaro average of a converging sequence converges to the same limit. -/
theorem Filter.Tendsto.cesaro {u : ℕ → ℝ} {l : ℝ} (h : Tendsto u atTop (𝓝 l)) :
    Tendsto (fun n : ℕ => (n⁻¹ : ℝ) * ∑ i in range n, u i) atTop (𝓝 l) :=
  h.cesaro_smul
#align filter.tendsto.cesaro Filter.Tendsto.cesaro

end Real<|MERGE_RESOLUTION|>--- conflicted
+++ resolved
@@ -52,15 +52,6 @@
   simp [zpow_sub₀ hx.ne]
 #align pow_div_pow_eventually_eq_at_bot pow_div_pow_eventuallyEq_atBot
 
-<<<<<<< HEAD
-theorem tendsto_zpow_atTop_atTop {n : ℤ} (hn : 0 < n) :
-    Tendsto (fun x : 𝕜 => x ^ n) atTop atTop := by
-  lift n to ℕ+ using hn
-  simpa only [zpow_ofNat] using tendsto_pow_atTop n.ne_zero
-#align tendsto_zpow_at_top_at_top tendsto_zpow_atTop_atTop
-
-=======
->>>>>>> 2598bc96
 theorem tendsto_pow_div_pow_atTop_atTop {p q : ℕ} (hpq : q < p) :
     Tendsto (fun x : 𝕜 => x ^ p / x ^ q) atTop atTop := by
   rw [tendsto_congr' pow_div_pow_eventuallyEq_atTop]

/-
Copyright (c) 2019 Jean Lo. All rights reserved.
Released under Apache 2.0 license as described in the file LICENSE.
Authors: Jean Lo, Yaël Dillies, Moritz Doll

! This file was ported from Lean 3 source module analysis.seminorm
! leanprover-community/mathlib commit 09079525fd01b3dda35e96adaa08d2f943e1648c
! Please do not edit these lines, except to modify the commit id
! if you have ported upstream changes.
-/
import Mathlib.Data.Real.Pointwise
import Mathlib.Analysis.Convex.Function
import Mathlib.Analysis.LocallyConvex.Basic
import Mathlib.Analysis.Normed.Group.AddTorsor

/-!
# Seminorms

This file defines seminorms.

A seminorm is a function to the reals which is positive-semidefinite, absolutely homogeneous, and
subadditive. They are closely related to convex sets, and a topological vector space is locally
convex if and only if its topology is induced by a family of seminorms.

## Main declarations

For a module over a normed ring:
* `Seminorm`: A function to the reals that is positive-semidefinite, absolutely homogeneous, and
  subadditive.
* `normSeminorm 𝕜 E`: The norm on `E` as a seminorm.

## References

* [H. H. Schaefer, *Topological Vector Spaces*][schaefer1966]

## Tags

seminorm, locally convex, LCTVS
-/


open NormedField Set Filter

open BigOperators NNReal Pointwise Topology

variable {R R' 𝕜 𝕜₂ 𝕜₃ 𝕝 E E₂ E₃ F G ι : Type _}

/-- A seminorm on a module over a normed ring is a function to the reals that is positive
semidefinite, positive homogeneous, and subadditive. -/
structure Seminorm (𝕜 : Type _) (E : Type _) [SeminormedRing 𝕜] [AddGroup E] [SMul 𝕜 E] extends
  AddGroupSeminorm E where
  /-- The seminorm of a scalar multiplication is the product of the absolute value of the scalar
  and the original seminorm. -/
  smul' : ∀ (a : 𝕜) (x : E), toFun (a • x) = ‖a‖ * toFun x
#align seminorm Seminorm

attribute [nolint docBlame] Seminorm.toAddGroupSeminorm

/-- `SeminormClass F 𝕜 E` states that `F` is a type of seminorms on the `𝕜`-module `E`.

You should extend this class when you extend `Seminorm`. -/
class SeminormClass (F : Type _) (𝕜 E : outParam <| Type _) [SeminormedRing 𝕜] [AddGroup E]
  [SMul 𝕜 E] extends AddGroupSeminormClass F E ℝ where
  /-- The seminorm of a scalar multiplication is the product of the absolute value of the scalar
  and the original seminorm. -/
  map_smul_eq_mul (f : F) (a : 𝕜) (x : E) : f (a • x) = ‖a‖ * f x
#align seminorm_class SeminormClass

export SeminormClass (map_smul_eq_mul)

-- Porting note: dangerous instances no longer exist
-- attribute [nolint dangerousInstance] SeminormClass.toAddGroupSeminormClass

section Of

/-- Alternative constructor for a `Seminorm` on an `AddCommGroup E` that is a module over a
`SeminormedRing 𝕜`. -/
def Seminorm.of [SeminormedRing 𝕜] [AddCommGroup E] [Module 𝕜 E] (f : E → ℝ)
    (add_le : ∀ x y : E, f (x + y) ≤ f x + f y) (smul : ∀ (a : 𝕜) (x : E), f (a • x) = ‖a‖ * f x) :
    Seminorm 𝕜 E where
  toFun := f
  map_zero' := by rw [← zero_smul 𝕜 (0 : E), smul, norm_zero, MulZeroClass.zero_mul]
  add_le' := add_le
  smul' := smul
  neg' x := by rw [← neg_one_smul 𝕜, smul, norm_neg, ← smul, one_smul]
#align seminorm.of Seminorm.of

/-- Alternative constructor for a `Seminorm` over a normed field `𝕜` that only assumes `f 0 = 0`
and an inequality for the scalar multiplication. -/
def Seminorm.ofSMulLE [NormedField 𝕜] [AddCommGroup E] [Module 𝕜 E] (f : E → ℝ) (map_zero : f 0 = 0)
    (add_le : ∀ x y, f (x + y) ≤ f x + f y) (smul_le : ∀ (r : 𝕜) (x), f (r • x) ≤ ‖r‖ * f x) :
    Seminorm 𝕜 E :=
  Seminorm.of f add_le fun r x => by
    refine' le_antisymm (smul_le r x) _
    by_cases h : r = 0
    · simp [h, map_zero]
    rw [← mul_le_mul_left (inv_pos.mpr (norm_pos_iff.mpr h))]
    rw [inv_mul_cancel_left₀ (norm_ne_zero_iff.mpr h)]
    specialize smul_le r⁻¹ (r • x)
    rw [norm_inv] at smul_le
    convert smul_le
    simp [h]
#align seminorm.of_smul_le Seminorm.ofSMulLE

end Of

namespace Seminorm

section SeminormedRing

variable [SeminormedRing 𝕜]

section AddGroup

variable [AddGroup E]

section SMul

variable [SMul 𝕜 E]

instance instSeminormClass : SeminormClass (Seminorm 𝕜 E) 𝕜 E where
  coe f := f.toFun
  coe_injective' f g h := by
    rcases f with ⟨⟨_⟩⟩
    rcases g with ⟨⟨_⟩⟩
    congr
  map_zero f := f.map_zero'
  map_add_le_add f := f.add_le'
  map_neg_eq_map f := f.neg'
  map_smul_eq_mul f := f.smul'
#align seminorm.seminorm_class Seminorm.instSeminormClass

/-- Helper instance for when there's too many metavariables to apply `FunLike.hasCoeToFun`. -/
instance instCoeFun : CoeFun (Seminorm 𝕜 E) fun _ => E → ℝ :=
  FunLike.hasCoeToFun

@[ext]
theorem ext {p q : Seminorm 𝕜 E} (h : ∀ x, (p : E → ℝ) x = q x) : p = q :=
  FunLike.ext p q h
#align seminorm.ext Seminorm.ext

instance instZero : Zero (Seminorm 𝕜 E) :=
  ⟨{ AddGroupSeminorm.instZeroAddGroupSeminorm.zero with
    smul' := fun _ _ => (MulZeroClass.mul_zero _).symm }⟩

@[simp]
theorem coe_zero : ⇑(0 : Seminorm 𝕜 E) = 0 :=
  rfl
#align seminorm.coe_zero Seminorm.coe_zero

@[simp]
theorem zero_apply (x : E) : (0 : Seminorm 𝕜 E) x = 0 :=
  rfl
#align seminorm.zero_apply Seminorm.zero_apply

instance : Inhabited (Seminorm 𝕜 E) :=
  ⟨0⟩

variable (p : Seminorm 𝕜 E) (c : 𝕜) (x y : E) (r : ℝ)

/-- Any action on `ℝ` which factors through `ℝ≥0` applies to a seminorm. -/
instance instSMul [SMul R ℝ] [SMul R ℝ≥0] [IsScalarTower R ℝ≥0 ℝ] : SMul R (Seminorm 𝕜 E) where
  smul r p :=
    { r • p.toAddGroupSeminorm with
      toFun := fun x => r • p x
      smul' := fun _ _ => by
        simp only [← smul_one_smul ℝ≥0 r (_ : ℝ), NNReal.smul_def, smul_eq_mul]
        rw [map_smul_eq_mul, mul_left_comm] }

instance [SMul R ℝ] [SMul R ℝ≥0] [IsScalarTower R ℝ≥0 ℝ] [SMul R' ℝ] [SMul R' ℝ≥0]
    [IsScalarTower R' ℝ≥0 ℝ] [SMul R R'] [IsScalarTower R R' ℝ] : IsScalarTower R R' (Seminorm 𝕜 E)
    where smul_assoc r a p := ext fun x => smul_assoc r a (p x)

theorem coe_smul [SMul R ℝ] [SMul R ℝ≥0] [IsScalarTower R ℝ≥0 ℝ] (r : R) (p : Seminorm 𝕜 E) :
    ⇑(r • p) = r • ⇑p :=
  rfl
#align seminorm.coe_smul Seminorm.coe_smul

@[simp]
theorem smul_apply [SMul R ℝ] [SMul R ℝ≥0] [IsScalarTower R ℝ≥0 ℝ] (r : R) (p : Seminorm 𝕜 E)
    (x : E) : (r • p) x = r • p x :=
  rfl
#align seminorm.smul_apply Seminorm.smul_apply

instance instAdd : Add (Seminorm 𝕜 E) where
  add p q :=
    { p.toAddGroupSeminorm + q.toAddGroupSeminorm with
      toFun := fun x => p x + q x
      smul' := fun a x => by simp only [map_smul_eq_mul, map_smul_eq_mul, mul_add] }

theorem coe_add (p q : Seminorm 𝕜 E) : ⇑(p + q) = p + q :=
  rfl
#align seminorm.coe_add Seminorm.coe_add

@[simp]
theorem add_apply (p q : Seminorm 𝕜 E) (x : E) : (p + q) x = p x + q x :=
  rfl
#align seminorm.add_apply Seminorm.add_apply

instance instAddMonoid : AddMonoid (Seminorm 𝕜 E) :=
  FunLike.coe_injective.addMonoid _ rfl coe_add fun _ _ => by rfl

instance instOrderedCancelAddCommMonoid : OrderedCancelAddCommMonoid (Seminorm 𝕜 E) :=
  FunLike.coe_injective.orderedCancelAddCommMonoid _ rfl coe_add fun _ _ => rfl

instance instMulAction [Monoid R] [MulAction R ℝ] [SMul R ℝ≥0] [IsScalarTower R ℝ≥0 ℝ] :
    MulAction R (Seminorm 𝕜 E) :=
  FunLike.coe_injective.mulAction _ (by intros; rfl)

variable (𝕜 E)

/-- `coeFn` as an `AddMonoidHom`. Helper definition for showing that `Seminorm 𝕜 E` is a module. -/
@[simps]
def coeFnAddMonoidHom : AddMonoidHom (Seminorm 𝕜 E) (E → ℝ) where
  toFun := (↑)
  map_zero' := coe_zero
  map_add' := coe_add
#align seminorm.coe_fn_add_monoid_hom Seminorm.coeFnAddMonoidHom

theorem coeFnAddMonoidHom_injective : Function.Injective (coeFnAddMonoidHom 𝕜 E) :=
  show @Function.Injective (Seminorm 𝕜 E) (E → ℝ) (↑) from FunLike.coe_injective
#align seminorm.coe_fn_add_monoid_hom_injective Seminorm.coeFnAddMonoidHom_injective

variable {𝕜 E}

instance instDistribMulAction [Monoid R] [DistribMulAction R ℝ] [SMul R ℝ≥0]
    [IsScalarTower R ℝ≥0 ℝ] : DistribMulAction R (Seminorm 𝕜 E) :=
  (coeFnAddMonoidHom_injective 𝕜 E).distribMulAction _ (by intros; rfl)

instance instModule [Semiring R] [Module R ℝ] [SMul R ℝ≥0] [IsScalarTower R ℝ≥0 ℝ] :
    Module R (Seminorm 𝕜 E) :=
  (coeFnAddMonoidHom_injective 𝕜 E).module R _ (by intros; rfl)

instance instSup : Sup (Seminorm 𝕜 E) where
  sup p q :=
    { p.toAddGroupSeminorm ⊔ q.toAddGroupSeminorm with
      toFun := p ⊔ q
      smul' := fun x v =>
        (congr_arg₂ max (map_smul_eq_mul p x v) (map_smul_eq_mul q x v)).trans <|
          (mul_max_of_nonneg _ _ <| norm_nonneg x).symm }

@[simp]
theorem coe_sup (p q : Seminorm 𝕜 E) : ⇑(p ⊔ q) = (p : E → ℝ) ⊔ (q : E → ℝ) :=
  rfl
#align seminorm.coe_sup Seminorm.coe_sup

theorem sup_apply (p q : Seminorm 𝕜 E) (x : E) : (p ⊔ q) x = p x ⊔ q x :=
  rfl
#align seminorm.sup_apply Seminorm.sup_apply

theorem smul_sup [SMul R ℝ] [SMul R ℝ≥0] [IsScalarTower R ℝ≥0 ℝ] (r : R) (p q : Seminorm 𝕜 E) :
    r • (p ⊔ q) = r • p ⊔ r • q :=
  have real.smul_max : ∀ x y : ℝ, r • max x y = max (r • x) (r • y) := fun x y => by
    simpa only [← smul_eq_mul, ← NNReal.smul_def, smul_one_smul ℝ≥0 r (_ : ℝ)] using
      mul_max_of_nonneg x y (r • (1 : ℝ≥0) : ℝ≥0).coe_nonneg
  ext fun x => real.smul_max _ _
#align seminorm.smul_sup Seminorm.smul_sup

instance instPartialOrder : PartialOrder (Seminorm 𝕜 E) :=
  PartialOrder.lift _ FunLike.coe_injective

@[simp, norm_cast]
theorem coe_le_coe {p q : Seminorm 𝕜 E} : (p : E → ℝ) ≤ q ↔ p ≤ q :=
  Iff.rfl
#align seminorm.coe_le_coe Seminorm.coe_le_coe

@[simp, norm_cast]
theorem coe_lt_coe {p q : Seminorm 𝕜 E} : (p : E → ℝ) < q ↔ p < q :=
  Iff.rfl
#align seminorm.coe_lt_coe Seminorm.coe_lt_coe

theorem le_def {p q : Seminorm 𝕜 E} : p ≤ q ↔ ∀ x, p x ≤ q x :=
  Iff.rfl
#align seminorm.le_def Seminorm.le_def

theorem lt_def {p q : Seminorm 𝕜 E} : p < q ↔ p ≤ q ∧ ∃ x, p x < q x :=
  @Pi.lt_def _ _ _ p q
#align seminorm.lt_def Seminorm.lt_def

instance instSemilatticeSup : SemilatticeSup (Seminorm 𝕜 E) :=
  Function.Injective.semilatticeSup _ FunLike.coe_injective coe_sup

end SMul

end AddGroup

section Module

variable [SeminormedRing 𝕜₂] [SeminormedRing 𝕜₃]

variable {σ₁₂ : 𝕜 →+* 𝕜₂} [RingHomIsometric σ₁₂]

variable {σ₂₃ : 𝕜₂ →+* 𝕜₃} [RingHomIsometric σ₂₃]

variable {σ₁₃ : 𝕜 →+* 𝕜₃} [RingHomIsometric σ₁₃]

variable [AddCommGroup E] [AddCommGroup E₂] [AddCommGroup E₃]

variable [AddCommGroup F] [AddCommGroup G]

variable [Module 𝕜 E] [Module 𝕜₂ E₂] [Module 𝕜₃ E₃] [Module 𝕜 F] [Module 𝕜 G]

-- Porting note: even though this instance is found immediately by typeclass search,
-- it seems to be needed below!?
noncomputable instance smul_nnreal_real : SMul ℝ≥0 ℝ := inferInstance

variable [SMul R ℝ] [SMul R ℝ≥0] [IsScalarTower R ℝ≥0 ℝ]

/-- Composition of a seminorm with a linear map is a seminorm. -/
def comp (p : Seminorm 𝕜₂ E₂) (f : E →ₛₗ[σ₁₂] E₂) : Seminorm 𝕜 E :=
  { p.toAddGroupSeminorm.comp f.toAddMonoidHom with
    toFun := fun x => p (f x)
    -- Porting note: the `simp only` below used to be part of the `rw`.
    -- I'm not sure why this change was needed, and am worried by it!
    smul' := fun _ _ => by simp only [map_smulₛₗ]; rw [map_smul_eq_mul, RingHomIsometric.is_iso] }
#align seminorm.comp Seminorm.comp

theorem coe_comp (p : Seminorm 𝕜₂ E₂) (f : E →ₛₗ[σ₁₂] E₂) : ⇑(p.comp f) = p ∘ f :=
  rfl
#align seminorm.coe_comp Seminorm.coe_comp

@[simp]
theorem comp_apply (p : Seminorm 𝕜₂ E₂) (f : E →ₛₗ[σ₁₂] E₂) (x : E) : (p.comp f) x = p (f x) :=
  rfl
#align seminorm.comp_apply Seminorm.comp_apply

@[simp]
theorem comp_id (p : Seminorm 𝕜 E) : p.comp LinearMap.id = p :=
  ext fun _ => rfl
#align seminorm.comp_id Seminorm.comp_id

@[simp]
theorem comp_zero (p : Seminorm 𝕜₂ E₂) : p.comp (0 : E →ₛₗ[σ₁₂] E₂) = 0 :=
  ext fun _ => map_zero p
#align seminorm.comp_zero Seminorm.comp_zero

@[simp]
theorem zero_comp (f : E →ₛₗ[σ₁₂] E₂) : (0 : Seminorm 𝕜₂ E₂).comp f = 0 :=
  ext fun _ => rfl
#align seminorm.zero_comp Seminorm.zero_comp

theorem comp_comp [RingHomCompTriple σ₁₂ σ₂₃ σ₁₃] (p : Seminorm 𝕜₃ E₃) (g : E₂ →ₛₗ[σ₂₃] E₃)
    (f : E →ₛₗ[σ₁₂] E₂) : p.comp (g.comp f) = (p.comp g).comp f :=
  ext fun _ => rfl
#align seminorm.comp_comp Seminorm.comp_comp

theorem add_comp (p q : Seminorm 𝕜₂ E₂) (f : E →ₛₗ[σ₁₂] E₂) :
    (p + q).comp f = p.comp f + q.comp f :=
  ext fun _ => rfl
#align seminorm.add_comp Seminorm.add_comp

theorem comp_add_le (p : Seminorm 𝕜₂ E₂) (f g : E →ₛₗ[σ₁₂] E₂) :
    p.comp (f + g) ≤ p.comp f + p.comp g := fun _ => map_add_le_add p _ _
#align seminorm.comp_add_le Seminorm.comp_add_le

theorem smul_comp (p : Seminorm 𝕜₂ E₂) (f : E →ₛₗ[σ₁₂] E₂) (c : R) :
    (c • p).comp f = c • p.comp f :=
  ext fun _ => rfl
#align seminorm.smul_comp Seminorm.smul_comp

theorem comp_mono {p q : Seminorm 𝕜₂ E₂} (f : E →ₛₗ[σ₁₂] E₂) (hp : p ≤ q) : p.comp f ≤ q.comp f :=
  fun _ => hp _
#align seminorm.comp_mono Seminorm.comp_mono

/-- The composition as an `AddMonoidHom`. -/
@[simps]
def pullback (f : E →ₛₗ[σ₁₂] E₂) : Seminorm 𝕜₂ E₂ →+ Seminorm 𝕜 E where
  toFun := fun p => p.comp f
  map_zero' := zero_comp f
  map_add' := fun p q => add_comp p q f
#align seminorm.pullback Seminorm.pullback

instance instOrderBot : OrderBot (Seminorm 𝕜 E) where
  bot := 0
  bot_le := map_nonneg

@[simp]
theorem coe_bot : ⇑(⊥ : Seminorm 𝕜 E) = 0 :=
  rfl
#align seminorm.coe_bot Seminorm.coe_bot

theorem bot_eq_zero : (⊥ : Seminorm 𝕜 E) = 0 :=
  rfl
#align seminorm.bot_eq_zero Seminorm.bot_eq_zero

theorem smul_le_smul {p q : Seminorm 𝕜 E} {a b : ℝ≥0} (hpq : p ≤ q) (hab : a ≤ b) :
    a • p ≤ b • q := by
  simp_rw [le_def]
  intro x
  exact mul_le_mul hab (hpq x) (map_nonneg p x) (NNReal.coe_nonneg b)
#align seminorm.smul_le_smul Seminorm.smul_le_smul

theorem finset_sup_apply (p : ι → Seminorm 𝕜 E) (s : Finset ι) (x : E) :
    s.sup p x = ↑(s.sup fun i => ⟨p i x, map_nonneg (p i) x⟩ : ℝ≥0) := by
  induction' s using Finset.cons_induction_on with a s ha ih
  · rw [Finset.sup_empty, Finset.sup_empty, coe_bot, _root_.bot_eq_zero, Pi.zero_apply]
    norm_cast
  · rw [Finset.sup_cons, Finset.sup_cons, coe_sup, sup_eq_max, Pi.sup_apply, sup_eq_max,
      NNReal.coe_max, coe_mk, ih]
#align seminorm.finset_sup_apply Seminorm.finset_sup_apply

theorem exists_apply_eq_finset_sup (p : ι → Seminorm 𝕜 E) {s : Finset ι} (hs : s.Nonempty) (x : E) :
    ∃ i ∈ s, s.sup p x = p i x := by
  rcases Finset.exists_mem_eq_sup s hs (fun i ↦ (⟨p i x, map_nonneg _ _⟩ : ℝ≥0)) with ⟨i, hi, hix⟩
  rw [finset_sup_apply]
  exact ⟨i, hi, congr_arg _ hix⟩

theorem zero_or_exists_apply_eq_finset_sup (p : ι → Seminorm 𝕜 E) (s : Finset ι) (x : E) :
    s.sup p x = 0 ∨ ∃ i ∈ s, s.sup p x = p i x := by
  rcases Finset.eq_empty_or_nonempty s with (rfl|hs)
  · left; rfl
  · right; exact exists_apply_eq_finset_sup p hs x

theorem finset_sup_smul (p : ι → Seminorm 𝕜 E) (s : Finset ι) (C : ℝ≥0) :
    s.sup (C • p) = C • s.sup p := by
  ext x
  rw [smul_apply, finset_sup_apply, finset_sup_apply]
  symm
  exact congr_arg ((↑) : ℝ≥0 → ℝ) (NNReal.mul_finset_sup C s (fun i ↦ ⟨p i x, map_nonneg _ _⟩))

theorem finset_sup_le_sum (p : ι → Seminorm 𝕜 E) (s : Finset ι) : s.sup p ≤ ∑ i in s, p i := by
  classical
  refine' Finset.sup_le_iff.mpr _
  intro i hi
  rw [Finset.sum_eq_sum_diff_singleton_add hi, le_add_iff_nonneg_left]
  exact bot_le
#align seminorm.finset_sup_le_sum Seminorm.finset_sup_le_sum

theorem finset_sup_apply_le {p : ι → Seminorm 𝕜 E} {s : Finset ι} {x : E} {a : ℝ} (ha : 0 ≤ a)
    (h : ∀ i, i ∈ s → p i x ≤ a) : s.sup p x ≤ a := by
  lift a to ℝ≥0 using ha
  rw [finset_sup_apply, NNReal.coe_le_coe]
  exact Finset.sup_le h
#align seminorm.finset_sup_apply_le Seminorm.finset_sup_apply_le

theorem le_finset_sup_apply {p : ι → Seminorm 𝕜 E} {s : Finset ι} {x : E} {i : ι}
    (hi : i ∈ s) : p i x ≤ s.sup p x :=
  (Finset.le_sup hi : p i ≤ s.sup p) x

theorem finset_sup_apply_lt {p : ι → Seminorm 𝕜 E} {s : Finset ι} {x : E} {a : ℝ} (ha : 0 < a)
    (h : ∀ i, i ∈ s → p i x < a) : s.sup p x < a := by
  lift a to ℝ≥0 using ha.le
  rw [finset_sup_apply, NNReal.coe_lt_coe, Finset.sup_lt_iff]
  · exact h
  · exact NNReal.coe_pos.mpr ha
#align seminorm.finset_sup_apply_lt Seminorm.finset_sup_apply_lt

theorem norm_sub_map_le_sub (p : Seminorm 𝕜 E) (x y : E) : ‖p x - p y‖ ≤ p (x - y) :=
  abs_sub_map_le_sub p x y
#align seminorm.norm_sub_map_le_sub Seminorm.norm_sub_map_le_sub

end Module

end SeminormedRing

section SeminormedCommRing

variable [SeminormedRing 𝕜] [SeminormedCommRing 𝕜₂]

variable {σ₁₂ : 𝕜 →+* 𝕜₂} [RingHomIsometric σ₁₂]

variable [AddCommGroup E] [AddCommGroup E₂] [Module 𝕜 E] [Module 𝕜₂ E₂]

theorem comp_smul (p : Seminorm 𝕜₂ E₂) (f : E →ₛₗ[σ₁₂] E₂) (c : 𝕜₂) :
    p.comp (c • f) = ‖c‖₊ • p.comp f :=
  ext fun _ => by
    rw [comp_apply, smul_apply, LinearMap.smul_apply, map_smul_eq_mul, NNReal.smul_def, coe_nnnorm,
      smul_eq_mul, comp_apply]
#align seminorm.comp_smul Seminorm.comp_smul

theorem comp_smul_apply (p : Seminorm 𝕜₂ E₂) (f : E →ₛₗ[σ₁₂] E₂) (c : 𝕜₂) (x : E) :
    p.comp (c • f) x = ‖c‖ * p (f x) :=
  map_smul_eq_mul p _ _
#align seminorm.comp_smul_apply Seminorm.comp_smul_apply

end SeminormedCommRing

section NormedField

variable [NormedField 𝕜] [AddCommGroup E] [Module 𝕜 E] {p q : Seminorm 𝕜 E} {x : E}

/-- Auxiliary lemma to show that the infimum of seminorms is well-defined. -/
theorem bddBelow_range_add : BddBelow (range fun u => p u + q (x - u)) :=
  ⟨0, by
    rintro _ ⟨x, rfl⟩
    dsimp; positivity⟩
#align seminorm.bdd_below_range_add Seminorm.bddBelow_range_add

noncomputable instance instInf : Inf (Seminorm 𝕜 E) where
  inf p q :=
    { p.toAddGroupSeminorm ⊓ q.toAddGroupSeminorm with
      toFun := fun x => ⨅ u : E, p u + q (x - u)
      smul' := by
        intro a x
        obtain rfl | ha := eq_or_ne a 0
        · rw [norm_zero, MulZeroClass.zero_mul, zero_smul]
          refine'
            ciInf_eq_of_forall_ge_of_forall_gt_exists_lt
              -- Porting note: the following was previously `fun i => by positivity`
              (fun i => add_nonneg (map_nonneg _ _) (map_nonneg _ _))
              fun x hx => ⟨0, by rwa [map_zero, sub_zero, map_zero, add_zero]⟩
        simp_rw [Real.mul_iInf_of_nonneg (norm_nonneg a), mul_add, ← map_smul_eq_mul p, ←
          map_smul_eq_mul q, smul_sub]
        refine'
          Function.Surjective.iInf_congr ((a⁻¹ • ·) : E → E)
            (fun u => ⟨a • u, inv_smul_smul₀ ha u⟩) fun u => _
        rw [smul_inv_smul₀ ha] }

@[simp]
theorem inf_apply (p q : Seminorm 𝕜 E) (x : E) : (p ⊓ q) x = ⨅ u : E, p u + q (x - u) :=
  rfl
#align seminorm.inf_apply Seminorm.inf_apply

noncomputable instance instLattice : Lattice (Seminorm 𝕜 E) :=
  { Seminorm.instSemilatticeSup with
    inf := (· ⊓ ·)
    inf_le_left := fun p q x =>
      ciInf_le_of_le bddBelow_range_add x <| by
        simp only [sub_self, map_zero, add_zero]; rfl
    inf_le_right := fun p q x =>
      ciInf_le_of_le bddBelow_range_add 0 <| by
        simp only [sub_self, map_zero, zero_add, sub_zero]; rfl
    le_inf := fun a b c hab hac x =>
      le_ciInf fun u => (le_map_add_map_sub a _ _).trans <| add_le_add (hab _) (hac _) }

theorem smul_inf [SMul R ℝ] [SMul R ℝ≥0] [IsScalarTower R ℝ≥0 ℝ] (r : R) (p q : Seminorm 𝕜 E) :
    r • (p ⊓ q) = r • p ⊓ r • q := by
  ext
  simp_rw [smul_apply, inf_apply, smul_apply, ← smul_one_smul ℝ≥0 r (_ : ℝ), NNReal.smul_def,
    smul_eq_mul, Real.mul_iInf_of_nonneg (NNReal.coe_nonneg _), mul_add]
#align seminorm.smul_inf Seminorm.smul_inf

section Classical

open Classical

/-- We define the supremum of an arbitrary subset of `Seminorm 𝕜 E` as follows:
* if `s` is `BddAbove` *as a set of functions `E → ℝ`* (that is, if `s` is pointwise bounded
above), we take the pointwise supremum of all elements of `s`, and we prove that it is indeed a
seminorm.
* otherwise, we take the zero seminorm `⊥`.

There are two things worth mentioning here:
* First, it is not trivial at first that `s` being bounded above *by a function* implies
being bounded above *as a seminorm*. We show this in `Seminorm.bddAbove_iff` by using
that the `Sup s` as defined here is then a bounding seminorm for `s`. So it is important to make
the case disjunction on `BddAbove ((↑) '' s : Set (E → ℝ))` and not `BddAbove s`.
* Since the pointwise `Sup` already gives `0` at points where a family of functions is
not bounded above, one could hope that just using the pointwise `Sup` would work here, without the
need for an additional case disjunction. As discussed on Zulip, this doesn't work because this can
give a function which does *not* satisfy the seminorm axioms (typically sub-additivity).
-/
noncomputable instance instSupSet : SupSet (Seminorm 𝕜 E) where
  sSup s :=
    if h : BddAbove ((↑) '' s : Set (E → ℝ)) then
      { toFun := ⨆ p : s, ((p : Seminorm 𝕜 E) : E → ℝ)
        map_zero' := by
          rw [iSup_apply, ← @Real.ciSup_const_zero s]
          congr!
          rename_i _ _ _ i
          exact map_zero i.1
        add_le' := fun x y => by
          rcases h with ⟨q, hq⟩
          obtain rfl | h := s.eq_empty_or_nonempty
          · simp [Real.ciSup_empty]
          haveI : Nonempty ↑s := h.coe_sort
          simp only [iSup_apply]
          refine' ciSup_le fun i =>
            ((i : Seminorm 𝕜 E).add_le' x y).trans <| add_le_add
              -- Porting note: `f` is provided to force `Subtype.val` to appear.
              -- A type ascription on `_` would have also worked, but would have been more verbose.
              (le_ciSup (f := fun i => (Subtype.val i : Seminorm 𝕜 E).toFun x) ⟨q x, _⟩ i)
              (le_ciSup (f := fun i => (Subtype.val i : Seminorm 𝕜 E).toFun y) ⟨q y, _⟩ i)
          <;> rw [mem_upperBounds, forall_range_iff]
          <;> exact fun j => hq (mem_image_of_mem _ j.2) _
        neg' := fun x => by
          simp only [iSup_apply]
          congr! 2
          rename_i _ _ _ i
          exact i.1.neg' _
        smul' := fun a x => by
          simp only [iSup_apply]
          rw [← smul_eq_mul,
            Real.smul_iSup_of_nonneg (norm_nonneg a) fun i : s => (i : Seminorm 𝕜 E) x]
          congr!
          rename_i _ _ _ i
          exact i.1.smul' a x }
    else ⊥

protected theorem coe_sSup_eq' {s : Set <| Seminorm 𝕜 E}
    (hs : BddAbove ((↑) '' s : Set (E → ℝ))) : ↑(sSup s) = ⨆ p : s, ((p : Seminorm 𝕜 E) : E → ℝ) :=
  congr_arg _ (dif_pos hs)
#align seminorm.coe_Sup_eq' Seminorm.coe_sSup_eq'

protected theorem bddAbove_iff {s : Set <| Seminorm 𝕜 E} :
    BddAbove s ↔ BddAbove ((↑) '' s : Set (E → ℝ)) :=
  ⟨fun ⟨q, hq⟩ => ⟨q, ball_image_of_ball fun p hp => hq hp⟩, fun H =>
    ⟨sSup s, fun p hp x => by
      dsimp
      rw [Seminorm.coe_sSup_eq' H, iSup_apply]
      rcases H with ⟨q, hq⟩
      exact
        le_ciSup ⟨q x, forall_range_iff.mpr fun i : s => hq (mem_image_of_mem _ i.2) x⟩ ⟨p, hp⟩⟩⟩
#align seminorm.bdd_above_iff Seminorm.bddAbove_iff

protected theorem coe_sSup_eq {s : Set <| Seminorm 𝕜 E} (hs : BddAbove s) :
    ↑(sSup s) = ⨆ p : s, ((p : Seminorm 𝕜 E) : E → ℝ) :=
  Seminorm.coe_sSup_eq' (Seminorm.bddAbove_iff.mp hs)
#align seminorm.coe_Sup_eq Seminorm.coe_sSup_eq

protected theorem coe_iSup_eq {ι : Type _} {p : ι → Seminorm 𝕜 E} (hp : BddAbove (range p)) :
    ↑(⨆ i, p i) = ⨆ i, ((p i : Seminorm 𝕜 E) : E → ℝ) := by
  rw [← sSup_range, Seminorm.coe_sSup_eq hp]
  exact iSup_range' (fun p : Seminorm 𝕜 E => (p : E → ℝ)) p
#align seminorm.coe_supr_eq Seminorm.coe_iSup_eq

private theorem Seminorm.isLUB_sSup (s : Set (Seminorm 𝕜 E)) (hs₁ : BddAbove s) (hs₂ : s.Nonempty) :
    IsLUB s (sSup s) := by
  refine' ⟨fun p hp x => _, fun p hp x => _⟩ <;> haveI : Nonempty ↑s := hs₂.coe_sort <;>
    dsimp <;> rw [Seminorm.coe_sSup_eq hs₁, iSup_apply]
  · rcases hs₁ with ⟨q, hq⟩
    exact le_ciSup ⟨q x, forall_range_iff.mpr fun i : s => hq i.2 x⟩ ⟨p, hp⟩
  · exact ciSup_le fun q => hp q.2 x

/-- `Seminorm 𝕜 E` is a conditionally complete lattice.

Note that, while `inf`, `sup` and `sSup` have good definitional properties (corresponding to
the instances given here for `Inf`, `Sup` and `SupSet` respectively), `sInf s` is just
defined as the supremum of the lower bounds of `s`, which is not really useful in practice. If you
need to use `sInf` on seminorms, then you should probably provide a more workable definition first,
but this is unlikely to happen so we keep the "bad" definition for now. -/
noncomputable instance instConditionallyCompleteLattice :
    ConditionallyCompleteLattice (Seminorm 𝕜 E) :=
  conditionallyCompleteLatticeOfLatticeOfsSup (Seminorm 𝕜 E) Seminorm.isLUB_sSup

end Classical

end NormedField

/-! ### Seminorm ball -/


section SeminormedRing

variable [SeminormedRing 𝕜]

section AddCommGroup

variable [AddCommGroup E]

section SMul

variable [SMul 𝕜 E] (p : Seminorm 𝕜 E)

/-- The ball of radius `r` at `x` with respect to seminorm `p` is the set of elements `y` with
`p (y - x) < r`. -/
def ball (x : E) (r : ℝ) :=
  { y : E | p (y - x) < r }
#align seminorm.ball Seminorm.ball

/-- The closed ball of radius `r` at `x` with respect to seminorm `p` is the set of elements `y`
with `p (y - x) ≤ r`. -/
def closedBall (x : E) (r : ℝ) :=
  { y : E | p (y - x) ≤ r }
#align seminorm.closed_ball Seminorm.closedBall

variable {x y : E} {r : ℝ}

@[simp]
theorem mem_ball : y ∈ ball p x r ↔ p (y - x) < r :=
  Iff.rfl
#align seminorm.mem_ball Seminorm.mem_ball

@[simp]
theorem mem_closedBall : y ∈ closedBall p x r ↔ p (y - x) ≤ r :=
  Iff.rfl
#align seminorm.mem_closed_ball Seminorm.mem_closedBall

theorem mem_ball_self (hr : 0 < r) : x ∈ ball p x r := by simp [hr]
#align seminorm.mem_ball_self Seminorm.mem_ball_self

theorem mem_closedBall_self (hr : 0 ≤ r) : x ∈ closedBall p x r := by simp [hr]
#align seminorm.mem_closed_ball_self Seminorm.mem_closedBall_self

theorem mem_ball_zero : y ∈ ball p 0 r ↔ p y < r := by rw [mem_ball, sub_zero]
#align seminorm.mem_ball_zero Seminorm.mem_ball_zero

theorem mem_closedBall_zero : y ∈ closedBall p 0 r ↔ p y ≤ r := by rw [mem_closedBall, sub_zero]
#align seminorm.mem_closed_ball_zero Seminorm.mem_closedBall_zero

theorem ball_zero_eq : ball p 0 r = { y : E | p y < r } :=
  Set.ext fun _ => p.mem_ball_zero
#align seminorm.ball_zero_eq Seminorm.ball_zero_eq

theorem closedBall_zero_eq : closedBall p 0 r = { y : E | p y ≤ r } :=
  Set.ext fun _ => p.mem_closedBall_zero
#align seminorm.closed_ball_zero_eq Seminorm.closedBall_zero_eq

theorem ball_subset_closedBall (x r) : ball p x r ⊆ closedBall p x r := fun _ h =>
  (mem_closedBall _).mpr ((mem_ball _).mp h).le
#align seminorm.ball_subset_closed_ball Seminorm.ball_subset_closedBall

theorem closedBall_eq_biInter_ball (x r) : closedBall p x r = ⋂ ρ > r, ball p x ρ := by
  ext y; simp_rw [mem_closedBall, mem_iInter₂, mem_ball, ← forall_lt_iff_le']
#align seminorm.closed_ball_eq_bInter_ball Seminorm.closedBall_eq_biInter_ball

@[simp]
theorem ball_zero' (x : E) (hr : 0 < r) : ball (0 : Seminorm 𝕜 E) x r = Set.univ := by
  rw [Set.eq_univ_iff_forall, ball]
  simp [hr]
#align seminorm.ball_zero' Seminorm.ball_zero'

@[simp]
theorem closedBall_zero' (x : E) (hr : 0 < r) : closedBall (0 : Seminorm 𝕜 E) x r = Set.univ :=
  eq_univ_of_subset (ball_subset_closedBall _ _ _) (ball_zero' x hr)
#align seminorm.closed_ball_zero' Seminorm.closedBall_zero'

theorem ball_smul (p : Seminorm 𝕜 E) {c : NNReal} (hc : 0 < c) (r : ℝ) (x : E) :
    (c • p).ball x r = p.ball x (r / c) := by
  ext
  rw [mem_ball, mem_ball, smul_apply, NNReal.smul_def, smul_eq_mul, mul_comm,
    lt_div_iff (NNReal.coe_pos.mpr hc)]
#align seminorm.ball_smul Seminorm.ball_smul

theorem closedBall_smul (p : Seminorm 𝕜 E) {c : NNReal} (hc : 0 < c) (r : ℝ) (x : E) :
    (c • p).closedBall x r = p.closedBall x (r / c) := by
  ext
  rw [mem_closedBall, mem_closedBall, smul_apply, NNReal.smul_def, smul_eq_mul, mul_comm,
    le_div_iff (NNReal.coe_pos.mpr hc)]
#align seminorm.closed_ball_smul Seminorm.closedBall_smul

theorem ball_sup (p : Seminorm 𝕜 E) (q : Seminorm 𝕜 E) (e : E) (r : ℝ) :
    ball (p ⊔ q) e r = ball p e r ∩ ball q e r := by
  simp_rw [ball, ← Set.setOf_and, coe_sup, Pi.sup_apply, sup_lt_iff]
#align seminorm.ball_sup Seminorm.ball_sup

theorem closedBall_sup (p : Seminorm 𝕜 E) (q : Seminorm 𝕜 E) (e : E) (r : ℝ) :
    closedBall (p ⊔ q) e r = closedBall p e r ∩ closedBall q e r := by
  simp_rw [closedBall, ← Set.setOf_and, coe_sup, Pi.sup_apply, sup_le_iff]
#align seminorm.closed_ball_sup Seminorm.closedBall_sup

theorem ball_finset_sup' (p : ι → Seminorm 𝕜 E) (s : Finset ι) (H : s.Nonempty) (e : E) (r : ℝ) :
    ball (s.sup' H p) e r = s.inf' H fun i => ball (p i) e r := by
  induction' H using Finset.Nonempty.cons_induction with a a s ha hs ih
  · classical simp
  · rw [Finset.sup'_cons hs, Finset.inf'_cons hs, ball_sup]
    -- Porting note: `rw` can't use `inf_eq_inter` here, but `simp` can?
    simp only [inf_eq_inter, ih]
#align seminorm.ball_finset_sup' Seminorm.ball_finset_sup'

theorem closedBall_finset_sup' (p : ι → Seminorm 𝕜 E) (s : Finset ι) (H : s.Nonempty) (e : E)
    (r : ℝ) : closedBall (s.sup' H p) e r = s.inf' H fun i => closedBall (p i) e r := by
  induction' H using Finset.Nonempty.cons_induction with a a s ha hs ih
  · classical simp
  · rw [Finset.sup'_cons hs, Finset.inf'_cons hs, closedBall_sup]
    -- Porting note: `rw` can't use `inf_eq_inter` here, but `simp` can?
    simp only [inf_eq_inter, ih]
#align seminorm.closed_ball_finset_sup' Seminorm.closedBall_finset_sup'

theorem ball_mono {p : Seminorm 𝕜 E} {r₁ r₂ : ℝ} (h : r₁ ≤ r₂) : p.ball x r₁ ⊆ p.ball x r₂ :=
  fun _ (hx : _ < _) => hx.trans_le h
#align seminorm.ball_mono Seminorm.ball_mono

theorem closedBall_mono {p : Seminorm 𝕜 E} {r₁ r₂ : ℝ} (h : r₁ ≤ r₂) :
    p.closedBall x r₁ ⊆ p.closedBall x r₂ := fun _ (hx : _ ≤ _) => hx.trans h
#align seminorm.closed_ball_mono Seminorm.closedBall_mono

theorem ball_antitone {p q : Seminorm 𝕜 E} (h : q ≤ p) : p.ball x r ⊆ q.ball x r := fun _ =>
  (h _).trans_lt
#align seminorm.ball_antitone Seminorm.ball_antitone

theorem closedBall_antitone {p q : Seminorm 𝕜 E} (h : q ≤ p) :
    p.closedBall x r ⊆ q.closedBall x r := fun _ => (h _).trans
#align seminorm.closed_ball_antitone Seminorm.closedBall_antitone

theorem ball_add_ball_subset (p : Seminorm 𝕜 E) (r₁ r₂ : ℝ) (x₁ x₂ : E) :
    p.ball (x₁ : E) r₁ + p.ball (x₂ : E) r₂ ⊆ p.ball (x₁ + x₂) (r₁ + r₂) := by
  rintro x ⟨y₁, y₂, hy₁, hy₂, rfl⟩
  rw [mem_ball, add_sub_add_comm]
  exact (map_add_le_add p _ _).trans_lt (add_lt_add hy₁ hy₂)
#align seminorm.ball_add_ball_subset Seminorm.ball_add_ball_subset

theorem closedBall_add_closedBall_subset (p : Seminorm 𝕜 E) (r₁ r₂ : ℝ) (x₁ x₂ : E) :
    p.closedBall (x₁ : E) r₁ + p.closedBall (x₂ : E) r₂ ⊆ p.closedBall (x₁ + x₂) (r₁ + r₂) := by
  rintro x ⟨y₁, y₂, hy₁, hy₂, rfl⟩
  rw [mem_closedBall, add_sub_add_comm]
  exact (map_add_le_add p _ _).trans (add_le_add hy₁ hy₂)
#align seminorm.closed_ball_add_closed_ball_subset Seminorm.closedBall_add_closedBall_subset

theorem sub_mem_ball (p : Seminorm 𝕜 E) (x₁ x₂ y : E) (r : ℝ) :
    x₁ - x₂ ∈ p.ball y r ↔ x₁ ∈ p.ball (x₂ + y) r := by simp_rw [mem_ball, sub_sub]
#align seminorm.sub_mem_ball Seminorm.sub_mem_ball

/-- The image of a ball under addition with a singleton is another ball. -/
theorem vadd_ball (p : Seminorm 𝕜 E) : x +ᵥ p.ball y r = p.ball (x +ᵥ y) r :=
  letI := AddGroupSeminorm.toSeminormedAddCommGroup p.toAddGroupSeminorm
  Metric.vadd_ball x y r
#align seminorm.vadd_ball Seminorm.vadd_ball

/-- The image of a closed ball under addition with a singleton is another closed ball. -/
theorem vadd_closedBall (p : Seminorm 𝕜 E) : x +ᵥ p.closedBall y r = p.closedBall (x +ᵥ y) r :=
  letI := AddGroupSeminorm.toSeminormedAddCommGroup p.toAddGroupSeminorm
  Metric.vadd_closedBall x y r
#align seminorm.vadd_closed_ball Seminorm.vadd_closedBall

end SMul

section Module

variable [Module 𝕜 E]

variable [SeminormedRing 𝕜₂] [AddCommGroup E₂] [Module 𝕜₂ E₂]

variable {σ₁₂ : 𝕜 →+* 𝕜₂} [RingHomIsometric σ₁₂]

theorem ball_comp (p : Seminorm 𝕜₂ E₂) (f : E →ₛₗ[σ₁₂] E₂) (x : E) (r : ℝ) :
    (p.comp f).ball x r = f ⁻¹' p.ball (f x) r := by
  ext
  simp_rw [ball, mem_preimage, comp_apply, Set.mem_setOf_eq, map_sub]
#align seminorm.ball_comp Seminorm.ball_comp

theorem closedBall_comp (p : Seminorm 𝕜₂ E₂) (f : E →ₛₗ[σ₁₂] E₂) (x : E) (r : ℝ) :
    (p.comp f).closedBall x r = f ⁻¹' p.closedBall (f x) r := by
  ext
  simp_rw [closedBall, mem_preimage, comp_apply, Set.mem_setOf_eq, map_sub]
#align seminorm.closed_ball_comp Seminorm.closedBall_comp

variable (p : Seminorm 𝕜 E)

theorem preimage_metric_ball {r : ℝ} : p ⁻¹' Metric.ball 0 r = { x | p x < r } := by
  ext x
  simp only [mem_setOf, mem_preimage, mem_ball_zero_iff, Real.norm_of_nonneg (map_nonneg p _)]
#align seminorm.preimage_metric_ball Seminorm.preimage_metric_ball

theorem preimage_metric_closedBall {r : ℝ} : p ⁻¹' Metric.closedBall 0 r = { x | p x ≤ r } := by
  ext x
  simp only [mem_setOf, mem_preimage, mem_closedBall_zero_iff,
    Real.norm_of_nonneg (map_nonneg p _)]
#align seminorm.preimage_metric_closed_ball Seminorm.preimage_metric_closedBall

theorem ball_zero_eq_preimage_ball {r : ℝ} : p.ball 0 r = p ⁻¹' Metric.ball 0 r := by
  rw [ball_zero_eq, preimage_metric_ball]
#align seminorm.ball_zero_eq_preimage_ball Seminorm.ball_zero_eq_preimage_ball

theorem closedBall_zero_eq_preimage_closedBall {r : ℝ} :
    p.closedBall 0 r = p ⁻¹' Metric.closedBall 0 r := by
  rw [closedBall_zero_eq, preimage_metric_closedBall]
#align seminorm.closed_ball_zero_eq_preimage_closed_ball Seminorm.closedBall_zero_eq_preimage_closedBall

@[simp]
theorem ball_bot {r : ℝ} (x : E) (hr : 0 < r) : ball (⊥ : Seminorm 𝕜 E) x r = Set.univ :=
  ball_zero' x hr
#align seminorm.ball_bot Seminorm.ball_bot

@[simp]
theorem closedBall_bot {r : ℝ} (x : E) (hr : 0 < r) :
    closedBall (⊥ : Seminorm 𝕜 E) x r = Set.univ :=
  closedBall_zero' x hr
#align seminorm.closed_ball_bot Seminorm.closedBall_bot

/-- Seminorm-balls at the origin are balanced. -/
theorem balanced_ball_zero (r : ℝ) : Balanced 𝕜 (ball p 0 r) := by
  rintro a ha x ⟨y, hy, hx⟩
  rw [mem_ball_zero, ← hx, map_smul_eq_mul]
  calc
    _ ≤ p y := mul_le_of_le_one_left (map_nonneg p _) ha
    _ < r := by rwa [mem_ball_zero] at hy
#align seminorm.balanced_ball_zero Seminorm.balanced_ball_zero

/-- Closed seminorm-balls at the origin are balanced. -/
theorem balanced_closedBall_zero (r : ℝ) : Balanced 𝕜 (closedBall p 0 r) := by
  rintro a ha x ⟨y, hy, hx⟩
  rw [mem_closedBall_zero, ← hx, map_smul_eq_mul]
  calc
    _ ≤ p y := mul_le_of_le_one_left (map_nonneg p _) ha
    _ ≤ r := by rwa [mem_closedBall_zero] at hy
#align seminorm.balanced_closed_ball_zero Seminorm.balanced_closedBall_zero

theorem ball_finset_sup_eq_iInter (p : ι → Seminorm 𝕜 E) (s : Finset ι) (x : E) {r : ℝ}
    (hr : 0 < r) : ball (s.sup p) x r = ⋂ i ∈ s, ball (p i) x r := by
  lift r to NNReal using hr.le
  simp_rw [ball, iInter_setOf, finset_sup_apply, NNReal.coe_lt_coe,
    Finset.sup_lt_iff (show ⊥ < r from hr), ← NNReal.coe_lt_coe, coe_mk]
#align seminorm.ball_finset_sup_eq_Inter Seminorm.ball_finset_sup_eq_iInter

theorem closedBall_finset_sup_eq_iInter (p : ι → Seminorm 𝕜 E) (s : Finset ι) (x : E) {r : ℝ}
    (hr : 0 ≤ r) : closedBall (s.sup p) x r = ⋂ i ∈ s, closedBall (p i) x r := by
  lift r to NNReal using hr
  simp_rw [closedBall, iInter_setOf, finset_sup_apply, NNReal.coe_le_coe, Finset.sup_le_iff, ←
    NNReal.coe_le_coe, coe_mk]
#align seminorm.closed_ball_finset_sup_eq_Inter Seminorm.closedBall_finset_sup_eq_iInter

theorem ball_finset_sup (p : ι → Seminorm 𝕜 E) (s : Finset ι) (x : E) {r : ℝ} (hr : 0 < r) :
    ball (s.sup p) x r = s.inf fun i => ball (p i) x r := by
  rw [Finset.inf_eq_iInf]
  exact ball_finset_sup_eq_iInter _ _ _ hr
#align seminorm.ball_finset_sup Seminorm.ball_finset_sup

theorem closedBall_finset_sup (p : ι → Seminorm 𝕜 E) (s : Finset ι) (x : E) {r : ℝ} (hr : 0 ≤ r) :
    closedBall (s.sup p) x r = s.inf fun i => closedBall (p i) x r := by
  rw [Finset.inf_eq_iInf]
  exact closedBall_finset_sup_eq_iInter _ _ _ hr
#align seminorm.closed_ball_finset_sup Seminorm.closedBall_finset_sup

theorem ball_smul_ball (p : Seminorm 𝕜 E) (r₁ r₂ : ℝ) :
    Metric.ball (0 : 𝕜) r₁ • p.ball 0 r₂ ⊆ p.ball 0 (r₁ * r₂) := by
  rw [Set.subset_def]
  intro x hx
  rw [Set.mem_smul] at hx
  rcases hx with ⟨a, y, ha, hy, hx⟩
  rw [← hx, mem_ball_zero, map_smul_eq_mul]
  gcongr
  · exact mem_ball_zero_iff.mp ha
  · exact p.mem_ball_zero.mp hy
#align seminorm.ball_smul_ball Seminorm.ball_smul_ball

theorem closedBall_smul_closedBall (p : Seminorm 𝕜 E) (r₁ r₂ : ℝ) :
    Metric.closedBall (0 : 𝕜) r₁ • p.closedBall 0 r₂ ⊆ p.closedBall 0 (r₁ * r₂) := by
  rw [Set.subset_def]
  intro x hx
  rw [Set.mem_smul] at hx
  rcases hx with ⟨a, y, ha, hy, hx⟩
  rw [← hx, mem_closedBall_zero, map_smul_eq_mul]
  rw [mem_closedBall_zero_iff] at ha
  gcongr
  · exact (norm_nonneg a).trans ha
  · exact p.mem_closedBall_zero.mp hy
#align seminorm.closed_ball_smul_closed_ball Seminorm.closedBall_smul_closedBall

@[simp]
theorem ball_eq_emptyset (p : Seminorm 𝕜 E) {x : E} {r : ℝ} (hr : r ≤ 0) : p.ball x r = ∅ := by
  ext
  rw [Seminorm.mem_ball, Set.mem_empty_iff_false, iff_false_iff, not_lt]
  exact hr.trans (map_nonneg p _)
#align seminorm.ball_eq_emptyset Seminorm.ball_eq_emptyset

@[simp]
theorem closedBall_eq_emptyset (p : Seminorm 𝕜 E) {x : E} {r : ℝ} (hr : r < 0) :
    p.closedBall x r = ∅ := by
  ext
  rw [Seminorm.mem_closedBall, Set.mem_empty_iff_false, iff_false_iff, not_le]
  exact hr.trans_le (map_nonneg _ _)
#align seminorm.closed_ball_eq_emptyset Seminorm.closedBall_eq_emptyset

theorem symmetric_ball_zero (r : ℝ) (hx : x ∈ ball p 0 r) : -x ∈ ball p 0 r := by
  simpa only [mem_ball_zero, map_neg_eq_map] using hx
#align seminorm.symmetric_ball_zero Seminorm.symmetric_ball_zero

@[simp]
theorem neg_ball (p : Seminorm 𝕜 E) (r : ℝ) (x : E) : -ball p x r = ball p (-x) r := by
  ext
  rw [Set.mem_neg, mem_ball, mem_ball, ← neg_add', sub_neg_eq_add, map_neg_eq_map]
#align seminorm.neg_ball Seminorm.neg_ball

end Module

end AddCommGroup

end SeminormedRing

section NormedField

variable [NormedField 𝕜] [AddCommGroup E] [Module 𝕜 E] (p : Seminorm 𝕜 E) {A B : Set E} {a : 𝕜}
  {r : ℝ} {x : E}

theorem ball_norm_mul_subset {p : Seminorm 𝕜 E} {k : 𝕜} {r : ℝ} :
    p.ball 0 (‖k‖ * r) ⊆ k • p.ball 0 r := by
  rcases eq_or_ne k 0 with (rfl | hk)
  · rw [norm_zero, MulZeroClass.zero_mul, ball_eq_emptyset _ le_rfl]
    exact empty_subset _
  · intro x
    rw [Set.mem_smul_set, Seminorm.mem_ball_zero]
    refine' fun hx => ⟨k⁻¹ • x, _, _⟩
    · rwa [Seminorm.mem_ball_zero, map_smul_eq_mul, norm_inv, ←
        mul_lt_mul_left <| norm_pos_iff.mpr hk, ← mul_assoc, ← div_eq_mul_inv ‖k‖ ‖k‖,
        div_self (ne_of_gt <| norm_pos_iff.mpr hk), one_mul]
    rw [← smul_assoc, smul_eq_mul, ← div_eq_mul_inv, div_self hk, one_smul]
#align seminorm.ball_norm_mul_subset Seminorm.ball_norm_mul_subset

theorem smul_ball_zero {p : Seminorm 𝕜 E} {k : 𝕜} {r : ℝ} (hk : k ≠ 0) :
    k • p.ball 0 r = p.ball 0 (‖k‖ * r) := by
  ext
  rw [mem_smul_set_iff_inv_smul_mem₀ hk, p.mem_ball_zero, p.mem_ball_zero, map_smul_eq_mul,
    norm_inv, ← div_eq_inv_mul, div_lt_iff (norm_pos_iff.2 hk), mul_comm]
#align seminorm.smul_ball_zero Seminorm.smul_ball_zero

theorem smul_closedBall_subset {p : Seminorm 𝕜 E} {k : 𝕜} {r : ℝ} :
    k • p.closedBall 0 r ⊆ p.closedBall 0 (‖k‖ * r) := by
  rintro x ⟨y, hy, h⟩
  rw [Seminorm.mem_closedBall_zero, ← h, map_smul_eq_mul]
  rw [Seminorm.mem_closedBall_zero] at hy
  gcongr
#align seminorm.smul_closed_ball_subset Seminorm.smul_closedBall_subset

theorem smul_closedBall_zero {p : Seminorm 𝕜 E} {k : 𝕜} {r : ℝ} (hk : 0 < ‖k‖) :
    k • p.closedBall 0 r = p.closedBall 0 (‖k‖ * r) := by
  refine' subset_antisymm smul_closedBall_subset _
  intro x
  rw [Set.mem_smul_set, Seminorm.mem_closedBall_zero]
  refine' fun hx => ⟨k⁻¹ • x, _, _⟩
  · rwa [Seminorm.mem_closedBall_zero, map_smul_eq_mul, norm_inv, ← mul_le_mul_left hk, ← mul_assoc,
      ← div_eq_mul_inv ‖k‖ ‖k‖, div_self (ne_of_gt hk), one_mul]
  rw [← smul_assoc, smul_eq_mul, ← div_eq_mul_inv, div_self (norm_pos_iff.mp hk), one_smul]
#align seminorm.smul_closed_ball_zero Seminorm.smul_closedBall_zero

theorem ball_zero_absorbs_ball_zero (p : Seminorm 𝕜 E) {r₁ r₂ : ℝ} (hr₁ : 0 < r₁) :
    Absorbs 𝕜 (p.ball 0 r₁) (p.ball 0 r₂) := by
  rcases exists_pos_lt_mul hr₁ r₂ with ⟨r, hr₀, hr⟩
  refine' ⟨r, hr₀, fun a ha x hx => _⟩
  rw [smul_ball_zero (norm_pos_iff.1 <| hr₀.trans_le ha), p.mem_ball_zero]
  rw [p.mem_ball_zero] at hx
  exact hx.trans (hr.trans_le <| by gcongr)
#align seminorm.ball_zero_absorbs_ball_zero Seminorm.ball_zero_absorbs_ball_zero

/-- Seminorm-balls at the origin are absorbent. -/
protected theorem absorbent_ball_zero (hr : 0 < r) : Absorbent 𝕜 (ball p (0 : E) r) :=
  absorbent_iff_forall_absorbs_singleton.2 fun _ =>
    (p.ball_zero_absorbs_ball_zero hr).mono_right <|
      singleton_subset_iff.2 <| p.mem_ball_zero.2 <| lt_add_one _
#align seminorm.absorbent_ball_zero Seminorm.absorbent_ball_zero

/-- Closed seminorm-balls at the origin are absorbent. -/
protected theorem absorbent_closedBall_zero (hr : 0 < r) : Absorbent 𝕜 (closedBall p (0 : E) r) :=
  (p.absorbent_ball_zero hr).subset (p.ball_subset_closedBall _ _)
#align seminorm.absorbent_closed_ball_zero Seminorm.absorbent_closedBall_zero

/-- Seminorm-balls containing the origin are absorbent. -/
protected theorem absorbent_ball (hpr : p x < r) : Absorbent 𝕜 (ball p x r) := by
  refine' (p.absorbent_ball_zero <| sub_pos.2 hpr).subset fun y hy => _
  rw [p.mem_ball_zero] at hy
  exact p.mem_ball.2 ((map_sub_le_add p _ _).trans_lt <| add_lt_of_lt_sub_right hy)
#align seminorm.absorbent_ball Seminorm.absorbent_ball

/-- Seminorm-balls containing the origin are absorbent. -/
protected theorem absorbent_closedBall (hpr : p x < r) : Absorbent 𝕜 (closedBall p x r) := by
  refine' (p.absorbent_closedBall_zero <| sub_pos.2 hpr).subset fun y hy => _
  rw [p.mem_closedBall_zero] at hy
  exact p.mem_closedBall.2 ((map_sub_le_add p _ _).trans <| add_le_of_le_sub_right hy)
#align seminorm.absorbent_closed_ball Seminorm.absorbent_closedBall

@[simp]
theorem smul_ball_preimage (p : Seminorm 𝕜 E) (y : E) (r : ℝ) (a : 𝕜) (ha : a ≠ 0) :
    (· • ·) a ⁻¹' p.ball y r = p.ball (a⁻¹ • y) (r / ‖a‖) :=
  Set.ext fun _ => by
    rw [mem_preimage, mem_ball, mem_ball, lt_div_iff (norm_pos_iff.mpr ha), mul_comm, ←
      map_smul_eq_mul p, smul_sub, smul_inv_smul₀ ha]
#align seminorm.smul_ball_preimage Seminorm.smul_ball_preimage

end NormedField

section Convex

variable [NormedField 𝕜] [AddCommGroup E] [NormedSpace ℝ 𝕜] [Module 𝕜 E]

section SMul

variable [SMul ℝ E] [IsScalarTower ℝ 𝕜 E] (p : Seminorm 𝕜 E)

/-- A seminorm is convex. Also see `convexOn_norm`. -/
protected theorem convexOn : ConvexOn ℝ univ p := by
  refine' ⟨convex_univ, fun x _ y _ a b ha hb _ => _⟩
  calc
    p (a • x + b • y) ≤ p (a • x) + p (b • y) := map_add_le_add p _ _
    _ = ‖a • (1 : 𝕜)‖ * p x + ‖b • (1 : 𝕜)‖ * p y := by
      rw [← map_smul_eq_mul p, ← map_smul_eq_mul p, smul_one_smul, smul_one_smul]
    _ = a * p x + b * p y := by
      rw [norm_smul, norm_smul, norm_one, mul_one, mul_one, Real.norm_of_nonneg ha,
        Real.norm_of_nonneg hb]
#align seminorm.convex_on Seminorm.convexOn

end SMul

section Module

variable [Module ℝ E] [IsScalarTower ℝ 𝕜 E] (p : Seminorm 𝕜 E) (x : E) (r : ℝ)

/-- Seminorm-balls are convex. -/
theorem convex_ball : Convex ℝ (ball p x r) := by
  convert (p.convexOn.translate_left (-x)).convex_lt r
  ext y
  rw [preimage_univ, sep_univ, p.mem_ball, sub_eq_add_neg]
  rfl
#align seminorm.convex_ball Seminorm.convex_ball

/-- Closed seminorm-balls are convex. -/
theorem convex_closedBall : Convex ℝ (closedBall p x r) := by
  rw [closedBall_eq_biInter_ball]
  exact convex_iInter₂ fun _ _ => convex_ball _ _ _
#align seminorm.convex_closed_ball Seminorm.convex_closedBall

end Module

end Convex

section RestrictScalars

variable (𝕜) {𝕜' : Type _} [NormedField 𝕜] [SeminormedRing 𝕜'] [NormedAlgebra 𝕜 𝕜']
  [NormOneClass 𝕜'] [AddCommGroup E] [Module 𝕜' E] [SMul 𝕜 E] [IsScalarTower 𝕜 𝕜' E]

/-- Reinterpret a seminorm over a field `𝕜'` as a seminorm over a smaller field `𝕜`. This will
typically be used with `IsROrC 𝕜'` and `𝕜 = ℝ`. -/
protected def restrictScalars (p : Seminorm 𝕜' E) : Seminorm 𝕜 E :=
  { p with
    smul' := fun a x => by rw [← smul_one_smul 𝕜' a x, p.smul', norm_smul, norm_one, mul_one] }
#align seminorm.restrict_scalars Seminorm.restrictScalars

@[simp]
theorem coe_restrictScalars (p : Seminorm 𝕜' E) : (p.restrictScalars 𝕜 : E → ℝ) = p :=
  rfl
#align seminorm.coe_restrict_scalars Seminorm.coe_restrictScalars

@[simp]
theorem restrictScalars_ball (p : Seminorm 𝕜' E) : (p.restrictScalars 𝕜).ball = p.ball :=
  rfl
#align seminorm.restrict_scalars_ball Seminorm.restrictScalars_ball

@[simp]
theorem restrictScalars_closedBall (p : Seminorm 𝕜' E) :
    (p.restrictScalars 𝕜).closedBall = p.closedBall :=
  rfl
#align seminorm.restrict_scalars_closed_ball Seminorm.restrictScalars_closedBall

end RestrictScalars

/-! ### Continuity criterions for seminorms -/


section Continuity

variable [NontriviallyNormedField 𝕜] [SeminormedRing 𝕝] [AddCommGroup E] [Module 𝕜 E]

variable [Module 𝕝 E]

/-- A seminorm is continuous at `0` if `p.closedBall 0 r` for *all* `r > 0`.
Over a `NontriviallyNormedField` it is actually enough to check that this is true
for *some* `r`, see `Seminorm.continuousAt_zero'`. -/
theorem continuousAt_zero_of_forall' [TopologicalSpace E] {p : Seminorm 𝕝 E}
    (hp : ∀ r > 0, p.closedBall 0 r ∈ (𝓝 0 : Filter E)) :
    ContinuousAt p 0 := by
  simp_rw [Seminorm.closedBall_zero_eq_preimage_closedBall] at hp
  rwa [ContinuousAt, Metric.nhds_basis_closedBall.tendsto_right_iff, map_zero]

theorem continuousAt_zero' [TopologicalSpace E] [ContinuousConstSMul 𝕜 E] {p : Seminorm 𝕜 E}
    {r : ℝ} (hp : p.closedBall 0 r ∈ (𝓝 0 : Filter E)) : ContinuousAt p 0 := by
  let r' := max 1 r
  have hr' : 0 < r' := lt_max_of_lt_left one_pos
  have hp' : p.closedBall 0 r' ∈ (𝓝 0 : Filter E) :=
    mem_of_superset hp (closedBall_mono <| le_max_right _ _)
  refine' continuousAt_zero_of_forall' _
  intro ε hε
  rcases exists_norm_lt 𝕜 (div_pos hε hr') with ⟨k, hk0, hkε⟩
  have hk0' := norm_pos_iff.mp hk0
  have := (set_smul_mem_nhds_zero_iff hk0').mpr hp'
  refine' Filter.mem_of_superset this (smul_set_subset_iff.mpr fun x hx => _)
  rw [mem_closedBall_zero, map_smul_eq_mul, ← div_mul_cancel ε hr'.ne.symm]
  gcongr
  exact p.mem_closedBall_zero.mp hx
#align seminorm.continuous_at_zero' Seminorm.continuousAt_zero'

/-- A seminorm is continuous at `0` if `p.ball 0 r` for *all* `r > 0`.
Over a `NontriviallyNormedField` it is actually enough to check that this is true
for *some* `r`, see `Seminorm.continuousAt_zero'`. -/
theorem continuousAt_zero_of_forall [TopologicalSpace E] {p : Seminorm 𝕝 E}
    (hp : ∀ r > 0, p.ball 0 r ∈ (𝓝 0 : Filter E)) :
    ContinuousAt p 0 :=
  continuousAt_zero_of_forall'
    (fun r hr ↦ Filter.mem_of_superset (hp r hr) <| p.ball_subset_closedBall _ _)

theorem continuousAt_zero [TopologicalSpace E] [ContinuousConstSMul 𝕜 E] {p : Seminorm 𝕜 E} {r : ℝ}
    (hp : p.ball 0 r ∈ (𝓝 0 : Filter E)) : ContinuousAt p 0 :=
  continuousAt_zero' (Filter.mem_of_superset hp <| p.ball_subset_closedBall _ _)
#align seminorm.continuous_at_zero Seminorm.continuousAt_zero

protected theorem uniformContinuous_of_continuousAt_zero [UniformSpace E] [UniformAddGroup E]
    {p : Seminorm 𝕝 E} (hp : ContinuousAt p 0) : UniformContinuous p := by
  have hp : Filter.Tendsto p (𝓝 0) (𝓝 0) := map_zero p ▸ hp
  rw [UniformContinuous, uniformity_eq_comap_nhds_zero_swapped,
    Metric.uniformity_eq_comap_nhds_zero, Filter.tendsto_comap_iff]
  exact
    tendsto_of_tendsto_of_tendsto_of_le_of_le tendsto_const_nhds (hp.comp Filter.tendsto_comap)
      (fun xy => dist_nonneg) fun xy => p.norm_sub_map_le_sub _ _
#align seminorm.uniform_continuous_of_continuous_at_zero Seminorm.uniformContinuous_of_continuousAt_zero

protected theorem continuous_of_continuousAt_zero [TopologicalSpace E] [TopologicalAddGroup E]
    {p : Seminorm 𝕝 E} (hp : ContinuousAt p 0) : Continuous p := by
  letI := TopologicalAddGroup.toUniformSpace E
  haveI : UniformAddGroup E := comm_topologicalAddGroup_is_uniform
  exact (Seminorm.uniformContinuous_of_continuousAt_zero hp).continuous
#align seminorm.continuous_of_continuous_at_zero Seminorm.continuous_of_continuousAt_zero

/-- A seminorm is uniformly continuous if `p.ball 0 r` for *all* `r > 0`.
Over a `NontriviallyNormedField` it is actually enough to check that this is true
for *some* `r`, see `Seminorm.uniformContinuous`. -/
protected theorem uniformContinuous_of_forall [UniformSpace E] [UniformAddGroup E]
    {p : Seminorm 𝕝 E} (hp : ∀ r > 0, p.ball 0 r ∈ (𝓝 0 : Filter E)) :
    UniformContinuous p :=
  Seminorm.uniformContinuous_of_continuousAt_zero (continuousAt_zero_of_forall hp)

protected theorem uniformContinuous [UniformSpace E] [UniformAddGroup E] [ContinuousConstSMul 𝕜 E]
    {p : Seminorm 𝕜 E} {r : ℝ} (hp : p.ball 0 r ∈ (𝓝 0 : Filter E)) :
    UniformContinuous p :=
  Seminorm.uniformContinuous_of_continuousAt_zero (continuousAt_zero hp)
#align seminorm.uniform_continuous Seminorm.uniformContinuous

/-- A seminorm is uniformly continuous if `p.closedBall 0 r` for *all* `r > 0`.
Over a `NontriviallyNormedField` it is actually enough to check that this is true
for *some* `r`, see `Seminorm.uniformContinuous'`. -/
protected theorem uniform_continuous_of_forall' [UniformSpace E] [UniformAddGroup E]
    {p : Seminorm 𝕝 E} (hp : ∀ r > 0, p.closedBall 0 r ∈ (𝓝 0 : Filter E)) :
    UniformContinuous p :=
  Seminorm.uniformContinuous_of_continuousAt_zero (continuousAt_zero_of_forall' hp)

protected theorem uniform_continuous' [UniformSpace E] [UniformAddGroup E] [ContinuousConstSMul 𝕜 E]
    {p : Seminorm 𝕜 E} {r : ℝ} (hp : p.closedBall 0 r ∈ (𝓝 0 : Filter E)) :
    UniformContinuous p :=
  Seminorm.uniformContinuous_of_continuousAt_zero (continuousAt_zero' hp)
#align seminorm.uniform_continuous' Seminorm.uniform_continuous'

/-- A seminorm is continuous if `p.ball 0 r` for *all* `r > 0`.
Over a `NontriviallyNormedField` it is actually enough to check that this is true
for *some* `r`, see `Seminorm.continuous`. -/
protected theorem continuous_of_forall [TopologicalSpace E] [TopologicalAddGroup E]
    {p : Seminorm 𝕝 E} (hp : ∀ r > 0, p.ball 0 r ∈ (𝓝 0 : Filter E)) :
    Continuous p :=
  Seminorm.continuous_of_continuousAt_zero (continuousAt_zero_of_forall hp)

protected theorem continuous [TopologicalSpace E] [TopologicalAddGroup E] [ContinuousConstSMul 𝕜 E]
    {p : Seminorm 𝕜 E} {r : ℝ} (hp : p.ball 0 r ∈ (𝓝 0 : Filter E)) : Continuous p :=
  Seminorm.continuous_of_continuousAt_zero (continuousAt_zero hp)
#align seminorm.continuous Seminorm.continuous

/-- A seminorm is continuous if `p.closedBall 0 r` for *all* `r > 0`.
Over a `NontriviallyNormedField` it is actually enough to check that this is true
for *some* `r`, see `Seminorm.continuous'`. -/
protected theorem continuous_of_forall' [TopologicalSpace E] [TopologicalAddGroup E]
    {p : Seminorm 𝕝 E} (hp : ∀ r > 0, p.closedBall 0 r ∈ (𝓝 0 : Filter E)) :
    Continuous p :=
  Seminorm.continuous_of_continuousAt_zero (continuousAt_zero_of_forall' hp)

protected theorem continuous' [TopologicalSpace E] [TopologicalAddGroup E] [ContinuousConstSMul 𝕜 E]
    {p : Seminorm 𝕜 E} {r : ℝ} (hp : p.closedBall 0 r ∈ (𝓝 0 : Filter E)) :
    Continuous p :=
  Seminorm.continuous_of_continuousAt_zero (continuousAt_zero' hp)
#align seminorm.continuous' Seminorm.continuous'

theorem continuous_of_le [TopologicalSpace E] [TopologicalAddGroup E]
    {p q : Seminorm 𝕝 E} (hq : Continuous q) (hpq : p ≤ q) : Continuous p := by
<<<<<<< HEAD
  replace hq : ContinuousAt q 0 := hq.continuousAt
  refine Seminorm.continuous_of_continuousAt_zero ?_
  simp_rw [Metric.continuousAt_iff', map_zero, dist_zero_right,
    Real.norm_of_nonneg (map_nonneg _ _)] at hq ⊢
  exact fun ε hε ↦ (hq ε hε).mono (fun x ↦ lt_of_le_of_lt (hpq x))
=======
  refine Seminorm.continuous_of_forall (fun r hr ↦ Filter.mem_of_superset
    (IsOpen.mem_nhds ?_ <| q.mem_ball_self hr) (ball_antitone hpq))
  rw [ball_zero_eq]
  exact isOpen_lt hq continuous_const
>>>>>>> 9f19ea5a
#align seminorm.continuous_of_le Seminorm.continuous_of_le

lemma ball_mem_nhds [TopologicalSpace E] {p : Seminorm 𝕝 E} (hp : Continuous p) {r : ℝ}
    (hr : 0 < r) : p.ball 0 r ∈ (𝓝 0 : Filter E) :=
  have this : Tendsto p (𝓝 0) (𝓝 0) := map_zero p ▸ hp.tendsto 0
  by simpa only [p.ball_zero_eq] using this (Iio_mem_nhds hr)

end Continuity

section ShellLemmas

variable [NormedField 𝕜] [AddCommGroup E] [Module 𝕜 E]

/-- Let `p` be a seminorm on a vector space over a `NormedField`.
If there is a scalar `c` with `‖c‖>1`, then any `x` such that `p x ≠ 0` can be
moved by scalar multiplication to any `p`-shell of width `‖c‖`. Also recap information on the
value of `p` on the rescaling element that shows up in applications. -/
lemma rescale_to_shell_zpow (p : Seminorm 𝕜 E) {c : 𝕜} (hc : 1 < ‖c‖) {ε : ℝ}
    (εpos : 0 < ε) {x : E} (hx : p x ≠ 0) : ∃ n : ℤ, c^n ≠ 0 ∧
    p (c^n • x) < ε ∧ (ε / ‖c‖ ≤ p (c^n • x)) ∧ (‖c^n‖⁻¹ ≤ ε⁻¹ * ‖c‖ * p x) := by
  have xεpos : 0 < (p x)/ε := div_pos ((Ne.symm hx).le_iff_lt.1 (map_nonneg p x)) εpos
  rcases exists_mem_Ico_zpow xεpos hc with ⟨n, hn⟩
  have cpos : 0 < ‖c‖ := lt_trans (zero_lt_one : (0 :ℝ) < 1) hc
  have cnpos : 0 < ‖c^(n+1)‖ := by rw [norm_zpow]; exact lt_trans xεpos hn.2
  refine ⟨-(n+1), ?_, ?_, ?_, ?_⟩
  · show c ^ (-(n + 1)) ≠ 0; exact zpow_ne_zero _ (norm_pos_iff.1 cpos)
  · show p ((c ^ (-(n + 1))) • x) < ε
    rw [map_smul_eq_mul, zpow_neg, norm_inv, ← div_eq_inv_mul, div_lt_iff cnpos, mul_comm,
        norm_zpow]
    exact (div_lt_iff εpos).1 (hn.2)
  · show ε / ‖c‖ ≤ p (c ^ (-(n + 1)) • x)
    rw [zpow_neg, div_le_iff cpos, map_smul_eq_mul, norm_inv, norm_zpow, zpow_add₀ (ne_of_gt cpos),
        zpow_one, mul_inv_rev, mul_comm, ← mul_assoc, ← mul_assoc, mul_inv_cancel (ne_of_gt cpos),
        one_mul, ← div_eq_inv_mul, le_div_iff (zpow_pos_of_pos cpos _), mul_comm]
    exact (le_div_iff εpos).1 hn.1
  · show ‖(c ^ (-(n + 1)))‖⁻¹ ≤ ε⁻¹ * ‖c‖ * p x
    have : ε⁻¹ * ‖c‖ * p x = ε⁻¹ * p x * ‖c‖ := by ring
    rw [zpow_neg, norm_inv, inv_inv, norm_zpow, zpow_add₀ (ne_of_gt cpos), zpow_one, this,
        ← div_eq_inv_mul]
    exact mul_le_mul_of_nonneg_right hn.1 (norm_nonneg _)

/-- Let `p` be a seminorm on a vector space over a `NormedField`.
If there is a scalar `c` with `‖c‖>1`, then any `x` such that `p x ≠ 0` can be
moved by scalar multiplication to any `p`-shell of width `‖c‖`. Also recap information on the
value of `p` on the rescaling element that shows up in applications. -/
lemma rescale_to_shell (p : Seminorm 𝕜 E) {c : 𝕜} (hc : 1 < ‖c‖) {ε : ℝ} (εpos : 0 < ε) {x : E}
    (hx : p x ≠ 0) :
    ∃d:𝕜, d ≠ 0 ∧ p (d • x) < ε ∧ (ε/‖c‖ ≤ p (d • x)) ∧ (‖d‖⁻¹ ≤ ε⁻¹ * ‖c‖ * p x) :=
let ⟨_, hn⟩ := p.rescale_to_shell_zpow hc εpos hx; ⟨_, hn⟩

/-- Let `p` and `q` be two seminorms on a vector space over a `nontrivially_normed_field`.
If we have `q x ≤ C * p x` on some shell of the form `{x | ε/‖c‖ ≤ p x < ε}` (where `ε > 0`
and `‖c‖ > 1`), then we also have `q x ≤ C * p x` for all `x` such that `p x ≠ 0`. -/
lemma bound_of_shell
    (p q : Seminorm 𝕜 E) {ε C : ℝ} (ε_pos : 0 < ε) {c : 𝕜} (hc : 1 < ‖c‖)
    (hf : ∀ x, ε / ‖c‖ ≤ p x → p x < ε → q x ≤ C * p x) {x : E} (hx : p x ≠ 0) :
    q x ≤ C * p x := by
  rcases p.rescale_to_shell hc ε_pos hx with ⟨δ, hδ, δxle, leδx, -⟩
  simpa only [map_smul_eq_mul, mul_left_comm C, mul_le_mul_left (norm_pos_iff.2 hδ)]
    using hf (δ • x) leδx δxle

/-- A version of `Seminorm.bound_of_shell` expressed using pointwise scalar multiplication of
seminorms. -/
lemma bound_of_shell_smul
    (p q : Seminorm 𝕜 E) {ε : ℝ} {C : ℝ≥0} (ε_pos : 0 < ε) {c : 𝕜} (hc : 1 < ‖c‖)
    (hf : ∀ x, ε / ‖c‖ ≤ p x → p x < ε → q x ≤ (C • p) x) {x : E} (hx : p x ≠ 0) :
    q x ≤ (C • p) x :=
  Seminorm.bound_of_shell p q ε_pos hc hf hx

lemma bound_of_shell_sup (p : ι → Seminorm 𝕜 E) (s : Finset ι)
    (q : Seminorm 𝕜 E) {ε : ℝ} {C : ℝ≥0} (ε_pos : 0 < ε) {c : 𝕜} (hc : 1 < ‖c‖)
    (hf : ∀ x, (∀ i ∈ s, p i x < ε) → ∀ j ∈ s, ε / ‖c‖ ≤ p j x → q x ≤ (C • p j) x)
    {x : E} (hx : ∃ j, j ∈ s ∧ p j x ≠ 0) :
    q x ≤ (C • s.sup p) x := by
  rcases hx with ⟨j, hj, hjx⟩
  have : (s.sup p) x ≠ 0 :=
    ne_of_gt ((hjx.symm.lt_of_le $ map_nonneg _ _).trans_le (le_finset_sup_apply hj))
  refine (s.sup p).bound_of_shell_smul q ε_pos hc (fun y hle hlt ↦ ?_) this
  rcases exists_apply_eq_finset_sup p ⟨j, hj⟩ y with ⟨i, hi, hiy⟩
  rw [smul_apply, hiy]
  exact hf y (fun k hk ↦ (le_finset_sup_apply hk).trans_lt hlt) i hi (hiy ▸ hle)

end ShellLemmas

end Seminorm

/-! ### The norm as a seminorm -/


section normSeminorm

variable (𝕜) (E) [NormedField 𝕜] [SeminormedAddCommGroup E] [NormedSpace 𝕜 E] {r : ℝ}

/-- The norm of a seminormed group as a seminorm. -/
def normSeminorm : Seminorm 𝕜 E :=
  { normAddGroupSeminorm E with smul' := norm_smul }
#align norm_seminorm normSeminorm

@[simp]
theorem coe_normSeminorm : ⇑(normSeminorm 𝕜 E) = norm :=
  rfl
#align coe_norm_seminorm coe_normSeminorm

@[simp]
theorem ball_normSeminorm : (normSeminorm 𝕜 E).ball = Metric.ball := by
  ext x r y
  simp only [Seminorm.mem_ball, Metric.mem_ball, coe_normSeminorm, dist_eq_norm]
#align ball_norm_seminorm ball_normSeminorm

variable {𝕜 E} {x : E}

/-- Balls at the origin are absorbent. -/
theorem absorbent_ball_zero (hr : 0 < r) : Absorbent 𝕜 (Metric.ball (0 : E) r) := by
  rw [← ball_normSeminorm 𝕜]
  exact (normSeminorm _ _).absorbent_ball_zero hr
#align absorbent_ball_zero absorbent_ball_zero

/-- Balls containing the origin are absorbent. -/
theorem absorbent_ball (hx : ‖x‖ < r) : Absorbent 𝕜 (Metric.ball x r) := by
  rw [← ball_normSeminorm 𝕜]
  exact (normSeminorm _ _).absorbent_ball hx
#align absorbent_ball absorbent_ball

/-- Balls at the origin are balanced. -/
theorem balanced_ball_zero : Balanced 𝕜 (Metric.ball (0 : E) r) := by
  rw [← ball_normSeminorm 𝕜]
  exact (normSeminorm _ _).balanced_ball_zero r
#align balanced_ball_zero balanced_ball_zero

/-- If there is a scalar `c` with `‖c‖>1`, then any element with nonzero norm can be
moved by scalar multiplication to any shell of width `‖c‖`. Also recap information on the norm of
the rescaling element that shows up in applications. -/
lemma rescale_to_shell_semi_normed_zpow {c : 𝕜} (hc : 1 < ‖c‖) {ε : ℝ} (εpos : 0 < ε) {x : E}
    (hx : ‖x‖ ≠ 0) :
    ∃ n : ℤ, c^n ≠ 0 ∧ ‖c^n • x‖ < ε ∧ (ε / ‖c‖ ≤ ‖c^n • x‖) ∧ (‖c^n‖⁻¹ ≤ ε⁻¹ * ‖c‖ * ‖x‖) :=
  (normSeminorm 𝕜 E).rescale_to_shell_zpow hc εpos hx
#align rescale_to_shell_semi_normed_zpow rescale_to_shell_semi_normed_zpow

/-- If there is a scalar `c` with `‖c‖>1`, then any element with nonzero norm can be
moved by scalar multiplication to any shell of width `‖c‖`. Also recap information on the norm of
the rescaling element that shows up in applications. -/
lemma rescale_to_shell_semi_normed {c : 𝕜} (hc : 1 < ‖c‖) {ε : ℝ} (εpos : 0 < ε)
    {x : E} (hx : ‖x‖ ≠ 0) :
    ∃d:𝕜, d ≠ 0 ∧ ‖d • x‖ < ε ∧ (ε/‖c‖ ≤ ‖d • x‖) ∧ (‖d‖⁻¹ ≤ ε⁻¹ * ‖c‖ * ‖x‖) :=
  (normSeminorm 𝕜 E).rescale_to_shell hc εpos hx
#align rescale_to_shell_semi_normed rescale_to_shell_semi_normed

lemma rescale_to_shell_zpow [NormedAddCommGroup F] [NormedSpace 𝕜 F] {c : 𝕜} (hc : 1 < ‖c‖)
    {ε : ℝ} (εpos : 0 < ε) {x : F} (hx : x ≠ 0) :
    ∃ n : ℤ, c^n ≠ 0 ∧ ‖c^n • x‖ < ε ∧ (ε / ‖c‖ ≤ ‖c^n • x‖) ∧ (‖c^n‖⁻¹ ≤ ε⁻¹ * ‖c‖ * ‖x‖) :=
  rescale_to_shell_semi_normed_zpow hc εpos (norm_ne_zero_iff.mpr hx)
#align rescale_to_shell_zpow rescale_to_shell_zpow

/-- If there is a scalar `c` with `‖c‖>1`, then any element can be moved by scalar multiplication to
any shell of width `‖c‖`. Also recap information on the norm of the rescaling element that shows
up in applications. -/
lemma rescale_to_shell [NormedAddCommGroup F] [NormedSpace 𝕜 F] {c : 𝕜} (hc : 1 < ‖c‖)
    {ε : ℝ} (εpos : 0 < ε) {x : F} (hx : x ≠ 0) :
    ∃d:𝕜, d ≠ 0 ∧ ‖d • x‖ < ε ∧ (ε/‖c‖ ≤ ‖d • x‖) ∧ (‖d‖⁻¹ ≤ ε⁻¹ * ‖c‖ * ‖x‖) :=
  rescale_to_shell_semi_normed hc εpos (norm_ne_zero_iff.mpr hx)
#align rescale_to_shell rescale_to_shell

end normSeminorm

assert_not_exists balancedCore<|MERGE_RESOLUTION|>--- conflicted
+++ resolved
@@ -1245,18 +1245,10 @@
 
 theorem continuous_of_le [TopologicalSpace E] [TopologicalAddGroup E]
     {p q : Seminorm 𝕝 E} (hq : Continuous q) (hpq : p ≤ q) : Continuous p := by
-<<<<<<< HEAD
-  replace hq : ContinuousAt q 0 := hq.continuousAt
-  refine Seminorm.continuous_of_continuousAt_zero ?_
-  simp_rw [Metric.continuousAt_iff', map_zero, dist_zero_right,
-    Real.norm_of_nonneg (map_nonneg _ _)] at hq ⊢
-  exact fun ε hε ↦ (hq ε hε).mono (fun x ↦ lt_of_le_of_lt (hpq x))
-=======
   refine Seminorm.continuous_of_forall (fun r hr ↦ Filter.mem_of_superset
     (IsOpen.mem_nhds ?_ <| q.mem_ball_self hr) (ball_antitone hpq))
   rw [ball_zero_eq]
   exact isOpen_lt hq continuous_const
->>>>>>> 9f19ea5a
 #align seminorm.continuous_of_le Seminorm.continuous_of_le
 
 lemma ball_mem_nhds [TopologicalSpace E] {p : Seminorm 𝕝 E} (hp : Continuous p) {r : ℝ}

/-
Copyright (c) 2021 Jireh Loreaux. All rights reserved.
Released under Apache 2.0 license as described in the file LICENSE.
Authors: Jireh Loreaux
-/
import Mathlib.Algebra.Algebra.Quasispectrum
import Mathlib.FieldTheory.IsAlgClosed.Spectrum
import Mathlib.Analysis.Complex.Liouville
import Mathlib.Analysis.Complex.Polynomial
import Mathlib.Analysis.Analytic.RadiusLiminf
import Mathlib.Topology.Algebra.Module.CharacterSpace
import Mathlib.Analysis.NormedSpace.Exponential
import Mathlib.Analysis.NormedSpace.UnitizationL1

#align_import analysis.normed_space.spectrum from "leanprover-community/mathlib"@"d608fc5d4e69d4cc21885913fb573a88b0deb521"

/-!
# The spectrum of elements in a complete normed algebra

This file contains the basic theory for the resolvent and spectrum of a Banach algebra.

## Main definitions

* `spectralRadius : ℝ≥0∞`: supremum of `‖k‖₊` for all `k ∈ spectrum 𝕜 a`
* `NormedRing.algEquivComplexOfComplete`: **Gelfand-Mazur theorem** For a complex
  Banach division algebra, the natural `algebraMap ℂ A` is an algebra isomorphism whose inverse
  is given by selecting the (unique) element of `spectrum ℂ a`

## Main statements

* `spectrum.isOpen_resolventSet`: the resolvent set is open.
* `spectrum.isClosed`: the spectrum is closed.
* `spectrum.subset_closedBall_norm`: the spectrum is a subset of closed disk of radius
  equal to the norm.
* `spectrum.isCompact`: the spectrum is compact.
* `spectrum.spectralRadius_le_nnnorm`: the spectral radius is bounded above by the norm.
* `spectrum.hasDerivAt_resolvent`: the resolvent function is differentiable on the resolvent set.
* `spectrum.pow_nnnorm_pow_one_div_tendsto_nhds_spectralRadius`: Gelfand's formula for the
  spectral radius in Banach algebras over `ℂ`.
* `spectrum.nonempty`: the spectrum of any element in a complex Banach algebra is nonempty.


## TODO

* compute all derivatives of `resolvent a`.

-/


open scoped ENNReal NNReal

open NormedSpace -- For `NormedSpace.exp`.

/-- The *spectral radius* is the supremum of the `nnnorm` (`‖·‖₊`) of elements in the spectrum,
    coerced into an element of `ℝ≥0∞`. Note that it is possible for `spectrum 𝕜 a = ∅`. In this
    case, `spectralRadius a = 0`. It is also possible that `spectrum 𝕜 a` be unbounded (though
    not for Banach algebras, see `spectrum.isBounded`, below).  In this case,
    `spectralRadius a = ∞`. -/
noncomputable def spectralRadius (𝕜 : Type*) {A : Type*} [NormedField 𝕜] [Ring A] [Algebra 𝕜 A]
    (a : A) : ℝ≥0∞ :=
  ⨆ k ∈ spectrum 𝕜 a, ‖k‖₊
#align spectral_radius spectralRadius

variable {𝕜 : Type*} {A : Type*}

namespace spectrum

section SpectrumCompact

open Filter

variable [NormedField 𝕜] [NormedRing A] [NormedAlgebra 𝕜 A]

local notation "σ" => spectrum 𝕜
local notation "ρ" => resolventSet 𝕜
local notation "↑ₐ" => algebraMap 𝕜 A

@[simp]
theorem SpectralRadius.of_subsingleton [Subsingleton A] (a : A) : spectralRadius 𝕜 a = 0 := by
  simp [spectralRadius]
#align spectrum.spectral_radius.of_subsingleton spectrum.SpectralRadius.of_subsingleton

@[simp]
theorem spectralRadius_zero : spectralRadius 𝕜 (0 : A) = 0 := by
  nontriviality A
  simp [spectralRadius]
#align spectrum.spectral_radius_zero spectrum.spectralRadius_zero

theorem mem_resolventSet_of_spectralRadius_lt {a : A} {k : 𝕜} (h : spectralRadius 𝕜 a < ‖k‖₊) :
    k ∈ ρ a :=
  Classical.not_not.mp fun hn => h.not_le <| le_iSup₂ (α := ℝ≥0∞) k hn
#align spectrum.mem_resolvent_set_of_spectral_radius_lt spectrum.mem_resolventSet_of_spectralRadius_lt

variable [CompleteSpace A]

theorem isOpen_resolventSet (a : A) : IsOpen (ρ a) :=
  Units.isOpen.preimage ((continuous_algebraMap 𝕜 A).sub continuous_const)
#align spectrum.is_open_resolvent_set spectrum.isOpen_resolventSet

protected theorem isClosed (a : A) : IsClosed (σ a) :=
  (isOpen_resolventSet a).isClosed_compl
#align spectrum.is_closed spectrum.isClosed

theorem mem_resolventSet_of_norm_lt_mul {a : A} {k : 𝕜} (h : ‖a‖ * ‖(1 : A)‖ < ‖k‖) : k ∈ ρ a := by
  rw [resolventSet, Set.mem_setOf_eq, Algebra.algebraMap_eq_smul_one]
  nontriviality A
  have hk : k ≠ 0 :=
    ne_zero_of_norm_ne_zero ((mul_nonneg (norm_nonneg _) (norm_nonneg _)).trans_lt h).ne'
  letI ku := Units.map ↑ₐ.toMonoidHom (Units.mk0 k hk)
  rw [← inv_inv ‖(1 : A)‖,
    mul_inv_lt_iff (inv_pos.2 <| norm_pos_iff.2 (one_ne_zero : (1 : A) ≠ 0))] at h
  have hku : ‖-a‖ < ‖(↑ku⁻¹ : A)‖⁻¹ := by simpa [ku, norm_algebraMap] using h
  simpa [ku, sub_eq_add_neg, Algebra.algebraMap_eq_smul_one] using (ku.add (-a) hku).isUnit
#align spectrum.mem_resolvent_set_of_norm_lt_mul spectrum.mem_resolventSet_of_norm_lt_mul

theorem mem_resolventSet_of_norm_lt [NormOneClass A] {a : A} {k : 𝕜} (h : ‖a‖ < ‖k‖) : k ∈ ρ a :=
  mem_resolventSet_of_norm_lt_mul (by rwa [norm_one, mul_one])
#align spectrum.mem_resolvent_set_of_norm_lt spectrum.mem_resolventSet_of_norm_lt

theorem norm_le_norm_mul_of_mem {a : A} {k : 𝕜} (hk : k ∈ σ a) : ‖k‖ ≤ ‖a‖ * ‖(1 : A)‖ :=
  le_of_not_lt <| mt mem_resolventSet_of_norm_lt_mul hk
#align spectrum.norm_le_norm_mul_of_mem spectrum.norm_le_norm_mul_of_mem

theorem norm_le_norm_of_mem [NormOneClass A] {a : A} {k : 𝕜} (hk : k ∈ σ a) : ‖k‖ ≤ ‖a‖ :=
  le_of_not_lt <| mt mem_resolventSet_of_norm_lt hk
#align spectrum.norm_le_norm_of_mem spectrum.norm_le_norm_of_mem

theorem subset_closedBall_norm_mul (a : A) : σ a ⊆ Metric.closedBall (0 : 𝕜) (‖a‖ * ‖(1 : A)‖) :=
  fun k hk => by simp [norm_le_norm_mul_of_mem hk]
#align spectrum.subset_closed_ball_norm_mul spectrum.subset_closedBall_norm_mul

theorem subset_closedBall_norm [NormOneClass A] (a : A) : σ a ⊆ Metric.closedBall (0 : 𝕜) ‖a‖ :=
  fun k hk => by simp [norm_le_norm_of_mem hk]
#align spectrum.subset_closed_ball_norm spectrum.subset_closedBall_norm

theorem isBounded (a : A) : Bornology.IsBounded (σ a) :=
  Metric.isBounded_closedBall.subset (subset_closedBall_norm_mul a)
#align spectrum.is_bounded spectrum.isBounded

protected theorem isCompact [ProperSpace 𝕜] (a : A) : IsCompact (σ a) :=
  Metric.isCompact_of_isClosed_isBounded (spectrum.isClosed a) (isBounded a)
#align spectrum.is_compact spectrum.isCompact

instance instCompactSpace [ProperSpace 𝕜] (a : A) : CompactSpace (spectrum 𝕜 a) :=
  isCompact_iff_compactSpace.mp <| spectrum.isCompact a

instance instCompactSpaceNNReal {A : Type*} [NormedRing A] [NormedAlgebra ℝ A]
    (a : A) [CompactSpace (spectrum ℝ a)] : CompactSpace (spectrum ℝ≥0 a) := by
  rw [← isCompact_iff_compactSpace] at *
  rw [← preimage_algebraMap ℝ]
  exact closedEmbedding_subtype_val isClosed_nonneg |>.isCompact_preimage <| by assumption

section QuasispectrumCompact

variable {B : Type*} [NonUnitalNormedRing B] [NormedSpace 𝕜 B] [CompleteSpace B]
variable [IsScalarTower 𝕜 B B] [SMulCommClass 𝕜 B B] [ProperSpace 𝕜]

theorem _root_.quasispectrum.isCompact (a : B) : IsCompact (quasispectrum 𝕜 a) := by
  rw [Unitization.quasispectrum_eq_spectrum_inr' 𝕜 𝕜,
    ← AlgEquiv.spectrum_eq (WithLp.unitizationAlgEquiv 𝕜).symm (a : Unitization 𝕜 B)]
  exact spectrum.isCompact _

instance _root_.quasispectrum.instCompactSpace (a : B) :
    CompactSpace (quasispectrum 𝕜 a) :=
  isCompact_iff_compactSpace.mp <| quasispectrum.isCompact a

instance _root_.quasispectrum.instCompactSpaceNNReal [NormedSpace ℝ B] [IsScalarTower ℝ B B]
    [SMulCommClass ℝ B B] (a : B) [CompactSpace (quasispectrum ℝ a)] :
    CompactSpace (quasispectrum ℝ≥0 a) := by
  rw [← isCompact_iff_compactSpace] at *
  rw [← quasispectrum.preimage_algebraMap ℝ]
  exact closedEmbedding_subtype_val isClosed_nonneg |>.isCompact_preimage <| by assumption

end QuasispectrumCompact

theorem spectralRadius_le_nnnorm [NormOneClass A] (a : A) : spectralRadius 𝕜 a ≤ ‖a‖₊ := by
  refine iSup₂_le fun k hk => ?_
  exact mod_cast norm_le_norm_of_mem hk
#align spectrum.spectral_radius_le_nnnorm spectrum.spectralRadius_le_nnnorm

theorem exists_nnnorm_eq_spectralRadius_of_nonempty [ProperSpace 𝕜] {a : A} (ha : (σ a).Nonempty) :
    ∃ k ∈ σ a, (‖k‖₊ : ℝ≥0∞) = spectralRadius 𝕜 a := by
  obtain ⟨k, hk, h⟩ := (spectrum.isCompact a).exists_isMaxOn ha continuous_nnnorm.continuousOn
  exact ⟨k, hk, le_antisymm (le_iSup₂ (α := ℝ≥0∞) k hk) (iSup₂_le <| mod_cast h)⟩
#align spectrum.exists_nnnorm_eq_spectral_radius_of_nonempty spectrum.exists_nnnorm_eq_spectralRadius_of_nonempty

theorem spectralRadius_lt_of_forall_lt_of_nonempty [ProperSpace 𝕜] {a : A} (ha : (σ a).Nonempty)
    {r : ℝ≥0} (hr : ∀ k ∈ σ a, ‖k‖₊ < r) : spectralRadius 𝕜 a < r :=
  sSup_image.symm.trans_lt <|
    ((spectrum.isCompact a).sSup_lt_iff_of_continuous ha
          (ENNReal.continuous_coe.comp continuous_nnnorm).continuousOn (r : ℝ≥0∞)).mpr
      (by dsimp only [(· ∘ ·)]; exact mod_cast hr)
#align spectrum.spectral_radius_lt_of_forall_lt_of_nonempty spectrum.spectralRadius_lt_of_forall_lt_of_nonempty

open ENNReal Polynomial

variable (𝕜)

theorem spectralRadius_le_pow_nnnorm_pow_one_div (a : A) (n : ℕ) :
    spectralRadius 𝕜 a ≤ (‖a ^ (n + 1)‖₊ : ℝ≥0∞) ^ (1 / (n + 1) : ℝ) *
      (‖(1 : A)‖₊ : ℝ≥0∞) ^ (1 / (n + 1) : ℝ) := by
  refine iSup₂_le fun k hk => ?_
  -- apply easy direction of the spectral mapping theorem for polynomials
  have pow_mem : k ^ (n + 1) ∈ σ (a ^ (n + 1)) := by
    simpa only [one_mul, Algebra.algebraMap_eq_smul_one, one_smul, aeval_monomial, one_mul,
      eval_monomial] using subset_polynomial_aeval a (@monomial 𝕜 _ (n + 1) (1 : 𝕜)) ⟨k, hk, rfl⟩
  -- power of the norm is bounded by norm of the power
  have nnnorm_pow_le : (↑(‖k‖₊ ^ (n + 1)) : ℝ≥0∞) ≤ ‖a ^ (n + 1)‖₊ * ‖(1 : A)‖₊ := by
    simpa only [Real.toNNReal_mul (norm_nonneg _), norm_toNNReal, nnnorm_pow k (n + 1),
      ENNReal.coe_mul] using coe_mono (Real.toNNReal_mono (norm_le_norm_mul_of_mem pow_mem))
  -- take (n + 1)ᵗʰ roots and clean up the left-hand side
  have hn : 0 < ((n + 1 : ℕ) : ℝ) := mod_cast Nat.succ_pos'
  convert monotone_rpow_of_nonneg (one_div_pos.mpr hn).le nnnorm_pow_le using 1
  all_goals dsimp
  · rw [one_div, pow_rpow_inv_natCast]
    positivity
  rw [Nat.cast_succ, ENNReal.coe_mul_rpow]
#align spectrum.spectral_radius_le_pow_nnnorm_pow_one_div spectrum.spectralRadius_le_pow_nnnorm_pow_one_div

theorem spectralRadius_le_liminf_pow_nnnorm_pow_one_div (a : A) :
    spectralRadius 𝕜 a ≤ atTop.liminf fun n : ℕ => (‖a ^ n‖₊ : ℝ≥0∞) ^ (1 / n : ℝ) := by
  refine ENNReal.le_of_forall_lt_one_mul_le fun ε hε => ?_
  by_cases h : ε = 0
  · simp only [h, zero_mul, zero_le']
  have hε' : ε⁻¹ ≠ ∞ := fun h' =>
    h (by simpa only [inv_inv, inv_top] using congr_arg (fun x : ℝ≥0∞ => x⁻¹) h')
  simp only [ENNReal.mul_le_iff_le_inv h (hε.trans_le le_top).ne, mul_comm ε⁻¹,
    liminf_eq_iSup_iInf_of_nat', ENNReal.iSup_mul]
  conv_rhs => arg 1; intro i; rw [ENNReal.iInf_mul hε']
  rw [← ENNReal.inv_lt_inv, inv_one] at hε
  obtain ⟨N, hN⟩ := eventually_atTop.mp
    (ENNReal.eventually_pow_one_div_le (ENNReal.coe_ne_top : ↑‖(1 : A)‖₊ ≠ ∞) hε)
  refine le_trans ?_ (le_iSup _ (N + 1))
  refine le_iInf fun n => ?_
  simp only [← add_assoc]
  refine (spectralRadius_le_pow_nnnorm_pow_one_div 𝕜 a (n + N)).trans ?_
  norm_cast
  exact mul_le_mul_left' (hN (n + N + 1) (by omega)) _
#align spectrum.spectral_radius_le_liminf_pow_nnnorm_pow_one_div spectrum.spectralRadius_le_liminf_pow_nnnorm_pow_one_div

end SpectrumCompact

section resolvent

open Filter Asymptotics Bornology Topology

variable [NontriviallyNormedField 𝕜] [NormedRing A] [NormedAlgebra 𝕜 A] [CompleteSpace A]

local notation "ρ" => resolventSet 𝕜
local notation "↑ₐ" => algebraMap 𝕜 A

theorem hasDerivAt_resolvent {a : A} {k : 𝕜} (hk : k ∈ ρ a) :
    HasDerivAt (resolvent a) (-resolvent a k ^ 2) k := by
  have H₁ : HasFDerivAt Ring.inverse _ (↑ₐ k - a) := hasFDerivAt_ring_inverse (𝕜 := 𝕜) hk.unit
  have H₂ : HasDerivAt (fun k => ↑ₐ k - a) 1 k := by
    simpa using (Algebra.linearMap 𝕜 A).hasDerivAt.sub_const a
  simpa [resolvent, sq, hk.unit_spec, ← Ring.inverse_unit hk.unit] using H₁.comp_hasDerivAt k H₂
#align spectrum.has_deriv_at_resolvent spectrum.hasDerivAt_resolvent

-- refactored so this result was no longer necessary or useful
#noalign spectrum.norm_resolvent_le_forall

theorem eventually_isUnit_resolvent (a : A) : ∀ᶠ z in cobounded 𝕜, IsUnit (resolvent a z) := by
  rw [atTop_basis_Ioi.cobounded_of_norm.eventually_iff]
  exact ⟨‖a‖ * ‖(1 : A)‖, trivial, fun _ ↦ isUnit_resolvent.mp ∘ mem_resolventSet_of_norm_lt_mul⟩

theorem resolvent_isBigO_inv (a : A) : resolvent a =O[cobounded 𝕜] Inv.inv :=
  have h : (fun z ↦ resolvent (z⁻¹ • a) (1 : 𝕜)) =O[cobounded 𝕜] (fun _ ↦ (1 : ℝ)) := by
    simpa [Function.comp_def, resolvent] using
      (NormedRing.inverse_one_sub_norm (R := A)).comp_tendsto
        (by simpa using (tendsto_inv₀_cobounded (α := 𝕜)).smul_const a)
  calc
    resolvent a =ᶠ[cobounded 𝕜] fun z ↦ z⁻¹ • resolvent (z⁻¹ • a) (1 : 𝕜) := by
      filter_upwards [isBounded_singleton (x := 0)] with z hz
      lift z to 𝕜ˣ using Ne.isUnit hz
      simpa [Units.smul_def] using congr(z⁻¹ • $(units_smul_resolvent_self (r := z) (a := a)))
    _ =O[cobounded 𝕜] (· ⁻¹) := .of_norm_right <| by
      simpa using (isBigO_refl (· ⁻¹) (cobounded 𝕜)).norm_right.smul h

theorem resolvent_tendsto_cobounded (a : A) : Tendsto (resolvent a) (cobounded 𝕜) (𝓝 0) :=
  resolvent_isBigO_inv a |>.trans_tendsto tendsto_inv₀_cobounded

end resolvent

section OneSubSMul

open ContinuousMultilinearMap ENNReal FormalMultilinearSeries

open scoped NNReal ENNReal

variable [NontriviallyNormedField 𝕜] [NormedRing A] [NormedAlgebra 𝕜 A]
variable (𝕜)

/-- In a Banach algebra `A` over a nontrivially normed field `𝕜`, for any `a : A` the
power series with coefficients `a ^ n` represents the function `(1 - z • a)⁻¹` in a disk of
radius `‖a‖₊⁻¹`. -/
theorem hasFPowerSeriesOnBall_inverse_one_sub_smul [CompleteSpace A] (a : A) :
    HasFPowerSeriesOnBall (fun z : 𝕜 => Ring.inverse (1 - z • a))
      (fun n => ContinuousMultilinearMap.mkPiRing 𝕜 (Fin n) (a ^ n)) 0 ‖a‖₊⁻¹ :=
  { r_le := by
      refine le_of_forall_nnreal_lt fun r hr =>
        le_radius_of_bound_nnreal _ (max 1 ‖(1 : A)‖₊) fun n => ?_
      rw [← norm_toNNReal, norm_mkPiRing, norm_toNNReal]
      cases' n with n
      · simp only [Nat.zero_eq, le_refl, mul_one, or_true_iff, le_max_iff, pow_zero]
      · refine
          le_trans (le_trans (mul_le_mul_right' (nnnorm_pow_le' a n.succ_pos) (r ^ n.succ)) ?_)
            (le_max_left _ _)
        by_cases h : ‖a‖₊ = 0
        · simp only [h, zero_mul, zero_le', pow_succ']
        · rw [← coe_inv h, coe_lt_coe, NNReal.lt_inv_iff_mul_lt h] at hr
          simpa only [← mul_pow, mul_comm] using pow_le_one' hr.le n.succ
    r_pos := ENNReal.inv_pos.mpr coe_ne_top
    hasSum := fun {y} hy => by
      have norm_lt : ‖y • a‖ < 1 := by
        by_cases h : ‖a‖₊ = 0
        · simp only [nnnorm_eq_zero.mp h, norm_zero, zero_lt_one, smul_zero]
        · have nnnorm_lt : ‖y‖₊ < ‖a‖₊⁻¹ := by
            simpa only [← coe_inv h, mem_ball_zero_iff, Metric.emetric_ball_nnreal] using hy
          rwa [← coe_nnnorm, ← Real.lt_toNNReal_iff_coe_lt, Real.toNNReal_one, nnnorm_smul,
            ← NNReal.lt_inv_iff_mul_lt h]
      simpa [← smul_pow, (NormedRing.summable_geometric_of_norm_lt_one _ norm_lt).hasSum_iff] using
        (NormedRing.inverse_one_sub _ norm_lt).symm }
#align spectrum.has_fpower_series_on_ball_inverse_one_sub_smul spectrum.hasFPowerSeriesOnBall_inverse_one_sub_smul

variable {𝕜}

theorem isUnit_one_sub_smul_of_lt_inv_radius {a : A} {z : 𝕜} (h : ↑‖z‖₊ < (spectralRadius 𝕜 a)⁻¹) :
    IsUnit (1 - z • a) := by
  by_cases hz : z = 0
  · simp only [hz, isUnit_one, sub_zero, zero_smul]
  · let u := Units.mk0 z hz
    suffices hu : IsUnit (u⁻¹ • (1 : A) - a) by
      rwa [IsUnit.smul_sub_iff_sub_inv_smul, inv_inv u] at hu
    rw [Units.smul_def, ← Algebra.algebraMap_eq_smul_one, ← mem_resolventSet_iff]
    refine mem_resolventSet_of_spectralRadius_lt ?_
    rwa [Units.val_inv_eq_inv_val, nnnorm_inv,
      coe_inv (nnnorm_ne_zero_iff.mpr (Units.val_mk0 hz ▸ hz : (u : 𝕜) ≠ 0)), lt_inv_iff_lt_inv]
#align spectrum.is_unit_one_sub_smul_of_lt_inv_radius spectrum.isUnit_one_sub_smul_of_lt_inv_radius

/-- In a Banach algebra `A` over `𝕜`, for `a : A` the function `fun z ↦ (1 - z • a)⁻¹` is
differentiable on any closed ball centered at zero of radius `r < (spectralRadius 𝕜 a)⁻¹`. -/
theorem differentiableOn_inverse_one_sub_smul [CompleteSpace A] {a : A} {r : ℝ≥0}
    (hr : (r : ℝ≥0∞) < (spectralRadius 𝕜 a)⁻¹) :
    DifferentiableOn 𝕜 (fun z : 𝕜 => Ring.inverse (1 - z • a)) (Metric.closedBall 0 r) := by
  intro z z_mem
  apply DifferentiableAt.differentiableWithinAt
  have hu : IsUnit (1 - z • a) := by
    refine isUnit_one_sub_smul_of_lt_inv_radius (lt_of_le_of_lt (coe_mono ?_) hr)
    simpa only [norm_toNNReal, Real.toNNReal_coe] using
      Real.toNNReal_mono (mem_closedBall_zero_iff.mp z_mem)
  have H₁ : Differentiable 𝕜 fun w : 𝕜 => 1 - w • a := (differentiable_id.smul_const a).const_sub 1
  exact DifferentiableAt.comp z (differentiableAt_inverse hu) H₁.differentiableAt
#align spectrum.differentiable_on_inverse_one_sub_smul spectrum.differentiableOn_inverse_one_sub_smul

end OneSubSMul

section GelfandFormula

open Filter ENNReal ContinuousMultilinearMap

open scoped Topology

variable [NormedRing A] [NormedAlgebra ℂ A] [CompleteSpace A]

/-- The `limsup` relationship for the spectral radius used to prove `spectrum.gelfand_formula`. -/
theorem limsup_pow_nnnorm_pow_one_div_le_spectralRadius (a : A) :
    limsup (fun n : ℕ => (‖a ^ n‖₊ : ℝ≥0∞) ^ (1 / n : ℝ)) atTop ≤ spectralRadius ℂ a := by
  refine ENNReal.inv_le_inv.mp (le_of_forall_pos_nnreal_lt fun r r_pos r_lt => ?_)
  simp_rw [inv_limsup, ← one_div]
  let p : FormalMultilinearSeries ℂ ℂ A := fun n =>
    ContinuousMultilinearMap.mkPiRing ℂ (Fin n) (a ^ n)
  suffices h : (r : ℝ≥0∞) ≤ p.radius by
    convert h
    simp only [p, p.radius_eq_liminf, ← norm_toNNReal, norm_mkPiRing]
    congr
    ext n
    rw [norm_toNNReal, ENNReal.coe_rpow_def ‖a ^ n‖₊ (1 / n : ℝ), if_neg]
    exact fun ha => (lt_self_iff_false _).mp
      (ha.2.trans_le (one_div_nonneg.mpr n.cast_nonneg : 0 ≤ (1 / n : ℝ)))
  have H₁ := (differentiableOn_inverse_one_sub_smul r_lt).hasFPowerSeriesOnBall r_pos
  exact ((hasFPowerSeriesOnBall_inverse_one_sub_smul ℂ a).exchange_radius H₁).r_le
#align spectrum.limsup_pow_nnnorm_pow_one_div_le_spectral_radius spectrum.limsup_pow_nnnorm_pow_one_div_le_spectralRadius

/-- **Gelfand's formula**: Given an element `a : A` of a complex Banach algebra, the
`spectralRadius` of `a` is the limit of the sequence `‖a ^ n‖₊ ^ (1 / n)`. -/
theorem pow_nnnorm_pow_one_div_tendsto_nhds_spectralRadius (a : A) :
    Tendsto (fun n : ℕ => (‖a ^ n‖₊ : ℝ≥0∞) ^ (1 / n : ℝ)) atTop (𝓝 (spectralRadius ℂ a)) :=
  tendsto_of_le_liminf_of_limsup_le (spectralRadius_le_liminf_pow_nnnorm_pow_one_div ℂ a)
    (limsup_pow_nnnorm_pow_one_div_le_spectralRadius a)
#align spectrum.pow_nnnorm_pow_one_div_tendsto_nhds_spectral_radius spectrum.pow_nnnorm_pow_one_div_tendsto_nhds_spectralRadius

/- This is the same as `pow_nnnorm_pow_one_div_tendsto_nhds_spectralRadius` but for `norm`
instead of `nnnorm`. -/
/-- **Gelfand's formula**: Given an element `a : A` of a complex Banach algebra, the
`spectralRadius` of `a` is the limit of the sequence `‖a ^ n‖₊ ^ (1 / n)`. -/
theorem pow_norm_pow_one_div_tendsto_nhds_spectralRadius (a : A) :
    Tendsto (fun n : ℕ => ENNReal.ofReal (‖a ^ n‖ ^ (1 / n : ℝ))) atTop
      (𝓝 (spectralRadius ℂ a)) := by
  convert pow_nnnorm_pow_one_div_tendsto_nhds_spectralRadius a using 1
  ext1
  rw [← ofReal_rpow_of_nonneg (norm_nonneg _) _, ← coe_nnnorm, coe_nnreal_eq]
  exact one_div_nonneg.mpr (mod_cast zero_le _)
#align spectrum.pow_norm_pow_one_div_tendsto_nhds_spectral_radius spectrum.pow_norm_pow_one_div_tendsto_nhds_spectralRadius

end GelfandFormula

section NonemptySpectrum

variable [NormedRing A] [NormedAlgebra ℂ A] [CompleteSpace A] [Nontrivial A] (a : A)

/-- In a (nontrivial) complex Banach algebra, every element has nonempty spectrum. -/
protected theorem nonempty : (spectrum ℂ a).Nonempty := by
  /- Suppose `σ a = ∅`, then resolvent set is `ℂ`, any `(z • 1 - a)` is a unit, and `resolvent a`
    is differentiable on `ℂ`. -/
  by_contra! h
  have H₀ : resolventSet ℂ a = Set.univ := by rwa [spectrum, Set.compl_empty_iff] at h
  have H₁ : Differentiable ℂ fun z : ℂ => resolvent a z := fun z =>
    (hasDerivAt_resolvent (H₀.symm ▸ Set.mem_univ z : z ∈ resolventSet ℂ a)).differentiableAt
  /- Since `resolvent a` tends to zero at infinity, by Liouville's theorem `resolvent a = 0`,
  which contradicts that `resolvent a z` is invertible. -/
  have H₃ := H₁.apply_eq_of_tendsto_cocompact 0 <| by
    simpa [Metric.cobounded_eq_cocompact] using resolvent_tendsto_cobounded a (𝕜 := ℂ)
  exact not_isUnit_zero <| H₃ ▸ (isUnit_resolvent.mp <| H₀.symm ▸ Set.mem_univ 0)
#align spectrum.nonempty spectrum.nonempty

/-- In a complex Banach algebra, the spectral radius is always attained by some element of the
spectrum. -/
theorem exists_nnnorm_eq_spectralRadius : ∃ z ∈ spectrum ℂ a, (‖z‖₊ : ℝ≥0∞) = spectralRadius ℂ a :=
  exists_nnnorm_eq_spectralRadius_of_nonempty (spectrum.nonempty a)
#align spectrum.exists_nnnorm_eq_spectral_radius spectrum.exists_nnnorm_eq_spectralRadius

/-- In a complex Banach algebra, if every element of the spectrum has norm strictly less than
`r : ℝ≥0`, then the spectral radius is also strictly less than `r`. -/
theorem spectralRadius_lt_of_forall_lt {r : ℝ≥0} (hr : ∀ z ∈ spectrum ℂ a, ‖z‖₊ < r) :
    spectralRadius ℂ a < r :=
  spectralRadius_lt_of_forall_lt_of_nonempty (spectrum.nonempty a) hr
#align spectrum.spectral_radius_lt_of_forall_lt spectrum.spectralRadius_lt_of_forall_lt

open scoped Polynomial

open Polynomial

/-- The **spectral mapping theorem** for polynomials in a Banach algebra over `ℂ`. -/
theorem map_polynomial_aeval (p : ℂ[X]) :
    spectrum ℂ (aeval a p) = (fun k => eval k p) '' spectrum ℂ a :=
  map_polynomial_aeval_of_nonempty a p (spectrum.nonempty a)
#align spectrum.map_polynomial_aeval spectrum.map_polynomial_aeval

/-- A specialization of the spectral mapping theorem for polynomials in a Banach algebra over `ℂ`
to monic monomials. -/
protected theorem map_pow (n : ℕ) :
    spectrum ℂ (a ^ n) = (· ^ n) '' spectrum ℂ a := by
  simpa only [aeval_X_pow, eval_pow, eval_X] using map_polynomial_aeval a (X ^ n)
#align spectrum.map_pow spectrum.map_pow

end NonemptySpectrum

section GelfandMazurIsomorphism

variable [NormedRing A] [NormedAlgebra ℂ A] (hA : ∀ {a : A}, IsUnit a ↔ a ≠ 0)

local notation "σ" => spectrum ℂ

theorem algebraMap_eq_of_mem {a : A} {z : ℂ} (h : z ∈ σ a) : algebraMap ℂ A z = a := by
  rwa [mem_iff, hA, Classical.not_not, sub_eq_zero] at h
#align spectrum.algebra_map_eq_of_mem spectrum.algebraMap_eq_of_mem

/-- **Gelfand-Mazur theorem**: For a complex Banach division algebra, the natural `algebraMap ℂ A`
is an algebra isomorphism whose inverse is given by selecting the (unique) element of
`spectrum ℂ a`. In addition, `algebraMap_isometry` guarantees this map is an isometry.

Note: because `NormedDivisionRing` requires the field `norm_mul' : ∀ a b, ‖a * b‖ = ‖a‖ * ‖b‖`, we
don't use this type class and instead opt for a `NormedRing` in which the nonzero elements are
precisely the units. This allows for the application of this isomorphism in broader contexts, e.g.,
to the quotient of a complex Banach algebra by a maximal ideal. In the case when `A` is actually a
`NormedDivisionRing`, one may fill in the argument `hA` with the lemma `isUnit_iff_ne_zero`. -/
@[simps]
noncomputable def _root_.NormedRing.algEquivComplexOfComplete [CompleteSpace A] : ℂ ≃ₐ[ℂ] A :=
  let nt : Nontrivial A := ⟨⟨1, 0, hA.mp ⟨⟨1, 1, mul_one _, mul_one _⟩, rfl⟩⟩⟩
  { Algebra.ofId ℂ A with
    toFun := algebraMap ℂ A
    invFun := fun a => (@spectrum.nonempty _ _ _ _ nt a).some
    left_inv := fun z => by
      simpa only [@scalar_eq _ _ _ _ _ nt _] using
        (@spectrum.nonempty _ _ _ _ nt <| algebraMap ℂ A z).some_mem
    right_inv := fun a => algebraMap_eq_of_mem (@hA) (@spectrum.nonempty _ _ _ _ nt a).some_mem }
#align normed_ring.alg_equiv_complex_of_complete NormedRing.algEquivComplexOfComplete

end GelfandMazurIsomorphism

section ExpMapping

local notation "↑ₐ" => algebraMap 𝕜 A

/-- For `𝕜 = ℝ` or `𝕜 = ℂ`, `exp` maps the spectrum of `a` into the spectrum of `exp a`. -/
theorem exp_mem_exp [RCLike 𝕜] [NormedRing A] [Algebra ℚ A] [NormedAlgebra 𝕜 A] [CompleteSpace A]
    (a : A) {z : 𝕜} (hz : z ∈ spectrum 𝕜 a) : exp z ∈ spectrum 𝕜 (exp a) := by
  have hexpmul : exp a = exp (a - ↑ₐ z) * ↑ₐ (exp z) := by
    rw [algebraMap_exp_comm z, ← exp_add_of_commute 𝕜 (Algebra.commutes z (a - ↑ₐ z)).symm,
      sub_add_cancel]
  let b := ∑' n : ℕ, ((n + 1).factorial⁻¹ : 𝕜) • (a - ↑ₐ z) ^ n
  have hb : Summable fun n : ℕ => ((n + 1).factorial⁻¹ : 𝕜) • (a - ↑ₐ z) ^ n := by
    refine .of_norm_bounded_eventually _ (Real.summable_pow_div_factorial ‖a - ↑ₐ z‖) ?_
    filter_upwards [Filter.eventually_cofinite_ne 0] with n hn
    rw [norm_smul, mul_comm, norm_inv, RCLike.norm_natCast, ← div_eq_mul_inv]
    exact div_le_div (pow_nonneg (norm_nonneg _) n) (norm_pow_le' (a - ↑ₐ z) (zero_lt_iff.mpr hn))
      (mod_cast Nat.factorial_pos n) (mod_cast Nat.factorial_le (lt_add_one n).le)
  have h₀ : (∑' n : ℕ, ((n + 1).factorial⁻¹ : 𝕜) • (a - ↑ₐ z) ^ (n + 1)) = (a - ↑ₐ z) * b := by
    simpa only [mul_smul_comm, pow_succ'] using hb.tsum_mul_left (a - ↑ₐ z)
  have h₁ : (∑' n : ℕ, ((n + 1).factorial⁻¹ : 𝕜) • (a - ↑ₐ z) ^ (n + 1)) = b * (a - ↑ₐ z) := by
    simpa only [pow_succ, Algebra.smul_mul_assoc] using hb.tsum_mul_right (a - ↑ₐ z)
  have h₃ : exp (a - ↑ₐ z) = 1 + (a - ↑ₐ z) * b := by
    rw [exp_eq_tsum]
    convert tsum_eq_zero_add (expSeries_summable' (𝕂 := 𝕜) (a - ↑ₐ z))
<<<<<<< HEAD
    simp only [Nat.factorial_zero, Nat.cast_one, inv_one, pow_zero, one_smul]
    convert h₀.symm
    ext a
    exact inv_nat_cast_smul_eq ℚ 𝕜 _ a
  rw [spectrum.mem_iff, IsUnit.sub_iff, ← one_mul (↑ₐ (exp z)), hexpmul, ← _root_.sub_mul,
    Commute.isUnit_mul_iff (Algebra.commutes (exp z) (exp (a - ↑ₐ z) - 1)).symm,
=======
    · simp only [Nat.factorial_zero, Nat.cast_one, inv_one, pow_zero, one_smul]
    · exact h₀.symm
  rw [spectrum.mem_iff, IsUnit.sub_iff, ← one_mul (↑ₐ (exp 𝕜 z)), hexpmul, ← _root_.sub_mul,
    Commute.isUnit_mul_iff (Algebra.commutes (exp 𝕜 z) (exp 𝕜 (a - ↑ₐ z) - 1)).symm,
>>>>>>> b5eba595
    sub_eq_iff_eq_add'.mpr h₃, Commute.isUnit_mul_iff (h₀ ▸ h₁ : (a - ↑ₐ z) * b = b * (a - ↑ₐ z))]
  exact not_and_of_not_left _ (not_and_of_not_left _ ((not_iff_not.mpr IsUnit.sub_iff).mp hz))
#align spectrum.exp_mem_exp spectrum.exp_mem_exp

end ExpMapping

end spectrum

namespace AlgHom

section NormedField

variable {F : Type*} [NormedField 𝕜] [NormedRing A] [NormedAlgebra 𝕜 A] [CompleteSpace A]

local notation "↑ₐ" => algebraMap 𝕜 A

instance (priority := 100) [FunLike F A 𝕜] [AlgHomClass F 𝕜 A 𝕜] :
    ContinuousLinearMapClass F 𝕜 A 𝕜 :=
  { AlgHomClass.linearMapClass with
    map_continuous := fun φ =>
      AddMonoidHomClass.continuous_of_bound φ ‖(1 : A)‖ fun a =>
        mul_comm ‖a‖ ‖(1 : A)‖ ▸ spectrum.norm_le_norm_mul_of_mem (apply_mem_spectrum φ _) }

/-- An algebra homomorphism into the base field, as a continuous linear map (since it is
automatically bounded). -/
def toContinuousLinearMap (φ : A →ₐ[𝕜] 𝕜) : A →L[𝕜] 𝕜 :=
  { φ.toLinearMap with cont := map_continuous φ }
#align alg_hom.to_continuous_linear_map AlgHom.toContinuousLinearMap

@[simp]
theorem coe_toContinuousLinearMap (φ : A →ₐ[𝕜] 𝕜) : ⇑φ.toContinuousLinearMap = φ :=
  rfl
#align alg_hom.coe_to_continuous_linear_map AlgHom.coe_toContinuousLinearMap

theorem norm_apply_le_self_mul_norm_one [FunLike F A 𝕜] [AlgHomClass F 𝕜 A 𝕜] (f : F) (a : A) :
    ‖f a‖ ≤ ‖a‖ * ‖(1 : A)‖ :=
  spectrum.norm_le_norm_mul_of_mem (apply_mem_spectrum f _)
#align alg_hom.norm_apply_le_self_mul_norm_one AlgHom.norm_apply_le_self_mul_norm_one

theorem norm_apply_le_self [NormOneClass A] [FunLike F A 𝕜] [AlgHomClass F 𝕜 A 𝕜]
    (f : F) (a : A) : ‖f a‖ ≤ ‖a‖ :=
  spectrum.norm_le_norm_of_mem (apply_mem_spectrum f _)
#align alg_hom.norm_apply_le_self AlgHom.norm_apply_le_self

end NormedField

section NontriviallyNormedField

variable [NontriviallyNormedField 𝕜] [NormedRing A] [NormedAlgebra 𝕜 A] [CompleteSpace A]

local notation "↑ₐ" => algebraMap 𝕜 A

@[simp]
theorem toContinuousLinearMap_norm [NormOneClass A] (φ : A →ₐ[𝕜] 𝕜) :
    ‖φ.toContinuousLinearMap‖ = 1 :=
  ContinuousLinearMap.opNorm_eq_of_bounds zero_le_one
    (fun a => (one_mul ‖a‖).symm ▸ spectrum.norm_le_norm_of_mem (apply_mem_spectrum φ _))
    fun _ _ h => by simpa only [coe_toContinuousLinearMap, map_one, norm_one, mul_one] using h 1
#align alg_hom.to_continuous_linear_map_norm AlgHom.toContinuousLinearMap_norm

end NontriviallyNormedField

end AlgHom

namespace WeakDual

namespace CharacterSpace

variable [NontriviallyNormedField 𝕜] [NormedRing A] [CompleteSpace A]
variable [NormedAlgebra 𝕜 A]

/-- The equivalence between characters and algebra homomorphisms into the base field. -/
def equivAlgHom : characterSpace 𝕜 A ≃ (A →ₐ[𝕜] 𝕜) where
  toFun := toAlgHom
  invFun f :=
    { val := f.toContinuousLinearMap
      property := by rw [eq_set_map_one_map_mul]; exact ⟨map_one f, map_mul f⟩ }
  left_inv f := Subtype.ext <| ContinuousLinearMap.ext fun x => rfl
  right_inv f := AlgHom.ext fun x => rfl
#align weak_dual.character_space.equiv_alg_hom WeakDual.CharacterSpace.equivAlgHom

@[simp]
theorem equivAlgHom_coe (f : characterSpace 𝕜 A) : ⇑(equivAlgHom f) = f :=
  rfl
#align weak_dual.character_space.equiv_alg_hom_coe WeakDual.CharacterSpace.equivAlgHom_coe

@[simp]
theorem equivAlgHom_symm_coe (f : A →ₐ[𝕜] 𝕜) : ⇑(equivAlgHom.symm f) = f :=
  rfl
#align weak_dual.character_space.equiv_alg_hom_symm_coe WeakDual.CharacterSpace.equivAlgHom_symm_coe

end CharacterSpace

end WeakDual

namespace SpectrumRestricts

open NNReal ENNReal

/-- If `𝕜₁` is a normed field contained as subfield of a larger normed field `𝕜₂`, and if `a : A`
is an element whose `𝕜₂` spectrum restricts to `𝕜₁`, then the spectral radii over each scalar
field coincide. -/
lemma spectralRadius_eq {𝕜₁ 𝕜₂ A : Type*} [NormedField 𝕜₁] [NormedField 𝕜₂]
    [NormedRing A] [NormedAlgebra 𝕜₁ A] [NormedAlgebra 𝕜₂ A] [NormedAlgebra 𝕜₁ 𝕜₂]
    [IsScalarTower 𝕜₁ 𝕜₂ A] {f : 𝕜₂ → 𝕜₁} {a : A} (h : SpectrumRestricts a f) :
    spectralRadius 𝕜₁ a = spectralRadius 𝕜₂ a := by
  rw [spectralRadius, spectralRadius]
  have := algebraMap_isometry 𝕜₁ 𝕜₂ |>.nnnorm_map_of_map_zero (map_zero _)
  apply le_antisymm
  all_goals apply iSup₂_le fun x hx ↦ ?_
  · refine congr_arg ((↑) : ℝ≥0 → ℝ≥0∞) (this x) |>.symm.trans_le <| le_iSup₂ (α := ℝ≥0∞) _ ?_
    exact (spectrum.algebraMap_mem_iff _).mpr hx
  · have ⟨y, hy, hy'⟩ := h.algebraMap_image.symm ▸ hx
    subst hy'
    exact this y ▸ le_iSup₂ (α := ℝ≥0∞) y hy

variable {A : Type*} [Ring A]

lemma nnreal_iff [Algebra ℝ A] {a : A} :
    SpectrumRestricts a ContinuousMap.realToNNReal ↔ ∀ x ∈ spectrum ℝ a, 0 ≤ x := by
  refine ⟨fun h x hx ↦ ?_, fun h ↦ ?_⟩
  · obtain ⟨x, -, rfl⟩ := h.algebraMap_image.symm ▸ hx
    exact coe_nonneg x
  · exact .of_subset_range_algebraMap (fun _ ↦ Real.toNNReal_coe) fun x hx ↦ ⟨⟨x, h x hx⟩, rfl⟩

lemma nnreal_of_nonneg {A : Type*} [Ring A] [PartialOrder A] [Algebra ℝ A]
    [NonnegSpectrumClass ℝ A] {a : A} (ha : 0 ≤ a) :
    SpectrumRestricts a ContinuousMap.realToNNReal :=
  nnreal_iff.mpr <| spectrum_nonneg_of_nonneg ha

lemma real_iff [Algebra ℂ A] {a : A} :
    SpectrumRestricts a Complex.reCLM ↔ ∀ x ∈ spectrum ℂ a, x = x.re := by
  refine ⟨fun h x hx ↦ ?_, fun h ↦ ?_⟩
  · obtain ⟨x, -, rfl⟩ := h.algebraMap_image.symm ▸ hx
    simp
  · exact .of_subset_range_algebraMap Complex.ofReal_re fun x hx ↦ ⟨x.re, (h x hx).symm⟩

lemma nnreal_iff_spectralRadius_le [Algebra ℝ A] {a : A} {t : ℝ≥0} (ht : spectralRadius ℝ a ≤ t) :
    SpectrumRestricts a ContinuousMap.realToNNReal ↔
      spectralRadius ℝ (algebraMap ℝ A t - a) ≤ t := by
  have : spectrum ℝ a ⊆ Set.Icc (-t) t := by
    intro x hx
    rw [Set.mem_Icc, ← abs_le, ← Real.norm_eq_abs, ← coe_nnnorm, NNReal.coe_le_coe,
      ← ENNReal.coe_le_coe]
    exact le_iSup₂ (α := ℝ≥0∞) x hx |>.trans ht
  rw [nnreal_iff]
  refine ⟨fun h ↦ iSup₂_le fun x hx ↦ ?_, fun h ↦ ?_⟩
  · rw [← spectrum.singleton_sub_eq] at hx
    obtain ⟨y, hy, rfl⟩ : ∃ y ∈ spectrum ℝ a, ↑t - y = x := by simpa using hx
    obtain ⟨hty, hyt⟩ := Set.mem_Icc.mp <| this hy
    lift y to ℝ≥0 using h y hy
    rw [← NNReal.coe_sub (by exact_mod_cast hyt)]
    simp
  · replace h : ∀ x ∈ spectrum ℝ a, ‖t - x‖₊ ≤ t := by
      simpa [spectralRadius, iSup₂_le_iff, ← spectrum.singleton_sub_eq] using h
    peel h with x hx h_le
    rw [← NNReal.coe_le_coe, coe_nnnorm, Real.norm_eq_abs, abs_le] at h_le
    linarith [h_le.2]

end SpectrumRestricts

namespace QuasispectrumRestricts

open NNReal ENNReal
local notation "σₙ" => quasispectrum

lemma compactSpace {R S A : Type*} [Semifield R] [Field S] [NonUnitalRing A]
    [Algebra R S] [Module R A] [Module S A] [IsScalarTower S A A] [SMulCommClass S A A]
    [IsScalarTower R S A] [TopologicalSpace R] [TopologicalSpace S] {a : A} (f : C(S, R))
    (h : QuasispectrumRestricts a f) [h_cpct : CompactSpace (σₙ S a)] :
    CompactSpace (σₙ R a) := by
  rw [← isCompact_iff_compactSpace] at h_cpct ⊢
  exact h.image ▸ h_cpct.image (map_continuous f)

variable {A : Type*} [NonUnitalRing A]

lemma nnreal_iff [Module ℝ A] [IsScalarTower ℝ A A] [SMulCommClass ℝ A A] {a : A} :
    QuasispectrumRestricts a ContinuousMap.realToNNReal ↔ ∀ x ∈ σₙ ℝ a, 0 ≤ x := by
  rw [quasispectrumRestricts_iff_spectrumRestricts_inr,
    Unitization.quasispectrum_eq_spectrum_inr' _ ℝ, SpectrumRestricts.nnreal_iff]

lemma nnreal_of_nonneg [Module ℝ A] [IsScalarTower ℝ A A] [SMulCommClass ℝ A A] [PartialOrder A]
    [NonnegSpectrumClass ℝ A] {a : A} (ha : 0 ≤ a) :
    QuasispectrumRestricts a ContinuousMap.realToNNReal :=
  nnreal_iff.mpr <| quasispectrum_nonneg_of_nonneg _ ha

lemma real_iff [Module ℂ A] [IsScalarTower ℂ A A] [SMulCommClass ℂ A A] {a : A} :
    QuasispectrumRestricts a Complex.reCLM ↔ ∀ x ∈ σₙ ℂ a, x = x.re := by
  rw [quasispectrumRestricts_iff_spectrumRestricts_inr,
    Unitization.quasispectrum_eq_spectrum_inr' _ ℂ, SpectrumRestricts.real_iff]

end QuasispectrumRestricts<|MERGE_RESOLUTION|>--- conflicted
+++ resolved
@@ -513,19 +513,12 @@
   have h₃ : exp (a - ↑ₐ z) = 1 + (a - ↑ₐ z) * b := by
     rw [exp_eq_tsum]
     convert tsum_eq_zero_add (expSeries_summable' (𝕂 := 𝕜) (a - ↑ₐ z))
-<<<<<<< HEAD
-    simp only [Nat.factorial_zero, Nat.cast_one, inv_one, pow_zero, one_smul]
-    convert h₀.symm
-    ext a
-    exact inv_nat_cast_smul_eq ℚ 𝕜 _ a
+    · simp only [Nat.factorial_zero, Nat.cast_one, inv_one, pow_zero, one_smul]
+    · convert h₀.symm
+      ext a
+      exact inv_nat_cast_smul_eq ℚ 𝕜 _ a
   rw [spectrum.mem_iff, IsUnit.sub_iff, ← one_mul (↑ₐ (exp z)), hexpmul, ← _root_.sub_mul,
     Commute.isUnit_mul_iff (Algebra.commutes (exp z) (exp (a - ↑ₐ z) - 1)).symm,
-=======
-    · simp only [Nat.factorial_zero, Nat.cast_one, inv_one, pow_zero, one_smul]
-    · exact h₀.symm
-  rw [spectrum.mem_iff, IsUnit.sub_iff, ← one_mul (↑ₐ (exp 𝕜 z)), hexpmul, ← _root_.sub_mul,
-    Commute.isUnit_mul_iff (Algebra.commutes (exp 𝕜 z) (exp 𝕜 (a - ↑ₐ z) - 1)).symm,
->>>>>>> b5eba595
     sub_eq_iff_eq_add'.mpr h₃, Commute.isUnit_mul_iff (h₀ ▸ h₁ : (a - ↑ₐ z) * b = b * (a - ↑ₐ z))]
   exact not_and_of_not_left _ (not_and_of_not_left _ ((not_iff_not.mpr IsUnit.sub_iff).mp hz))
 #align spectrum.exp_mem_exp spectrum.exp_mem_exp

/-
Copyright (c) 2021 Heather Macbeth. All rights reserved.
Released under Apache 2.0 license as described in the file LICENSE.
Authors: Heather Macbeth
-/
import Mathlib.Analysis.MeanInequalities
import Mathlib.Analysis.MeanInequalitiesPow
import Mathlib.Analysis.SpecialFunctions.Pow.Continuity
import Mathlib.Data.Set.Image
import Mathlib.Topology.Algebra.Order.LiminfLimsup

#align_import analysis.normed_space.lp_space from "leanprover-community/mathlib"@"de83b43717abe353f425855fcf0cedf9ea0fe8a4"

/-!
# ℓp space

This file describes properties of elements `f` of a pi-type `∀ i, E i` with finite "norm",
defined for `p : ℝ≥0∞` as the size of the support of `f` if `p=0`, `(∑' a, ‖f a‖^p) ^ (1/p)` for
`0 < p < ∞` and `⨆ a, ‖f a‖` for `p=∞`.

The Prop-valued `Memℓp f p` states that a function `f : ∀ i, E i` has finite norm according
to the above definition; that is, `f` has finite support if `p = 0`, `Summable (fun a ↦ ‖f a‖^p)` if
`0 < p < ∞`, and `BddAbove (norm '' (Set.range f))` if `p = ∞`.

The space `lp E p` is the subtype of elements of `∀ i : α, E i` which satisfy `Memℓp f p`. For
`1 ≤ p`, the "norm" is genuinely a norm and `lp` is a complete metric space.

## Main definitions

* `Memℓp f p` : property that the function `f` satisfies, as appropriate, `f` finitely supported
  if `p = 0`, `Summable (fun a ↦ ‖f a‖^p)` if `0 < p < ∞`, and `BddAbove (norm '' (Set.range f))` if
  `p = ∞`.
* `lp E p` : elements of `∀ i : α, E i` such that `Memℓp f p`. Defined as an `AddSubgroup` of
  a type synonym `PreLp` for `∀ i : α, E i`, and equipped with a `NormedAddCommGroup` structure.
  Under appropriate conditions, this is also equipped with the instances `lp.normedSpace`,
  `lp.completeSpace`. For `p=∞`, there is also `lp.inftyNormedRing`,
  `lp.inftyNormedAlgebra`, `lp.inftyStarRing` and `lp.inftyCstarRing`.

## Main results

* `Memℓp.of_exponent_ge`: For `q ≤ p`, a function which is `Memℓp` for `q` is also `Memℓp` for `p`.
* `lp.memℓp_of_tendsto`, `lp.norm_le_of_tendsto`: A pointwise limit of functions in `lp`, all with
  `lp` norm `≤ C`, is itself in `lp` and has `lp` norm `≤ C`.
* `lp.tsum_mul_le_mul_norm`: basic form of Hölder's inequality

## Implementation

Since `lp` is defined as an `AddSubgroup`, dot notation does not work. Use `lp.norm_neg f` to
say that `‖-f‖ = ‖f‖`, instead of the non-working `f.norm_neg`.

## TODO

* More versions of Hölder's inequality (for example: the case `p = 1`, `q = ∞`; a version for normed
  rings which has `‖∑' i, f i * g i‖` rather than `∑' i, ‖f i‖ * g i‖` on the RHS; a version for
  three exponents satisfying `1 / r = 1 / p + 1 / q`)

-/

noncomputable section

open scoped NNReal ENNReal BigOperators Function

variable {α : Type*} {E : α → Type*} {p q : ℝ≥0∞} [∀ i, NormedAddCommGroup (E i)]

/-!
### `Memℓp` predicate

-/


/-- The property that `f : ∀ i : α, E i`
* is finitely supported, if `p = 0`, or
* admits an upper bound for `Set.range (fun i ↦ ‖f i‖)`, if `p = ∞`, or
* has the series `∑' i, ‖f i‖ ^ p` be summable, if `0 < p < ∞`. -/
def Memℓp (f : ∀ i, E i) (p : ℝ≥0∞) : Prop :=
  if p = 0 then Set.Finite { i | f i ≠ 0 }
  else if p = ∞ then BddAbove (Set.range fun i => ‖f i‖)
  else Summable fun i => ‖f i‖ ^ p.toReal
#align mem_ℓp Memℓp

theorem memℓp_zero_iff {f : ∀ i, E i} : Memℓp f 0 ↔ Set.Finite { i | f i ≠ 0 } := by
  dsimp [Memℓp]
  rw [if_pos rfl]
#align mem_ℓp_zero_iff memℓp_zero_iff

theorem memℓp_zero {f : ∀ i, E i} (hf : Set.Finite { i | f i ≠ 0 }) : Memℓp f 0 :=
  memℓp_zero_iff.2 hf
#align mem_ℓp_zero memℓp_zero

theorem memℓp_infty_iff {f : ∀ i, E i} : Memℓp f ∞ ↔ BddAbove (Set.range fun i => ‖f i‖) := by
  dsimp [Memℓp]
  rw [if_neg ENNReal.top_ne_zero, if_pos rfl]
#align mem_ℓp_infty_iff memℓp_infty_iff

theorem memℓp_infty {f : ∀ i, E i} (hf : BddAbove (Set.range fun i => ‖f i‖)) : Memℓp f ∞ :=
  memℓp_infty_iff.2 hf
#align mem_ℓp_infty memℓp_infty

theorem memℓp_gen_iff (hp : 0 < p.toReal) {f : ∀ i, E i} :
    Memℓp f p ↔ Summable fun i => ‖f i‖ ^ p.toReal := by
  rw [ENNReal.toReal_pos_iff] at hp
  dsimp [Memℓp]
  rw [if_neg hp.1.ne', if_neg hp.2.ne]
#align mem_ℓp_gen_iff memℓp_gen_iff

theorem memℓp_gen {f : ∀ i, E i} (hf : Summable fun i => ‖f i‖ ^ p.toReal) : Memℓp f p := by
  rcases p.trichotomy with (rfl | rfl | hp)
  · apply memℓp_zero
    have H : Summable fun _ : α => (1 : ℝ) := by simpa using hf
    exact (Set.Finite.of_summable_const (by norm_num) H).subset (Set.subset_univ _)
  · apply memℓp_infty
    have H : Summable fun _ : α => (1 : ℝ) := by simpa using hf
    simpa using ((Set.Finite.of_summable_const (by norm_num) H).image fun i => ‖f i‖).bddAbove
  exact (memℓp_gen_iff hp).2 hf
#align mem_ℓp_gen memℓp_gen

theorem memℓp_gen' {C : ℝ} {f : ∀ i, E i} (hf : ∀ s : Finset α, ∑ i in s, ‖f i‖ ^ p.toReal ≤ C) :
    Memℓp f p := by
  apply memℓp_gen
  use ⨆ s : Finset α, ∑ i in s, ‖f i‖ ^ p.toReal
  apply hasSum_of_isLUB_of_nonneg
  · intro b
    exact Real.rpow_nonneg (norm_nonneg _) _
  apply isLUB_ciSup
  use C
  rintro - ⟨s, rfl⟩
  exact hf s
#align mem_ℓp_gen' memℓp_gen'

theorem zero_memℓp : Memℓp (0 : ∀ i, E i) p := by
  rcases p.trichotomy with (rfl | rfl | hp)
  · apply memℓp_zero
    simp
  · apply memℓp_infty
    simp only [norm_zero, Pi.zero_apply]
    exact bddAbove_singleton.mono Set.range_const_subset
  · apply memℓp_gen
    simp [Real.zero_rpow hp.ne', summable_zero]
#align zero_mem_ℓp zero_memℓp

theorem zero_mem_ℓp' : Memℓp (fun i : α => (0 : E i)) p :=
  zero_memℓp
#align zero_mem_ℓp' zero_mem_ℓp'

namespace Memℓp

theorem finite_dsupport {f : ∀ i, E i} (hf : Memℓp f 0) : Set.Finite { i | f i ≠ 0 } :=
  memℓp_zero_iff.1 hf
#align mem_ℓp.finite_dsupport Memℓp.finite_dsupport

theorem bddAbove {f : ∀ i, E i} (hf : Memℓp f ∞) : BddAbove (Set.range fun i => ‖f i‖) :=
  memℓp_infty_iff.1 hf
#align mem_ℓp.bdd_above Memℓp.bddAbove

theorem summable (hp : 0 < p.toReal) {f : ∀ i, E i} (hf : Memℓp f p) :
    Summable fun i => ‖f i‖ ^ p.toReal :=
  (memℓp_gen_iff hp).1 hf
#align mem_ℓp.summable Memℓp.summable

theorem neg {f : ∀ i, E i} (hf : Memℓp f p) : Memℓp (-f) p := by
  rcases p.trichotomy with (rfl | rfl | hp)
  · apply memℓp_zero
    simp [hf.finite_dsupport]
  · apply memℓp_infty
    simpa using hf.bddAbove
  · apply memℓp_gen
    simpa using hf.summable hp
#align mem_ℓp.neg Memℓp.neg

@[simp]
theorem neg_iff {f : ∀ i, E i} : Memℓp (-f) p ↔ Memℓp f p :=
  ⟨fun h => neg_neg f ▸ h.neg, Memℓp.neg⟩
#align mem_ℓp.neg_iff Memℓp.neg_iff

theorem of_exponent_ge {p q : ℝ≥0∞} {f : ∀ i, E i} (hfq : Memℓp f q) (hpq : q ≤ p) : Memℓp f p := by
  rcases ENNReal.trichotomy₂ hpq with
    (⟨rfl, rfl⟩ | ⟨rfl, rfl⟩ | ⟨rfl, hp⟩ | ⟨rfl, rfl⟩ | ⟨hq, rfl⟩ | ⟨hq, _, hpq'⟩)
  · exact hfq
  · apply memℓp_infty
    obtain ⟨C, hC⟩ := (hfq.finite_dsupport.image fun i => ‖f i‖).bddAbove
    use max 0 C
    rintro x ⟨i, rfl⟩
    by_cases hi : f i = 0
    · simp [hi]
    · exact (hC ⟨i, hi, rfl⟩).trans (le_max_right _ _)
  · apply memℓp_gen
    have : ∀ i ∉ hfq.finite_dsupport.toFinset, ‖f i‖ ^ p.toReal = 0 := by
      intro i hi
      have : f i = 0 := by simpa using hi
      simp [this, Real.zero_rpow hp.ne']
    exact summable_of_ne_finset_zero this
  · exact hfq
  · apply memℓp_infty
    obtain ⟨A, hA⟩ := (hfq.summable hq).tendsto_cofinite_zero.bddAbove_range_of_cofinite
    use A ^ q.toReal⁻¹
    rintro x ⟨i, rfl⟩
    have : 0 ≤ ‖f i‖ ^ q.toReal := by positivity
    simpa [← Real.rpow_mul, mul_inv_cancel hq.ne'] using
      Real.rpow_le_rpow this (hA ⟨i, rfl⟩) (inv_nonneg.mpr hq.le)
  · apply memℓp_gen
    have hf' := hfq.summable hq
    refine .of_norm_bounded_eventually _ hf' (@Set.Finite.subset _ { i | 1 ≤ ‖f i‖ } ?_ _ ?_)
    · have H : { x : α | 1 ≤ ‖f x‖ ^ q.toReal }.Finite := by
        simpa using eventually_lt_of_tendsto_lt (by norm_num) hf'.tendsto_cofinite_zero
      exact H.subset fun i hi => Real.one_le_rpow hi hq.le
    · show ∀ i, ¬|‖f i‖ ^ p.toReal| ≤ ‖f i‖ ^ q.toReal → 1 ≤ ‖f i‖
      intro i hi
      have : 0 ≤ ‖f i‖ ^ p.toReal := Real.rpow_nonneg (norm_nonneg _) p.toReal
      simp only [abs_of_nonneg, this] at hi
      contrapose! hi
      exact Real.rpow_le_rpow_of_exponent_ge' (norm_nonneg _) hi.le hq.le hpq'
#align mem_ℓp.of_exponent_ge Memℓp.of_exponent_ge

theorem add {f g : ∀ i, E i} (hf : Memℓp f p) (hg : Memℓp g p) : Memℓp (f + g) p := by
  rcases p.trichotomy with (rfl | rfl | hp)
  · apply memℓp_zero
    refine (hf.finite_dsupport.union hg.finite_dsupport).subset fun i => ?_
    simp only [Pi.add_apply, Ne, Set.mem_union, Set.mem_setOf_eq]
    contrapose!
    rintro ⟨hf', hg'⟩
    simp [hf', hg']
  · apply memℓp_infty
    obtain ⟨A, hA⟩ := hf.bddAbove
    obtain ⟨B, hB⟩ := hg.bddAbove
    refine ⟨A + B, ?_⟩
    rintro a ⟨i, rfl⟩
    exact le_trans (norm_add_le _ _) (add_le_add (hA ⟨i, rfl⟩) (hB ⟨i, rfl⟩))
  apply memℓp_gen
  let C : ℝ := if p.toReal < 1 then 1 else (2 : ℝ) ^ (p.toReal - 1)
  refine .of_nonneg_of_le ?_ (fun i => ?_) (((hf.summable hp).add (hg.summable hp)).mul_left C)
  · intro; positivity
  · refine (Real.rpow_le_rpow (norm_nonneg _) (norm_add_le _ _) hp.le).trans ?_
    dsimp only [C]
    split_ifs with h
    · simpa using NNReal.coe_le_coe.2 (NNReal.rpow_add_le_add_rpow ‖f i‖₊ ‖g i‖₊ hp.le h.le)
    · let F : Fin 2 → ℝ≥0 := ![‖f i‖₊, ‖g i‖₊]
      simp only [not_lt] at h
      simpa [Fin.sum_univ_succ] using
        Real.rpow_sum_le_const_mul_sum_rpow_of_nonneg Finset.univ h fun i _ => (F i).coe_nonneg
#align mem_ℓp.add Memℓp.add

theorem sub {f g : ∀ i, E i} (hf : Memℓp f p) (hg : Memℓp g p) : Memℓp (f - g) p := by
  rw [sub_eq_add_neg]; exact hf.add hg.neg
#align mem_ℓp.sub Memℓp.sub

theorem finset_sum {ι} (s : Finset ι) {f : ι → ∀ i, E i} (hf : ∀ i ∈ s, Memℓp (f i) p) :
    Memℓp (fun a => ∑ i in s, f i a) p := by
  haveI : DecidableEq ι := Classical.decEq _
  revert hf
  refine Finset.induction_on s ?_ ?_
  · simp only [zero_mem_ℓp', Finset.sum_empty, imp_true_iff]
  · intro i s his ih hf
    simp only [his, Finset.sum_insert, not_false_iff]
    exact (hf i (s.mem_insert_self i)).add (ih fun j hj => hf j (Finset.mem_insert_of_mem hj))
#align mem_ℓp.finset_sum Memℓp.finset_sum

section BoundedSMul

variable {𝕜 : Type*} [NormedRing 𝕜] [∀ i, Module 𝕜 (E i)] [∀ i, BoundedSMul 𝕜 (E i)]

theorem const_smul {f : ∀ i, E i} (hf : Memℓp f p) (c : 𝕜) : Memℓp (c • f) p := by
  rcases p.trichotomy with (rfl | rfl | hp)
  · apply memℓp_zero
    refine hf.finite_dsupport.subset fun i => (?_ : ¬c • f i = 0 → ¬f i = 0)
    exact not_imp_not.mpr fun hf' => hf'.symm ▸ smul_zero c
  · obtain ⟨A, hA⟩ := hf.bddAbove
    refine memℓp_infty ⟨‖c‖ * A, ?_⟩
    rintro a ⟨i, rfl⟩
    dsimp only [Pi.smul_apply]
    refine (norm_smul_le _ _).trans ?_
    gcongr
    exact hA ⟨i, rfl⟩
  · apply memℓp_gen
    dsimp only [Pi.smul_apply]
    have := (hf.summable hp).mul_left (↑(‖c‖₊ ^ p.toReal) : ℝ)
    simp_rw [← coe_nnnorm, ← NNReal.coe_rpow, ← NNReal.coe_mul, NNReal.summable_coe,
      ← NNReal.mul_rpow] at this ⊢
    refine NNReal.summable_of_le ?_ this
    intro i
    gcongr
    apply nnnorm_smul_le
#align mem_ℓp.const_smul Memℓp.const_smul

theorem const_mul {f : α → 𝕜} (hf : Memℓp f p) (c : 𝕜) : Memℓp (fun x => c * f x) p :=
  @Memℓp.const_smul α (fun _ => 𝕜) _ _ 𝕜 _ _ (fun i => by infer_instance) _ hf c
#align mem_ℓp.const_mul Memℓp.const_mul

end BoundedSMul

end Memℓp

/-!
### lp space

The space of elements of `∀ i, E i` satisfying the predicate `Memℓp`.
-/


/-- We define `PreLp E` to be a type synonym for `∀ i, E i` which, importantly, does not inherit
the `pi` topology on `∀ i, E i` (otherwise this topology would descend to `lp E p` and conflict
with the normed group topology we will later equip it with.)

We choose to deal with this issue by making a type synonym for `∀ i, E i` rather than for the `lp`
subgroup itself, because this allows all the spaces `lp E p` (for varying `p`) to be subgroups of
the same ambient group, which permits lemma statements like `lp.monotone` (below). -/
@[nolint unusedArguments]
def PreLp (E : α → Type*) [∀ i, NormedAddCommGroup (E i)] : Type _ :=
  ∀ i, E i --deriving AddCommGroup
#align pre_lp PreLp

instance : AddCommGroup (PreLp E) := by unfold PreLp; infer_instance

instance PreLp.unique [IsEmpty α] : Unique (PreLp E) :=
  Pi.uniqueOfIsEmpty E
#align pre_lp.unique PreLp.unique

/-- lp space -/
def lp (E : α → Type*) [∀ i, NormedAddCommGroup (E i)] (p : ℝ≥0∞) : AddSubgroup (PreLp E) where
  carrier := { f | Memℓp f p }
  zero_mem' := zero_memℓp
  add_mem' := Memℓp.add
  neg_mem' := Memℓp.neg
#align lp lp

@[inherit_doc] scoped[lp] notation "ℓ^∞(" ι ", " E ")" => lp (fun i : ι => E) ∞
@[inherit_doc] scoped[lp] notation "ℓ^∞(" ι ")" => lp (fun i : ι => ℝ) ∞

namespace lp

-- Porting note: was `Coe`
instance : CoeOut (lp E p) (∀ i, E i) :=
  ⟨Subtype.val (α := ∀ i, E i)⟩ -- Porting note: Originally `coeSubtype`

instance coeFun : CoeFun (lp E p) fun _ => ∀ i, E i :=
  ⟨fun f => (f : ∀ i, E i)⟩

@[ext]
theorem ext {f g : lp E p} (h : (f : ∀ i, E i) = g) : f = g :=
  Subtype.ext h
#align lp.ext lp.ext

protected theorem ext_iff {f g : lp E p} : f = g ↔ (f : ∀ i, E i) = g :=
  Subtype.ext_iff
#align lp.ext_iff lp.ext_iff

theorem eq_zero' [IsEmpty α] (f : lp E p) : f = 0 :=
  Subsingleton.elim f 0
#align lp.eq_zero' lp.eq_zero'

protected theorem monotone {p q : ℝ≥0∞} (hpq : q ≤ p) : lp E q ≤ lp E p :=
  fun _ hf => Memℓp.of_exponent_ge hf hpq
#align lp.monotone lp.monotone

protected theorem memℓp (f : lp E p) : Memℓp f p :=
  f.prop
#align lp.mem_ℓp lp.memℓp

variable (E p)

@[simp]
theorem coeFn_zero : ⇑(0 : lp E p) = 0 :=
  rfl
#align lp.coe_fn_zero lp.coeFn_zero

variable {E p}

@[simp]
theorem coeFn_neg (f : lp E p) : ⇑(-f) = -f :=
  rfl
#align lp.coe_fn_neg lp.coeFn_neg

@[simp]
theorem coeFn_add (f g : lp E p) : ⇑(f + g) = f + g :=
  rfl
#align lp.coe_fn_add lp.coeFn_add

-- porting note (#10618): removed `@[simp]` because `simp` can prove this
theorem coeFn_sum {ι : Type*} (f : ι → lp E p) (s : Finset ι) :
    ⇑(∑ i in s, f i) = ∑ i in s, ⇑(f i) := by
  simp
#align lp.coe_fn_sum lp.coeFn_sum

@[simp]
theorem coeFn_sub (f g : lp E p) : ⇑(f - g) = f - g :=
  rfl
#align lp.coe_fn_sub lp.coeFn_sub

instance : Norm (lp E p) where
  norm f :=
    if hp : p = 0 then by
      subst hp
      exact ((lp.memℓp f).finite_dsupport.toFinset.card : ℝ)
    else if p = ∞ then ⨆ i, ‖f i‖ else (∑' i, ‖f i‖ ^ p.toReal) ^ (1 / p.toReal)

theorem norm_eq_card_dsupport (f : lp E 0) : ‖f‖ = (lp.memℓp f).finite_dsupport.toFinset.card :=
  dif_pos rfl
#align lp.norm_eq_card_dsupport lp.norm_eq_card_dsupport

theorem norm_eq_ciSup (f : lp E ∞) : ‖f‖ = ⨆ i, ‖f i‖ := by
  dsimp [norm]
  rw [dif_neg ENNReal.top_ne_zero, if_pos rfl]
#align lp.norm_eq_csupr lp.norm_eq_ciSup

theorem isLUB_norm [Nonempty α] (f : lp E ∞) : IsLUB (Set.range fun i => ‖f i‖) ‖f‖ := by
  rw [lp.norm_eq_ciSup]
  exact isLUB_ciSup (lp.memℓp f)
#align lp.is_lub_norm lp.isLUB_norm

theorem norm_eq_tsum_rpow (hp : 0 < p.toReal) (f : lp E p) :
    ‖f‖ = (∑' i, ‖f i‖ ^ p.toReal) ^ (1 / p.toReal) := by
  dsimp [norm]
  rw [ENNReal.toReal_pos_iff] at hp
  rw [dif_neg hp.1.ne', if_neg hp.2.ne]
#align lp.norm_eq_tsum_rpow lp.norm_eq_tsum_rpow

theorem norm_rpow_eq_tsum (hp : 0 < p.toReal) (f : lp E p) :
    ‖f‖ ^ p.toReal = ∑' i, ‖f i‖ ^ p.toReal := by
  rw [norm_eq_tsum_rpow hp, ← Real.rpow_mul]
  · field_simp
  apply tsum_nonneg
  intro i
  calc
    (0 : ℝ) = (0 : ℝ) ^ p.toReal := by rw [Real.zero_rpow hp.ne']
    _ ≤ _ := by gcongr; apply norm_nonneg
#align lp.norm_rpow_eq_tsum lp.norm_rpow_eq_tsum

theorem hasSum_norm (hp : 0 < p.toReal) (f : lp E p) :
    HasSum (fun i => ‖f i‖ ^ p.toReal) (‖f‖ ^ p.toReal) := by
  rw [norm_rpow_eq_tsum hp]
  exact ((lp.memℓp f).summable hp).hasSum
#align lp.has_sum_norm lp.hasSum_norm

theorem norm_nonneg' (f : lp E p) : 0 ≤ ‖f‖ := by
  rcases p.trichotomy with (rfl | rfl | hp)
  · simp [lp.norm_eq_card_dsupport f]
  · cases' isEmpty_or_nonempty α with _i _i
    · rw [lp.norm_eq_ciSup]
      simp [Real.iSup_of_isEmpty]
    inhabit α
    exact (norm_nonneg (f default)).trans ((lp.isLUB_norm f).1 ⟨default, rfl⟩)
  · rw [lp.norm_eq_tsum_rpow hp f]
    refine Real.rpow_nonneg (tsum_nonneg ?_) _
    exact fun i => Real.rpow_nonneg (norm_nonneg _) _
#align lp.norm_nonneg' lp.norm_nonneg'

@[simp]
theorem norm_zero : ‖(0 : lp E p)‖ = 0 := by
  rcases p.trichotomy with (rfl | rfl | hp)
  · simp [lp.norm_eq_card_dsupport]
  · simp [lp.norm_eq_ciSup]
  · rw [lp.norm_eq_tsum_rpow hp]
    have hp' : 1 / p.toReal ≠ 0 := one_div_ne_zero hp.ne'
    simpa [Real.zero_rpow hp.ne'] using Real.zero_rpow hp'
#align lp.norm_zero lp.norm_zero

theorem norm_eq_zero_iff {f : lp E p} : ‖f‖ = 0 ↔ f = 0 := by
  refine ⟨fun h => ?_, by rintro rfl; exact norm_zero⟩
  rcases p.trichotomy with (rfl | rfl | hp)
  · ext i
    have : { i : α | ¬f i = 0 } = ∅ := by simpa [lp.norm_eq_card_dsupport f] using h
    have : (¬f i = 0) = False := congr_fun this i
    tauto
  · cases' isEmpty_or_nonempty α with _i _i
    · simp [eq_iff_true_of_subsingleton]
    have H : IsLUB (Set.range fun i => ‖f i‖) 0 := by simpa [h] using lp.isLUB_norm f
    ext i
    have : ‖f i‖ = 0 := le_antisymm (H.1 ⟨i, rfl⟩) (norm_nonneg _)
    simpa using this
  · have hf : HasSum (fun i : α => ‖f i‖ ^ p.toReal) 0 := by
      have := lp.hasSum_norm hp f
      rwa [h, Real.zero_rpow hp.ne'] at this
    have : ∀ i, 0 ≤ ‖f i‖ ^ p.toReal := fun i => Real.rpow_nonneg (norm_nonneg _) _
    rw [hasSum_zero_iff_of_nonneg this] at hf
    ext i
    have : f i = 0 ∧ p.toReal ≠ 0 := by
      simpa [Real.rpow_eq_zero_iff_of_nonneg (norm_nonneg (f i))] using congr_fun hf i
    exact this.1
#align lp.norm_eq_zero_iff lp.norm_eq_zero_iff

theorem eq_zero_iff_coeFn_eq_zero {f : lp E p} : f = 0 ↔ ⇑f = 0 := by
  rw [lp.ext_iff, coeFn_zero]
#align lp.eq_zero_iff_coe_fn_eq_zero lp.eq_zero_iff_coeFn_eq_zero

-- porting note (#11083): this was very slow, so I squeezed the `simp` calls
@[simp]
theorem norm_neg ⦃f : lp E p⦄ : ‖-f‖ = ‖f‖ := by
  rcases p.trichotomy with (rfl | rfl | hp)
  · simp only [norm_eq_card_dsupport, coeFn_neg, Pi.neg_apply, ne_eq, neg_eq_zero]
  · cases isEmpty_or_nonempty α
    · simp only [lp.eq_zero' f, neg_zero, norm_zero]
    apply (lp.isLUB_norm (-f)).unique
    simpa only [coeFn_neg, Pi.neg_apply, norm_neg] using lp.isLUB_norm f
  · suffices ‖-f‖ ^ p.toReal = ‖f‖ ^ p.toReal by
      exact Real.rpow_left_injOn hp.ne' (norm_nonneg' _) (norm_nonneg' _) this
    apply (lp.hasSum_norm hp (-f)).unique
    simpa only [coeFn_neg, Pi.neg_apply, _root_.norm_neg] using lp.hasSum_norm hp f
#align lp.norm_neg lp.norm_neg

instance normedAddCommGroup [hp : Fact (1 ≤ p)] : NormedAddCommGroup (lp E p) :=
  AddGroupNorm.toNormedAddCommGroup
    { toFun := norm
      map_zero' := norm_zero
      neg' := norm_neg
      add_le' := fun f g => by
        rcases p.dichotomy with (rfl | hp')
        · cases isEmpty_or_nonempty α
          · simp only [lp.eq_zero' f, zero_add, norm_zero, le_refl]
          refine' (lp.isLUB_norm (f + g)).2 _
          rintro x ⟨i, rfl⟩
          refine' le_trans _ (add_mem_upperBounds_add
            (lp.isLUB_norm f).1 (lp.isLUB_norm g).1 ⟨_, ⟨i, rfl⟩, _, ⟨i, rfl⟩, rfl⟩)
          exact norm_add_le (f i) (g i)
        · have hp'' : 0 < p.toReal := zero_lt_one.trans_le hp'
          have hf₁ : ∀ i, 0 ≤ ‖f i‖ := fun i => norm_nonneg _
          have hg₁ : ∀ i, 0 ≤ ‖g i‖ := fun i => norm_nonneg _
          have hf₂ := lp.hasSum_norm hp'' f
          have hg₂ := lp.hasSum_norm hp'' g
          -- apply Minkowski's inequality
          obtain ⟨C, hC₁, hC₂, hCfg⟩ :=
            Real.Lp_add_le_hasSum_of_nonneg hp' hf₁ hg₁ (norm_nonneg' _) (norm_nonneg' _) hf₂ hg₂
          refine' le_trans _ hC₂
          rw [← Real.rpow_le_rpow_iff (norm_nonneg' (f + g)) hC₁ hp'']
          refine' hasSum_le _ (lp.hasSum_norm hp'' (f + g)) hCfg
          intro i
          gcongr
          apply norm_add_le
      eq_zero_of_map_eq_zero' := fun f => norm_eq_zero_iff.1 }

-- TODO: define an `ENNReal` version of `IsConjExponent`, and then express this inequality
-- in a better version which also covers the case `p = 1, q = ∞`.
/-- Hölder inequality -/
protected theorem tsum_mul_le_mul_norm {p q : ℝ≥0∞} (hpq : p.toReal.IsConjExponent q.toReal)
    (f : lp E p) (g : lp E q) :
    (Summable fun i => ‖f i‖ * ‖g i‖) ∧ ∑' i, ‖f i‖ * ‖g i‖ ≤ ‖f‖ * ‖g‖ := by
  have hf₁ : ∀ i, 0 ≤ ‖f i‖ := fun i => norm_nonneg _
  have hg₁ : ∀ i, 0 ≤ ‖g i‖ := fun i => norm_nonneg _
  have hf₂ := lp.hasSum_norm hpq.pos f
  have hg₂ := lp.hasSum_norm hpq.symm.pos g
  obtain ⟨C, -, hC', hC⟩ :=
    Real.inner_le_Lp_mul_Lq_hasSum_of_nonneg hpq (norm_nonneg' _) (norm_nonneg' _) hf₁ hg₁ hf₂ hg₂
  rw [← hC.tsum_eq] at hC'
  exact ⟨hC.summable, hC'⟩
#align lp.tsum_mul_le_mul_norm lp.tsum_mul_le_mul_norm

protected theorem summable_mul {p q : ℝ≥0∞} (hpq : p.toReal.IsConjExponent q.toReal)
    (f : lp E p) (g : lp E q) : Summable fun i => ‖f i‖ * ‖g i‖ :=
  (lp.tsum_mul_le_mul_norm hpq f g).1
#align lp.summable_mul lp.summable_mul

protected theorem tsum_mul_le_mul_norm' {p q : ℝ≥0∞} (hpq : p.toReal.IsConjExponent q.toReal)
    (f : lp E p) (g : lp E q) : ∑' i, ‖f i‖ * ‖g i‖ ≤ ‖f‖ * ‖g‖ :=
  (lp.tsum_mul_le_mul_norm hpq f g).2
#align lp.tsum_mul_le_mul_norm' lp.tsum_mul_le_mul_norm'

section ComparePointwise

theorem norm_apply_le_norm (hp : p ≠ 0) (f : lp E p) (i : α) : ‖f i‖ ≤ ‖f‖ := by
  rcases eq_or_ne p ∞ with (rfl | hp')
  · haveI : Nonempty α := ⟨i⟩
    exact (isLUB_norm f).1 ⟨i, rfl⟩
  have hp'' : 0 < p.toReal := ENNReal.toReal_pos hp hp'
  have : ∀ i, 0 ≤ ‖f i‖ ^ p.toReal := fun i => Real.rpow_nonneg (norm_nonneg _) _
  rw [← Real.rpow_le_rpow_iff (norm_nonneg _) (norm_nonneg' _) hp'']
  convert le_hasSum (hasSum_norm hp'' f) i fun i _ => this i
#align lp.norm_apply_le_norm lp.norm_apply_le_norm

theorem sum_rpow_le_norm_rpow (hp : 0 < p.toReal) (f : lp E p) (s : Finset α) :
    ∑ i in s, ‖f i‖ ^ p.toReal ≤ ‖f‖ ^ p.toReal := by
  rw [lp.norm_rpow_eq_tsum hp f]
  have : ∀ i, 0 ≤ ‖f i‖ ^ p.toReal := fun i => Real.rpow_nonneg (norm_nonneg _) _
  refine sum_le_tsum _ (fun i _ => this i) ?_
  exact (lp.memℓp f).summable hp
#align lp.sum_rpow_le_norm_rpow lp.sum_rpow_le_norm_rpow

theorem norm_le_of_forall_le' [Nonempty α] {f : lp E ∞} (C : ℝ) (hCf : ∀ i, ‖f i‖ ≤ C) :
    ‖f‖ ≤ C := by
  refine (isLUB_norm f).2 ?_
  rintro - ⟨i, rfl⟩
  exact hCf i
#align lp.norm_le_of_forall_le' lp.norm_le_of_forall_le'

theorem norm_le_of_forall_le {f : lp E ∞} {C : ℝ} (hC : 0 ≤ C) (hCf : ∀ i, ‖f i‖ ≤ C) :
    ‖f‖ ≤ C := by
  cases isEmpty_or_nonempty α
  · simpa [eq_zero' f] using hC
  · exact norm_le_of_forall_le' C hCf
#align lp.norm_le_of_forall_le lp.norm_le_of_forall_le

theorem norm_le_of_tsum_le (hp : 0 < p.toReal) {C : ℝ} (hC : 0 ≤ C) {f : lp E p}
    (hf : ∑' i, ‖f i‖ ^ p.toReal ≤ C ^ p.toReal) : ‖f‖ ≤ C := by
  rw [← Real.rpow_le_rpow_iff (norm_nonneg' _) hC hp, norm_rpow_eq_tsum hp]
  exact hf
#align lp.norm_le_of_tsum_le lp.norm_le_of_tsum_le

theorem norm_le_of_forall_sum_le (hp : 0 < p.toReal) {C : ℝ} (hC : 0 ≤ C) {f : lp E p}
    (hf : ∀ s : Finset α, ∑ i in s, ‖f i‖ ^ p.toReal ≤ C ^ p.toReal) : ‖f‖ ≤ C :=
  norm_le_of_tsum_le hp hC (tsum_le_of_sum_le ((lp.memℓp f).summable hp) hf)
#align lp.norm_le_of_forall_sum_le lp.norm_le_of_forall_sum_le

end ComparePointwise

section BoundedSMul

variable {𝕜 : Type*} {𝕜' : Type*}
variable [NormedRing 𝕜] [NormedRing 𝕜']
variable [∀ i, Module 𝕜 (E i)] [∀ i, Module 𝕜' (E i)]

instance : Module 𝕜 (PreLp E) :=
  Pi.module α E 𝕜

instance [∀ i, SMulCommClass 𝕜' 𝕜 (E i)] : SMulCommClass 𝕜' 𝕜 (PreLp E) :=
  Pi.smulCommClass

instance [SMul 𝕜' 𝕜] [∀ i, IsScalarTower 𝕜' 𝕜 (E i)] : IsScalarTower 𝕜' 𝕜 (PreLp E) :=
  Pi.isScalarTower

instance [∀ i, Module 𝕜ᵐᵒᵖ (E i)] [∀ i, IsCentralScalar 𝕜 (E i)] : IsCentralScalar 𝕜 (PreLp E) :=
  Pi.isCentralScalar

variable [∀ i, BoundedSMul 𝕜 (E i)] [∀ i, BoundedSMul 𝕜' (E i)]

theorem mem_lp_const_smul (c : 𝕜) (f : lp E p) : c • (f : PreLp E) ∈ lp E p :=
  (lp.memℓp f).const_smul c
#align lp.mem_lp_const_smul lp.mem_lp_const_smul

variable (E p 𝕜)

/-- The `𝕜`-submodule of elements of `∀ i : α, E i` whose `lp` norm is finite. This is `lp E p`,
with extra structure. -/
def _root_.lpSubmodule : Submodule 𝕜 (PreLp E) :=
  { lp E p with smul_mem' := fun c f hf => by simpa using mem_lp_const_smul c ⟨f, hf⟩ }
#align lp_submodule lpSubmodule

variable {E p 𝕜}

theorem coe_lpSubmodule : (lpSubmodule E p 𝕜).toAddSubgroup = lp E p :=
  rfl
#align lp.coe_lp_submodule lp.coe_lpSubmodule

instance : Module 𝕜 (lp E p) :=
  { (lpSubmodule E p 𝕜).module with }

@[simp]
theorem coeFn_smul (c : 𝕜) (f : lp E p) : ⇑(c • f) = c • ⇑f :=
  rfl
#align lp.coe_fn_smul lp.coeFn_smul

instance [∀ i, SMulCommClass 𝕜' 𝕜 (E i)] : SMulCommClass 𝕜' 𝕜 (lp E p) :=
  ⟨fun _ _ _ => Subtype.ext <| smul_comm _ _ _⟩

instance [SMul 𝕜' 𝕜] [∀ i, IsScalarTower 𝕜' 𝕜 (E i)] : IsScalarTower 𝕜' 𝕜 (lp E p) :=
  ⟨fun _ _ _ => Subtype.ext <| smul_assoc _ _ _⟩

instance [∀ i, Module 𝕜ᵐᵒᵖ (E i)] [∀ i, IsCentralScalar 𝕜 (E i)] : IsCentralScalar 𝕜 (lp E p) :=
  ⟨fun _ _ => Subtype.ext <| op_smul_eq_smul _ _⟩

theorem norm_const_smul_le (hp : p ≠ 0) (c : 𝕜) (f : lp E p) : ‖c • f‖ ≤ ‖c‖ * ‖f‖ := by
  rcases p.trichotomy with (rfl | rfl | hp)
  · exact absurd rfl hp
  · cases isEmpty_or_nonempty α
    · simp [lp.eq_zero' f]
    have hcf := lp.isLUB_norm (c • f)
    have hfc := (lp.isLUB_norm f).mul_left (norm_nonneg c)
    simp_rw [← Set.range_comp, Function.comp] at hfc
    -- TODO: some `IsLUB` API should make it a one-liner from here.
    refine hcf.right ?_
    have := hfc.left
    simp_rw [mem_upperBounds, Set.mem_range,
      forall_exists_index, forall_apply_eq_imp_iff] at this ⊢
    intro a
    exact (norm_smul_le _ _).trans (this a)
  · letI inst : NNNorm (lp E p) := ⟨fun f => ⟨‖f‖, norm_nonneg' _⟩⟩
    have coe_nnnorm : ∀ f : lp E p, ↑‖f‖₊ = ‖f‖ := fun _ => rfl
    suffices ‖c • f‖₊ ^ p.toReal ≤ (‖c‖₊ * ‖f‖₊) ^ p.toReal by
      rwa [NNReal.rpow_le_rpow_iff hp] at this
    clear_value inst
    rw [NNReal.mul_rpow]
    have hLHS := lp.hasSum_norm hp (c • f)
    have hRHS := (lp.hasSum_norm hp f).mul_left (‖c‖ ^ p.toReal)
    simp_rw [← coe_nnnorm, ← _root_.coe_nnnorm, ← NNReal.coe_rpow, ← NNReal.coe_mul,
      NNReal.hasSum_coe] at hRHS hLHS
    refine hasSum_mono hLHS hRHS fun i => ?_
    dsimp only
    rw [← NNReal.mul_rpow]
    -- Porting note: added
    rw [lp.coeFn_smul, Pi.smul_apply]
    gcongr
    apply nnnorm_smul_le
#align lp.norm_const_smul_le lp.norm_const_smul_le

instance [Fact (1 ≤ p)] : BoundedSMul 𝕜 (lp E p) :=
  BoundedSMul.of_norm_smul_le <| norm_const_smul_le (zero_lt_one.trans_le <| Fact.out).ne'

end BoundedSMul

section DivisionRing

variable {𝕜 : Type*}
variable [NormedDivisionRing 𝕜] [∀ i, Module 𝕜 (E i)] [∀ i, BoundedSMul 𝕜 (E i)]

theorem norm_const_smul (hp : p ≠ 0) {c : 𝕜} (f : lp E p) : ‖c • f‖ = ‖c‖ * ‖f‖ := by
  obtain rfl | hc := eq_or_ne c 0
  · simp
  refine le_antisymm (norm_const_smul_le hp c f) ?_
  have := mul_le_mul_of_nonneg_left (norm_const_smul_le hp c⁻¹ (c • f)) (norm_nonneg c)
  rwa [inv_smul_smul₀ hc, norm_inv, mul_inv_cancel_left₀ (norm_ne_zero_iff.mpr hc)] at this
#align lp.norm_const_smul lp.norm_const_smul

end DivisionRing

section NormedSpace

variable {𝕜 : Type*} [NormedField 𝕜] [∀ i, NormedSpace 𝕜 (E i)]

instance instNormedSpace [Fact (1 ≤ p)] : NormedSpace 𝕜 (lp E p) where
  norm_smul_le c f := norm_smul_le c f

end NormedSpace

section NormedStarGroup

variable [∀ i, StarAddMonoid (E i)] [∀ i, NormedStarGroup (E i)]

theorem _root_.Memℓp.star_mem {f : ∀ i, E i} (hf : Memℓp f p) : Memℓp (star f) p := by
  rcases p.trichotomy with (rfl | rfl | hp)
  · apply memℓp_zero
    simp [hf.finite_dsupport]
  · apply memℓp_infty
    simpa using hf.bddAbove
  · apply memℓp_gen
    simpa using hf.summable hp
#align mem_ℓp.star_mem Memℓp.star_mem

@[simp]
theorem _root_.Memℓp.star_iff {f : ∀ i, E i} : Memℓp (star f) p ↔ Memℓp f p :=
  ⟨fun h => star_star f ▸ Memℓp.star_mem h, Memℓp.star_mem⟩
#align mem_ℓp.star_iff Memℓp.star_iff

instance : Star (lp E p) where
  star f := ⟨(star f : ∀ i, E i), f.property.star_mem⟩

@[simp]
theorem coeFn_star (f : lp E p) : ⇑(star f) = star (⇑f) :=
  rfl
#align lp.coe_fn_star lp.coeFn_star

@[simp]
protected theorem star_apply (f : lp E p) (i : α) : star f i = star (f i) :=
  rfl
#align lp.star_apply lp.star_apply

instance instInvolutiveStar : InvolutiveStar (lp E p) where
  star_involutive x := by simp [star]

instance instStarAddMonoid : StarAddMonoid (lp E p) where
  star_add _f _g := ext <| star_add (R := ∀ i, E i) _ _

instance [hp : Fact (1 ≤ p)] : NormedStarGroup (lp E p) where
  norm_star f := by
    rcases p.trichotomy with (rfl | rfl | h)
    · exfalso
      have := ENNReal.toReal_mono ENNReal.zero_ne_top hp.elim
      set_option tactic.skipAssignedInstances false in norm_num at this
    · simp only [lp.norm_eq_ciSup, lp.star_apply, norm_star]
    · simp only [lp.norm_eq_tsum_rpow h, lp.star_apply, norm_star]

variable {𝕜 : Type*} [Star 𝕜] [NormedRing 𝕜]
variable [∀ i, Module 𝕜 (E i)] [∀ i, BoundedSMul 𝕜 (E i)] [∀ i, StarModule 𝕜 (E i)]

instance : StarModule 𝕜 (lp E p) where
  star_smul _r _f := ext <| star_smul (A := ∀ i, E i) _ _

end NormedStarGroup

section NonUnitalNormedRing

variable {I : Type*} {B : I → Type*} [∀ i, NonUnitalNormedRing (B i)]

theorem _root_.Memℓp.infty_mul {f g : ∀ i, B i} (hf : Memℓp f ∞) (hg : Memℓp g ∞) :
    Memℓp (f * g) ∞ := by
  rw [memℓp_infty_iff]
  obtain ⟨⟨Cf, hCf⟩, ⟨Cg, hCg⟩⟩ := hf.bddAbove, hg.bddAbove
  refine ⟨Cf * Cg, ?_⟩
  rintro _ ⟨i, rfl⟩
  calc
    ‖(f * g) i‖ ≤ ‖f i‖ * ‖g i‖ := norm_mul_le (f i) (g i)
    _ ≤ Cf * Cg :=
      mul_le_mul (hCf ⟨i, rfl⟩) (hCg ⟨i, rfl⟩) (norm_nonneg _)
        ((norm_nonneg _).trans (hCf ⟨i, rfl⟩))
#align mem_ℓp.infty_mul Memℓp.infty_mul

instance : Mul (lp B ∞) where
  mul f g := ⟨HMul.hMul (α := ∀ i, B i) _ _ , f.property.infty_mul g.property⟩

@[simp]
theorem infty_coeFn_mul (f g : lp B ∞) : ⇑(f * g) = ⇑f * ⇑g :=
  rfl
#align lp.infty_coe_fn_mul lp.infty_coeFn_mul

instance nonUnitalRing : NonUnitalRing (lp B ∞) :=
  Function.Injective.nonUnitalRing lp.coeFun.coe Subtype.coe_injective (lp.coeFn_zero B ∞)
    lp.coeFn_add infty_coeFn_mul lp.coeFn_neg lp.coeFn_sub (fun _ _ => rfl) fun _ _ => rfl

instance nonUnitalNormedRing : NonUnitalNormedRing (lp B ∞) :=
  { lp.normedAddCommGroup, lp.nonUnitalRing with
    norm_mul := fun f g =>
      lp.norm_le_of_forall_le (mul_nonneg (norm_nonneg f) (norm_nonneg g)) fun i =>
        calc
          ‖(f * g) i‖ ≤ ‖f i‖ * ‖g i‖ := norm_mul_le _ _
          _ ≤ ‖f‖ * ‖g‖ :=
            mul_le_mul (lp.norm_apply_le_norm ENNReal.top_ne_zero f i)
              (lp.norm_apply_le_norm ENNReal.top_ne_zero g i) (norm_nonneg _) (norm_nonneg _) }

-- we also want a `NonUnitalNormedCommRing` instance, but this has to wait for mathlib3 #13719
instance infty_isScalarTower {𝕜} [NormedRing 𝕜] [∀ i, Module 𝕜 (B i)] [∀ i, BoundedSMul 𝕜 (B i)]
    [∀ i, IsScalarTower 𝕜 (B i) (B i)] : IsScalarTower 𝕜 (lp B ∞) (lp B ∞) :=
  ⟨fun r f g => lp.ext <| smul_assoc (N := ∀ i, B i) (α := ∀ i, B i) r (⇑f) (⇑g)⟩
#align lp.infty_is_scalar_tower lp.infty_isScalarTower

instance infty_smulCommClass {𝕜} [NormedRing 𝕜] [∀ i, Module 𝕜 (B i)] [∀ i, BoundedSMul 𝕜 (B i)]
    [∀ i, SMulCommClass 𝕜 (B i) (B i)] : SMulCommClass 𝕜 (lp B ∞) (lp B ∞) :=
  ⟨fun r f g => lp.ext <| smul_comm (N := ∀ i, B i) (α := ∀ i, B i) r (⇑f) (⇑g)⟩
#align lp.infty_smul_comm_class lp.infty_smulCommClass

section StarRing

variable [∀ i, StarRing (B i)] [∀ i, NormedStarGroup (B i)]

instance inftyStarRing : StarRing (lp B ∞) :=
  { lp.instStarAddMonoid with
    star_mul := fun _f _g => ext <| star_mul (R := ∀ i, B i) _ _ }
#align lp.infty_star_ring lp.inftyStarRing

instance inftyCstarRing [∀ i, CstarRing (B i)] : CstarRing (lp B ∞) where
  norm_star_mul_self := by
    intro f
    apply le_antisymm
    · rw [← sq]
      refine' lp.norm_le_of_forall_le (sq_nonneg ‖f‖) fun i => _
      simp only [lp.star_apply, CstarRing.norm_star_mul_self, ← sq, infty_coeFn_mul, Pi.mul_apply]
      refine' sq_le_sq' _ (lp.norm_apply_le_norm ENNReal.top_ne_zero _ _)
      linarith [norm_nonneg (f i), norm_nonneg f]
    · rw [← sq, ← Real.le_sqrt (norm_nonneg _) (norm_nonneg _)]
      refine' lp.norm_le_of_forall_le ‖star f * f‖.sqrt_nonneg fun i => _
      rw [Real.le_sqrt (norm_nonneg _) (norm_nonneg _), sq, ← CstarRing.norm_star_mul_self]
      exact lp.norm_apply_le_norm ENNReal.top_ne_zero (star f * f) i
#align lp.infty_cstar_ring lp.inftyCstarRing

end StarRing

end NonUnitalNormedRing

section NormedRing

variable {I : Type*} {B : I → Type*} [∀ i, NormedRing (B i)]

instance _root_.PreLp.ring : Ring (PreLp B) :=
  Pi.ring
#align pre_lp.ring PreLp.ring

variable [∀ i, NormOneClass (B i)]

theorem _root_.one_memℓp_infty : Memℓp (1 : ∀ i, B i) ∞ :=
  ⟨1, by rintro i ⟨i, rfl⟩; exact norm_one.le⟩
#align one_mem_ℓp_infty one_memℓp_infty

variable (B)

/-- The `𝕜`-subring of elements of `∀ i : α, B i` whose `lp` norm is finite. This is `lp E ∞`,
with extra structure. -/
def _root_.lpInftySubring : Subring (PreLp B) :=
  { lp B ∞ with
    carrier := { f | Memℓp f ∞ }
    one_mem' := one_memℓp_infty
    mul_mem' := Memℓp.infty_mul }
#align lp_infty_subring lpInftySubring

variable {B}

instance inftyRing : Ring (lp B ∞) :=
  (lpInftySubring B).toRing
#align lp.infty_ring lp.inftyRing

theorem _root_.Memℓp.infty_pow {f : ∀ i, B i} (hf : Memℓp f ∞) (n : ℕ) : Memℓp (f ^ n) ∞ :=
  (lpInftySubring B).pow_mem hf n
#align mem_ℓp.infty_pow Memℓp.infty_pow

theorem _root_.natCast_memℓp_infty (n : ℕ) : Memℓp (n : ∀ i, B i) ∞ :=
  natCast_mem (lpInftySubring B) n
#align nat_cast_mem_ℓp_infty natCast_memℓp_infty

theorem _root_.intCast_memℓp_infty (z : ℤ) : Memℓp (z : ∀ i, B i) ∞ :=
  intCast_mem (lpInftySubring B) z
#align int_cast_mem_ℓp_infty intCast_memℓp_infty

@[simp]
theorem infty_coeFn_one : ⇑(1 : lp B ∞) = 1 :=
  rfl
#align lp.infty_coe_fn_one lp.infty_coeFn_one

@[simp]
theorem infty_coeFn_pow (f : lp B ∞) (n : ℕ) : ⇑(f ^ n) = (⇑f) ^ n :=
  rfl
#align lp.infty_coe_fn_pow lp.infty_coeFn_pow

@[simp]
theorem infty_coeFn_natCast (n : ℕ) : ⇑(n : lp B ∞) = n :=
  rfl
#align lp.infty_coe_fn_nat_cast lp.infty_coeFn_natCast

@[simp]
theorem infty_coeFn_intCast (z : ℤ) : ⇑(z : lp B ∞) = z :=
  rfl
#align lp.infty_coe_fn_int_cast lp.infty_coeFn_intCast

instance [Nonempty I] : NormOneClass (lp B ∞) where
  norm_one := by simp_rw [lp.norm_eq_ciSup, infty_coeFn_one, Pi.one_apply, norm_one, ciSup_const]

instance inftyNormedRing : NormedRing (lp B ∞) :=
  { lp.inftyRing, lp.nonUnitalNormedRing with }
#align lp.infty_normed_ring lp.inftyNormedRing

end NormedRing

section NormedCommRing

variable {I : Type*} {B : I → Type*} [∀ i, NormedCommRing (B i)] [∀ i, NormOneClass (B i)]

instance inftyCommRing : CommRing (lp B ∞) :=
  { lp.inftyRing with
    mul_comm := fun f g => by ext; simp only [lp.infty_coeFn_mul, Pi.mul_apply, mul_comm] }
#align lp.infty_comm_ring lp.inftyCommRing

instance inftyNormedCommRing : NormedCommRing (lp B ∞) :=
  { lp.inftyCommRing, lp.inftyNormedRing with }
#align lp.infty_normed_comm_ring lp.inftyNormedCommRing

end NormedCommRing

section Algebra

variable {I : Type*} {𝕜 : Type*} {B : I → Type*}
variable [NormedField 𝕜] [∀ i, NormedRing (B i)] [∀ i, NormedAlgebra 𝕜 (B i)]

/-- A variant of `Pi.algebra` that lean can't find otherwise. -/
instance _root_.Pi.algebraOfNormedAlgebra : Algebra 𝕜 (∀ i, B i) :=
  @Pi.algebra I 𝕜 B _ _ fun _ => NormedAlgebra.toAlgebra
#align pi.algebra_of_normed_algebra Pi.algebraOfNormedAlgebra

instance _root_.PreLp.algebra : Algebra 𝕜 (PreLp B) :=
  Pi.algebraOfNormedAlgebra
#align pre_lp.algebra PreLp.algebra

variable [∀ i, NormOneClass (B i)]

theorem _root_.algebraMap_memℓp_infty (k : 𝕜) : Memℓp (algebraMap 𝕜 (∀ i, B i) k) ∞ := by
  rw [Algebra.algebraMap_eq_smul_one]
  exact (one_memℓp_infty.const_smul k : Memℓp (k • (1 : ∀ i, B i)) ∞)
#align algebra_map_mem_ℓp_infty algebraMap_memℓp_infty

variable (𝕜 B)

/-- The `𝕜`-subalgebra of elements of `∀ i : α, B i` whose `lp` norm is finite. This is `lp E ∞`,
with extra structure. -/
def _root_.lpInftySubalgebra : Subalgebra 𝕜 (PreLp B) :=
  { lpInftySubring B with
    carrier := { f | Memℓp f ∞ }
    algebraMap_mem' := algebraMap_memℓp_infty }
#align lp_infty_subalgebra lpInftySubalgebra

variable {𝕜 B}

instance inftyNormedAlgebra : NormedAlgebra 𝕜 (lp B ∞) :=
  { (lpInftySubalgebra 𝕜 B).algebra, (lp.instNormedSpace : NormedSpace 𝕜 (lp B ∞)) with }
#align lp.infty_normed_algebra lp.inftyNormedAlgebra

end Algebra

section Single

variable {𝕜 : Type*} [NormedRing 𝕜] [∀ i, Module 𝕜 (E i)] [∀ i, BoundedSMul 𝕜 (E i)]
variable [DecidableEq α]

/-- The element of `lp E p` which is `a : E i` at the index `i`, and zero elsewhere. -/
protected def single (p) (i : α) (a : E i) : lp E p :=
  ⟨fun j => if h : j = i then Eq.ndrec a h.symm else 0, by
    refine' (memℓp_zero _).of_exponent_ge (zero_le p)
    refine' (Set.finite_singleton i).subset _
    intro j
    simp only [forall_exists_index, Set.mem_singleton_iff, Ne, dite_eq_right_iff,
      Set.mem_setOf_eq, not_forall]
    rintro rfl
    simp⟩
#align lp.single lp.single

protected theorem single_apply (p) (i : α) (a : E i) (j : α) :
    lp.single p i a j = if h : j = i then Eq.ndrec a h.symm else 0 :=
  rfl
#align lp.single_apply lp.single_apply

protected theorem single_apply_self (p) (i : α) (a : E i) : lp.single p i a i = a := by
  rw [lp.single_apply, dif_pos rfl]
#align lp.single_apply_self lp.single_apply_self

protected theorem single_apply_ne (p) (i : α) (a : E i) {j : α} (hij : j ≠ i) :
    lp.single p i a j = 0 := by
  rw [lp.single_apply, dif_neg hij]
#align lp.single_apply_ne lp.single_apply_ne

@[simp]
protected theorem single_neg (p) (i : α) (a : E i) : lp.single p i (-a) = -lp.single p i a := by
  refine ext (funext (fun (j : α) => ?_))
  by_cases hi : j = i
  · subst hi
    simp [lp.single_apply_self]
  · simp [lp.single_apply_ne p i _ hi]
#align lp.single_neg lp.single_neg

@[simp]
protected theorem single_smul (p) (i : α) (a : E i) (c : 𝕜) :
    lp.single p i (c • a) = c • lp.single p i a := by
  refine ext (funext (fun (j : α) => ?_))
  by_cases hi : j = i
  · subst hi
    dsimp
    simp [lp.single_apply_self]
  · dsimp
    simp [lp.single_apply_ne p i _ hi]
#align lp.single_smul lp.single_smul

protected theorem norm_sum_single (hp : 0 < p.toReal) (f : ∀ i, E i) (s : Finset α) :
    ‖∑ i in s, lp.single p i (f i)‖ ^ p.toReal = ∑ i in s, ‖f i‖ ^ p.toReal := by
  refine (hasSum_norm hp (∑ i in s, lp.single p i (f i))).unique ?_
  simp only [lp.single_apply, coeFn_sum, Finset.sum_apply, Finset.sum_dite_eq]
  have h : ∀ i ∉ s, ‖ite (i ∈ s) (f i) 0‖ ^ p.toReal = 0 := fun i hi ↦ by
    simp [if_neg hi, Real.zero_rpow hp.ne']
  have h' : ∀ i ∈ s, ‖f i‖ ^ p.toReal = ‖ite (i ∈ s) (f i) 0‖ ^ p.toReal := by
    intro i hi
    rw [if_pos hi]
  simpa [Finset.sum_congr rfl h'] using hasSum_sum_of_ne_finset_zero h
#align lp.norm_sum_single lp.norm_sum_single

protected theorem norm_single (hp : 0 < p.toReal) (f : ∀ i, E i) (i : α) :
    ‖lp.single p i (f i)‖ = ‖f i‖ := by
  refine Real.rpow_left_injOn hp.ne' (norm_nonneg' _) (norm_nonneg _) ?_
  simpa using lp.norm_sum_single hp f {i}
#align lp.norm_single lp.norm_single

protected theorem norm_sub_norm_compl_sub_single (hp : 0 < p.toReal) (f : lp E p) (s : Finset α) :
    ‖f‖ ^ p.toReal - ‖f - ∑ i in s, lp.single p i (f i)‖ ^ p.toReal =
      ∑ i in s, ‖f i‖ ^ p.toReal := by
  refine ((hasSum_norm hp f).sub (hasSum_norm hp (f - ∑ i in s, lp.single p i (f i)))).unique ?_
  let F : α → ℝ := fun i => ‖f i‖ ^ p.toReal - ‖(f - ∑ i in s, lp.single p i (f i)) i‖ ^ p.toReal
  have hF : ∀ i ∉ s, F i = 0 := by
    intro i hi
    suffices ‖f i‖ ^ p.toReal - ‖f i - ite (i ∈ s) (f i) 0‖ ^ p.toReal = 0 by
      simpa only [F, coeFn_sum, lp.single_apply, coeFn_sub, Pi.sub_apply, Finset.sum_apply,
        Finset.sum_dite_eq] using this
    simp only [if_neg hi, sub_zero, sub_self]
  have hF' : ∀ i ∈ s, F i = ‖f i‖ ^ p.toReal := by
    intro i hi
    simp only [F, coeFn_sum, lp.single_apply, if_pos hi, sub_self, eq_self_iff_true, coeFn_sub,
      Pi.sub_apply, Finset.sum_apply, Finset.sum_dite_eq, sub_eq_self]
    simp [Real.zero_rpow hp.ne']
  have : HasSum F (∑ i in s, F i) := hasSum_sum_of_ne_finset_zero hF
  rwa [Finset.sum_congr rfl hF'] at this
#align lp.norm_sub_norm_compl_sub_single lp.norm_sub_norm_compl_sub_single

protected theorem norm_compl_sum_single (hp : 0 < p.toReal) (f : lp E p) (s : Finset α) :
    ‖f - ∑ i in s, lp.single p i (f i)‖ ^ p.toReal = ‖f‖ ^ p.toReal - ∑ i in s, ‖f i‖ ^ p.toReal :=
  by linarith [lp.norm_sub_norm_compl_sub_single hp f s]
#align lp.norm_compl_sum_single lp.norm_compl_sum_single

/-- The canonical finitely-supported approximations to an element `f` of `lp` converge to it, in the
`lp` topology. -/
protected theorem hasSum_single [Fact (1 ≤ p)] (hp : p ≠ ⊤) (f : lp E p) :
    HasSum (fun i : α => lp.single p i (f i : E i)) f := by
  have hp₀ : 0 < p := zero_lt_one.trans_le Fact.out
  have hp' : 0 < p.toReal := ENNReal.toReal_pos hp₀.ne' hp
  have := lp.hasSum_norm hp' f
  rw [HasSum, Metric.tendsto_nhds] at this ⊢
  intro ε hε
  refine (this _ (Real.rpow_pos_of_pos hε p.toReal)).mono ?_
  intro s hs
  rw [← Real.rpow_lt_rpow_iff dist_nonneg (le_of_lt hε) hp']
  rw [dist_comm] at hs
  simp only [dist_eq_norm, Real.norm_eq_abs] at hs ⊢
  have H : ‖(∑ i in s, lp.single p i (f i : E i)) - f‖ ^ p.toReal =
      ‖f‖ ^ p.toReal - ∑ i in s, ‖f i‖ ^ p.toReal := by
    simpa only [coeFn_neg, Pi.neg_apply, lp.single_neg, Finset.sum_neg_distrib, neg_sub_neg,
      norm_neg, _root_.norm_neg] using lp.norm_compl_sum_single hp' (-f) s
  rw [← H] at hs
  have : |‖(∑ i in s, lp.single p i (f i : E i)) - f‖ ^ p.toReal| =
      ‖(∑ i in s, lp.single p i (f i : E i)) - f‖ ^ p.toReal := by
    simp only [Real.abs_rpow_of_nonneg (norm_nonneg _), abs_norm]
  exact this ▸ hs
#align lp.has_sum_single lp.hasSum_single

end Single

section Topology

open Filter

open scoped Topology uniformity

/-- The coercion from `lp E p` to `∀ i, E i` is uniformly continuous. -/
theorem uniformContinuous_coe [_i : Fact (1 ≤ p)] :
    UniformContinuous (α := lp E p) ((↑) : lp E p → ∀ i, E i) := by
  have hp : p ≠ 0 := (zero_lt_one.trans_le _i.elim).ne'
  rw [uniformContinuous_pi]
  intro i
  rw [NormedAddCommGroup.uniformity_basis_dist.uniformContinuous_iff
    NormedAddCommGroup.uniformity_basis_dist]
  intro ε hε
  refine ⟨ε, hε, ?_⟩
  rintro f g (hfg : ‖f - g‖ < ε)
  have : ‖f i - g i‖ ≤ ‖f - g‖ := norm_apply_le_norm hp (f - g) i
  exact this.trans_lt hfg
#align lp.uniform_continuous_coe lp.uniformContinuous_coe

variable {ι : Type*} {l : Filter ι} [Filter.NeBot l]

theorem norm_apply_le_of_tendsto {C : ℝ} {F : ι → lp E ∞} (hCF : ∀ᶠ k in l, ‖F k‖ ≤ C)
    {f : ∀ a, E a} (hf : Tendsto (id fun i => F i : ι → ∀ a, E a) l (𝓝 f)) (a : α) : ‖f a‖ ≤ C := by
  have : Tendsto (fun k => ‖F k a‖) l (𝓝 ‖f a‖) :=
    (Tendsto.comp (continuous_apply a).continuousAt hf).norm
  refine le_of_tendsto this (hCF.mono ?_)
  intro k hCFk
  exact (norm_apply_le_norm ENNReal.top_ne_zero (F k) a).trans hCFk
#align lp.norm_apply_le_of_tendsto lp.norm_apply_le_of_tendsto

variable [_i : Fact (1 ≤ p)]

theorem sum_rpow_le_of_tendsto (hp : p ≠ ∞) {C : ℝ} {F : ι → lp E p} (hCF : ∀ᶠ k in l, ‖F k‖ ≤ C)
    {f : ∀ a, E a} (hf : Tendsto (id fun i => F i : ι → ∀ a, E a) l (𝓝 f)) (s : Finset α) :
    ∑ i : α in s, ‖f i‖ ^ p.toReal ≤ C ^ p.toReal := by
  have hp' : p ≠ 0 := (zero_lt_one.trans_le _i.elim).ne'
  have hp'' : 0 < p.toReal := ENNReal.toReal_pos hp' hp
  let G : (∀ a, E a) → ℝ := fun f => ∑ a in s, ‖f a‖ ^ p.toReal
  have hG : Continuous G := by
    refine continuous_finset_sum s ?_
    intro a _
    have : Continuous fun f : ∀ a, E a => f a := continuous_apply a
    exact this.norm.rpow_const fun _ => Or.inr hp''.le
<<<<<<< HEAD
  refine' le_of_tendsto (hG.continuousAt.tendsto.comp hf) _
=======
  refine le_of_tendsto (hG.continuousAt.tendsto.comp hf) ?_
>>>>>>> 20c42930
  refine hCF.mono ?_
  intro k hCFk
  refine (lp.sum_rpow_le_norm_rpow hp'' (F k) s).trans ?_
  gcongr
#align lp.sum_rpow_le_of_tendsto lp.sum_rpow_le_of_tendsto

/-- "Semicontinuity of the `lp` norm": If all sufficiently large elements of a sequence in `lp E p`
 have `lp` norm `≤ C`, then the pointwise limit, if it exists, also has `lp` norm `≤ C`. -/
theorem norm_le_of_tendsto {C : ℝ} {F : ι → lp E p} (hCF : ∀ᶠ k in l, ‖F k‖ ≤ C) {f : lp E p}
    (hf : Tendsto (id fun i => F i : ι → ∀ a, E a) l (𝓝 f)) : ‖f‖ ≤ C := by
  obtain ⟨i, hi⟩ := hCF.exists
  have hC : 0 ≤ C := (norm_nonneg _).trans hi
  rcases eq_top_or_lt_top p with (rfl | hp)
  · apply norm_le_of_forall_le hC
    exact norm_apply_le_of_tendsto hCF hf
  · have : 0 < p := zero_lt_one.trans_le _i.elim
    have hp' : 0 < p.toReal := ENNReal.toReal_pos this.ne' hp.ne
    apply norm_le_of_forall_sum_le hp' hC
    exact sum_rpow_le_of_tendsto hp.ne hCF hf
#align lp.norm_le_of_tendsto lp.norm_le_of_tendsto

/-- If `f` is the pointwise limit of a bounded sequence in `lp E p`, then `f` is in `lp E p`. -/
theorem memℓp_of_tendsto {F : ι → lp E p} (hF : Bornology.IsBounded (Set.range F)) {f : ∀ a, E a}
    (hf : Tendsto (id fun i => F i : ι → ∀ a, E a) l (𝓝 f)) : Memℓp f p := by
  obtain ⟨C, hCF⟩ : ∃ C, ∀ k, ‖F k‖ ≤ C := hF.exists_norm_le.imp fun _ ↦ Set.forall_mem_range.1
  rcases eq_top_or_lt_top p with (rfl | hp)
  · apply memℓp_infty
    use C
    rintro _ ⟨a, rfl⟩
    exact norm_apply_le_of_tendsto (eventually_of_forall hCF) hf a
  · apply memℓp_gen'
    exact sum_rpow_le_of_tendsto hp.ne (eventually_of_forall hCF) hf
#align lp.mem_ℓp_of_tendsto lp.memℓp_of_tendsto

/-- If a sequence is Cauchy in the `lp E p` topology and pointwise convergent to an element `f` of
`lp E p`, then it converges to `f` in the `lp E p` topology. -/
theorem tendsto_lp_of_tendsto_pi {F : ℕ → lp E p} (hF : CauchySeq F) {f : lp E p}
    (hf : Tendsto (id fun i => F i : ℕ → ∀ a, E a) atTop (𝓝 f)) : Tendsto F atTop (𝓝 f) := by
  rw [Metric.nhds_basis_closedBall.tendsto_right_iff]
  intro ε hε
  have hε' : { p : lp E p × lp E p | ‖p.1 - p.2‖ < ε } ∈ uniformity (lp E p) :=
    NormedAddCommGroup.uniformity_basis_dist.mem_of_mem hε
  refine (hF.eventually_eventually hε').mono ?_
  rintro n (hn : ∀ᶠ l in atTop, ‖(fun f => F n - f) (F l)‖ < ε)
  refine norm_le_of_tendsto (hn.mono fun k hk => hk.le) ?_
  rw [tendsto_pi_nhds]
  intro a
  exact (hf.apply_nhds a).const_sub (F n a)
#align lp.tendsto_lp_of_tendsto_pi lp.tendsto_lp_of_tendsto_pi

variable [∀ a, CompleteSpace (E a)]

instance completeSpace : CompleteSpace (lp E p) :=
  Metric.complete_of_cauchySeq_tendsto (by
    intro F hF
    -- A Cauchy sequence in `lp E p` is pointwise convergent; let `f` be the pointwise limit.
    obtain ⟨f, hf⟩ := cauchySeq_tendsto_of_complete
      ((uniformContinuous_coe (p := p)).comp_cauchySeq hF)
    -- Since the Cauchy sequence is bounded, its pointwise limit `f` is in `lp E p`.
    have hf' : Memℓp f p := memℓp_of_tendsto hF.isBounded_range hf
    -- And therefore `f` is its limit in the `lp E p` topology as well as pointwise.
    exact ⟨⟨f, hf'⟩, tendsto_lp_of_tendsto_pi hF hf⟩)

end Topology

end lp

section Lipschitz

open ENNReal lp
variable {ι : Type*}

lemma LipschitzWith.uniformly_bounded [PseudoMetricSpace α] (g : α → ι → ℝ) {K : ℝ≥0}
    (hg : ∀ i, LipschitzWith K (g · i)) (a₀ : α) (hga₀b : Memℓp (g a₀) ∞) (a : α) :
    Memℓp (g a) ∞ := by
  rcases hga₀b with ⟨M, hM⟩
  use ↑K * dist a a₀ + M
  rintro - ⟨i, rfl⟩
  calc
    |g a i| = |g a i - g a₀ i + g a₀ i| := by simp
    _ ≤ |g a i - g a₀ i| + |g a₀ i| := abs_add _ _
    _ ≤ ↑K * dist a a₀ + M := by
        gcongr
        · exact lipschitzWith_iff_dist_le_mul.1 (hg i) a a₀
        · exact hM ⟨i, rfl⟩

theorem LipschitzOnWith.coordinate [PseudoMetricSpace α] (f : α → ℓ^∞(ι)) (s : Set α) (K : ℝ≥0) :
    LipschitzOnWith K f s ↔ ∀ i : ι, LipschitzOnWith K (fun a : α ↦ f a i) s := by
  simp_rw [lipschitzOnWith_iff_dist_le_mul]
  constructor
  · intro hfl i x hx y hy
    calc
      dist (f x i) (f y i) ≤ dist (f x) (f y) := lp.norm_apply_le_norm top_ne_zero (f x - f y) i
      _ ≤ K * dist x y := hfl x hx y hy
  · intro hgl x hx y hy
    apply lp.norm_le_of_forall_le
    · positivity
    intro i
    apply hgl i x hx y hy

theorem LipschitzWith.coordinate [PseudoMetricSpace α] {f : α → ℓ^∞(ι)} (K : ℝ≥0) :
    LipschitzWith K f ↔ ∀ i : ι, LipschitzWith K (fun a : α ↦ f a i) := by
  simp_rw [← lipschitzOn_univ]
  apply LipschitzOnWith.coordinate

end Lipschitz<|MERGE_RESOLUTION|>--- conflicted
+++ resolved
@@ -1143,11 +1143,7 @@
     intro a _
     have : Continuous fun f : ∀ a, E a => f a := continuous_apply a
     exact this.norm.rpow_const fun _ => Or.inr hp''.le
-<<<<<<< HEAD
-  refine' le_of_tendsto (hG.continuousAt.tendsto.comp hf) _
-=======
   refine le_of_tendsto (hG.continuousAt.tendsto.comp hf) ?_
->>>>>>> 20c42930
   refine hCF.mono ?_
   intro k hCFk
   refine (lp.sum_rpow_le_norm_rpow hp'' (F k) s).trans ?_

--- conflicted
+++ resolved
@@ -219,11 +219,8 @@
   rfl
 #align equiv.unique_prod_symm_apply Equiv.uniqueProd_symm_apply
 
-<<<<<<< HEAD
-=======
 /-- Any family of `Unique` types is a right identity for dependent type product up to
 equivalence. -/
->>>>>>> a88a49ae
 def sigmaUnique (α) (β : α → Type _) [∀ a, Unique (β a)] : (a : α) × (β a) ≃ α :=
   (Equiv.sigmaCongrRight fun a ↦ equivPUnit.{_,1} (β a)).trans <| sigmaPUnit α
 

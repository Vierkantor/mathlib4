--- conflicted
+++ resolved
@@ -203,15 +203,9 @@
 
 section Products
 
-<<<<<<< HEAD
-variable [OrderedCancelAddCommMonoid Γ] [OrderedCancelAddCommMonoid Γ₁]
-  [CommRing R] [AddCommGroup U] [Module R U] [AddCommGroup V] [Module R V]
-  [AddCommGroup W] [Module R W]
-=======
 variable {Γ Γ' : Type*} [OrderedCancelAddCommMonoid Γ] [OrderedCancelAddCommMonoid Γ'] {R : Type*}
   [CommRing R] {U V W : Type*} [AddCommGroup U] [Module R U] [AddCommGroup V] [Module R V]
   [AddCommGroup W] [Module R W] (A : HVertexOperator Γ R V W) (B : HVertexOperator Γ' R U V)
->>>>>>> d92ab795
 
 open HahnModule
 

--- conflicted
+++ resolved
@@ -205,7 +205,6 @@
   simp [← prod_append]
 
 @[to_additive (attr := simp)]
-<<<<<<< HEAD
 theorem prod_take_succ :
     ∀ (L : List M) (i : ℕ) (p : i < L.length), (L.take (i + 1)).prod = (L.take i).prod * L[i]
   | [], i, p => by cases p
@@ -213,11 +212,6 @@
   | h :: t, n + 1, p => by
     dsimp
     rw [prod_cons, prod_cons, prod_take_succ t n (Nat.lt_of_succ_lt_succ p), mul_assoc]
-=======
-theorem prod_take_succ (L : List M) (i : ℕ) (p : i < L.length) :
-    (L.take (i + 1)).prod = (L.take i).prod * L[i] := by
-  simp [take_succ, p]
->>>>>>> e553fb08
 
 /-- A list with product not one must have positive length. -/
 @[to_additive "A list with sum not zero must have positive length."]

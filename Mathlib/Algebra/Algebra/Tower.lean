/-
Copyright (c) 2020 Kenny Lau. All rights reserved.
Released under Apache 2.0 license as described in the file LICENSE.
Authors: Kenny Lau, Anne Baanen
-/
import Mathlib.Algebra.Algebra.Equiv
import Mathlib.LinearAlgebra.Span

/-!
# Towers of algebras

In this file we prove basic facts about towers of algebra.

An algebra tower A/S/R is expressed by having instances of `Algebra A S`,
`Algebra R S`, `Algebra R A` and `IsScalarTower R S A`, the later asserting the
compatibility condition `(r • s) • a = r • (s • a)`.

An important definition is `toAlgHom R S A`, the canonical `R`-algebra homomorphism `S →ₐ[R] A`.

-/


open Pointwise

universe u v w u₁ v₁

variable (R : Type u) (S : Type v) (A : Type w) (B : Type u₁) (M : Type v₁)

namespace Algebra

variable [CommSemiring R] [Semiring A] [Semiring B] [Algebra R A] [Algebra R B]
variable [AddCommMonoid M] [Module R M] [Module A M] [Module B M]
variable [IsScalarTower R A M] [IsScalarTower R B M] [SMulCommClass A B M]
variable {A}


/-- The `R`-algebra morphism `A → End (M)` corresponding to the representation of the algebra `A`
on the `B`-module `M`.

This is a stronger version of `DistribMulAction.toLinearMap`, and could also have been
called `Algebra.toModuleEnd`.

The typeclasses correspond to the situation where the types act on each other as
```
R ----→ B
| ⟍     |
|   ⟍   |
↓     ↘ ↓
A ----→ M
```
where the diagram commutes, the action by `R` commutes with everything, and the action by `A` and
`B` on `M` commute.

Typically this is most useful with `B = R` as `Algebra.lsmul R R A : A →ₐ[R] Module.End R M`.
However this can be used to get the fact that left-multiplication by `A` is right `A`-linear, and
vice versa, as
```lean
example : A →ₐ[R] Module.End Aᵐᵒᵖ A := Algebra.lsmul R Aᵐᵒᵖ A
example : Aᵐᵒᵖ →ₐ[R] Module.End A A := Algebra.lsmul R A A
```
respectively; though `LinearMap.mulLeft` and `LinearMap.mulRight` can also be used here.
-/
def lsmul : A →ₐ[R] Module.End B M where
  toFun := DistribMulAction.toLinearMap B M
  map_one' := LinearMap.ext fun _ => one_smul A _
  map_mul' a b := LinearMap.ext <| smul_assoc a b
  map_zero' := LinearMap.ext fun _ => zero_smul A _
  map_add' _a _b := LinearMap.ext fun _ => add_smul _ _ _
  commutes' r := LinearMap.ext <| algebraMap_smul A r

@[simp]
theorem lsmul_coe (a : A) : (lsmul R B M a : M → M) = (a • ·) := rfl

end Algebra

namespace IsScalarTower

section Module

variable [CommSemiring R] [Semiring A] [Algebra R A]
variable [MulAction A M]
variable {R} {M}

theorem algebraMap_smul [SMul R M] [IsScalarTower R A M] (r : R) (x : M) :
    algebraMap R A r • x = r • x := by
  rw [Algebra.algebraMap_eq_smul_one, smul_assoc, one_smul]

variable {A} in
theorem of_algebraMap_smul [SMul R M] (h : ∀ (r : R) (x : M), algebraMap R A r • x = r • x) :
    IsScalarTower R A M where
  smul_assoc r a x := by rw [Algebra.smul_def, mul_smul, h]

variable (R M) in
theorem of_compHom : letI := MulAction.compHom M (algebraMap R A : R →* A); IsScalarTower R A M :=
  letI := MulAction.compHom M (algebraMap R A : R →* A); of_algebraMap_smul fun _ _ ↦ rfl

end Module

section Semiring

variable [CommSemiring R] [CommSemiring S] [Semiring A] [Semiring B]
variable [Algebra R S] [Algebra S A] [Algebra S B]
variable {R S A}

theorem of_algebraMap_eq [Algebra R A]
    (h : ∀ x, algebraMap R A x = algebraMap S A (algebraMap R S x)) : IsScalarTower R S A :=
  ⟨fun x y z => by simp_rw [Algebra.smul_def, RingHom.map_mul, mul_assoc, h]⟩

/-- See note [partially-applied ext lemmas]. -/
theorem of_algebraMap_eq' [Algebra R A]
    (h : algebraMap R A = (algebraMap S A).comp (algebraMap R S)) : IsScalarTower R S A :=
  of_algebraMap_eq <| RingHom.ext_iff.1 h

variable (R S A)
variable [Algebra R A] [Algebra R B]
variable [IsScalarTower R S A] [IsScalarTower R S B]

theorem algebraMap_eq : algebraMap R A = (algebraMap S A).comp (algebraMap R S) :=
  RingHom.ext fun x => by
    simp_rw [RingHom.comp_apply, Algebra.algebraMap_eq_smul_one, smul_assoc, one_smul]

theorem algebraMap_apply (x : R) : algebraMap R A x = algebraMap S A (algebraMap R S x) := by
  rw [algebraMap_eq R S A, RingHom.comp_apply]

@[ext]
theorem Algebra.ext {S : Type u} {A : Type v} [CommSemiring S] [Semiring A] (h1 h2 : Algebra S A)
    (h : ∀ (r : S) (x : A), (by have I := h1; exact r • x) = r • x) : h1 = h2 :=
  Algebra.algebra_ext _ _ fun r => by
    simpa only [@Algebra.smul_def _ _ _ _ h1, @Algebra.smul_def _ _ _ _ h2, mul_one] using h r 1

/-- In a tower, the canonical map from the middle element to the top element is an
algebra homomorphism over the bottom element. -/
def toAlgHom : S →ₐ[R] A :=
  { algebraMap S A with commutes' := fun _ => (algebraMap_apply _ _ _ _).symm }

theorem toAlgHom_apply (y : S) : toAlgHom R S A y = algebraMap S A y := rfl

@[simp]
theorem coe_toAlgHom : ↑(toAlgHom R S A) = algebraMap S A :=
  RingHom.ext fun _ => rfl

@[simp]
theorem coe_toAlgHom' : (toAlgHom R S A : S → A) = algebraMap S A := rfl

variable {R S A B}

@[simp]
theorem _root_.AlgHom.map_algebraMap (f : A →ₐ[S] B) (r : R) :
    f (algebraMap R A r) = algebraMap R B r := by
  rw [algebraMap_apply R S A r, f.commutes, ← algebraMap_apply R S B]

variable (R)

@[simp]
theorem _root_.AlgHom.comp_algebraMap_of_tower (f : A →ₐ[S] B) :
    (f : A →+* B).comp (algebraMap R A) = algebraMap R B :=
  RingHom.ext (AlgHom.map_algebraMap f)

-- conflicts with IsScalarTower.Subalgebra
instance (priority := 999) subsemiring (U : Subsemiring S) : IsScalarTower U S A :=
  of_algebraMap_eq fun _x => rfl

-- Porting note(#12096): removed @[nolint instance_priority], linter not ported yet
instance (priority := 999) of_algHom {R A B : Type*} [CommSemiring R] [CommSemiring A]
    [CommSemiring B] [Algebra R A] [Algebra R B] (f : A →ₐ[R] B) :
    @IsScalarTower R A B _ f.toRingHom.toAlgebra.toSMul _ :=
  letI := (f : A →+* B).toAlgebra
  of_algebraMap_eq fun x => (f.commutes x).symm

end Semiring

end IsScalarTower

section Homs

variable [CommSemiring R] [CommSemiring S] [Semiring A] [Semiring B]
variable [Algebra R S] [Algebra S A] [Algebra S B]
variable [Algebra R A] [Algebra R B]
variable [IsScalarTower R S A] [IsScalarTower R S B]
variable {A S B}

open IsScalarTower

namespace AlgHom

/-- R ⟶ S induces S-Alg ⥤ R-Alg -/
def restrictScalars (f : A →ₐ[S] B) : A →ₐ[R] B :=
  { (f : A →+* B) with
    commutes' := fun r => by
      rw [algebraMap_apply R S A, algebraMap_apply R S B]
      exact f.commutes (algebraMap R S r) }

theorem restrictScalars_apply (f : A →ₐ[S] B) (x : A) : f.restrictScalars R x = f x := rfl

@[simp]
theorem coe_restrictScalars (f : A →ₐ[S] B) : (f.restrictScalars R : A →+* B) = f := rfl

@[simp]
theorem coe_restrictScalars' (f : A →ₐ[S] B) : (restrictScalars R f : A → B) = f := rfl

theorem restrictScalars_injective :
    Function.Injective (restrictScalars R : (A →ₐ[S] B) → A →ₐ[R] B) := fun _ _ h =>
  AlgHom.ext (AlgHom.congr_fun h : _)

end AlgHom

namespace AlgEquiv

/-- R ⟶ S induces S-Alg ⥤ R-Alg -/
def restrictScalars (f : A ≃ₐ[S] B) : A ≃ₐ[R] B :=
  { (f : A ≃+* B) with
    commutes' := fun r => by
      rw [algebraMap_apply R S A, algebraMap_apply R S B]
      exact f.commutes (algebraMap R S r) }

theorem restrictScalars_apply (f : A ≃ₐ[S] B) (x : A) : f.restrictScalars R x = f x := rfl

@[simp]
theorem coe_restrictScalars (f : A ≃ₐ[S] B) : (f.restrictScalars R : A ≃+* B) = f := rfl

@[simp]
theorem coe_restrictScalars' (f : A ≃ₐ[S] B) : (restrictScalars R f : A → B) = f := rfl

theorem restrictScalars_injective :
    Function.Injective (restrictScalars R : (A ≃ₐ[S] B) → A ≃ₐ[R] B) := fun _ _ h =>
  AlgEquiv.ext (AlgEquiv.congr_fun h : _)

end AlgEquiv

end Homs

namespace Submodule

variable {M}
variable [CommSemiring R] [Semiring A] [Algebra R A] [AddCommMonoid M]
variable [Module R M] [Module A M] [IsScalarTower R A M]

/-- If `A` is an `R`-algebra such that the induced morphism `R →+* A` is surjective, then the
`R`-module generated by a set `X` equals the `A`-module generated by `X`. -/
theorem restrictScalars_span (hsur : Function.Surjective (algebraMap R A)) (X : Set M) :
    restrictScalars R (span A X) = span R X := by
  refine ((span_le_restrictScalars R A X).antisymm fun m hm => ?_).symm
  refine span_induction subset_span (zero_mem _) (fun _ _ _ _ => add_mem) (fun a m _ hm => ?_) hm
  obtain ⟨r, rfl⟩ := hsur a
  simpa [algebraMap_smul] using smul_mem _ r hm

theorem coe_span_eq_span_of_surjective (h : Function.Surjective (algebraMap R A)) (s : Set M) :
    (Submodule.span A s : Set M) = Submodule.span R s :=
  congr_arg ((↑) : Submodule R M → Set M) (Submodule.restrictScalars_span R A h s)

end Submodule

section Semiring

variable {R S A}

namespace Submodule

section Module

variable [Semiring R] [Semiring S] [AddCommMonoid A]
variable [Module R S] [Module S A] [Module R A] [IsScalarTower R S A]

open IsScalarTower

theorem smul_mem_span_smul_of_mem {s : Set S} {t : Set A} {k : S} (hks : k ∈ span R s) {x : A}
    (hx : x ∈ t) : k • x ∈ span R (s • t) :=
<<<<<<< HEAD
  span_induction hks (fun _ hc => subset_span <| Set.smul_mem_smul hc hx)
=======
  span_induction (fun _ hc => subset_span <| Set.smul_mem_smul hc hx)
>>>>>>> e553fb08
    (by rw [zero_smul]; exact zero_mem _)
    (fun c₁ c₂ _ _ ih₁ ih₂ => by rw [add_smul]; exact add_mem ih₁ ih₂)
    (fun b c _ hc => by rw [IsScalarTower.smul_assoc]; exact smul_mem _ _ hc) hks

theorem span_smul_of_span_eq_top {s : Set S} (hs : span R s = ⊤) (t : Set A) :
    span R (s • t) = (span S t).restrictScalars R :=
  le_antisymm
    (span_le.2 fun _x ⟨p, _hps, _q, hqt, hpqx⟩ ↦ hpqx ▸ (span S t).smul_mem p (subset_span hqt))
<<<<<<< HEAD
    fun _ hp ↦ closure_induction hp (zero_mem _) (fun _ _ ↦ add_mem) fun s0 y hy ↦ by
      refine span_induction (hs ▸ mem_top : s0 ∈ span R s)
        (fun x hx ↦ subset_span ⟨x, hx, y, hy, rfl⟩) ?_ ?_ ?_
=======
    fun _ hp ↦ closure_induction (hx := hp) (zero_mem _) (fun _ _ _ _ ↦ add_mem) fun s0 y hy ↦ by
      refine span_induction (fun x hx ↦ subset_span <| by exact ⟨x, hx, y, hy, rfl⟩) ?_ ?_ ?_
        (hs ▸ mem_top : s0 ∈ span R s)
>>>>>>> e553fb08
      · rw [zero_smul]; apply zero_mem
      · intro _ _ _ _; rw [add_smul]; apply add_mem
      · intro r s0 _ hy; rw [IsScalarTower.smul_assoc]; exact smul_mem _ r hy

-- The following two lemmas were originally used to prove `span_smul_of_span_eq_top`
-- but are now not needed.
theorem smul_mem_span_smul' {s : Set S} (hs : span R s = ⊤) {t : Set A} {k : S} {x : A}
    (hx : x ∈ span R (s • t)) : k • x ∈ span R (s • t) := by
  rw [span_smul_of_span_eq_top hs] at hx ⊢; exact (span S t).smul_mem k hx

theorem smul_mem_span_smul {s : Set S} (hs : span R s = ⊤) {t : Set A} {k : S} {x : A}
    (hx : x ∈ span R t) : k • x ∈ span R (s • t) := by
  rw [span_smul_of_span_eq_top hs]
  exact (span S t).smul_mem k (span_le_restrictScalars R S t hx)

end Module

section Algebra

variable [CommSemiring R] [Semiring S] [AddCommMonoid A]
variable [Algebra R S] [Module S A] [Module R A] [IsScalarTower R S A]

/-- A variant of `Submodule.span_image` for `algebraMap`. -/
theorem span_algebraMap_image (a : Set R) :
    Submodule.span R (algebraMap R S '' a) = (Submodule.span R a).map (Algebra.linearMap R S) :=
  (Submodule.span_image <| Algebra.linearMap R S).trans rfl

theorem span_algebraMap_image_of_tower {S T : Type*} [CommSemiring S] [Semiring T] [Module R S]
    [Algebra R T] [Algebra S T] [IsScalarTower R S T] (a : Set S) :
    Submodule.span R (algebraMap S T '' a) =
      (Submodule.span R a).map ((Algebra.linearMap S T).restrictScalars R) :=
  (Submodule.span_image <| (Algebra.linearMap S T).restrictScalars R).trans rfl

theorem map_mem_span_algebraMap_image {S T : Type*} [CommSemiring S] [Semiring T] [Algebra R S]
    [Algebra R T] [Algebra S T] [IsScalarTower R S T] (x : S) (a : Set S)
    (hx : x ∈ Submodule.span R a) : algebraMap S T x ∈ Submodule.span R (algebraMap S T '' a) := by
  rw [span_algebraMap_image_of_tower, mem_map]
  exact ⟨x, hx, rfl⟩

end Algebra

end Submodule

end Semiring

section Ring

namespace Algebra

variable [CommSemiring R] [Semiring A] [Semiring B] [Algebra R A] [Algebra R B]
variable [AddCommGroup M] [Module R M] [Module A M] [Module B M]
variable [IsScalarTower R A M] [IsScalarTower R B M] [SMulCommClass A B M]

theorem lsmul_injective [NoZeroSMulDivisors A M] {x : A} (hx : x ≠ 0) :
    Function.Injective (lsmul R B M x) :=
  smul_right_injective M hx

end Algebra

end Ring<|MERGE_RESOLUTION|>--- conflicted
+++ resolved
@@ -265,11 +265,7 @@
 
 theorem smul_mem_span_smul_of_mem {s : Set S} {t : Set A} {k : S} (hks : k ∈ span R s) {x : A}
     (hx : x ∈ t) : k • x ∈ span R (s • t) :=
-<<<<<<< HEAD
   span_induction hks (fun _ hc => subset_span <| Set.smul_mem_smul hc hx)
-=======
-  span_induction (fun _ hc => subset_span <| Set.smul_mem_smul hc hx)
->>>>>>> e553fb08
     (by rw [zero_smul]; exact zero_mem _)
     (fun c₁ c₂ _ _ ih₁ ih₂ => by rw [add_smul]; exact add_mem ih₁ ih₂)
     (fun b c _ hc => by rw [IsScalarTower.smul_assoc]; exact smul_mem _ _ hc) hks
@@ -278,15 +274,9 @@
     span R (s • t) = (span S t).restrictScalars R :=
   le_antisymm
     (span_le.2 fun _x ⟨p, _hps, _q, hqt, hpqx⟩ ↦ hpqx ▸ (span S t).smul_mem p (subset_span hqt))
-<<<<<<< HEAD
     fun _ hp ↦ closure_induction hp (zero_mem _) (fun _ _ ↦ add_mem) fun s0 y hy ↦ by
       refine span_induction (hs ▸ mem_top : s0 ∈ span R s)
         (fun x hx ↦ subset_span ⟨x, hx, y, hy, rfl⟩) ?_ ?_ ?_
-=======
-    fun _ hp ↦ closure_induction (hx := hp) (zero_mem _) (fun _ _ _ _ ↦ add_mem) fun s0 y hy ↦ by
-      refine span_induction (fun x hx ↦ subset_span <| by exact ⟨x, hx, y, hy, rfl⟩) ?_ ?_ ?_
-        (hs ▸ mem_top : s0 ∈ span R s)
->>>>>>> e553fb08
       · rw [zero_smul]; apply zero_mem
       · intro _ _ _ _; rw [add_smul]; apply add_mem
       · intro r s0 _ hy; rw [IsScalarTower.smul_assoc]; exact smul_mem _ r hy

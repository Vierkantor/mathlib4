--- conflicted
+++ resolved
@@ -3,14 +3,8 @@
 Released under Apache 2.0 license as described in the file LICENSE.
 Authors: Chris Hughes, Yury Kudryashov
 -/
-<<<<<<< HEAD
-import Mathlib.Algebra.Group.Action.Units
-import Mathlib.Algebra.Group.Equiv.Basic
-import Mathlib.Algebra.GroupWithZero.Units.Basic
-=======
 import Mathlib.Algebra.Group.Action.Defs
 import Mathlib.Algebra.Group.Hom.Defs
->>>>>>> d0df76bd
 
 /-!
 # Definitions of group actions
@@ -46,47 +40,7 @@
 
 open Function
 
-<<<<<<< HEAD
-variable {R R' M M' N G A B α β : Type*}
-
-/-- `Monoid.toMulAction` is faithful on nontrivial cancellative monoids with zero. -/
-instance CancelMonoidWithZero.faithfulSMul [CancelMonoidWithZero α] [Nontrivial α] :
-    FaithfulSMul α α where eq_of_smul_eq_smul  h := mul_left_injective₀ one_ne_zero (h 1)
-
-section GroupWithZero
-variable [GroupWithZero α] [MulAction α β] {a : α}
-
-@[simp] lemma inv_smul_smul₀ (ha : a ≠ 0) (x : β) : a⁻¹ • a • x = x :=
-  inv_smul_smul (Units.mk0 a ha) x
-
-@[simp]
-lemma smul_inv_smul₀ (ha : a ≠ 0) (x : β) : a • a⁻¹ • x = x := smul_inv_smul (Units.mk0 a ha) x
-
-lemma inv_smul_eq_iff₀ (ha : a ≠ 0) {x y : β} : a⁻¹ • x = y ↔ x = a • y :=
-  inv_smul_eq_iff (g := Units.mk0 a ha)
-
-lemma eq_inv_smul_iff₀ (ha : a ≠ 0) {x y : β} : x = a⁻¹ • y ↔ a • x = y :=
-  eq_inv_smul_iff (g := Units.mk0 a ha)
-
-@[simp]
-lemma Commute.smul_right_iff₀ [Mul β] [SMulCommClass α β β] [IsScalarTower α β β] {x y : β}
-    (ha : a ≠ 0) : Commute x (a • y) ↔ Commute x y := Commute.smul_right_iff (g := Units.mk0 a ha)
-
-@[simp]
-lemma Commute.smul_left_iff₀ [Mul β] [SMulCommClass α β β] [IsScalarTower α β β] {x y : β}
-    (ha : a ≠ 0) : Commute (a • x) y ↔ Commute x y := Commute.smul_left_iff (g := Units.mk0 a ha)
-
-/-- Right scalar multiplication as an order isomorphism. -/
-@[simps] def Equiv.smulRight (ha : a ≠ 0) : β ≃ β where
-  toFun b := a • b
-  invFun b := a⁻¹ • b
-  left_inv := inv_smul_smul₀ ha
-  right_inv := smul_inv_smul₀ ha
-
-end GroupWithZero
-=======
 variable {M N A B α β : Type*}
->>>>>>> d0df76bd
 
 /-- Typeclass for scalar multiplication that preserves `0` on the right. -/
 class SMulZeroClass (M A : Type*) [Zero A] extends SMul M A where
@@ -388,31 +342,4 @@
 lemma smul_ne_zero_iff_ne (a : α) {x : β} : a • x ≠ 0 ↔ x ≠ 0 :=
   not_congr <| smul_eq_zero_iff_eq a
 
-<<<<<<< HEAD
-/-- `AddMonoid.End.applyDistribMulAction` is faithful. -/
-instance AddMonoid.End.applyFaithfulSMul [AddMonoid α] :
-    FaithfulSMul (AddMonoid.End α) α :=
-  ⟨fun {_ _ h} => AddMonoidHom.ext h⟩
-
-/-- Each non-zero element of a `GroupWithZero` defines an additive monoid isomorphism of an
-`AddMonoid` on which it acts distributively.
-This is a stronger version of `DistribMulAction.toAddMonoidHom`. -/
-def DistribMulAction.toAddEquiv₀ {α : Type*} (β : Type*) [GroupWithZero α] [AddMonoid β]
-    [DistribMulAction α β] (x : α) (hx : x ≠ 0) : β ≃+ β :=
-  { DistribMulAction.toAddMonoidHom β x with
-    invFun := fun b ↦ x⁻¹ • b
-    left_inv := fun b ↦ inv_smul_smul₀ hx b
-    right_inv := fun b ↦ smul_inv_smul₀ hx b }
-
-section Group
-variable [Group α] [AddMonoid β] [DistribMulAction α β]
-
-lemma smul_eq_zero_iff_eq (a : α) {x : β} : a • x = 0 ↔ x = 0 :=
-  ⟨fun h => by rw [← inv_smul_smul a x, h, smul_zero], fun h => h.symm ▸ smul_zero _⟩
-
-lemma smul_ne_zero_iff_ne (a : α) {x : β} : a • x ≠ 0 ↔ x ≠ 0 :=
-  not_congr <| smul_eq_zero_iff_eq a
-
-=======
->>>>>>> d0df76bd
 end Group
/-
Copyright (c) 2024 Andrew Yang. All rights reserved.
Released under Apache 2.0 license as described in the file LICENSE.
Authors: Andrew Yang
-/
import Mathlib.LinearAlgebra.FreeModule.Finite.Basic
import Mathlib.LinearAlgebra.Isomorphisms
import Mathlib.RingTheory.Finiteness.Projective
import Mathlib.RingTheory.Localization.Module
import Mathlib.RingTheory.Noetherian.Defs
/-!

# Finitely Presented Modules

## Main definition

- `Module.FinitePresentation`: A module is finitely presented if it is generated by some
  finite set `s` and the kernel of the presentation `Rˢ → M` is also finitely generated.

## Main results

- `Module.finitePresentation_iff_finite`: If `R` is noetherian, then f.p. iff f.g. on `R`-modules.

Suppose `0 → K → M → N → 0` is an exact sequence of `R`-modules.

- `Module.finitePresentation_of_surjective`: If `M` is f.p., `K` is f.g., then `N` is f.p.

- `Module.FinitePresentation.fg_ker`: If `M` is f.g., `N` is f.p., then `K` is f.g.

- `Module.finitePresentation_of_ker`: If `N` and `K` is f.p., then `M` is also f.p.

- `Module.FinitePresentation.isLocalizedModule_map`: If `M` and `N` are `R`-modules and `M` is f.p.,
  and `S` is a submonoid of `R`, then `Hom(Mₛ, Nₛ)` is the localization of `Hom(M, N)`.


Also the instances finite + free => f.p. => finite are also provided

## TODO
Suppose `S` is an `R`-algebra, `M` is an `S`-module. Then
1. If `S` is f.p., then `M` is `R`-f.p. implies `M` is `S`-f.p.
2. If `S` is both f.p. (as an algebra) and finite (as a module),
  then `M` is `S`-fp implies that `M` is `R`-f.p.
3. If `S` is f.p. as a module, then `S` is f.p. as an algebra.
In particular,
4. `S` is f.p. as an `R`-module iff it is f.p. as an algebra and is finite as a module.


For finitely presented algebras, see `Algebra.FinitePresentation`
in file `Mathlib.RingTheory.FinitePresentation`.
-/

open Finsupp

section Semiring
variable (R M) [Semiring R] [AddCommMonoid M] [Module R M]

/--
A module is finitely presented if it is finitely generated by some set `s`
and the kernel of the presentation `Rˢ → M` is also finitely generated.
-/
class Module.FinitePresentation : Prop where
  out : ∃ (s : Finset M), Submodule.span R (s : Set M) = ⊤ ∧
    (LinearMap.ker (Finsupp.linearCombination R ((↑) : s → M))).FG

instance (priority := 100) [h : Module.FinitePresentation R M] : Module.Finite R M := by
  obtain ⟨s, hs₁, _⟩ := h
  exact ⟨s, hs₁⟩

end Semiring

section Ring

variable (R M N) [Ring R] [AddCommGroup M] [Module R M] [AddCommGroup N] [Module R N]

universe u in
variable (R M : Type u) [Ring R] [AddCommGroup M] [Module R M] in
/-- A finitely presented module is isomorphic to the quotient of a finite free module by a finitely
generated submodule. -/
theorem Module.FinitePresentation.equiv_quotient [fp : Module.FinitePresentation R M] :
    ∃ (L : Type u) (_ : AddCommGroup L) (_ : Module R L) (K : Submodule R L) (_ : M ≃ₗ[R] L ⧸ K),
      Module.Free R L ∧ Module.Finite R L ∧ K.FG := by
  obtain ⟨ι, ⟨hι₁, hι₂⟩⟩ := fp
  use ι →₀ R, inferInstance, inferInstance
  use LinearMap.ker (Finsupp.linearCombination R Subtype.val)
  refine ⟨(LinearMap.quotKerEquivOfSurjective _ ?_).symm, inferInstance, inferInstance, hι₂⟩
  apply LinearMap.range_eq_top.mp
  simpa only [Finsupp.range_linearCombination, Subtype.range_coe_subtype, Finset.setOf_mem]

-- Ideally this should be an instance but it makes mathlib much slower.
lemma Module.finitePresentation_of_finite [IsNoetherianRing R] [h : Module.Finite R M] :
    Module.FinitePresentation R M := by
  obtain ⟨s, hs⟩ := h
  exact ⟨s, hs, IsNoetherian.noetherian _⟩

lemma Module.finitePresentation_iff_finite [IsNoetherianRing R] :
    Module.FinitePresentation R M ↔ Module.Finite R M :=
  ⟨fun _ ↦ inferInstance, fun _ ↦ finitePresentation_of_finite R M⟩

variable {R M N}

lemma Module.finitePresentation_of_free_of_surjective [Module.Free R M] [Module.Finite R M]
    (l : M →ₗ[R] N)
    (hl : Function.Surjective l) (hl' : (LinearMap.ker l).FG) :
    Module.FinitePresentation R N := by
  classical
  let b := Module.Free.chooseBasis R M
  let π : Free.ChooseBasisIndex R M → (Set.finite_range (l ∘ b)).toFinset :=
    fun i ↦ ⟨l (b i), by simp⟩
  have : π.Surjective := fun ⟨x, hx⟩ ↦ by
    obtain ⟨y, rfl⟩ : ∃ a, l (b a) = x := by simpa using hx
    exact ⟨y, rfl⟩
  choose σ hσ using this
  have hπ : Subtype.val ∘ π = l ∘ b := rfl
  have hσ₁ : π ∘ σ = id := by ext i; exact congr_arg Subtype.val (hσ i)
  have hσ₂ : l ∘ b ∘ σ = Subtype.val := by ext i; exact congr_arg Subtype.val (hσ i)
  refine ⟨(Set.finite_range (l ∘ b)).toFinset,
    by simpa [Set.range_comp, LinearMap.range_eq_top], ?_⟩
  let f : M →ₗ[R] (Set.finite_range (l ∘ b)).toFinset →₀ R :=
    Finsupp.lmapDomain _ _ π ∘ₗ b.repr.toLinearMap
  convert hl'.map f
  ext x; simp only [LinearMap.mem_ker, Submodule.mem_map]
  constructor
  · intro hx
    refine ⟨b.repr.symm (x.mapDomain σ), ?_, ?_⟩
    · simp [Finsupp.apply_linearCombination, hσ₂, hx]
    · simp only [f, LinearMap.comp_apply, b.repr.apply_symm_apply,
        LinearEquiv.coe_toLinearMap, Finsupp.lmapDomain_apply]
      rw [← Finsupp.mapDomain_comp, hσ₁, Finsupp.mapDomain_id]
  · rintro ⟨y, hy, rfl⟩
    simp [f, hπ, ← Finsupp.apply_linearCombination, hy]

-- Ideally this should be an instance but it makes mathlib much slower.
variable (R M) in
lemma Module.finitePresentation_of_projective [Projective R M] [Module.Finite R M] :
    FinitePresentation R M :=
  have ⟨_n, _f, _g, surj, _, hfg⟩ := Finite.exists_comp_eq_id_of_projective R M
  Module.finitePresentation_of_free_of_surjective _ surj
    (Finite.iff_fg.mp <| LinearMap.ker_eq_range_of_comp_eq_id hfg ▸ inferInstance)

@[deprecated (since := "2024-11-06")]
alias Module.finitePresentation_of_free := Module.finitePresentation_of_projective

variable {ι} [Finite ι]

instance : Module.FinitePresentation R R := Module.finitePresentation_of_projective _ _
instance : Module.FinitePresentation R (ι →₀ R) := Module.finitePresentation_of_projective _ _
instance : Module.FinitePresentation R (ι → R) := Module.finitePresentation_of_projective _ _

lemma Module.finitePresentation_of_surjective [h : Module.FinitePresentation R M] (l : M →ₗ[R] N)
    (hl : Function.Surjective l) (hl' : (LinearMap.ker l).FG) :
    Module.FinitePresentation R N := by
  classical
  obtain ⟨s, hs, hs'⟩ := h
  obtain ⟨t, ht⟩ := hl'
  have H : Function.Surjective (Finsupp.linearCombination R ((↑) : s → M)) :=
<<<<<<< HEAD
    LinearMap.range_eq_top.mp (by rw [range_linearCombination, Subtype.range_val, ← hs]; rfl)
=======
    LinearMap.range_eq_top.mp
      (by rw [range_linearCombination, Subtype.range_val, ← hs]; rfl)
>>>>>>> d0df76bd
  apply Module.finitePresentation_of_free_of_surjective (l ∘ₗ linearCombination R Subtype.val)
    (hl.comp H)
  choose σ hσ using (show _ from H)
  have : Finsupp.linearCombination R Subtype.val '' (σ '' t) = t := by
    simp only [Set.image_image, hσ, Set.image_id']
  rw [LinearMap.ker_comp, ← ht, ← this, ← Submodule.map_span, Submodule.comap_map_eq,
    ← Finset.coe_image]
  exact Submodule.FG.sup ⟨_, rfl⟩ hs'

lemma Module.FinitePresentation.fg_ker [Module.Finite R M]
    [h : Module.FinitePresentation R N] (l : M →ₗ[R] N) (hl : Function.Surjective l) :
    (LinearMap.ker l).FG := by
  classical
  obtain ⟨s, hs, hs'⟩ := h
  have H : Function.Surjective (Finsupp.linearCombination R ((↑) : s → N)) :=
<<<<<<< HEAD
    LinearMap.range_eq_top.mp (by rw [range_linearCombination, Subtype.range_val, ← hs]; rfl)
=======
    LinearMap.range_eq_top.mp
      (by rw [range_linearCombination, Subtype.range_val, ← hs]; rfl)
>>>>>>> d0df76bd
  obtain ⟨f, hf⟩ : ∃ f : (s →₀ R) →ₗ[R] M, l ∘ₗ f = (Finsupp.linearCombination R Subtype.val) := by
    choose f hf using show _ from hl
    exact ⟨Finsupp.linearCombination R (fun i ↦ f i), by ext; simp [hf]⟩
  have : (LinearMap.ker l).map (LinearMap.range f).mkQ = ⊤ := by
    rw [← top_le_iff]
    rintro x -
    obtain ⟨x, rfl⟩ := Submodule.mkQ_surjective _ x
    obtain ⟨y, hy⟩ := H (l x)
    rw [← hf, LinearMap.comp_apply, eq_comm, ← sub_eq_zero, ← map_sub] at hy
    exact ⟨_, hy, by simp⟩
  apply Submodule.fg_of_fg_map_of_fg_inf_ker f.range.mkQ
  · rw [this]
    exact Module.Finite.out
  · rw [Submodule.ker_mkQ, inf_comm, ← Submodule.map_comap_eq, ← LinearMap.ker_comp, hf]
    exact hs'.map f

lemma Module.FinitePresentation.fg_ker_iff [Module.FinitePresentation R M]
    (l : M →ₗ[R] N) (hl : Function.Surjective l) :
    Submodule.FG (LinearMap.ker l) ↔ Module.FinitePresentation R N :=
  ⟨finitePresentation_of_surjective l hl, fun _ ↦ fg_ker l hl⟩

lemma Module.finitePresentation_of_ker [Module.FinitePresentation R N]
    (l : M →ₗ[R] N) (hl : Function.Surjective l) [Module.FinitePresentation R (LinearMap.ker l)] :
    Module.FinitePresentation R M := by
  obtain ⟨s, hs⟩ : (⊤ : Submodule R M).FG := by
    apply Submodule.fg_of_fg_map_of_fg_inf_ker l
    · rw [Submodule.map_top, LinearMap.range_eq_top.mpr hl]; exact Module.Finite.out
    · rw [top_inf_eq, ← Submodule.fg_top]; exact Module.Finite.out
  refine ⟨s, hs, ?_⟩
  let π := Finsupp.linearCombination R ((↑) : s → M)
  have H : Function.Surjective π :=
<<<<<<< HEAD
    LinearMap.range_eq_top.mp (by rw [range_linearCombination, Subtype.range_val, ← hs]; rfl)
=======
    LinearMap.range_eq_top.mp
      (by rw [range_linearCombination, Subtype.range_val, ← hs]; rfl)
>>>>>>> d0df76bd
  have inst : Module.Finite R (LinearMap.ker (l ∘ₗ π)) := by
    constructor
    rw [Submodule.fg_top]; exact Module.FinitePresentation.fg_ker _ (hl.comp H)
  letI : AddCommGroup (LinearMap.ker (l ∘ₗ π)) := inferInstance
  let f : LinearMap.ker (l ∘ₗ π) →ₗ[R] LinearMap.ker l := LinearMap.restrict π (fun x ↦ id)
  have e : π ∘ₗ Submodule.subtype _ = Submodule.subtype _ ∘ₗ f := by ext; rfl
  have hf : Function.Surjective f := by
    rw [← LinearMap.range_eq_top]
    apply Submodule.map_injective_of_injective (Submodule.injective_subtype _)
    rw [Submodule.map_top, Submodule.range_subtype, ← LinearMap.range_comp, ← e,
      LinearMap.range_comp, Submodule.range_subtype, LinearMap.ker_comp,
      Submodule.map_comap_eq_of_surjective H]
  show (LinearMap.ker π).FG
  have : LinearMap.ker π ≤ LinearMap.ker (l ∘ₗ π) :=
    Submodule.comap_mono (f := π) (bot_le (a := LinearMap.ker l))
  rw [← inf_eq_right.mpr this, ← Submodule.range_subtype (LinearMap.ker _),
    ← Submodule.map_comap_eq, ← LinearMap.ker_comp, e, LinearMap.ker_comp f,
    LinearMap.ker_eq_bot.mpr (Submodule.injective_subtype (LinearMap.ker l)), Submodule.comap_bot]
  exact (Module.FinitePresentation.fg_ker f hf).map (Submodule.subtype _)

end Ring

section CommRing

variable {R M N N'} [CommRing R] [AddCommGroup M] [Module R M] [AddCommGroup N] [Module R N]
variable [AddCommGroup N'] [Module R N'] (S : Submonoid R) (f : N →ₗ[R] N') [IsLocalizedModule S f]


lemma Module.FinitePresentation.exists_lift_of_isLocalizedModule
    [h : Module.FinitePresentation R M] (g : M →ₗ[R] N') :
    ∃ (h : M →ₗ[R] N) (s : S), f ∘ₗ h = s • g := by
  obtain ⟨σ, hσ, τ, hτ⟩ := h
  let π := Finsupp.linearCombination R ((↑) : σ → M)
  have hπ : Function.Surjective π :=
<<<<<<< HEAD
    LinearMap.range_eq_top.mp (by rw [range_linearCombination, Subtype.range_val, ← hσ]; rfl)
=======
    LinearMap.range_eq_top.mp
      (by rw [range_linearCombination, Subtype.range_val, ← hσ]; rfl)
>>>>>>> d0df76bd
  classical
  choose s hs using IsLocalizedModule.surj S f
  let i : σ → N :=
    fun x ↦ (∏ j ∈ σ.erase x.1, (s (g j)).2) • (s (g x)).1
  let s₀ := ∏ j ∈ σ, (s (g j)).2
  have hi : f ∘ₗ Finsupp.linearCombination R i = (s₀ • g) ∘ₗ π := by
    ext j
    simp only [LinearMap.coe_comp, Function.comp_apply, Finsupp.lsingle_apply,
      linearCombination_single, one_smul, LinearMap.map_smul_of_tower, ← hs, LinearMap.smul_apply,
      i, s₀, π]
    rw [← mul_smul, Finset.prod_erase_mul]
    exact j.prop
  have : ∀ x : τ, ∃ s : S, s • (Finsupp.linearCombination R i x) = 0 := by
    intros x
    convert_to ∃ s : S, s • (Finsupp.linearCombination R i x) = s • 0
    · simp only [smul_zero]
    apply IsLocalizedModule.exists_of_eq (S := S) (f := f)
    rw [← LinearMap.comp_apply, map_zero, hi, LinearMap.comp_apply]
    convert map_zero (s₀ • g)
    rw [← LinearMap.mem_ker, ← hτ]
    exact Submodule.subset_span x.prop
  choose s' hs' using this
  let s₁ := ∏ i : τ, s' i
  have : LinearMap.ker π ≤ LinearMap.ker (s₁ • Finsupp.linearCombination R i) := by
    rw [← hτ, Submodule.span_le]
    intro x hxσ
    simp only [s₁]
    rw [SetLike.mem_coe, LinearMap.mem_ker, LinearMap.smul_apply,
      ← Finset.prod_erase_mul _ _ (Finset.mem_univ ⟨x, hxσ⟩), mul_smul]
    convert smul_zero _
    exact hs' ⟨x, hxσ⟩
  refine ⟨Submodule.liftQ _ _ this ∘ₗ
    (LinearMap.quotKerEquivOfSurjective _ hπ).symm.toLinearMap, s₁ * s₀, ?_⟩
  ext x
  obtain ⟨x, rfl⟩ := hπ x
  rw [← LinearMap.comp_apply, ← LinearMap.comp_apply, mul_smul, LinearMap.smul_comp, ← hi,
    ← LinearMap.comp_smul, LinearMap.comp_assoc, LinearMap.comp_assoc]
  congr 2
  convert Submodule.liftQ_mkQ _ _ this using 2
  ext x
  apply (LinearMap.quotKerEquivOfSurjective _ hπ).injective
  simp [LinearMap.quotKerEquivOfSurjective]

lemma Module.Finite.exists_smul_of_comp_eq_of_isLocalizedModule
    [hM : Module.Finite R M] (g₁ g₂ : M →ₗ[R] N) (h : f.comp g₁ = f.comp g₂) :
    ∃ (s : S), s • g₁ = s • g₂ := by
  classical
  have : ∀ x, ∃ s : S, s • g₁ x = s • g₂ x := fun x ↦
    IsLocalizedModule.exists_of_eq (S := S) (f := f) (LinearMap.congr_fun h x)
  choose s hs using this
  obtain ⟨σ, hσ⟩ := hM
  use σ.prod s
  rw [← sub_eq_zero, ← LinearMap.ker_eq_top, ← top_le_iff, ← hσ, Submodule.span_le]
  intro x hx
  simp only [SetLike.mem_coe, LinearMap.mem_ker, LinearMap.sub_apply, LinearMap.smul_apply,
    sub_eq_zero, ← Finset.prod_erase_mul σ s hx, mul_smul, hs]

variable {M' : Type*} [AddCommGroup M'] [Module R M'] (f : M →ₗ[R] M') [IsLocalizedModule S f]
variable {N' : Type*} [AddCommGroup N'] [Module R N'] (g : N →ₗ[R] N') [IsLocalizedModule S g]

/--
Let `M` be a finite `R`-module, and `N` be a finitely presented `R`-module.
If `l : M →ₗ[R] N` is a linear map whose localization at `S : Submonoid R` is bijective,
then `l` is already bijective under the localization at some `r ∈ S`.
-/
lemma exists_bijective_map_powers [Module.Finite R M] [Module.FinitePresentation R N]
    (l : M →ₗ[R] N) (hf : Function.Bijective (IsLocalizedModule.map S f g l)) :
    ∃ r, r ∈ S ∧ ∀ t, r ∣ t → Function.Bijective (LocalizedModule.map (.powers t) l) := by
  let e : M' ≃ₗ[R] N' := LinearEquiv.ofBijective _ hf
  obtain ⟨l', s₀, H⟩ := Module.FinitePresentation.exists_lift_of_isLocalizedModule S f
    (e.symm.toLinearMap.comp g)
  have H₁ : g ∘ₗ l ∘ₗ l' = g ∘ₗ (s₀ • LinearMap.id) := by
    ext a; simpa [-EmbeddingLike.apply_eq_iff_eq, e] using congr(e ($H a))
  obtain ⟨s₁, hs₁⟩ := Module.Finite.exists_smul_of_comp_eq_of_isLocalizedModule S g _ _ H₁
  have H₂ : f ∘ₗ l' ∘ₗ l = f ∘ₗ (s₀ • LinearMap.id) := by
    rw [← LinearMap.comp_assoc, H, LinearMap.smul_comp, LinearMap.comp_assoc,
      ← IsLocalizedModule.map_comp S f g l, ← LinearMap.comp_assoc]
    show s₀ • (e.symm.toLinearMap ∘ₗ e.toLinearMap) ∘ₗ _ = _
    simp [LinearMap.comp_smul]
  obtain ⟨s₂, hs₂⟩ := Module.Finite.exists_smul_of_comp_eq_of_isLocalizedModule S f _ _ H₂
  refine ⟨s₀ * s₁ * s₂, (s₀ * s₁ * s₂).2, fun t ht ↦ ?_⟩
  let Rₛ := Localization (.powers t)
  let lₛ := LocalizedModule.map (.powers t) l
  have hu₀ : IsUnit (algebraMap R Rₛ s₀) := isUnit_of_dvd_unit
      (hu := IsLocalization.map_units (M := .powers t) Rₛ ⟨t, Submonoid.mem_powers t⟩)
      (map_dvd (algebraMap R Rₛ) (dvd_trans ⟨s₁ * s₂, by simp [mul_assoc]⟩ ht))
  have hu₁ : IsUnit (algebraMap R Rₛ s₁) := isUnit_of_dvd_unit
      (hu := IsLocalization.map_units (M := .powers t) Rₛ ⟨t, Submonoid.mem_powers t⟩)
      (map_dvd (algebraMap R Rₛ) (dvd_trans ⟨s₀ * s₂, by ring⟩ ht))
  have hu₂ : IsUnit (algebraMap R Rₛ s₂) := isUnit_of_dvd_unit
      (hu := IsLocalization.map_units (M := .powers t) Rₛ ⟨t, Submonoid.mem_powers t⟩)
      (map_dvd (algebraMap R Rₛ) (dvd_trans ⟨s₀ * s₁, by ring⟩ ht))
  let lₛ' := LocalizedModule.map (.powers t) l'
  have H_left : ((hu₀.unit⁻¹).1 • lₛ') ∘ₗ lₛ = LinearMap.id := by
    apply ((Module.End_isUnit_iff _).mp (hu₂.map (algebraMap Rₛ (Module.End Rₛ _)))).1
    apply ((Module.End_isUnit_iff _).mp (hu₀.map (algebraMap Rₛ (Module.End Rₛ _)))).1
    simp only [Module.algebraMap_end_apply, algebraMap_smul, LinearMap.map_smul_of_tower]
    rw [LinearMap.smul_comp, ← smul_assoc s₀.1, Algebra.smul_def s₀.1, IsUnit.mul_val_inv, one_smul]
    apply LinearMap.restrictScalars_injective R
    apply IsLocalizedModule.ringHom_ext (.powers t) (LocalizedModule.mkLinearMap (.powers t) M)
      (IsLocalizedModule.map_units (LocalizedModule.mkLinearMap (.powers t) M))
    ext x
    have : s₂.1 • l' (l x) = s₂.1 • s₀.1 • x := congr($hs₂ x)
    simp [lₛ, lₛ', LocalizedModule.smul'_mk, this]
  have H_right : lₛ ∘ₗ ((hu₀.unit⁻¹).1 • lₛ') = LinearMap.id := by
    apply ((Module.End_isUnit_iff _).mp (hu₁.map (algebraMap Rₛ (Module.End Rₛ _)))).1
    apply ((Module.End_isUnit_iff _).mp (hu₀.map (algebraMap Rₛ (Module.End Rₛ _)))).1
    simp only [Module.algebraMap_end_apply, algebraMap_smul, LinearMap.map_smul_of_tower]
    rw [LinearMap.comp_smul, ← smul_assoc s₀.1, Algebra.smul_def s₀.1, IsUnit.mul_val_inv, one_smul]
    apply LinearMap.restrictScalars_injective R
    apply IsLocalizedModule.ringHom_ext (.powers t) (LocalizedModule.mkLinearMap (.powers t) N)
      (IsLocalizedModule.map_units (LocalizedModule.mkLinearMap (.powers t) N))
    ext x
    have : s₁.1 • l (l' x) = s₁.1 • s₀.1 • x := congr($hs₁ x)
    simp [lₛ, lₛ', LocalizedModule.smul'_mk, this]
  let eₛ : LocalizedModule (.powers t) M ≃ₗ[Rₛ] LocalizedModule (.powers t) N :=
    { __ := lₛ,
      invFun := ((hu₀.unit⁻¹).1 • lₛ'),
      left_inv := fun x ↦ congr($H_left x),
      right_inv := fun x ↦ congr($H_right x) }
  exact eₛ.bijective

open IsLocalizedModule in
/--
Let `M` `N` be a finitely presented `R`-modules.
Any `Mₛ ≃ₗ[R] Nₛ` between the localizations at `S : Submonoid R` can be lifted to an
isomorphism between `Mᵣ ≃ₗ[R] Nᵣ` for some `r ∈ S`.
-/
lemma Module.FinitePresentation.exists_lift_equiv_of_isLocalizedModule
    [Module.FinitePresentation R M] [Module.FinitePresentation R N]
    (l : M' ≃ₗ[R] N') :
    ∃ (r : R) (hr : r ∈ S)
      (l' : LocalizedModule (.powers r) M ≃ₗ[Localization (.powers r)]
        LocalizedModule (.powers r) N),
      (LocalizedModule.lift (.powers r) g fun s ↦ map_units g ⟨s.1, SetLike.le_def.mp
        (Submonoid.powers_le.mpr hr) s.2⟩) ∘ₗ l'.toLinearMap =
        l ∘ₗ (LocalizedModule.lift (.powers r) f fun s ↦ map_units f ⟨s.1, SetLike.le_def.mp
        (Submonoid.powers_le.mpr hr) s.2⟩) := by
  obtain ⟨l', s, H⟩ := Module.FinitePresentation.exists_lift_of_isLocalizedModule S g (l ∘ₗ f)
  have : Function.Bijective (IsLocalizedModule.map S f g l') := by
    have : IsLocalizedModule.map S f g l' = (s • LinearMap.id) ∘ₗ l := by
      apply IsLocalizedModule.ringHom_ext S f (IsLocalizedModule.map_units g)
      apply LinearMap.ext fun x ↦ ?_
      simp only [LinearMap.coe_comp, Function.comp_apply, IsLocalizedModule.map_apply,
        Basis.coe_repr_symm, LinearMap.coe_restrictScalars]
      rw [← LinearMap.comp_apply, H]
      simp
    rw [this]
    exact ((Module.End_isUnit_iff _).mp (IsLocalizedModule.map_units g s)).comp l.bijective
  obtain ⟨r, hr, hr'⟩ := exists_bijective_map_powers S f g _ this
  let rs : Submonoid R := (.powers <| r * s)
  let Rᵣₛ := Localization rs
  have hsu : IsUnit (algebraMap R Rᵣₛ s) := isUnit_of_dvd_unit
      (hu := IsLocalization.map_units (M := rs) Rᵣₛ ⟨_, Submonoid.mem_powers _⟩)
      (map_dvd (algebraMap R Rᵣₛ) ⟨r, mul_comm _ _⟩)
  have : Function.Bijective ((hsu.unit⁻¹).1 • LocalizedModule.map rs l') :=
    ((Module.End_isUnit_iff _).mp ((hsu.unit⁻¹).isUnit.map (algebraMap _ (End Rᵣₛ
      (LocalizedModule rs N))))).comp (hr' (r * s) (dvd_mul_right _ _))
  refine ⟨r * s, mul_mem hr s.2, LinearEquiv.ofBijective _ this, ?_⟩
  apply IsLocalizedModule.ringHom_ext rs (LocalizedModule.mkLinearMap rs M) fun x ↦ map_units g
    ⟨x.1, SetLike.le_def.mp (Submonoid.powers_le.mpr (mul_mem hr s.2)) x.2⟩
  ext x
  apply ((Module.End_isUnit_iff _).mp (IsLocalizedModule.map_units g s)).1
  have : ∀ x, g (l' x) = s.1 • (l (f x)) := LinearMap.congr_fun H
  simp only [LinearMap.coe_comp, LinearMap.coe_restrictScalars, LinearEquiv.coe_coe,
    Function.comp_apply, LocalizedModule.mkLinearMap_apply, LinearEquiv.ofBijective_apply,
    LinearMap.smul_apply, LocalizedModule.map_mk, algebraMap_end_apply]
  rw [← map_smul, ← smul_assoc, Algebra.smul_def s.1, hsu.mul_val_inv, one_smul]
  simp only [LocalizedModule.lift_mk, OneMemClass.coe_one, map_one, IsUnit.unit_one,
    inv_one, Units.val_one, LinearMap.one_apply, this]

instance Module.FinitePresentation.isLocalizedModule_map [Module.FinitePresentation R M] :
      IsLocalizedModule S (IsLocalizedModule.map S f g) := by
  constructor
  · intro s
    rw [Module.End_isUnit_iff]
    have := (Module.End_isUnit_iff _).mp (IsLocalizedModule.map_units (S := S) (f := g) s)
    constructor
    · exact fun _ _ e ↦ LinearMap.ext fun m ↦ this.left (LinearMap.congr_fun e m)
    · intro h
      use ((IsLocalizedModule.map_units (S := S) (f := g) s).unit⁻¹).1 ∘ₗ h
      ext x
      exact Module.End_isUnit_apply_inv_apply_of_isUnit
        (IsLocalizedModule.map_units (S := S) (f := g) s) (h x)
  · intro h
    obtain ⟨h', s, e⟩ := Module.FinitePresentation.exists_lift_of_isLocalizedModule S g (h ∘ₗ f)
    refine ⟨⟨h', s⟩, ?_⟩
    apply IsLocalizedModule.ringHom_ext S f (IsLocalizedModule.map_units g)
    refine e.symm.trans (by ext; simp)
  · intro h₁ h₂ e
    apply Module.Finite.exists_smul_of_comp_eq_of_isLocalizedModule S g
    ext x
    simpa using LinearMap.congr_fun e (f x)

instance Module.FinitePresentation.isLocalizedModule_mapExtendScalars
    (Rₛ) [CommRing Rₛ] [Algebra R Rₛ] [Module Rₛ M'] [Module Rₛ N']
    [IsScalarTower R Rₛ M'] [IsScalarTower R Rₛ N'] [IsLocalization S Rₛ]
    [Module.FinitePresentation R M] :
      IsLocalizedModule S (IsLocalizedModule.mapExtendScalars S f g Rₛ) :=
  IsLocalizedModule.of_linearEquiv _ _ _

instance [Module.FinitePresentation R M] :
    IsLocalizedModule S (LocalizedModule.map S (M := M) (N := N)) :=
  Module.FinitePresentation.isLocalizedModule_mapExtendScalars _ _ _ _

end CommRing<|MERGE_RESOLUTION|>--- conflicted
+++ resolved
@@ -153,12 +153,8 @@
   obtain ⟨s, hs, hs'⟩ := h
   obtain ⟨t, ht⟩ := hl'
   have H : Function.Surjective (Finsupp.linearCombination R ((↑) : s → M)) :=
-<<<<<<< HEAD
-    LinearMap.range_eq_top.mp (by rw [range_linearCombination, Subtype.range_val, ← hs]; rfl)
-=======
     LinearMap.range_eq_top.mp
       (by rw [range_linearCombination, Subtype.range_val, ← hs]; rfl)
->>>>>>> d0df76bd
   apply Module.finitePresentation_of_free_of_surjective (l ∘ₗ linearCombination R Subtype.val)
     (hl.comp H)
   choose σ hσ using (show _ from H)
@@ -174,12 +170,8 @@
   classical
   obtain ⟨s, hs, hs'⟩ := h
   have H : Function.Surjective (Finsupp.linearCombination R ((↑) : s → N)) :=
-<<<<<<< HEAD
-    LinearMap.range_eq_top.mp (by rw [range_linearCombination, Subtype.range_val, ← hs]; rfl)
-=======
     LinearMap.range_eq_top.mp
       (by rw [range_linearCombination, Subtype.range_val, ← hs]; rfl)
->>>>>>> d0df76bd
   obtain ⟨f, hf⟩ : ∃ f : (s →₀ R) →ₗ[R] M, l ∘ₗ f = (Finsupp.linearCombination R Subtype.val) := by
     choose f hf using show _ from hl
     exact ⟨Finsupp.linearCombination R (fun i ↦ f i), by ext; simp [hf]⟩
@@ -211,12 +203,8 @@
   refine ⟨s, hs, ?_⟩
   let π := Finsupp.linearCombination R ((↑) : s → M)
   have H : Function.Surjective π :=
-<<<<<<< HEAD
-    LinearMap.range_eq_top.mp (by rw [range_linearCombination, Subtype.range_val, ← hs]; rfl)
-=======
     LinearMap.range_eq_top.mp
       (by rw [range_linearCombination, Subtype.range_val, ← hs]; rfl)
->>>>>>> d0df76bd
   have inst : Module.Finite R (LinearMap.ker (l ∘ₗ π)) := by
     constructor
     rw [Submodule.fg_top]; exact Module.FinitePresentation.fg_ker _ (hl.comp H)
@@ -251,12 +239,8 @@
   obtain ⟨σ, hσ, τ, hτ⟩ := h
   let π := Finsupp.linearCombination R ((↑) : σ → M)
   have hπ : Function.Surjective π :=
-<<<<<<< HEAD
-    LinearMap.range_eq_top.mp (by rw [range_linearCombination, Subtype.range_val, ← hσ]; rfl)
-=======
     LinearMap.range_eq_top.mp
       (by rw [range_linearCombination, Subtype.range_val, ← hσ]; rfl)
->>>>>>> d0df76bd
   classical
   choose s hs using IsLocalizedModule.surj S f
   let i : σ → N :=

--- conflicted
+++ resolved
@@ -499,12 +499,7 @@
 --   a + b = 1 ↔ a = 1 ∨ b = 1 := sorry
 -- Porting note (#10618): removing @[simp], `simp` can prove it
 theorem mul_eq_zero_iff {R : Type*} [LinearOrderedAddCommMonoid R] {a b : Tropical (WithTop R)} :
-<<<<<<< HEAD
-    a * b = 0 ↔ a = 0 ∨ b = 0 := by simp [← untrop_inj_iff, add_eq_top]
-#align tropical.mul_eq_zero_iff Tropical.mul_eq_zero_iff
-=======
     a * b = 0 ↔ a = 0 ∨ b = 0 := by simp [← untrop_inj_iff, WithTop.add_eq_top]
->>>>>>> 9a958e83
 
 instance {R : Type*} [LinearOrderedAddCommMonoid R] : NoZeroDivisors (Tropical (WithTop R)) :=
   ⟨mul_eq_zero_iff.mp⟩

--- conflicted
+++ resolved
@@ -86,23 +86,10 @@
 
 /-- The restriction of the Killing form of a finite-dimensional Killing Lie algebra to the range of
 the adjoint action is nondegenerate. -/
-<<<<<<< HEAD
-lemma killingForm_restrict_range_ad_nondegenerate : ((killingForm R 𝔻).restrict 𝕀).Nondegenerate :=
-  #adaptation_note
-  /--
-  After lean4#5020, many instances for Lie algebras and manifolds are no longer found.
-  See https://leanprover.zulipchat.com/#narrow/stream/428973-nightly-testing/topic/.2316244.20adaptations.20for.20nightly-2024-08-28/near/466219124
-  -/
-  letI := LieDerivation.IsKilling.instIsKilling_range_ad R L
-  letI := LieSubalgebra.lieAlgebra R (LieDerivation R L L) (LieDerivation.ad R L).range
-  letI := LieSubalgebra.lieRing R (LieDerivation R L L) (LieDerivation.ad R L).range
-  killingForm_restrict_range_ad R L ▸ LieAlgebra.IsKilling.killingForm_nondegenerate R _
-=======
 lemma killingForm_restrict_range_ad_nondegenerate :
     ((killingForm R 𝔻).restrict 𝕀).Nondegenerate := by
   convert LieAlgebra.IsKilling.killingForm_nondegenerate R 𝕀
   exact killingForm_restrict_range_ad R L
->>>>>>> d0df76bd
 
 /-- The range of the adjoint action on a finite-dimensional Killing Lie algebra is full. -/
 @[simp]

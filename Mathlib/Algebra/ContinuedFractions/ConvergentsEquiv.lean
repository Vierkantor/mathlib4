--- conflicted
+++ resolved
@@ -70,11 +70,7 @@
 
 namespace GenContFract
 
-<<<<<<< HEAD
-variable {g : GeneralizedContinuedFraction K} {s : Seq' <| Pair K}
-=======
-variable {g : GenContFract K} {s : Stream'.Seq <| Pair K}
->>>>>>> 90e41c5a
+variable {g : GenContFract K} {s : Seq' <| Pair K}
 
 section Squash
 
@@ -169,11 +165,7 @@
         s.ge_stable zero_le_one s_succ_nth_eq
       have : (squashSeq s 0).head = some ⟨gp_head.a, gp_head.b + gp_succ_n.a / gp_succ_n.b⟩ :=
         squashSeq_nth_of_not_terminated s_head_eq s_succ_nth_eq
-<<<<<<< HEAD
-      simp_all [convergents'Aux, Seq'.head, Seq'.get?_tail]
-=======
-      simp_all [convs'Aux, Stream'.Seq.head, Stream'.Seq.get?_tail]
->>>>>>> 90e41c5a
+      simp_all [convs'Aux, Seq'.head, Seq'.get?_tail]
     | succ m IH =>
       obtain ⟨gp_head, s_head_eq⟩ : ∃ gp_head, s.head = some gp_head :=
         s.ge_stable (m + 2).zero_le s_succ_nth_eq
@@ -234,11 +226,7 @@
   cases n with
   | zero =>
     cases g_s_head_eq : g.s.get? 0 <;>
-<<<<<<< HEAD
-      simp [g_s_head_eq, squashGCF, convergents', convergents'Aux, Seq'.head]
-=======
-      simp [g_s_head_eq, squashGCF, convs', convs'Aux, Stream'.Seq.head]
->>>>>>> 90e41c5a
+      simp [g_s_head_eq, squashGCF, convs', convs'Aux, Seq'.head]
   | succ =>
     simp only [succ_succ_nth_conv'Aux_eq_succ_nth_conv'Aux_squashSeq, convs',
       squashGCF]

--- conflicted
+++ resolved
@@ -512,360 +512,6 @@
 
 end Div
 
-<<<<<<< HEAD
-/-! ### Translation/scaling of sets -/
-
-section SMul
-
-/-- The dilation of set `x • s` is defined as `{x • y | y ∈ s}` in locale `Pointwise`. -/
-@[to_additive
-"The translation of set `x +ᵥ s` is defined as `{x +ᵥ y | y ∈ s}` in locale `Pointwise`."]
-protected def smulSet [SMul α β] : SMul α (Set β) where smul a := image (a • ·)
-
-/-- The pointwise scalar multiplication of sets `s • t` is defined as `{x • y | x ∈ s, y ∈ t}` in
-locale `Pointwise`. -/
-@[to_additive
-"The pointwise scalar addition of sets `s +ᵥ t` is defined as `{x +ᵥ y | x ∈ s, y ∈ t}` in locale
-`Pointwise`."]
-protected def smul [SMul α β] : SMul (Set α) (Set β) where smul := image2 (· • ·)
-
-scoped[Pointwise] attribute [instance] Set.smulSet Set.smul
-scoped[Pointwise] attribute [instance] Set.vaddSet Set.vadd
-
-section SMul
-variable {ι : Sort*} {κ : ι → Sort*} [SMul α β] {s s₁ s₂ : Set α} {t t₁ t₂ u : Set β} {a : α}
-  {b : β}
-
-@[to_additive (attr := simp)] lemma image2_smul : image2 (· • ·) s t = s • t := rfl
-
-@[to_additive vadd_image_prod]
-lemma image_smul_prod : (fun x : α × β ↦ x.fst • x.snd) '' s ×ˢ t = s • t := image_prod _
-
-@[to_additive] lemma mem_smul : b ∈ s • t ↔ ∃ x ∈ s, ∃ y ∈ t, x • y = b := Iff.rfl
-
-@[to_additive] lemma smul_mem_smul : a ∈ s → b ∈ t → a • b ∈ s • t := mem_image2_of_mem
-
-@[to_additive (attr := simp)] lemma empty_smul : (∅ : Set α) • t = ∅ := image2_empty_left
-@[to_additive (attr := simp)] lemma smul_empty : s • (∅ : Set β) = ∅ := image2_empty_right
-
-@[to_additive (attr := simp)] lemma smul_eq_empty : s • t = ∅ ↔ s = ∅ ∨ t = ∅ := image2_eq_empty_iff
-
-@[to_additive (attr := simp)]
-lemma smul_nonempty : (s • t).Nonempty ↔ s.Nonempty ∧ t.Nonempty := image2_nonempty_iff
-
-@[to_additive] lemma Nonempty.smul : s.Nonempty → t.Nonempty → (s • t).Nonempty := .image2
-@[to_additive] lemma Nonempty.of_smul_left : (s • t).Nonempty → s.Nonempty := .of_image2_left
-@[to_additive] lemma Nonempty.of_smul_right : (s • t).Nonempty → t.Nonempty := .of_image2_right
-
-@[to_additive (attr := simp low+1)]
-lemma smul_singleton : s • ({b} : Set β) = (· • b) '' s := image2_singleton_right
-
-@[to_additive (attr := simp low+1)]
-lemma singleton_smul : ({a} : Set α) • t = a • t := image2_singleton_left
-
-@[to_additive (attr := simp high)]
-lemma singleton_smul_singleton : ({a} : Set α) • ({b} : Set β) = {a • b} := image2_singleton
-
-@[to_additive (attr := mono, gcongr)]
-lemma smul_subset_smul : s₁ ⊆ s₂ → t₁ ⊆ t₂ → s₁ • t₁ ⊆ s₂ • t₂ := image2_subset
-
-@[to_additive (attr := gcongr)]
-lemma smul_subset_smul_left : t₁ ⊆ t₂ → s • t₁ ⊆ s • t₂ := image2_subset_left
-
-@[to_additive (attr := gcongr)]
-lemma smul_subset_smul_right : s₁ ⊆ s₂ → s₁ • t ⊆ s₂ • t := image2_subset_right
-
-@[to_additive] lemma smul_subset_iff : s • t ⊆ u ↔ ∀ a ∈ s, ∀ b ∈ t, a • b ∈ u := image2_subset_iff
-
-@[to_additive] lemma union_smul : (s₁ ∪ s₂) • t = s₁ • t ∪ s₂ • t := image2_union_left
-@[to_additive] lemma smul_union : s • (t₁ ∪ t₂) = s • t₁ ∪ s • t₂ := image2_union_right
-
-@[to_additive]
-lemma inter_smul_subset : (s₁ ∩ s₂) • t ⊆ s₁ • t ∩ s₂ • t := image2_inter_subset_left
-
-@[to_additive]
-lemma smul_inter_subset : s • (t₁ ∩ t₂) ⊆ s • t₁ ∩ s • t₂ := image2_inter_subset_right
-
-@[to_additive]
-lemma inter_smul_union_subset_union : (s₁ ∩ s₂) • (t₁ ∪ t₂) ⊆ s₁ • t₁ ∪ s₂ • t₂ :=
-  image2_inter_union_subset_union
-
-@[to_additive]
-lemma union_smul_inter_subset_union : (s₁ ∪ s₂) • (t₁ ∩ t₂) ⊆ s₁ • t₁ ∪ s₂ • t₂ :=
-  image2_union_inter_subset_union
-
-@[to_additive] lemma iUnion_smul_left_image : ⋃ a ∈ s, a • t = s • t := iUnion_image_left _
-
-@[to_additive]
-lemma iUnion_smul_right_image : ⋃ a ∈ t, (· • a) '' s = s • t := iUnion_image_right _
-
-@[to_additive]
-lemma iUnion_smul (s : ι → Set α) (t : Set β) : (⋃ i, s i) • t = ⋃ i, s i • t :=
-  image2_iUnion_left ..
-
-@[to_additive]
-lemma smul_iUnion (s : Set α) (t : ι → Set β) : (s • ⋃ i, t i) = ⋃ i, s • t i :=
-  image2_iUnion_right ..
-
-@[to_additive]
-lemma sUnion_smul (S : Set (Set α)) (t : Set β) : ⋃₀ S • t = ⋃ s ∈ S, s • t :=
-  image2_sUnion_left ..
-
-@[to_additive]
-lemma smul_sUnion (s : Set α) (T : Set (Set β)) : s • ⋃₀ T = ⋃ t ∈ T, s • t :=
-  image2_sUnion_right ..
-
-@[to_additive]
-lemma iUnion₂_smul (s : ∀ i, κ i → Set α) (t : Set β) :
-    (⋃ i, ⋃ j, s i j) • t = ⋃ i, ⋃ j, s i j • t := image2_iUnion₂_left ..
-
-@[to_additive]
-lemma smul_iUnion₂ (s : Set α) (t : ∀ i, κ i → Set β) :
-    (s • ⋃ i, ⋃ j, t i j) = ⋃ i, ⋃ j, s • t i j := image2_iUnion₂_right ..
-
-@[to_additive]
-lemma iInter_smul_subset (s : ι → Set α) (t : Set β) : (⋂ i, s i) • t ⊆ ⋂ i, s i • t :=
-  image2_iInter_subset_left ..
-
-@[to_additive]
-lemma smul_iInter_subset (s : Set α) (t : ι → Set β) : (s • ⋂ i, t i) ⊆ ⋂ i, s • t i :=
-  image2_iInter_subset_right ..
-
-@[to_additive]
-lemma sInter_smul_subset (S : Set (Set α)) (t : Set β) : ⋂₀ S • t ⊆ ⋂ s ∈ S, s • t :=
-  image2_sInter_left_subset S t (fun a x => a • x)
-
-@[to_additive]
-lemma smul_sInter_subset (s : Set α) (T : Set (Set β)) : s • ⋂₀ T ⊆ ⋂ t ∈ T, s • t :=
-  image2_sInter_right_subset s T (fun a x => a • x)
-
-@[to_additive]
-lemma iInter₂_smul_subset (s : ∀ i, κ i → Set α) (t : Set β) :
-    (⋂ i, ⋂ j, s i j) • t ⊆ ⋂ i, ⋂ j, s i j • t := image2_iInter₂_subset_left ..
-
-@[to_additive]
-lemma smul_iInter₂_subset (s : Set α) (t : ∀ i, κ i → Set β) :
-    (s • ⋂ i, ⋂ j, t i j) ⊆ ⋂ i, ⋂ j, s • t i j := image2_iInter₂_subset_right ..
-
-@[to_additive]
-lemma smul_set_subset_smul {s : Set α} : a ∈ s → a • t ⊆ s • t := image_subset_image2_right
-
-@[to_additive (attr := simp)]
-lemma iUnion_smul_set (s : Set α) (t : Set β) : ⋃ a ∈ s, a • t = s • t := iUnion_image_left _
-
-end SMul
-
-section SMulSet
-variable {ι : Sort*} {κ : ι → Sort*} [SMul α β] {s t t₁ t₂ : Set β} {a : α} {b : β} {x y : β}
-
-@[to_additive] lemma image_smul : (fun x ↦ a • x) '' t = a • t := rfl
-
-scoped[Pointwise] attribute [simp] Set.image_smul Set.image_vadd
-
-@[to_additive] lemma mem_smul_set : x ∈ a • t ↔ ∃ y, y ∈ t ∧ a • y = x := Iff.rfl
-
-@[to_additive] lemma smul_mem_smul_set : b ∈ s → a • b ∈ a • s := mem_image_of_mem _
-
-@[to_additive (attr := simp)] lemma smul_set_empty : a • (∅ : Set β) = ∅ := image_empty _
-@[to_additive (attr := simp)] lemma smul_set_eq_empty : a • s = ∅ ↔ s = ∅ := image_eq_empty
-
-@[to_additive (attr := simp)]
-lemma smul_set_nonempty : (a • s).Nonempty ↔ s.Nonempty := image_nonempty
-
-@[to_additive (attr := simp)]
-lemma smul_set_singleton : a • ({b} : Set β) = {a • b} := image_singleton
-
-@[to_additive (attr := gcongr)] lemma smul_set_mono : s ⊆ t → a • s ⊆ a • t := image_subset _
-
-@[to_additive]
-lemma smul_set_subset_iff : a • s ⊆ t ↔ ∀ ⦃b⦄, b ∈ s → a • b ∈ t :=
-  image_subset_iff
-
-@[to_additive]
-lemma smul_set_union : a • (t₁ ∪ t₂) = a • t₁ ∪ a • t₂ :=
-  image_union ..
-
-@[to_additive]
-lemma smul_set_insert (a : α) (b : β) (s : Set β) : a • insert b s = insert (a • b) (a • s) :=
-  image_insert_eq ..
-
-@[to_additive]
-lemma smul_set_inter_subset : a • (t₁ ∩ t₂) ⊆ a • t₁ ∩ a • t₂ :=
-  image_inter_subset ..
-
-@[to_additive]
-lemma smul_set_iUnion (a : α) (s : ι → Set β) : a • ⋃ i, s i = ⋃ i, a • s i :=
-  image_iUnion
-
-@[to_additive]
-lemma smul_set_iUnion₂ (a : α) (s : ∀ i, κ i → Set β) :
-    a • ⋃ i, ⋃ j, s i j = ⋃ i, ⋃ j, a • s i j := image_iUnion₂ ..
-
-@[to_additive]
-lemma smul_set_sUnion (a : α) (S : Set (Set β)) : a • ⋃₀ S = ⋃ s ∈ S, a • s := by
-  rw [sUnion_eq_biUnion, smul_set_iUnion₂]
-
-@[to_additive]
-lemma smul_set_iInter_subset (a : α) (t : ι → Set β) : a • ⋂ i, t i ⊆ ⋂ i, a • t i :=
-  image_iInter_subset ..
-
-@[to_additive]
-lemma smul_set_sInter_subset (a : α) (S : Set (Set β)) :
-    a • ⋂₀ S ⊆ ⋂ s ∈ S, a • s := image_sInter_subset ..
-
-@[to_additive]
-lemma smul_set_iInter₂_subset (a : α) (t : ∀ i, κ i → Set β) :
-    a • ⋂ i, ⋂ j, t i j ⊆ ⋂ i, ⋂ j, a • t i j := image_iInter₂_subset ..
-
-@[to_additive] lemma Nonempty.smul_set : s.Nonempty → (a • s).Nonempty := Nonempty.image _
-
-end SMulSet
-
-section Pi
-
-variable {M ι : Type*} {π : ι → Type*} [∀ i, SMul M (π i)]
-
-@[to_additive]
-theorem smul_set_pi_of_surjective (c : M) (I : Set ι) (s : ∀ i, Set (π i))
-    (hsurj : ∀ i ∉ I, Function.Surjective (c • · : π i → π i)) : c • I.pi s = I.pi (c • s ·) :=
-  piMap_image_pi hsurj s
-
-@[to_additive]
-theorem smul_set_univ_pi (c : M) (s : ∀ i, Set (π i)) : c • univ.pi s = univ.pi (c • s ·) :=
-  piMap_image_univ_pi _ s
-
-end Pi
-
-variable {s : Set α} {t : Set β} {a : α} {b : β}
-
-@[to_additive]
-lemma range_smul_range {ι κ : Type*} [SMul α β] (b : ι → α) (c : κ → β) :
-    range b • range c = range fun p : ι × κ ↦ b p.1 • c p.2 :=
-  image2_range ..
-
-@[to_additive]
-lemma smul_set_range [SMul α β] {ι : Sort*} (a : α) (f : ι → β) :
-    a • range f = range fun i ↦ a • f i :=
-  (range_comp ..).symm
-
-@[to_additive] lemma range_smul [SMul α β] {ι : Sort*} (a : α) (f : ι → β) :
-    range (fun i ↦ a • f i) = a • range f := (smul_set_range ..).symm
-
-end SMul
-
-section VSub
-variable {ι : Sort*} {κ : ι → Sort*} [VSub α β] {s s₁ s₂ t t₁ t₂ : Set β} {u : Set α} {a : α}
-  {b c : β}
-
-instance vsub : VSub (Set α) (Set β) where vsub := image2 (· -ᵥ ·)
-
-@[simp] lemma image2_vsub : image2 (· -ᵥ ·) s t = s -ᵥ t := rfl
-
-lemma image_vsub_prod : (fun x : β × β ↦ x.fst -ᵥ x.snd) '' s ×ˢ t = s -ᵥ t := image_prod _
-
-lemma mem_vsub : a ∈ s -ᵥ t ↔ ∃ x ∈ s, ∃ y ∈ t, x -ᵥ y = a := Iff.rfl
-
-lemma vsub_mem_vsub (hb : b ∈ s) (hc : c ∈ t) : b -ᵥ c ∈ s -ᵥ t := mem_image2_of_mem hb hc
-
-@[simp] lemma empty_vsub (t : Set β) : ∅ -ᵥ t = ∅ := image2_empty_left
-@[simp] lemma vsub_empty (s : Set β) : s -ᵥ ∅ = ∅ := image2_empty_right
-
-@[simp] lemma vsub_eq_empty : s -ᵥ t = ∅ ↔ s = ∅ ∨ t = ∅ := image2_eq_empty_iff
-
-@[simp]
-lemma vsub_nonempty : (s -ᵥ t : Set α).Nonempty ↔ s.Nonempty ∧ t.Nonempty := image2_nonempty_iff
-
-lemma Nonempty.vsub : s.Nonempty → t.Nonempty → (s -ᵥ t : Set α).Nonempty := .image2
-lemma Nonempty.of_vsub_left : (s -ᵥ t : Set α).Nonempty → s.Nonempty := .of_image2_left
-lemma Nonempty.of_vsub_right : (s -ᵥ t : Set α).Nonempty → t.Nonempty := .of_image2_right
-
-@[simp low+1]
-lemma vsub_singleton (s : Set β) (b : β) : s -ᵥ {b} = (· -ᵥ b) '' s := image2_singleton_right
-
-@[simp low+1]
-lemma singleton_vsub (t : Set β) (b : β) : {b} -ᵥ t = (b -ᵥ ·) '' t := image2_singleton_left
-
-@[simp high] lemma singleton_vsub_singleton : ({b} : Set β) -ᵥ {c} = {b -ᵥ c} := image2_singleton
-
-@[mono, gcongr] lemma vsub_subset_vsub : s₁ ⊆ s₂ → t₁ ⊆ t₂ → s₁ -ᵥ t₁ ⊆ s₂ -ᵥ t₂ := image2_subset
-
-@[gcongr] lemma vsub_subset_vsub_left : t₁ ⊆ t₂ → s -ᵥ t₁ ⊆ s -ᵥ t₂ := image2_subset_left
-@[gcongr] lemma vsub_subset_vsub_right : s₁ ⊆ s₂ → s₁ -ᵥ t ⊆ s₂ -ᵥ t := image2_subset_right
-
-lemma vsub_subset_iff : s -ᵥ t ⊆ u ↔ ∀ x ∈ s, ∀ y ∈ t, x -ᵥ y ∈ u := image2_subset_iff
-
-lemma vsub_self_mono (h : s ⊆ t) : s -ᵥ s ⊆ t -ᵥ t := vsub_subset_vsub h h
-
-lemma union_vsub : s₁ ∪ s₂ -ᵥ t = s₁ -ᵥ t ∪ (s₂ -ᵥ t) := image2_union_left
-lemma vsub_union : s -ᵥ (t₁ ∪ t₂) = s -ᵥ t₁ ∪ (s -ᵥ t₂) := image2_union_right
-
-lemma inter_vsub_subset : s₁ ∩ s₂ -ᵥ t ⊆ (s₁ -ᵥ t) ∩ (s₂ -ᵥ t) := image2_inter_subset_left
-lemma vsub_inter_subset : s -ᵥ t₁ ∩ t₂ ⊆ (s -ᵥ t₁) ∩ (s -ᵥ t₂) := image2_inter_subset_right
-
-lemma inter_vsub_union_subset_union : s₁ ∩ s₂ -ᵥ (t₁ ∪ t₂) ⊆ s₁ -ᵥ t₁ ∪ (s₂ -ᵥ t₂) :=
-  image2_inter_union_subset_union
-
-lemma union_vsub_inter_subset_union : s₁ ∪ s₂ -ᵥ t₁ ∩ t₂ ⊆ s₁ -ᵥ t₁ ∪ (s₂ -ᵥ t₂) :=
-  image2_union_inter_subset_union
-
-lemma iUnion_vsub_left_image : ⋃ a ∈ s, (a -ᵥ ·) '' t = s -ᵥ t := iUnion_image_left _
-lemma iUnion_vsub_right_image : ⋃ a ∈ t, (· -ᵥ a) '' s = s -ᵥ t := iUnion_image_right _
-
-lemma iUnion_vsub (s : ι → Set β) (t : Set β) : (⋃ i, s i) -ᵥ t = ⋃ i, s i -ᵥ t :=
-  image2_iUnion_left ..
-
-lemma vsub_iUnion (s : Set β) (t : ι → Set β) : (s -ᵥ ⋃ i, t i) = ⋃ i, s -ᵥ t i :=
-  image2_iUnion_right ..
-
-lemma sUnion_vsub (S : Set (Set β)) (t : Set β) : ⋃₀ S -ᵥ t = ⋃ s ∈ S, s -ᵥ t :=
-  image2_sUnion_left ..
-
-lemma vsub_sUnion (s : Set β) (T : Set (Set β)) : s -ᵥ ⋃₀ T = ⋃ t ∈ T, s -ᵥ t :=
-  image2_sUnion_right ..
-
-lemma iUnion₂_vsub (s : ∀ i, κ i → Set β) (t : Set β) :
-    (⋃ i, ⋃ j, s i j) -ᵥ t = ⋃ i, ⋃ j, s i j -ᵥ t := image2_iUnion₂_left ..
-
-lemma vsub_iUnion₂ (s : Set β) (t : ∀ i, κ i → Set β) :
-    (s -ᵥ ⋃ i, ⋃ j, t i j) = ⋃ i, ⋃ j, s -ᵥ t i j := image2_iUnion₂_right ..
-
-lemma iInter_vsub_subset (s : ι → Set β) (t : Set β) : (⋂ i, s i) -ᵥ t ⊆ ⋂ i, s i -ᵥ t :=
-  image2_iInter_subset_left ..
-
-lemma vsub_iInter_subset (s : Set β) (t : ι → Set β) : (s -ᵥ ⋂ i, t i) ⊆ ⋂ i, s -ᵥ t i :=
-  image2_iInter_subset_right ..
-
-lemma sInter_vsub_subset (S : Set (Set β)) (t : Set β) : ⋂₀ S -ᵥ t ⊆ ⋂ s ∈ S, s -ᵥ t :=
-  image2_sInter_subset_left ..
-
-lemma vsub_sInter_subset (s : Set β) (T : Set (Set β)) : s -ᵥ ⋂₀ T ⊆ ⋂ t ∈ T, s -ᵥ t :=
-  image2_sInter_subset_right ..
-
-lemma iInter₂_vsub_subset (s : ∀ i, κ i → Set β) (t : Set β) :
-    (⋂ i, ⋂ j, s i j) -ᵥ t ⊆ ⋂ i, ⋂ j, s i j -ᵥ t := image2_iInter₂_subset_left ..
-
-lemma vsub_iInter₂_subset (s : Set β) (t : ∀ i, κ i → Set β) :
-    s -ᵥ ⋂ i, ⋂ j, t i j ⊆ ⋂ i, ⋂ j, s -ᵥ t i j := image2_iInter₂_subset_right ..
-
-end VSub
-
-@[to_additive]
-lemma image_smul_comm [SMul α β] [SMul α γ] (f : β → γ) (a : α) (s : Set β) :
-    (∀ b, f (a • b) = a • f b) → f '' (a • s) = a • f '' s := image_comm
-
-section SMul
-variable [SMul αᵐᵒᵖ β] [SMul β γ] [SMul α γ]
-
--- TODO: replace hypothesis and conclusion with a typeclass
-@[to_additive]
-lemma op_smul_set_smul_eq_smul_smul_set (a : α) (s : Set β) (t : Set γ)
-    (h : ∀ (a : α) (b : β) (c : γ), (op a • b) • c = b • a • c) : (op a • s) • t = s • a • t := by
-  ext; simp [mem_smul, mem_smul_set, h]
-
-end SMul
-
-=======
->>>>>>> dadb75c1
 /-- Repeated pointwise addition (not the same as pointwise repeated addition!) of a `Set`. See
 note [pointwise nat action]. -/
 protected def NSMul [Zero α] [Add α] : SMul ℕ (Set α) :=

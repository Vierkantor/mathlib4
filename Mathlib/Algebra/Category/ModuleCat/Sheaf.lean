/-
Copyright (c) 2024 Joël Riou. All rights reserved.
Released under Apache 2.0 license as described in the file LICENSE.
Authors: Joël Riou
-/

import Mathlib.Algebra.Category.ModuleCat.Presheaf
import Mathlib.CategoryTheory.Sites.LocallyBijective
import Mathlib.CategoryTheory.Sites.Whiskering

/-!
# Sheaves of modules over a sheaf of rings

In this file, we define the category `SheafOfModules R` when `R : Sheaf J RingCat`
is a sheaf of rings on a category `C` equipped with a Grothendieck topology `J`.

## TODO
* construct the associated sheaf: more precisely, given a morphism of `α : P ⟶ R.val`
where `P` is a presheaf of rings and `R` a sheaf of rings such that `α` identifies
`R` to the associated sheaf of `P`, then construct a sheafification functor
`PresheafOfModules P ⥤ SheafOfModules R`.

-/

universe v v₁ u₁ u

open CategoryTheory

variable {C : Type u₁} [Category.{v₁} C] {J : GrothendieckTopology C}
  (R : Sheaf J RingCat.{u})

/-- A sheaf of modules is a presheaf of modules such that the underlying presheaf
of abelian groups is a sheaf. -/
structure SheafOfModules where
  /-- the underlying presheaf of modules of a sheaf of modules -/
  val : PresheafOfModules.{v} R.val
  isSheaf : Presheaf.IsSheaf J val.presheaf

namespace SheafOfModules

variable {R}

/-- A morphism between sheaves of modules is a morphism between the underlying
presheaves of modules. -/
@[ext]
structure Hom (X Y : SheafOfModules.{v} R) where
  /-- a morphism between the underlying presheaves of modules -/
  val : X.val ⟶ Y.val

instance : Category (SheafOfModules.{v} R) where
  Hom := Hom
  id _ := ⟨𝟙 _⟩
  comp f g := ⟨f.val ≫ g.val⟩

@[ext]
lemma hom_ext {X Y : SheafOfModules.{v} R} {f g : X ⟶ Y} (h : f.val = g.val) : f = g :=
  Hom.ext _ _ h

@[simp]
lemma id_val (X : SheafOfModules.{v} R) : Hom.val (𝟙 X) = 𝟙 X.val := rfl

@[simp, reassoc]
lemma comp_val {X Y Z : SheafOfModules.{v} R} (f : X ⟶ Y) (g : Y ⟶ Z) :
    (f ≫ g).val = f.val ≫ g.val := rfl

variable (R)
/-- The forgetful functor `SheafOfModules.{v} R ⥤ PresheafOfModules R.val`. -/
@[simps]
def forget : SheafOfModules.{v} R ⥤ PresheafOfModules R.val where
  obj F := F.val
  map φ := φ.val

/-- The forget functor `SheafOfModules R ⥤ PresheafOfModules R.val` is fully faithful. -/
@[simps]
def fullyFaithfulForget : (forget.{v} R).FullyFaithful where
  preimage φ := ⟨φ⟩

instance : (forget.{v} R).Faithful := (fullyFaithfulForget R).faithful

instance : (forget.{v} R).Full := (fullyFaithfulForget R).full

instance : (forget.{v} R).ReflectsIsomorphisms := (fullyFaithfulForget R).reflectsIsomorphisms

/-- Evaluation on an object `X` gives a functor
`SheafOfModules R ⥤ ModuleCat (R.val.obj X)`. -/
def evaluation (X : Cᵒᵖ) : SheafOfModules.{v} R ⥤ ModuleCat.{v} (R.val.obj X) :=
  forget _ ⋙ PresheafOfModules.evaluation _ X

/-- The forget functor `SheafOfModules R ⥤ Sheaf J AddCommGroupCat`. -/
@[simps]
def toSheaf : SheafOfModules.{v} R ⥤ Sheaf J AddCommGroupCat.{v} where
  obj M := ⟨_, M.isSheaf⟩
  map f := { val := f.val.hom }

/-- The canonical isomorphism between
`SheafOfModules.toSheaf R ⋙ sheafToPresheaf J AddCommGroupCat.{v}`
and `SheafOfModules.forget R ⋙ PresheafOfModules.toPresheaf R.val`. -/
def toSheafCompSheafToPresheafIso :
    toSheaf R ⋙ sheafToPresheaf J AddCommGroupCat.{v} ≅
      forget R ⋙ PresheafOfModules.toPresheaf R.val := Iso.refl _

instance : (toSheaf.{v} R).Faithful :=
  Functor.Faithful.of_comp_iso (toSheafCompSheafToPresheafIso.{v} R)

instance (M N : SheafOfModules.{v} R) : AddCommGroup (M ⟶ N) :=
  (fullyFaithfulForget R).homEquiv.addCommGroup

@[simp]
lemma add_val {M N : SheafOfModules.{v} R} (f g : M ⟶ N) :
    (f + g).val = f.val + g.val := rfl

instance : Preadditive (SheafOfModules.{v} R) where
  add_comp := by intros; ext1; dsimp; simp only [Preadditive.add_comp]
  comp_add := by intros; ext1; dsimp; simp only [Preadditive.comp_add]

instance : (forget R).Additive where

instance : (toSheaf R).Additive where

<<<<<<< HEAD
=======

>>>>>>> 0afeeadb
/-- The type of sections of a sheaf of modules. -/
abbrev sections (M : SheafOfModules.{v} R) : Type _ := M.val.sections

variable [J.HasSheafCompose (forget₂ RingCat.{u} AddCommGroupCat.{u})]

/-- The obvious free sheaf of modules of rank `1`. -/
@[simps]
def unit : SheafOfModules R where
  val := PresheafOfModules.unit R.val
  isSheaf := ((sheafCompose J (forget₂ RingCat.{u} AddCommGroupCat.{u})).obj R).cond

variable {R}

/-- The bijection `(unit R ⟶ M) ≃ M.sections` for `M : SheafOfModules R`. -/
def unitHomEquiv (M : SheafOfModules R) :
    (unit R ⟶ M) ≃ M.sections :=
  (fullyFaithfulForget R).homEquiv.trans M.val.unitHomEquiv

@[simp]
lemma unitHomEquiv_apply_coe (M : SheafOfModules R) (f : unit R ⟶ M) (X : Cᵒᵖ) :
    (M.unitHomEquiv f).val X = f.val.app X (1 : R.val.obj X) := rfl

end SheafOfModules

namespace PresheafOfModules

variable {R : Cᵒᵖ ⥤ RingCat.{u}} {M₁ M₂ : PresheafOfModules.{v} R}
    (f : M₁ ⟶ M₂) {N : PresheafOfModules.{v} R}
    (hN : Presheaf.IsSheaf J N.presheaf)
    [J.WEqualsLocallyBijective AddCommGroupCat.{v}]
    [Presheaf.IsLocallySurjective J f.hom]
    [Presheaf.IsLocallyInjective J f.hom]

/-- The bijection `(M₂ ⟶ N) ≃ (M₁ ⟶ N)` induced by a locally bijective morphism
`f : M₁ ⟶ M₂` of presheaves of modules, when `N` is a sheaf. -/
@[simps]
noncomputable def homEquivOfIsLocallyBijective : (M₂ ⟶ N) ≃ (M₁ ⟶ N) where
  toFun φ := f ≫ φ
  invFun ψ :=
    { hom := ((J.W_of_isLocallyBijective f.hom).homEquiv _ hN).symm ψ.hom
      map_smul := by
        obtain ⟨φ, hφ⟩ := ((J.W_of_isLocallyBijective f.hom).homEquiv _ hN).surjective ψ.hom
        simp only [← hφ, Equiv.symm_apply_apply]
        dsimp at hφ
        intro X r y
        apply hN.isSeparated _ _ (Presheaf.imageSieve_mem J f.hom y)
        rintro Y p ⟨x, hx⟩
        have eq := ψ.map_smul _ (R.map p.op r) x
        simp only [← hφ] at eq
        dsimp at eq
        erw [← NatTrans.naturality_apply φ p.op (r • y), N.map_smul, M₂.map_smul,
          ← NatTrans.naturality_apply φ p.op y, ← hx, ← eq, f.map_smul]
        rfl }
  left_inv φ := (toPresheaf _).map_injective
    (((J.W_of_isLocallyBijective f.hom).homEquiv _ hN).left_inv φ.hom)
  right_inv ψ := (toPresheaf _).map_injective
    (((J.W_of_isLocallyBijective f.hom).homEquiv _ hN).right_inv ψ.hom)

end PresheafOfModules<|MERGE_RESOLUTION|>--- conflicted
+++ resolved
@@ -117,10 +117,6 @@
 
 instance : (toSheaf R).Additive where
 
-<<<<<<< HEAD
-=======
-
->>>>>>> 0afeeadb
 /-- The type of sections of a sheaf of modules. -/
 abbrev sections (M : SheafOfModules.{v} R) : Type _ := M.val.sections
 

/-
Copyright (c) 2021 Jakob von Raumer. All rights reserved.
Released under Apache 2.0 license as described in the file LICENSE.
Authors: Jakob von Raumer
-/
import Mathlib.CategoryTheory.Monoidal.Rigid.Basic
import Mathlib.CategoryTheory.Monoidal.Subcategory
import Mathlib.LinearAlgebra.Coevaluation
import Mathlib.LinearAlgebra.FreeModule.Finite.Matrix
import Mathlib.Algebra.Category.ModuleCat.Monoidal.Closed

#align_import algebra.category.fgModule.basic from "leanprover-community/mathlib"@"74403a3b2551b0970855e14ef5e8fd0d6af1bfc2"

/-!
# The category of finitely generated modules over a ring

This introduces `FGModuleCat R`, the category of finitely generated modules over a ring `R`.
It is implemented as a full subcategory on a subtype of `ModuleCat R`.

When `K` is a field,
`FGModuleCatCat K` is the category of finite dimensional vector spaces over `K`.

We first create the instance as a preadditive category.
When `R` is commutative we then give the structure as an `R`-linear monoidal category.
When `R` is a field we give it the structure of a closed monoidal category
and then as a right-rigid monoidal category.

## Future work

* Show that `FGModuleCat R` is abelian when `R` is (left)-noetherian.

-/

set_option linter.uppercaseLean3 false

noncomputable section

open CategoryTheory ModuleCat.monoidalCategory

open scoped Classical

universe u

section Ring

variable (R : Type u) [Ring R]

/-- Define `FGModuleCat` as the subtype of `ModuleCat.{u} R` of finitely generated modules. -/
def FGModuleCat :=
  FullSubcategory fun V : ModuleCat.{u} R => Module.Finite R V
-- Porting note: still no derive handler via `dsimp`.
-- see https://github.com/leanprover-community/mathlib4/issues/5020
-- deriving LargeCategory, ConcreteCategory,Preadditive
#align fgModule FGModuleCat

variable {R}

/-- A synonym for `M.obj.carrier`, which we can mark with `@[coe]`. -/
def FGModuleCat.carrier (M : FGModuleCat R) : Type u := M.obj.carrier

instance : CoeSort (FGModuleCat R) (Type u) :=
  ⟨FGModuleCat.carrier⟩

attribute [coe] FGModuleCat.carrier

@[simp] lemma obj_carrier (M : FGModuleCat R) : M.obj.carrier = M.carrier := rfl

instance (M : FGModuleCat R) : AddCommGroup M := by
  change AddCommGroup M.obj
  infer_instance

instance (M : FGModuleCat R) : Module R M := by
  change Module R M.obj
  infer_instance

instance : LargeCategory (FGModuleCat R) := by
  dsimp [FGModuleCat]
  infer_instance

instance {M N : FGModuleCat R} : FunLike (M ⟶ N) M N :=
  LinearMap.instFunLike

instance {M N : FGModuleCat R} : LinearMapClass (M ⟶ N) R M N :=
  LinearMap.semilinearMapClass

instance : ConcreteCategory (FGModuleCat R) := by
  dsimp [FGModuleCat]
  infer_instance

instance : Preadditive (FGModuleCat R) := by
  dsimp [FGModuleCat]
  infer_instance

end Ring

namespace FGModuleCat

section Ring

variable (R : Type u) [Ring R]

instance finite (V : FGModuleCat R) : Module.Finite R V :=
  V.property
#align fgModule.finite FGModuleCat.finite

instance : Inhabited (FGModuleCat R) :=
  ⟨⟨ModuleCat.of R R, Module.Finite.self R⟩⟩

/-- Lift an unbundled finitely generated module to `FGModuleCat R`. -/
def of (V : Type u) [AddCommGroup V] [Module R V] [Module.Finite R V] : FGModuleCat R :=
  ⟨ModuleCat.of R V, by change Module.Finite R V; infer_instance⟩
#align fgModule.of FGModuleCat.of

variable {R} in
/-- Interpret a linear map as an arrow in the category of finitely-generated modules.-/
def asHom
    {M N : Type u} [AddCommGroup M] [AddCommGroup N]
    [Module R M] [Module R N] [Module.Finite R M] [Module.Finite R N]
    (l : M →ₗ[R] N) :
  FGModuleCat.of R M ⟶ FGModuleCat.of R N := l

instance (V : FGModuleCat R) : Module.Finite R V :=
  V.property

instance : HasForget₂ (FGModuleCat.{u} R) (ModuleCat.{u} R) := by
  dsimp [FGModuleCat]
  infer_instance

instance : (forget₂ (FGModuleCat R) (ModuleCat.{u} R)).Full where
  map_surjective f := ⟨f, rfl⟩

variable {R}

/-- Converts and isomorphism in the category `FGModuleCat R` to
a `LinearEquiv` between the underlying modules. -/
def isoToLinearEquiv {V W : FGModuleCat R} (i : V ≅ W) : V ≃ₗ[R] W :=
  ((forget₂ (FGModuleCat.{u} R) (ModuleCat.{u} R)).mapIso i).toLinearEquiv
#align fgModule.iso_to_linear_equiv FGModuleCat.isoToLinearEquiv

/-- Converts a `LinearEquiv` to an isomorphism in the category `FGModuleCat R`. -/
@[simps]
def _root_.LinearEquiv.toFGModuleCatIso
    {V W : Type u} [AddCommGroup V] [Module R V] [Module.Finite R V]
    [AddCommGroup W] [Module R W] [Module.Finite R W] (e : V ≃ₗ[R] W) :
    FGModuleCat.of R V ≅ FGModuleCat.of R W where
  hom := e.toLinearMap
  inv := e.symm.toLinearMap
  hom_inv_id := by ext x; exact e.left_inv x
  inv_hom_id := by ext x; exact e.right_inv x
#align linear_equiv.to_fgModule_iso LinearEquiv.toFGModuleCatIso

end Ring

section CommRing

variable (R : Type u) [CommRing R]

instance : Linear R (FGModuleCat R) := by
  dsimp [FGModuleCat]
  infer_instance

instance monoidalPredicate_module_finite :
    MonoidalCategory.MonoidalPredicate fun V : ModuleCat.{u} R => Module.Finite R V where
  prop_id := Module.Finite.self R
  prop_tensor := @fun X Y _ _ => Module.Finite.tensorProduct R X Y
#align fgModule.monoidal_predicate_module_finite FGModuleCat.monoidalPredicate_module_finite

instance : MonoidalCategory (FGModuleCat R) := by
  dsimp [FGModuleCat]
  infer_instance

open MonoidalCategory

@[simp] lemma tensorUnit_obj : (𝟙_ (FGModuleCat R)).obj = 𝟙_ (ModuleCat R) := rfl
@[simp] lemma tensorObj_obj (M N : FGModuleCat.{u} R) : (M ⊗ N).obj = (M.obj ⊗ N.obj) := rfl

instance : SymmetricCategory (FGModuleCat R) := by
  dsimp [FGModuleCat]
  infer_instance

instance : MonoidalPreadditive (FGModuleCat R) := by
  dsimp [FGModuleCat]
  infer_instance

instance : MonoidalLinear R (FGModuleCat R) := by
  dsimp [FGModuleCat]
  infer_instance

/-- The forgetful functor `FGModuleCat R ⥤ Module R` as a monoidal functor. -/
def forget₂Monoidal : MonoidalFunctor (FGModuleCat R) (ModuleCat.{u} R) :=
  MonoidalCategory.fullMonoidalSubcategoryInclusion _
#align fgModule.forget₂_monoidal FGModuleCat.forget₂Monoidal

instance forget₂Monoidal_faithful : (forget₂Monoidal R).Faithful := by
  dsimp [forget₂Monoidal]
  -- Porting note (#11187): was `infer_instance`
  exact FullSubcategory.faithful _
#align fgModule.forget₂_monoidal_faithful FGModuleCat.forget₂Monoidal_faithful

instance forget₂Monoidal_additive : (forget₂Monoidal R).Additive := by
  dsimp [forget₂Monoidal]
  -- Porting note (#11187): was `infer_instance`
  exact Functor.fullSubcategoryInclusion_additive _
#align fgModule.forget₂_monoidal_additive FGModuleCat.forget₂Monoidal_additive

instance forget₂Monoidal_linear : (forget₂Monoidal R).Linear R := by
  dsimp [forget₂Monoidal]
  -- Porting note (#11187): was `infer_instance`
  exact Functor.fullSubcategoryInclusionLinear _ _
#align fgModule.forget₂_monoidal_linear FGModuleCat.forget₂Monoidal_linear

theorem Iso.conj_eq_conj {V W : FGModuleCat R} (i : V ≅ W) (f : End V) :
    Iso.conj i f = LinearEquiv.conj (isoToLinearEquiv i) f :=
  rfl
#align fgModule.iso.conj_eq_conj FGModuleCat.Iso.conj_eq_conj

end CommRing

section Field

variable (K : Type u) [Field K]

instance (V W : FGModuleCat K) : Module.Finite K (V ⟶ W) :=
  (by infer_instance : Module.Finite K (V →ₗ[K] W))

instance closedPredicateModuleFinite :
    MonoidalCategory.ClosedPredicate fun V : ModuleCat.{u} K ↦ Module.Finite K V where
  prop_ihom {X Y} _ _ := Module.Finite.linearMap K K X Y
#align fgModule.closed_predicate_module_finite FGModuleCat.closedPredicateModuleFinite

instance : MonoidalClosed (FGModuleCat K) := by
  dsimp [FGModuleCat]
  -- Porting note (#11187): was `infer_instance`
  exact MonoidalCategory.fullMonoidalClosedSubcategory
    (fun V : ModuleCat.{u} K => Module.Finite K V)

variable (V W : FGModuleCat K)

@[simp]
theorem ihom_obj : (ihom V).obj W = FGModuleCat.of K (V →ₗ[K] W) :=
  rfl
#align fgModule.ihom_obj FGModuleCat.ihom_obj

/-- The dual module is the dual in the rigid monoidal category `FGModuleCat K`. -/
def FGModuleCatDual : FGModuleCat K :=
  ⟨ModuleCat.of K (Module.Dual K V), Subspace.instModuleDualFiniteDimensional⟩
#align fgModule.fgModule_dual FGModuleCat.FGModuleCatDual

@[simp] lemma FGModuleCatDual_obj : (FGModuleCatDual K V).obj = ModuleCat.of K (Module.Dual K V) :=
  rfl
@[simp] lemma FGModuleCatDual_coe : (FGModuleCatDual K V : Type u) = Module.Dual K V := rfl

open CategoryTheory.MonoidalCategory

/-- The coevaluation map is defined in `LinearAlgebra.coevaluation`. -/
def FGModuleCatCoevaluation : 𝟙_ (FGModuleCat K) ⟶ V ⊗ FGModuleCatDual K V :=
  coevaluation K V
#align fgModule.fgModule_coevaluation FGModuleCat.FGModuleCatCoevaluation

theorem FGModuleCatCoevaluation_apply_one :
    FGModuleCatCoevaluation K V (1 : K) =
      ∑ i : Basis.ofVectorSpaceIndex K V,
        (Basis.ofVectorSpace K V) i ⊗ₜ[K] (Basis.ofVectorSpace K V).coord i :=
  coevaluation_apply_one K V
#align fgModule.fgModule_coevaluation_apply_one FGModuleCat.FGModuleCatCoevaluation_apply_one

/-- The evaluation morphism is given by the contraction map. -/
def FGModuleCatEvaluation : FGModuleCatDual K V ⊗ V ⟶ 𝟙_ (FGModuleCat K) :=
  contractLeft K V
#align fgModule.fgModule_evaluation FGModuleCat.FGModuleCatEvaluation

@[simp]
theorem FGModuleCatEvaluation_apply (f : FGModuleCatDual K V) (x : V) :
    (FGModuleCatEvaluation K V) (f ⊗ₜ x) = f.toFun x :=
  contractLeft_apply f x
#align fgModule.fgModule_evaluation_apply FGModuleCat.FGModuleCatEvaluation_apply

private theorem coevaluation_evaluation :
    letI V' : FGModuleCat K := FGModuleCatDual K V
    V' ◁ FGModuleCatCoevaluation K V ≫ (α_ V' V V').inv ≫ FGModuleCatEvaluation K V ▷ V' =
      (ρ_ V').hom ≫ (λ_ V').inv := by
  apply contractLeft_assoc_coevaluation K V

private theorem evaluation_coevaluation :
    FGModuleCatCoevaluation K V ▷ V ≫
        (α_ V (FGModuleCatDual K V) V).hom ≫ V ◁ FGModuleCatEvaluation K V =
      (λ_ V).hom ≫ (ρ_ V).inv := by
  apply contractLeft_assoc_coevaluation' K V

instance exactPairing : ExactPairing V (FGModuleCatDual K V) where
  coevaluation' := FGModuleCatCoevaluation K V
  evaluation' := FGModuleCatEvaluation K V
  coevaluation_evaluation' := coevaluation_evaluation K V
  evaluation_coevaluation' := evaluation_coevaluation K V
#align fgModule.exact_pairing FGModuleCat.exactPairing

instance rightDual : HasRightDual V :=
  ⟨FGModuleCatDual K V⟩
#align fgModule.right_dual FGModuleCat.rightDual

instance rightRigidCategory : RightRigidCategory (FGModuleCat K) where
#align fgModule.right_rigid_category FGModuleCat.rightRigidCategory

end Field

<<<<<<< HEAD

section Equivalence

variable {R S : Type u} [CommRing R] [CommRing S] (e : R ≃+* S)

/--
For any isomorphic rings `R` and `S`, the category of finitely generated modules over `R` and `S`
are equivalent.
-/
@[simps]
def _root_.RingEquiv.toFGModuleCatEquivalenceFunctor : FGModuleCat R ⥤ FGModuleCat S :=
{ obj := fun M ↦ @of S _ M _ (Module.compHom M e.symm.toRingHom) (by
      let m : Module S M := Module.compHom M e.symm.toRingHom
      let a : Algebra R S := e.toRingHom.toAlgebra
      have s : IsScalarTower R S M := by
        constructor
        intros x y z
        convert_to (e.symm (e x * y)) • z = x • (e.symm y • z)
        rw [map_mul, mul_smul, e.symm_apply_apply]
      refine Module.Finite.of_restrictScalars_finite R S M)
  map := fun {X Y} l ↦
    { toFun := fun x ↦ l x
      map_add' := fun x y ↦ l.map_add x y
      map_smul' := fun r (x : X) ↦ l.map_smul (e.symm r) x }
  map_id := by intros; ext; rfl
  map_comp := by intros; ext; rfl }

/--
For any isomorphic rings `R` and `S`, the category of finitely generated modules over `R` and `S`
are equivalent.
-/
@[simps]
def _root_.RingEquiv.toFGModuleCatEquivalenceInverse : FGModuleCat S ⥤ FGModuleCat R :=
{ obj := fun M ↦ @of R _ M _ (Module.compHom M e.toRingHom) (by
      let m : Module R M := Module.compHom M e.toRingHom
      let a : Algebra S R := e.symm.toRingHom.toAlgebra
      have s : IsScalarTower S R M := by
        constructor
        intros x y z
        convert_to (e (e.symm x * y)) • z = x • (e y • z)
        rw [map_mul, mul_smul, e.apply_symm_apply]
      exact Module.Finite.of_restrictScalars_finite S R M)
  map := fun {X Y} l ↦
    { toFun := fun x ↦ l x
      map_add' := fun x y ↦ l.map_add x y
      map_smul' := fun r (x : X) ↦ l.map_smul (e r) x }
  map_id := by intros; ext; rfl
  map_comp := by intros; ext; rfl }

/--
For any isomorphic rings `R` and `S`, the category of finitely generated modules over `R` and `S`
are equivalent.
-/
@[simps]
def _root_.RingEquiv.toFGModuleCatEquivalence : FGModuleCat R ≌ FGModuleCat S where
  functor := e.toFGModuleCatEquivalenceFunctor
  inverse := e.toFGModuleCatEquivalenceInverse
  unitIso :=
  { hom :=
    { app := fun X ↦
      { toFun := fun x ↦ x
        map_add' := by intros; rfl
        map_smul' := by
          intro r x
          exact (congr_arg (· • x) <| e.symm_apply_apply r).symm }
      naturality := by intros; ext; rfl }
    inv :=
    { app := fun X ↦
      { toFun := fun x ↦ x
        map_add' := by intros; rfl
        map_smul' := by
          intro r x
          let m : Module S X := Module.compHom X e.symm.toRingHom
          have m_def (s : S) (x : X) : m.smul s x = e.symm s • x := rfl
          let m' : Module R X := Module.compHom X e.toRingHom
          have m'_def (r : R) (x : X) : m'.smul r x = m.smul (e r) x := rfl
          change m'.smul r x = X.1.3.smul r x
          rw [m'_def, m_def, e.symm_apply_apply]
          rfl }
      naturality := by intros; ext; rfl }
    hom_inv_id := by intros; ext; rfl
    inv_hom_id := by intros; ext; rfl }
  counitIso :=
  { hom :=
    { app := fun X ↦
      { toFun := fun x ↦ x
        map_add' := by intros; rfl
        map_smul' := by
          intro r x
          let m : Module R X := Module.compHom X e.toRingHom
          have m_def (s : R) (x : X) : m.smul s x = e s • x := rfl
          let m' : Module S X := Module.compHom X e.symm.toRingHom
          have m'_def (r : S) (x : X) : m'.smul r x = m.smul (e.symm r) x := rfl
          change m'.smul r x = X.1.3.smul r x
          rw [m'_def, m_def, e.apply_symm_apply]
          rfl }
      naturality := by intros; ext; rfl }
    inv :=
    { app := fun X ↦
      { toFun := fun x ↦ x
        map_add' := by intros; rfl
        map_smul' := by
          intro r x
          exact (congr_arg (· • x) <| e.apply_symm_apply r).symm }
      naturality := by intros; ext; rfl }
    hom_inv_id := by intros; ext; rfl
    inv_hom_id := by intros; ext; rfl }
  functor_unitIso_comp := by intros; ext; rfl


attribute [simp high]
  RingEquiv.toFGModuleCatEquivalenceFunctor_map_apply
  RingEquiv.toFGModuleCatEquivalenceInverse_map_apply
  RingEquiv.toFGModuleCatEquivalence_counitIso_hom_app_apply
  RingEquiv.toFGModuleCatEquivalence_counitIso_inv_app_apply

attribute [nolint simpNF]
  RingEquiv.toFGModuleCatEquivalenceFunctor_map_apply
  RingEquiv.toFGModuleCatEquivalenceInverse_map_apply
  RingEquiv.toFGModuleCatEquivalence_counitIso_hom_app_apply
  RingEquiv.toFGModuleCatEquivalence_counitIso_inv_app_apply
  RingEquiv.toFGModuleCatEquivalence_unitIso_inv_app_apply
  RingEquiv.toFGModuleCatEquivalence_unitIso_hom_app_apply

end Equivalence

end FGModuleCat
=======
end FGModuleCat

/-!
`@[simp]` lemmas for `LinearMap.comp` and categorical identities.
-/

@[simp] theorem LinearMap.comp_id_fgModuleCat
    {R} [Ring R] {G : FGModuleCat.{u} R} {H : Type u} [AddCommGroup H] [Module R H]
    (f : G →ₗ[R] H) : f.comp (𝟙 G) = f :=
  Category.id_comp (ModuleCat.ofHom f)
@[simp] theorem LinearMap.id_fgModuleCat_comp
    {R} [Ring R] {G : Type u} [AddCommGroup G] [Module R G] {H : FGModuleCat.{u} R}
    (f : G →ₗ[R] H) : LinearMap.comp (𝟙 H) f = f :=
  Category.comp_id (ModuleCat.ofHom f)
>>>>>>> dfc07f1b
<|MERGE_RESOLUTION|>--- conflicted
+++ resolved
@@ -303,7 +303,6 @@
 
 end Field
 
-<<<<<<< HEAD
 
 section Equivalence
 
@@ -431,8 +430,6 @@
 end Equivalence
 
 end FGModuleCat
-=======
-end FGModuleCat
 
 /-!
 `@[simp]` lemmas for `LinearMap.comp` and categorical identities.
@@ -445,5 +442,4 @@
 @[simp] theorem LinearMap.id_fgModuleCat_comp
     {R} [Ring R] {G : Type u} [AddCommGroup G] [Module R G] {H : FGModuleCat.{u} R}
     (f : G →ₗ[R] H) : LinearMap.comp (𝟙 H) f = f :=
-  Category.comp_id (ModuleCat.ofHom f)
->>>>>>> dfc07f1b
+  Category.comp_id (ModuleCat.ofHom f)
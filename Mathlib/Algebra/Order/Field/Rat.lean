--- conflicted
+++ resolved
@@ -28,33 +28,4 @@
 
 end Rat
 
-<<<<<<< HEAD
-deriving instance LinearOrderedSemifield, LinearOrderedCommGroupWithZero for NNRat
-
-/-! ### Miscellaneous lemmas -/
-
-namespace NNRat
-
-@[simp, norm_cast] lemma coe_inv (q : ℚ≥0) : ((q⁻¹ : ℚ≥0) : ℚ) = (q : ℚ)⁻¹ := rfl
-@[simp, norm_cast] lemma coe_div (p q : ℚ≥0) : ((p / q : ℚ≥0) : ℚ) = p / q := rfl
-
-lemma inv_def (q : ℚ≥0) : q⁻¹ = divNat q.den q.num := by ext; simp [Rat.inv_def', num_coe, den_coe]
-lemma div_def (p q : ℚ≥0) : p / q = divNat (p.num * q.den) (p.den * q.num) := by
-  ext; simp [Rat.div_def', num_coe, den_coe]
-
-lemma num_inv_of_ne_zero {q : ℚ≥0} (hq : q ≠ 0) : q⁻¹.num = q.den := by
-  rw [inv_def, divNat, num, coe_mk, Rat.divInt_ofNat, ← Rat.mk_eq_mkRat _ _ (num_ne_zero.mpr hq),
-    Int.natAbs_ofNat]
-  simpa using q.coprime_num_den.symm
-
-lemma den_inv_of_ne_zero {q : ℚ≥0} (hq : q ≠ 0) : q⁻¹.den = q.num := by
-  rw [inv_def, divNat, den, coe_mk, Rat.divInt_ofNat, ← Rat.mk_eq_mkRat _ _ (num_ne_zero.mpr hq)]
-  simpa using q.coprime_num_den.symm
-
-end NNRat
-=======
--- The `LinearOrderedSemifield` and `LinearOrderedCommGroupWithZero` instances are shortcut
--- instances for performance
-deriving instance CanonicallyLinearOrderedSemifield, LinearOrderedSemifield,
-  LinearOrderedCommGroupWithZero for NNRat
->>>>>>> 92412db7
+deriving instance LinearOrderedSemifield, LinearOrderedCommGroupWithZero for NNRat
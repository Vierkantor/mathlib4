--- conflicted
+++ resolved
@@ -398,11 +398,7 @@
   · simpa only [ne_eq, inv_eq_zero] using ne_zero_of_one_lt hx
   · simpa only [map_inv₀, ne_eq, inv_eq_one] using ne_of_gt hx
 
-<<<<<<< HEAD
-omit [ExistsAddOfLE S] in
-=======
 omit [ExistsAddOfLE S] [IsStrictOrderedRing S] in
->>>>>>> 526be06e
 theorem nonpos_iff {x : R} : v x ≤ 0 ↔ v x = 0 := by
   simp [le_antisymm_iff, v.nonneg _]
 
@@ -436,25 +432,11 @@
 
 variable (w)
 
-<<<<<<< HEAD
-omit [ExistsAddOfLE S] in
-=======
 omit [ExistsAddOfLE S] [IsStrictOrderedRing S] in
->>>>>>> 526be06e
 theorem pos_of_pos {a : R} (hv : 0 < v a) : 0 < w a := by
   rwa [AbsoluteValue.pos_iff] at hv ⊢
 
 end LinearOrderedSemifield
-
-theorem one_add_pow_le {R S : Type*} [OrderedRing S] [Semiring R] [IsDomain S] [Nontrivial R]
-    (a : R) (n : ℕ) (v : AbsoluteValue R S) :
-    v (1 + a ^ n) ≤ 1 + v a ^ n :=
-  le_trans (v.add_le _ _) (by rw [map_one, map_pow])
-
-theorem one_sub_pow_le {R S : Type*} [OrderedCommRing S] [Ring R] [NoZeroDivisors S] [IsDomain S]
-    [Nontrivial R] (a : R) (n : ℕ) (v : AbsoluteValue R S) :
-    1 - v a ^ n ≤ v (1 + a ^ n) :=
-  le_trans (by rw [map_one, map_pow]) (v.le_add 1 (a ^ n))
 
 end nontrivial
 

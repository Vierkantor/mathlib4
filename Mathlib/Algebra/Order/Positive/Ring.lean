/-
Copyright (c) 2022 Yury Kudryashov. All rights reserved.
Released under Apache 2.0 license as described in the file LICENSE.
Authors: Yury Kudryashov
-/
import Mathlib.Algebra.Order.Ring.Defs
import Mathlib.Algebra.Ring.InjSurj
import Mathlib.Tactic.FastInstance

/-!
# Algebraic structures on the set of positive numbers

In this file we define various instances (`AddSemigroup`, `OrderedCommMonoid` etc) on the
type `{x : R // 0 < x}`. In each case we try to require the weakest possible typeclass
assumptions on `R` but possibly, there is a room for improvements.
-/


open Function

namespace Positive

variable {M R : Type*}

section AddBasic

variable [AddMonoid M] [Preorder M] [AddLeftStrictMono M]

instance : Add { x : M // 0 < x } :=
  ⟨fun x y => ⟨x + y, add_pos x.2 y.2⟩⟩

@[simp, norm_cast]
theorem coe_add (x y : { x : M // 0 < x }) : ↑(x + y) = (x + y : M) :=
  rfl

instance addSemigroup : AddSemigroup { x : M // 0 < x } := fast_instance%
  Subtype.coe_injective.addSemigroup _ coe_add

instance addCommSemigroup {M : Type*} [AddCommMonoid M] [Preorder M]
    [AddLeftStrictMono M] : AddCommSemigroup { x : M // 0 < x } := fast_instance%
  Subtype.coe_injective.addCommSemigroup _ coe_add

instance addLeftCancelSemigroup {M : Type*} [AddLeftCancelMonoid M] [Preorder M]
    [AddLeftStrictMono M] : AddLeftCancelSemigroup { x : M // 0 < x } := fast_instance%
  Subtype.coe_injective.addLeftCancelSemigroup _ coe_add

instance addRightCancelSemigroup {M : Type*} [AddRightCancelMonoid M] [Preorder M]
    [AddLeftStrictMono M] : AddRightCancelSemigroup { x : M // 0 < x } := fast_instance%
  Subtype.coe_injective.addRightCancelSemigroup _ coe_add

instance addLeftStrictMono : AddLeftStrictMono { x : M // 0 < x } :=
  ⟨fun _ y z hyz => Subtype.coe_lt_coe.1 <| add_lt_add_left (show (y : M) < z from hyz) _⟩

instance addRightStrictMono [AddRightStrictMono M] : AddRightStrictMono { x : M // 0 < x } :=
  ⟨fun _ y z hyz => Subtype.coe_lt_coe.1 <| add_lt_add_right (show (y : M) < z from hyz) _⟩

instance addLeftReflectLT [AddLeftReflectLT M] : AddLeftReflectLT { x : M // 0 < x } :=
  ⟨fun _ _ _ h => Subtype.coe_lt_coe.1 <| lt_of_add_lt_add_left h⟩

instance addRightReflectLT [AddRightReflectLT M] : AddRightReflectLT { x : M // 0 < x } :=
  ⟨fun _ _ _ h => Subtype.coe_lt_coe.1 <| lt_of_add_lt_add_right h⟩

instance addLeftReflectLE [AddLeftReflectLE M] : AddLeftReflectLE { x : M // 0 < x } :=
  ⟨fun _ _ _ h => Subtype.coe_le_coe.1 <| le_of_add_le_add_left h⟩

instance addRightReflectLE [AddRightReflectLE M] : AddRightReflectLE { x : M // 0 < x } :=
  ⟨fun _ _ _ h => Subtype.coe_le_coe.1 <| le_of_add_le_add_right h⟩

end AddBasic

instance addLeftMono [AddMonoid M] [PartialOrder M] [AddLeftStrictMono M] :
    AddLeftMono { x : M // 0 < x } :=
  ⟨@fun _ _ _ h₁ => StrictMono.monotone (fun _ _ h => add_lt_add_left h _) h₁⟩

section Mul

variable [Semiring R] [PartialOrder R] [IsStrictOrderedRing R]

instance : Mul { x : R // 0 < x } :=
  ⟨fun x y => ⟨x * y, mul_pos x.2 y.2⟩⟩

@[simp]
theorem val_mul (x y : { x : R // 0 < x }) : ↑(x * y) = (x * y : R) :=
  rfl

instance : Pow { x : R // 0 < x } ℕ :=
  ⟨fun x n => ⟨(x : R) ^ n , pow_pos x.2 n⟩⟩

@[simp]
theorem val_pow (x : { x : R // 0 < x }) (n : ℕ) :
    ↑(x ^ n) = (x : R) ^ n :=
  rfl

instance : Semigroup { x : R // 0 < x } := fast_instance%
  Subtype.coe_injective.semigroup Subtype.val val_mul

instance : Distrib { x : R // 0 < x } := fast_instance%
  Subtype.coe_injective.distrib _ coe_add val_mul

instance : One { x : R // 0 < x } :=
  ⟨⟨1, one_pos⟩⟩

@[simp]
theorem val_one : ((1 : { x : R // 0 < x }) : R) = 1 :=
  rfl

instance : Monoid { x : R // 0 < x } := fast_instance%
  Subtype.coe_injective.monoid _ val_one val_mul val_pow

end Mul

section mul_comm

<<<<<<< HEAD
instance commMonoid [CommSemiring R] [PartialOrder R] [IsStrictOrderedRing R] :
    CommMonoid { x : R // 0 < x } :=
  Subtype.coe_injective.commMonoid (M₂ := R) (Subtype.val) val_one val_mul val_pow

instance isOrderedMonoid [CommSemiring R] [PartialOrder R] [IsStrictOrderedRing R] :
    IsOrderedMonoid { x : R // 0 < x } :=
  { mul_le_mul_left := fun _ _ hxy c =>
=======
instance orderedCommMonoid [StrictOrderedCommSemiring R] :
    OrderedCommMonoid { x : R // 0 < x } := fast_instance%
  { Subtype.partialOrder _,
    Subtype.coe_injective.commMonoid (M₂ := R) (Subtype.val) val_one val_mul val_pow with
    mul_le_mul_left := fun _ _ hxy c =>
>>>>>>> d28737c0
      Subtype.coe_le_coe.1 <| mul_le_mul_of_nonneg_left hxy c.2.le }

/-- If `R` is a nontrivial linear ordered commutative semiring, then `{x : R // 0 < x}` is a linear
ordered cancellative commutative monoid. -/
instance isOrderedCancelMonoid [CommSemiring R] [LinearOrder R] [IsStrictOrderedRing R] :
    IsOrderedCancelMonoid { x : R // 0 < x } :=
  { le_of_mul_le_mul_left := fun a _ _ h => Subtype.coe_le_coe.1 <| (mul_le_mul_left a.2).1 h }

end mul_comm

end Positive<|MERGE_RESOLUTION|>--- conflicted
+++ resolved
@@ -111,7 +111,6 @@
 
 section mul_comm
 
-<<<<<<< HEAD
 instance commMonoid [CommSemiring R] [PartialOrder R] [IsStrictOrderedRing R] :
     CommMonoid { x : R // 0 < x } :=
   Subtype.coe_injective.commMonoid (M₂ := R) (Subtype.val) val_one val_mul val_pow
@@ -119,13 +118,6 @@
 instance isOrderedMonoid [CommSemiring R] [PartialOrder R] [IsStrictOrderedRing R] :
     IsOrderedMonoid { x : R // 0 < x } :=
   { mul_le_mul_left := fun _ _ hxy c =>
-=======
-instance orderedCommMonoid [StrictOrderedCommSemiring R] :
-    OrderedCommMonoid { x : R // 0 < x } := fast_instance%
-  { Subtype.partialOrder _,
-    Subtype.coe_injective.commMonoid (M₂ := R) (Subtype.val) val_one val_mul val_pow with
-    mul_le_mul_left := fun _ _ hxy c =>
->>>>>>> d28737c0
       Subtype.coe_le_coe.1 <| mul_le_mul_of_nonneg_left hxy c.2.le }
 
 /-- If `R` is a nontrivial linear ordered commutative semiring, then `{x : R // 0 < x}` is a linear

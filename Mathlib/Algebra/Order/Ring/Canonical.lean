/-
Copyright (c) 2016 Jeremy Avigad. All rights reserved.
Released under Apache 2.0 license as described in the file LICENSE.
Authors: Jeremy Avigad, Leonardo de Moura, Mario Carneiro
-/
import Mathlib.Algebra.Order.Ring.Defs
import Mathlib.Algebra.Order.Sub.Canonical
import Mathlib.GroupTheory.GroupAction.Defs

#align_import algebra.order.ring.canonical from "leanprover-community/mathlib"@"824f9ae93a4f5174d2ea948e2d75843dd83447bb"

/-!
# Canonically ordered rings and semirings.

* `CanonicallyOrderedCommSemiring`
  - `CanonicallyOrderedAddCommMonoid` & multiplication & `*` respects `≤` & no zero divisors
  - `CommSemiring` & `a ≤ b ↔ ∃ c, b = a + c` & no zero divisors

## TODO

We're still missing some typeclasses, like
* `CanonicallyOrderedSemiring`
They have yet to come up in practice.
-/


open Function

universe u

variable {α : Type u} {β : Type*}

/-- A canonically ordered commutative semiring is an ordered, commutative semiring in which `a ≤ b`
iff there exists `c` with `b = a + c`. This is satisfied by the natural numbers, for example, but
not the integers or other ordered groups. -/
<<<<<<< HEAD
class CanonicallyOrderedCommSemiring (α : Type*) extends CommSemiring α,
  CanonicallyOrderedAddMonoid α where
=======
class CanonicallyOrderedCommSemiring (α : Type*) extends CanonicallyOrderedAddCommMonoid α,
    CommSemiring α where
>>>>>>> 53ae52b4
  /-- No zero divisors. -/
  protected eq_zero_or_eq_zero_of_mul_eq_zero : ∀ {a b : α}, a * b = 0 → a = 0 ∨ b = 0
#align canonically_ordered_comm_semiring CanonicallyOrderedCommSemiring

attribute [instance 150] CanonicallyOrderedCommSemiring.toCommSemiring
attribute [instance 150] CanonicallyOrderedCommSemiring.toCanonicallyOrderedAddMonoid
attribute [instance 0] CanonicallyOrderedCommSemiring.toPartialOrder
attribute [instance 0] CanonicallyOrderedCommSemiring.toOrderBot

section StrictOrderedSemiring

variable [StrictOrderedSemiring α] {a b c d : α}

section ExistsAddOfLE

variable [ExistsAddOfLE α]

/-- Binary **rearrangement inequality**. -/
theorem mul_add_mul_le_mul_add_mul (hab : a ≤ b) (hcd : c ≤ d) : a * d + b * c ≤ a * c + b * d := by
  obtain ⟨b, rfl⟩ := exists_add_of_le hab
  obtain ⟨d, rfl⟩ := exists_add_of_le hcd
  rw [mul_add, add_right_comm, mul_add, ← add_assoc]
  exact add_le_add_left (mul_le_mul_of_nonneg_right hab <| (le_add_iff_nonneg_right _).1 hcd) _
#align mul_add_mul_le_mul_add_mul mul_add_mul_le_mul_add_mul

/-- Binary **rearrangement inequality**. -/
theorem mul_add_mul_le_mul_add_mul' (hba : b ≤ a) (hdc : d ≤ c) :
    a • d + b • c ≤ a • c + b • d := by
  rw [add_comm (a • d), add_comm (a • c)]
  exact mul_add_mul_le_mul_add_mul hba hdc
#align mul_add_mul_le_mul_add_mul' mul_add_mul_le_mul_add_mul'

/-- Binary strict **rearrangement inequality**. -/
theorem mul_add_mul_lt_mul_add_mul (hab : a < b) (hcd : c < d) : a * d + b * c < a * c + b * d := by
  obtain ⟨b, rfl⟩ := exists_add_of_le hab.le
  obtain ⟨d, rfl⟩ := exists_add_of_le hcd.le
  rw [mul_add, add_right_comm, mul_add, ← add_assoc]
  exact add_lt_add_left (mul_lt_mul_of_pos_right hab <| (lt_add_iff_pos_right _).1 hcd) _
#align mul_add_mul_lt_mul_add_mul mul_add_mul_lt_mul_add_mul

/-- Binary **rearrangement inequality**. -/
theorem mul_add_mul_lt_mul_add_mul' (hba : b < a) (hdc : d < c) :
    a • d + b • c < a • c + b • d := by
  rw [add_comm (a • d), add_comm (a • c)]
  exact mul_add_mul_lt_mul_add_mul hba hdc
#align mul_add_mul_lt_mul_add_mul' mul_add_mul_lt_mul_add_mul'

end ExistsAddOfLE

end StrictOrderedSemiring

namespace CanonicallyOrderedCommSemiring

variable [CanonicallyOrderedCommSemiring α] {a b : α}

-- see Note [lower instance priority]
instance (priority := 100) toNoZeroDivisors : NoZeroDivisors α :=
  ⟨CanonicallyOrderedCommSemiring.eq_zero_or_eq_zero_of_mul_eq_zero⟩
#align canonically_ordered_comm_semiring.to_no_zero_divisors CanonicallyOrderedCommSemiring.toNoZeroDivisors

-- see Note [lower instance priority]
instance (priority := 100) toCovariantClassMulLE : CovariantClass α α (· * ·) (· ≤ ·) := by
  refine' ⟨fun a b c h => _⟩
  rcases exists_add_of_le h with ⟨c, rfl⟩
  rw [mul_add]
  apply self_le_add_right
#align canonically_ordered_comm_semiring.to_covariant_mul_le CanonicallyOrderedCommSemiring.toCovariantClassMulLE

-- see Note [lower instance priority]
instance (priority := 100) toOrderedCommMonoid : OrderedCommMonoid α where
  mul_le_mul_left := fun _ _ => mul_le_mul_left'
#align canonically_ordered_comm_semiring.to_ordered_comm_monoid CanonicallyOrderedCommSemiring.toOrderedCommMonoid

-- see Note [lower instance priority]
instance (priority := 100) toOrderedCommSemiring : OrderedCommSemiring α :=
  { ‹CanonicallyOrderedCommSemiring α› with
    zero_le_one := zero_le _,
    mul_le_mul_of_nonneg_left := fun a b c h _ => mul_le_mul_left' h _,
    mul_le_mul_of_nonneg_right := fun a b c h _ => mul_le_mul_right' h _ }
#align canonically_ordered_comm_semiring.to_ordered_comm_semiring CanonicallyOrderedCommSemiring.toOrderedCommSemiring

@[simp]
theorem mul_pos : 0 < a * b ↔ 0 < a ∧ 0 < b := by
  simp only [pos_iff_ne_zero, ne_eq, mul_eq_zero, not_or]
#align canonically_ordered_comm_semiring.mul_pos CanonicallyOrderedCommSemiring.mul_pos

end CanonicallyOrderedCommSemiring

section Sub

variable [CanonicallyOrderedCommSemiring α] {a b c : α}

variable [Sub α] [OrderedSub α]

variable [IsTotal α (· ≤ ·)]

namespace AddLECancellable

protected theorem mul_tsub (h : AddLECancellable (a * c)) : a * (b - c) = a * b - a * c := by
  cases' total_of (· ≤ ·) b c with hbc hcb
  · rw [tsub_eq_zero_iff_le.2 hbc, mul_zero, tsub_eq_zero_iff_le.2 (mul_le_mul_left' hbc a)]
  · apply h.eq_tsub_of_add_eq
    rw [← mul_add, tsub_add_cancel_of_le hcb]
#align add_le_cancellable.mul_tsub AddLECancellable.mul_tsub

protected theorem tsub_mul (h : AddLECancellable (b * c)) : (a - b) * c = a * c - b * c := by
  simp only [mul_comm _ c] at *
  exact h.mul_tsub
#align add_le_cancellable.tsub_mul AddLECancellable.tsub_mul

end AddLECancellable

variable [ContravariantClass α α (· + ·) (· ≤ ·)]

theorem mul_tsub (a b c : α) : a * (b - c) = a * b - a * c :=
  Contravariant.AddLECancellable.mul_tsub
#align mul_tsub mul_tsub

theorem tsub_mul (a b c : α) : (a - b) * c = a * c - b * c :=
  Contravariant.AddLECancellable.tsub_mul
#align tsub_mul tsub_mul

end Sub<|MERGE_RESOLUTION|>--- conflicted
+++ resolved
@@ -33,13 +33,8 @@
 /-- A canonically ordered commutative semiring is an ordered, commutative semiring in which `a ≤ b`
 iff there exists `c` with `b = a + c`. This is satisfied by the natural numbers, for example, but
 not the integers or other ordered groups. -/
-<<<<<<< HEAD
 class CanonicallyOrderedCommSemiring (α : Type*) extends CommSemiring α,
-  CanonicallyOrderedAddMonoid α where
-=======
-class CanonicallyOrderedCommSemiring (α : Type*) extends CanonicallyOrderedAddCommMonoid α,
-    CommSemiring α where
->>>>>>> 53ae52b4
+  CanonicallyOrderedAddCommMonoid α where
   /-- No zero divisors. -/
   protected eq_zero_or_eq_zero_of_mul_eq_zero : ∀ {a b : α}, a * b = 0 → a = 0 ∨ b = 0
 #align canonically_ordered_comm_semiring CanonicallyOrderedCommSemiring

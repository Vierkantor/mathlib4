--- conflicted
+++ resolved
@@ -49,11 +49,6 @@
 instance OrderedCommGroup.toMulLeftMono (α : Type u) [OrderedCommGroup α] :
     MulLeftMono α where
       elim a b c bc := OrderedCommGroup.mul_le_mul_left b c bc a
-<<<<<<< HEAD
-#align ordered_comm_group.to_covariant_class_left_le OrderedCommGroup.toMulLeftMono
-#align ordered_add_comm_group.to_covariant_class_left_le OrderedAddCommGroup.toAddLeftMono
-=======
->>>>>>> a3663456
 
 -- See note [lower instance priority]
 @[to_additive OrderedAddCommGroup.toOrderedCancelAddCommMonoid]
@@ -73,11 +68,6 @@
 theorem OrderedCommGroup.toMulLeftReflectLE (α : Type u) [OrderedCommGroup α] :
     MulLeftReflectLE α where
       elim a b c bc := by simpa using mul_le_mul_left' bc a⁻¹
-<<<<<<< HEAD
-#align ordered_comm_group.to_contravariant_class_left_le OrderedCommGroup.toMulLeftReflectLE
-#align ordered_add_comm_group.to_contravariant_class_left_le OrderedAddCommGroup.toAddLeftReflectLE
-=======
->>>>>>> a3663456
 
 -- Porting note: this instance is not used,
 -- and causes timeouts after lean4#2210.
@@ -87,603 +77,6 @@
 theorem OrderedCommGroup.toMulRightReflectLE (α : Type u) [OrderedCommGroup α] :
     MulRightReflectLE α where
       elim a b c bc := by simpa using mul_le_mul_right' bc a⁻¹
-<<<<<<< HEAD
-#align ordered_comm_group.to_contravariant_class_right_le OrderedCommGroup.toMulRightReflectLE
-#align ordered_add_comm_group.to_contravariant_class_right_le OrderedAddCommGroup.toAddRightReflectLE
-
-section Group
-
-variable [Group α]
-
-section TypeclassesLeftLE
-
-variable [LE α] [MulLeftMono α] {a b c d : α}
-
-/-- Uses `left` co(ntra)variant. -/
-@[to_additive (attr := simp) "Uses `left` co(ntra)variant."]
-theorem Left.inv_le_one_iff : a⁻¹ ≤ 1 ↔ 1 ≤ a := by
-  rw [← mul_le_mul_iff_left a]
-  simp
-#align left.inv_le_one_iff Left.inv_le_one_iff
-#align left.neg_nonpos_iff Left.neg_nonpos_iff
-
-/-- Uses `left` co(ntra)variant. -/
-@[to_additive (attr := simp) "Uses `left` co(ntra)variant."]
-theorem Left.one_le_inv_iff : 1 ≤ a⁻¹ ↔ a ≤ 1 := by
-  rw [← mul_le_mul_iff_left a]
-  simp
-#align left.one_le_inv_iff Left.one_le_inv_iff
-#align left.nonneg_neg_iff Left.nonneg_neg_iff
-
-@[to_additive (attr := simp)]
-theorem le_inv_mul_iff_mul_le : b ≤ a⁻¹ * c ↔ a * b ≤ c := by
-  rw [← mul_le_mul_iff_left a]
-  simp
-#align le_inv_mul_iff_mul_le le_inv_mul_iff_mul_le
-#align le_neg_add_iff_add_le le_neg_add_iff_add_le
-
-@[to_additive (attr := simp)]
-theorem inv_mul_le_iff_le_mul : b⁻¹ * a ≤ c ↔ a ≤ b * c := by
-  rw [← mul_le_mul_iff_left b, mul_inv_cancel_left]
-#align inv_mul_le_iff_le_mul inv_mul_le_iff_le_mul
-#align neg_add_le_iff_le_add neg_add_le_iff_le_add
-
-@[to_additive neg_le_iff_add_nonneg']
-theorem inv_le_iff_one_le_mul' : a⁻¹ ≤ b ↔ 1 ≤ a * b :=
-  (mul_le_mul_iff_left a).symm.trans <| by rw [mul_inv_self]
-#align inv_le_iff_one_le_mul' inv_le_iff_one_le_mul'
-#align neg_le_iff_add_nonneg' neg_le_iff_add_nonneg'
-
-@[to_additive]
-theorem le_inv_iff_mul_le_one_left : a ≤ b⁻¹ ↔ b * a ≤ 1 :=
-  (mul_le_mul_iff_left b).symm.trans <| by rw [mul_inv_self]
-#align le_inv_iff_mul_le_one_left le_inv_iff_mul_le_one_left
-#align le_neg_iff_add_nonpos_left le_neg_iff_add_nonpos_left
-
-@[to_additive]
-theorem le_inv_mul_iff_le : 1 ≤ b⁻¹ * a ↔ b ≤ a := by
-  rw [← mul_le_mul_iff_left b, mul_one, mul_inv_cancel_left]
-#align le_inv_mul_iff_le le_inv_mul_iff_le
-#align le_neg_add_iff_le le_neg_add_iff_le
-
-@[to_additive]
-theorem inv_mul_le_one_iff : a⁻¹ * b ≤ 1 ↔ b ≤ a :=
-  -- Porting note: why is the `_root_` needed?
-  _root_.trans inv_mul_le_iff_le_mul <| by rw [mul_one]
-#align inv_mul_le_one_iff inv_mul_le_one_iff
-#align neg_add_nonpos_iff neg_add_nonpos_iff
-
-end TypeclassesLeftLE
-
-section TypeclassesLeftLT
-
-variable [LT α] [MulLeftStrictMono α] {a b c : α}
-
-/-- Uses `left` co(ntra)variant. -/
-@[to_additive (attr := simp) Left.neg_pos_iff "Uses `left` co(ntra)variant."]
-theorem Left.one_lt_inv_iff : 1 < a⁻¹ ↔ a < 1 := by
-  rw [← mul_lt_mul_iff_left a, mul_inv_self, mul_one]
-#align left.one_lt_inv_iff Left.one_lt_inv_iff
-#align left.neg_pos_iff Left.neg_pos_iff
-
-/-- Uses `left` co(ntra)variant. -/
-@[to_additive (attr := simp) "Uses `left` co(ntra)variant."]
-theorem Left.inv_lt_one_iff : a⁻¹ < 1 ↔ 1 < a := by
-  rw [← mul_lt_mul_iff_left a, mul_inv_self, mul_one]
-#align left.inv_lt_one_iff Left.inv_lt_one_iff
-#align left.neg_neg_iff Left.neg_neg_iff
-
-@[to_additive (attr := simp)]
-theorem lt_inv_mul_iff_mul_lt : b < a⁻¹ * c ↔ a * b < c := by
-  rw [← mul_lt_mul_iff_left a]
-  simp
-#align lt_inv_mul_iff_mul_lt lt_inv_mul_iff_mul_lt
-#align lt_neg_add_iff_add_lt lt_neg_add_iff_add_lt
-
-@[to_additive (attr := simp)]
-theorem inv_mul_lt_iff_lt_mul : b⁻¹ * a < c ↔ a < b * c := by
-  rw [← mul_lt_mul_iff_left b, mul_inv_cancel_left]
-#align inv_mul_lt_iff_lt_mul inv_mul_lt_iff_lt_mul
-#align neg_add_lt_iff_lt_add neg_add_lt_iff_lt_add
-
-@[to_additive]
-theorem inv_lt_iff_one_lt_mul' : a⁻¹ < b ↔ 1 < a * b :=
-  (mul_lt_mul_iff_left a).symm.trans <| by rw [mul_inv_self]
-#align inv_lt_iff_one_lt_mul' inv_lt_iff_one_lt_mul'
-#align neg_lt_iff_pos_add' neg_lt_iff_pos_add'
-
-@[to_additive]
-theorem lt_inv_iff_mul_lt_one' : a < b⁻¹ ↔ b * a < 1 :=
-  (mul_lt_mul_iff_left b).symm.trans <| by rw [mul_inv_self]
-#align lt_inv_iff_mul_lt_one' lt_inv_iff_mul_lt_one'
-#align lt_neg_iff_add_neg' lt_neg_iff_add_neg'
-
-@[to_additive]
-theorem lt_inv_mul_iff_lt : 1 < b⁻¹ * a ↔ b < a := by
-  rw [← mul_lt_mul_iff_left b, mul_one, mul_inv_cancel_left]
-#align lt_inv_mul_iff_lt lt_inv_mul_iff_lt
-#align lt_neg_add_iff_lt lt_neg_add_iff_lt
-
-@[to_additive]
-theorem inv_mul_lt_one_iff : a⁻¹ * b < 1 ↔ b < a :=
-  _root_.trans inv_mul_lt_iff_lt_mul <| by rw [mul_one]
-#align inv_mul_lt_one_iff inv_mul_lt_one_iff
-#align neg_add_neg_iff neg_add_neg_iff
-
-end TypeclassesLeftLT
-
-section TypeclassesRightLE
-
-variable [LE α] [MulRightMono α] {a b c : α}
-
-/-- Uses `right` co(ntra)variant. -/
-@[to_additive (attr := simp) "Uses `right` co(ntra)variant."]
-theorem Right.inv_le_one_iff : a⁻¹ ≤ 1 ↔ 1 ≤ a := by
-  rw [← mul_le_mul_iff_right a]
-  simp
-#align right.inv_le_one_iff Right.inv_le_one_iff
-#align right.neg_nonpos_iff Right.neg_nonpos_iff
-
-/-- Uses `right` co(ntra)variant. -/
-@[to_additive (attr := simp) "Uses `right` co(ntra)variant."]
-theorem Right.one_le_inv_iff : 1 ≤ a⁻¹ ↔ a ≤ 1 := by
-  rw [← mul_le_mul_iff_right a]
-  simp
-#align right.one_le_inv_iff Right.one_le_inv_iff
-#align right.nonneg_neg_iff Right.nonneg_neg_iff
-
-@[to_additive neg_le_iff_add_nonneg]
-theorem inv_le_iff_one_le_mul : a⁻¹ ≤ b ↔ 1 ≤ b * a :=
-  (mul_le_mul_iff_right a).symm.trans <| by rw [inv_mul_self]
-#align inv_le_iff_one_le_mul inv_le_iff_one_le_mul
-#align neg_le_iff_add_nonneg neg_le_iff_add_nonneg
-
-@[to_additive]
-theorem le_inv_iff_mul_le_one_right : a ≤ b⁻¹ ↔ a * b ≤ 1 :=
-  (mul_le_mul_iff_right b).symm.trans <| by rw [inv_mul_self]
-#align le_inv_iff_mul_le_one_right le_inv_iff_mul_le_one_right
-#align le_neg_iff_add_nonpos_right le_neg_iff_add_nonpos_right
-
-@[to_additive (attr := simp)]
-theorem mul_inv_le_iff_le_mul : a * b⁻¹ ≤ c ↔ a ≤ c * b :=
-  (mul_le_mul_iff_right b).symm.trans <| by rw [inv_mul_cancel_right]
-#align mul_inv_le_iff_le_mul mul_inv_le_iff_le_mul
-#align add_neg_le_iff_le_add add_neg_le_iff_le_add
-
-@[to_additive (attr := simp)]
-theorem le_mul_inv_iff_mul_le : c ≤ a * b⁻¹ ↔ c * b ≤ a :=
-  (mul_le_mul_iff_right b).symm.trans <| by rw [inv_mul_cancel_right]
-#align le_mul_inv_iff_mul_le le_mul_inv_iff_mul_le
-#align le_add_neg_iff_add_le le_add_neg_iff_add_le
-
--- Porting note (#10618): `simp` can prove this
-@[to_additive]
-theorem mul_inv_le_one_iff_le : a * b⁻¹ ≤ 1 ↔ a ≤ b :=
-  mul_inv_le_iff_le_mul.trans <| by rw [one_mul]
-#align mul_inv_le_one_iff_le mul_inv_le_one_iff_le
-#align add_neg_nonpos_iff_le add_neg_nonpos_iff_le
-
-@[to_additive]
-theorem le_mul_inv_iff_le : 1 ≤ a * b⁻¹ ↔ b ≤ a := by
-  rw [← mul_le_mul_iff_right b, one_mul, inv_mul_cancel_right]
-#align le_mul_inv_iff_le le_mul_inv_iff_le
-#align le_add_neg_iff_le le_add_neg_iff_le
-
-@[to_additive]
-theorem mul_inv_le_one_iff : b * a⁻¹ ≤ 1 ↔ b ≤ a :=
-  _root_.trans mul_inv_le_iff_le_mul <| by rw [one_mul]
-#align mul_inv_le_one_iff mul_inv_le_one_iff
-#align add_neg_nonpos_iff add_neg_nonpos_iff
-
-end TypeclassesRightLE
-
-section TypeclassesRightLT
-
-variable [LT α] [MulRightStrictMono α] {a b c : α}
-
-/-- Uses `right` co(ntra)variant. -/
-@[to_additive (attr := simp) "Uses `right` co(ntra)variant."]
-theorem Right.inv_lt_one_iff : a⁻¹ < 1 ↔ 1 < a := by
-  rw [← mul_lt_mul_iff_right a, inv_mul_self, one_mul]
-#align right.inv_lt_one_iff Right.inv_lt_one_iff
-#align right.neg_neg_iff Right.neg_neg_iff
-
-/-- Uses `right` co(ntra)variant. -/
-@[to_additive (attr := simp) Right.neg_pos_iff "Uses `right` co(ntra)variant."]
-theorem Right.one_lt_inv_iff : 1 < a⁻¹ ↔ a < 1 := by
-  rw [← mul_lt_mul_iff_right a, inv_mul_self, one_mul]
-#align right.one_lt_inv_iff Right.one_lt_inv_iff
-#align right.neg_pos_iff Right.neg_pos_iff
-
-@[to_additive]
-theorem inv_lt_iff_one_lt_mul : a⁻¹ < b ↔ 1 < b * a :=
-  (mul_lt_mul_iff_right a).symm.trans <| by rw [inv_mul_self]
-#align inv_lt_iff_one_lt_mul inv_lt_iff_one_lt_mul
-#align neg_lt_iff_pos_add neg_lt_iff_pos_add
-
-@[to_additive]
-theorem lt_inv_iff_mul_lt_one : a < b⁻¹ ↔ a * b < 1 :=
-  (mul_lt_mul_iff_right b).symm.trans <| by rw [inv_mul_self]
-#align lt_inv_iff_mul_lt_one lt_inv_iff_mul_lt_one
-#align lt_neg_iff_add_neg lt_neg_iff_add_neg
-
-@[to_additive (attr := simp)]
-theorem mul_inv_lt_iff_lt_mul : a * b⁻¹ < c ↔ a < c * b := by
-  rw [← mul_lt_mul_iff_right b, inv_mul_cancel_right]
-#align mul_inv_lt_iff_lt_mul mul_inv_lt_iff_lt_mul
-#align add_neg_lt_iff_lt_add add_neg_lt_iff_lt_add
-
-@[to_additive (attr := simp)]
-theorem lt_mul_inv_iff_mul_lt : c < a * b⁻¹ ↔ c * b < a :=
-  (mul_lt_mul_iff_right b).symm.trans <| by rw [inv_mul_cancel_right]
-#align lt_mul_inv_iff_mul_lt lt_mul_inv_iff_mul_lt
-#align lt_add_neg_iff_add_lt lt_add_neg_iff_add_lt
-
--- Porting note (#10618): `simp` can prove this
-@[to_additive]
-theorem inv_mul_lt_one_iff_lt : a * b⁻¹ < 1 ↔ a < b := by
-  rw [← mul_lt_mul_iff_right b, inv_mul_cancel_right, one_mul]
-#align inv_mul_lt_one_iff_lt inv_mul_lt_one_iff_lt
-#align neg_add_neg_iff_lt neg_add_neg_iff_lt
-
-@[to_additive]
-theorem lt_mul_inv_iff_lt : 1 < a * b⁻¹ ↔ b < a := by
-  rw [← mul_lt_mul_iff_right b, one_mul, inv_mul_cancel_right]
-#align lt_mul_inv_iff_lt lt_mul_inv_iff_lt
-#align lt_add_neg_iff_lt lt_add_neg_iff_lt
-
-@[to_additive]
-theorem mul_inv_lt_one_iff : b * a⁻¹ < 1 ↔ b < a :=
-  _root_.trans mul_inv_lt_iff_lt_mul <| by rw [one_mul]
-#align mul_inv_lt_one_iff mul_inv_lt_one_iff
-#align add_neg_neg_iff add_neg_neg_iff
-
-end TypeclassesRightLT
-
-section TypeclassesLeftRightLE
-
-variable [LE α] [MulLeftMono α] [MulRightMono α]
-  {a b c d : α}
-
-@[to_additive (attr := simp)]
-theorem inv_le_inv_iff : a⁻¹ ≤ b⁻¹ ↔ b ≤ a := by
-  rw [← mul_le_mul_iff_left a, ← mul_le_mul_iff_right b]
-  simp
-#align inv_le_inv_iff inv_le_inv_iff
-#align neg_le_neg_iff neg_le_neg_iff
-
-alias ⟨le_of_neg_le_neg, _⟩ := neg_le_neg_iff
-#align le_of_neg_le_neg le_of_neg_le_neg
-
-@[to_additive]
-theorem mul_inv_le_inv_mul_iff : a * b⁻¹ ≤ d⁻¹ * c ↔ d * a ≤ c * b := by
-  rw [← mul_le_mul_iff_left d, ← mul_le_mul_iff_right b, mul_inv_cancel_left, mul_assoc,
-    inv_mul_cancel_right]
-#align mul_inv_le_inv_mul_iff mul_inv_le_inv_mul_iff
-#align add_neg_le_neg_add_iff add_neg_le_neg_add_iff
-
-@[to_additive (attr := simp)]
-theorem div_le_self_iff (a : α) {b : α} : a / b ≤ a ↔ 1 ≤ b := by
-  simp [div_eq_mul_inv]
-#align div_le_self_iff div_le_self_iff
-#align sub_le_self_iff sub_le_self_iff
-
-@[to_additive (attr := simp)]
-theorem le_div_self_iff (a : α) {b : α} : a ≤ a / b ↔ b ≤ 1 := by
-  simp [div_eq_mul_inv]
-#align le_div_self_iff le_div_self_iff
-#align le_sub_self_iff le_sub_self_iff
-
-alias ⟨_, sub_le_self⟩ := sub_le_self_iff
-#align sub_le_self sub_le_self
-
-end TypeclassesLeftRightLE
-
-section TypeclassesLeftRightLT
-
-variable [LT α] [MulLeftStrictMono α] [MulRightStrictMono α]
-  {a b c d : α}
-
-@[to_additive (attr := simp)]
-theorem inv_lt_inv_iff : a⁻¹ < b⁻¹ ↔ b < a := by
-  rw [← mul_lt_mul_iff_left a, ← mul_lt_mul_iff_right b]
-  simp
-#align inv_lt_inv_iff inv_lt_inv_iff
-#align neg_lt_neg_iff neg_lt_neg_iff
-
-@[to_additive neg_lt]
-theorem inv_lt' : a⁻¹ < b ↔ b⁻¹ < a := by rw [← inv_lt_inv_iff, inv_inv]
-#align inv_lt' inv_lt'
-#align neg_lt neg_lt
-
-@[to_additive lt_neg]
-theorem lt_inv' : a < b⁻¹ ↔ b < a⁻¹ := by rw [← inv_lt_inv_iff, inv_inv]
-#align lt_inv' lt_inv'
-#align lt_neg lt_neg
-
-alias ⟨lt_inv_of_lt_inv, _⟩ := lt_inv'
-#align lt_inv_of_lt_inv lt_inv_of_lt_inv
-
-attribute [to_additive] lt_inv_of_lt_inv
-#align lt_neg_of_lt_neg lt_neg_of_lt_neg
-
-alias ⟨inv_lt_of_inv_lt', _⟩ := inv_lt'
-#align inv_lt_of_inv_lt' inv_lt_of_inv_lt'
-
-attribute [to_additive neg_lt_of_neg_lt] inv_lt_of_inv_lt'
-#align neg_lt_of_neg_lt neg_lt_of_neg_lt
-
-@[to_additive]
-theorem mul_inv_lt_inv_mul_iff : a * b⁻¹ < d⁻¹ * c ↔ d * a < c * b := by
-  rw [← mul_lt_mul_iff_left d, ← mul_lt_mul_iff_right b, mul_inv_cancel_left, mul_assoc,
-    inv_mul_cancel_right]
-#align mul_inv_lt_inv_mul_iff mul_inv_lt_inv_mul_iff
-#align add_neg_lt_neg_add_iff add_neg_lt_neg_add_iff
-
-@[to_additive (attr := simp)]
-theorem div_lt_self_iff (a : α) {b : α} : a / b < a ↔ 1 < b := by
-  simp [div_eq_mul_inv]
-#align div_lt_self_iff div_lt_self_iff
-#align sub_lt_self_iff sub_lt_self_iff
-
-alias ⟨_, sub_lt_self⟩ := sub_lt_self_iff
-#align sub_lt_self sub_lt_self
-
-end TypeclassesLeftRightLT
-
-section Preorder
-
-variable [Preorder α]
-
-section LeftLE
-
-variable [MulLeftMono α] {a : α}
-
-@[to_additive]
-theorem Left.inv_le_self (h : 1 ≤ a) : a⁻¹ ≤ a :=
-  le_trans (Left.inv_le_one_iff.mpr h) h
-#align left.inv_le_self Left.inv_le_self
-#align left.neg_le_self Left.neg_le_self
-
-alias neg_le_self := Left.neg_le_self
-#align neg_le_self neg_le_self
-
-@[to_additive]
-theorem Left.self_le_inv (h : a ≤ 1) : a ≤ a⁻¹ :=
-  le_trans h (Left.one_le_inv_iff.mpr h)
-#align left.self_le_inv Left.self_le_inv
-#align left.self_le_neg Left.self_le_neg
-
-end LeftLE
-
-section LeftLT
-
-variable [MulLeftStrictMono α] {a : α}
-
-@[to_additive]
-theorem Left.inv_lt_self (h : 1 < a) : a⁻¹ < a :=
-  (Left.inv_lt_one_iff.mpr h).trans h
-#align left.inv_lt_self Left.inv_lt_self
-#align left.neg_lt_self Left.neg_lt_self
-
-alias neg_lt_self := Left.neg_lt_self
-#align neg_lt_self neg_lt_self
-
-@[to_additive]
-theorem Left.self_lt_inv (h : a < 1) : a < a⁻¹ :=
-  lt_trans h (Left.one_lt_inv_iff.mpr h)
-#align left.self_lt_inv Left.self_lt_inv
-#align left.self_lt_neg Left.self_lt_neg
-
-end LeftLT
-
-section RightLE
-
-variable [MulRightMono α] {a : α}
-
-@[to_additive]
-theorem Right.inv_le_self (h : 1 ≤ a) : a⁻¹ ≤ a :=
-  le_trans (Right.inv_le_one_iff.mpr h) h
-#align right.inv_le_self Right.inv_le_self
-#align right.neg_le_self Right.neg_le_self
-
-@[to_additive]
-theorem Right.self_le_inv (h : a ≤ 1) : a ≤ a⁻¹ :=
-  le_trans h (Right.one_le_inv_iff.mpr h)
-#align right.self_le_inv Right.self_le_inv
-#align right.self_le_neg Right.self_le_neg
-
-end RightLE
-
-section RightLT
-
-variable [MulRightStrictMono α] {a : α}
-
-@[to_additive]
-theorem Right.inv_lt_self (h : 1 < a) : a⁻¹ < a :=
-  (Right.inv_lt_one_iff.mpr h).trans h
-#align right.inv_lt_self Right.inv_lt_self
-#align right.neg_lt_self Right.neg_lt_self
-
-@[to_additive]
-theorem Right.self_lt_inv (h : a < 1) : a < a⁻¹ :=
-  lt_trans h (Right.one_lt_inv_iff.mpr h)
-#align right.self_lt_inv Right.self_lt_inv
-#align right.self_lt_neg Right.self_lt_neg
-
-end RightLT
-
-end Preorder
-
-end Group
-
-section CommGroup
-
-variable [CommGroup α]
-
-section LE
-
-variable [LE α] [MulLeftMono α] {a b c d : α}
-
-@[to_additive]
-theorem inv_mul_le_iff_le_mul' : c⁻¹ * a ≤ b ↔ a ≤ b * c := by rw [inv_mul_le_iff_le_mul, mul_comm]
-#align inv_mul_le_iff_le_mul' inv_mul_le_iff_le_mul'
-#align neg_add_le_iff_le_add' neg_add_le_iff_le_add'
-
--- Porting note: `simp` simplifies LHS to `a ≤ c * b`
-@[to_additive]
-theorem mul_inv_le_iff_le_mul' : a * b⁻¹ ≤ c ↔ a ≤ b * c := by
-  rw [← inv_mul_le_iff_le_mul, mul_comm]
-#align mul_inv_le_iff_le_mul' mul_inv_le_iff_le_mul'
-#align add_neg_le_iff_le_add' add_neg_le_iff_le_add'
-
-@[to_additive add_neg_le_add_neg_iff]
-theorem mul_inv_le_mul_inv_iff' : a * b⁻¹ ≤ c * d⁻¹ ↔ a * d ≤ c * b := by
-  rw [mul_comm c, mul_inv_le_inv_mul_iff, mul_comm]
-#align mul_inv_le_mul_inv_iff' mul_inv_le_mul_inv_iff'
-#align add_neg_le_add_neg_iff add_neg_le_add_neg_iff
-
-end LE
-
-section LT
-
-variable [LT α] [MulLeftStrictMono α] {a b c d : α}
-
-@[to_additive]
-theorem inv_mul_lt_iff_lt_mul' : c⁻¹ * a < b ↔ a < b * c := by rw [inv_mul_lt_iff_lt_mul, mul_comm]
-#align inv_mul_lt_iff_lt_mul' inv_mul_lt_iff_lt_mul'
-#align neg_add_lt_iff_lt_add' neg_add_lt_iff_lt_add'
-
--- Porting note: `simp` simplifies LHS to `a < c * b`
-@[to_additive]
-theorem mul_inv_lt_iff_le_mul' : a * b⁻¹ < c ↔ a < b * c := by
-  rw [← inv_mul_lt_iff_lt_mul, mul_comm]
-#align mul_inv_lt_iff_le_mul' mul_inv_lt_iff_le_mul'
-#align add_neg_lt_iff_le_add' add_neg_lt_iff_le_add'
-
-@[to_additive add_neg_lt_add_neg_iff]
-theorem mul_inv_lt_mul_inv_iff' : a * b⁻¹ < c * d⁻¹ ↔ a * d < c * b := by
-  rw [mul_comm c, mul_inv_lt_inv_mul_iff, mul_comm]
-#align mul_inv_lt_mul_inv_iff' mul_inv_lt_mul_inv_iff'
-#align add_neg_lt_add_neg_iff add_neg_lt_add_neg_iff
-
-end LT
-
-end CommGroup
-
-alias ⟨one_le_of_inv_le_one, _⟩ := Left.inv_le_one_iff
-#align one_le_of_inv_le_one one_le_of_inv_le_one
-
-attribute [to_additive] one_le_of_inv_le_one
-#align nonneg_of_neg_nonpos nonneg_of_neg_nonpos
-
-alias ⟨le_one_of_one_le_inv, _⟩ := Left.one_le_inv_iff
-#align le_one_of_one_le_inv le_one_of_one_le_inv
-
-attribute [to_additive nonpos_of_neg_nonneg] le_one_of_one_le_inv
-#align nonpos_of_neg_nonneg nonpos_of_neg_nonneg
-
-alias ⟨lt_of_inv_lt_inv, _⟩ := inv_lt_inv_iff
-#align lt_of_inv_lt_inv lt_of_inv_lt_inv
-
-attribute [to_additive] lt_of_inv_lt_inv
-#align lt_of_neg_lt_neg lt_of_neg_lt_neg
-
-alias ⟨one_lt_of_inv_lt_one, _⟩ := Left.inv_lt_one_iff
-#align one_lt_of_inv_lt_one one_lt_of_inv_lt_one
-
-attribute [to_additive] one_lt_of_inv_lt_one
-#align pos_of_neg_neg pos_of_neg_neg
-
-alias inv_lt_one_iff_one_lt := Left.inv_lt_one_iff
-#align inv_lt_one_iff_one_lt inv_lt_one_iff_one_lt
-
-attribute [to_additive] inv_lt_one_iff_one_lt
-#align neg_neg_iff_pos neg_neg_iff_pos
-
-alias inv_lt_one' := Left.inv_lt_one_iff
-#align inv_lt_one' inv_lt_one'
-
-attribute [to_additive neg_lt_zero] inv_lt_one'
-#align neg_lt_zero neg_lt_zero
-
-alias ⟨inv_of_one_lt_inv, _⟩ := Left.one_lt_inv_iff
-#align inv_of_one_lt_inv inv_of_one_lt_inv
-
-attribute [to_additive neg_of_neg_pos] inv_of_one_lt_inv
-#align neg_of_neg_pos neg_of_neg_pos
-
-alias ⟨_, one_lt_inv_of_inv⟩ := Left.one_lt_inv_iff
-#align one_lt_inv_of_inv one_lt_inv_of_inv
-
-attribute [to_additive neg_pos_of_neg] one_lt_inv_of_inv
-#align neg_pos_of_neg neg_pos_of_neg
-
-alias ⟨mul_le_of_le_inv_mul, _⟩ := le_inv_mul_iff_mul_le
-#align mul_le_of_le_inv_mul mul_le_of_le_inv_mul
-
-attribute [to_additive] mul_le_of_le_inv_mul
-#align add_le_of_le_neg_add add_le_of_le_neg_add
-
-alias ⟨_, le_inv_mul_of_mul_le⟩ := le_inv_mul_iff_mul_le
-#align le_inv_mul_of_mul_le le_inv_mul_of_mul_le
-
-attribute [to_additive] le_inv_mul_of_mul_le
-#align le_neg_add_of_add_le le_neg_add_of_add_le
-
-alias ⟨_, inv_mul_le_of_le_mul⟩ := inv_mul_le_iff_le_mul
-#align inv_mul_le_of_le_mul inv_mul_le_of_le_mul
-
--- Porting note: was `inv_mul_le_iff_le_mul`
-attribute [to_additive] inv_mul_le_of_le_mul
-
-alias ⟨mul_lt_of_lt_inv_mul, _⟩ := lt_inv_mul_iff_mul_lt
-#align mul_lt_of_lt_inv_mul mul_lt_of_lt_inv_mul
-
-attribute [to_additive] mul_lt_of_lt_inv_mul
-#align add_lt_of_lt_neg_add add_lt_of_lt_neg_add
-
-alias ⟨_, lt_inv_mul_of_mul_lt⟩ := lt_inv_mul_iff_mul_lt
-#align lt_inv_mul_of_mul_lt lt_inv_mul_of_mul_lt
-
-attribute [to_additive] lt_inv_mul_of_mul_lt
-#align lt_neg_add_of_add_lt lt_neg_add_of_add_lt
-
-alias ⟨lt_mul_of_inv_mul_lt, inv_mul_lt_of_lt_mul⟩ := inv_mul_lt_iff_lt_mul
-#align lt_mul_of_inv_mul_lt lt_mul_of_inv_mul_lt
-#align inv_mul_lt_of_lt_mul inv_mul_lt_of_lt_mul
-
-attribute [to_additive] lt_mul_of_inv_mul_lt
-#align lt_add_of_neg_add_lt lt_add_of_neg_add_lt
-
-attribute [to_additive] inv_mul_lt_of_lt_mul
-#align neg_add_lt_of_lt_add neg_add_lt_of_lt_add
-
-alias lt_mul_of_inv_mul_lt_left := lt_mul_of_inv_mul_lt
-#align lt_mul_of_inv_mul_lt_left lt_mul_of_inv_mul_lt_left
-
-attribute [to_additive] lt_mul_of_inv_mul_lt_left
-#align lt_add_of_neg_add_lt_left lt_add_of_neg_add_lt_left
-
-alias inv_le_one' := Left.inv_le_one_iff
-#align inv_le_one' inv_le_one'
-
-attribute [to_additive neg_nonpos] inv_le_one'
-#align neg_nonpos neg_nonpos
-
-alias one_le_inv' := Left.one_le_inv_iff
-#align one_le_inv' one_le_inv'
-
-attribute [to_additive neg_nonneg] one_le_inv'
-#align neg_nonneg neg_nonneg
-
-alias one_lt_inv' := Left.one_lt_inv_iff
-#align one_lt_inv' one_lt_inv'
-
-attribute [to_additive neg_pos] one_lt_inv'
-#align neg_pos neg_pos
-=======
->>>>>>> a3663456
 
 alias OrderedCommGroup.mul_lt_mul_left' := mul_lt_mul_left'
 
@@ -696,401 +89,7 @@
 alias OrderedCommGroup.lt_of_mul_lt_mul_left := lt_of_mul_lt_mul_left'
 
 attribute [to_additive] OrderedCommGroup.lt_of_mul_lt_mul_left
-<<<<<<< HEAD
-#align ordered_add_comm_group.lt_of_add_lt_add_left OrderedAddCommGroup.lt_of_add_lt_add_left
 
---  Most of the lemmas that are primed in this section appear in ordered_field.
---  I (DT) did not try to minimise the assumptions.
-section Group
-
-variable [Group α] [LE α]
-
-section Right
-
-variable [MulRightMono α] {a b c d : α}
-
-@[to_additive]
-theorem div_le_div_iff_right (c : α) : a / c ≤ b / c ↔ a ≤ b := by
-  simpa only [div_eq_mul_inv] using mul_le_mul_iff_right _
-#align div_le_div_iff_right div_le_div_iff_right
-#align sub_le_sub_iff_right sub_le_sub_iff_right
-
-@[to_additive (attr := gcongr) sub_le_sub_right]
-theorem div_le_div_right' (h : a ≤ b) (c : α) : a / c ≤ b / c :=
-  (div_le_div_iff_right c).2 h
-#align div_le_div_right' div_le_div_right'
-#align sub_le_sub_right sub_le_sub_right
-
-@[to_additive (attr := simp) sub_nonneg]
-theorem one_le_div' : 1 ≤ a / b ↔ b ≤ a := by
-  rw [← mul_le_mul_iff_right b, one_mul, div_eq_mul_inv, inv_mul_cancel_right]
-#align one_le_div' one_le_div'
-#align sub_nonneg sub_nonneg
-
-alias ⟨le_of_sub_nonneg, sub_nonneg_of_le⟩ := sub_nonneg
-#align sub_nonneg_of_le sub_nonneg_of_le
-#align le_of_sub_nonneg le_of_sub_nonneg
-
-@[to_additive sub_nonpos]
-theorem div_le_one' : a / b ≤ 1 ↔ a ≤ b := by
-  rw [← mul_le_mul_iff_right b, one_mul, div_eq_mul_inv, inv_mul_cancel_right]
-#align div_le_one' div_le_one'
-#align sub_nonpos sub_nonpos
-
-alias ⟨le_of_sub_nonpos, sub_nonpos_of_le⟩ := sub_nonpos
-#align sub_nonpos_of_le sub_nonpos_of_le
-#align le_of_sub_nonpos le_of_sub_nonpos
-
-@[to_additive]
-theorem le_div_iff_mul_le : a ≤ c / b ↔ a * b ≤ c := by
-  rw [← mul_le_mul_iff_right b, div_eq_mul_inv, inv_mul_cancel_right]
-#align le_div_iff_mul_le le_div_iff_mul_le
-#align le_sub_iff_add_le le_sub_iff_add_le
-
-alias ⟨add_le_of_le_sub_right, le_sub_right_of_add_le⟩ := le_sub_iff_add_le
-#align add_le_of_le_sub_right add_le_of_le_sub_right
-#align le_sub_right_of_add_le le_sub_right_of_add_le
-
-@[to_additive]
-theorem div_le_iff_le_mul : a / c ≤ b ↔ a ≤ b * c := by
-  rw [← mul_le_mul_iff_right c, div_eq_mul_inv, inv_mul_cancel_right]
-#align div_le_iff_le_mul div_le_iff_le_mul
-#align sub_le_iff_le_add sub_le_iff_le_add
-
--- Note: we intentionally don't have `@[simp]` for the additive version,
--- since the LHS simplifies with `tsub_le_iff_right`
-attribute [simp] div_le_iff_le_mul
-
--- TODO: Should we get rid of `sub_le_iff_le_add` in favor of
--- (a renamed version of) `tsub_le_iff_right`?
--- see Note [lower instance priority]
-instance (priority := 100) AddGroup.toHasOrderedSub {α : Type*} [AddGroup α] [LE α]
-    [AddRightMono α] : OrderedSub α :=
-  ⟨fun _ _ _ => sub_le_iff_le_add⟩
-#align add_group.to_has_ordered_sub AddGroup.toHasOrderedSub
-
-end Right
-
-section Left
-
-variable [MulLeftMono α]
-variable [MulRightMono α] {a b c : α}
-
-@[to_additive]
-theorem div_le_div_iff_left (a : α) : a / b ≤ a / c ↔ c ≤ b := by
-  rw [div_eq_mul_inv, div_eq_mul_inv, ← mul_le_mul_iff_left a⁻¹, inv_mul_cancel_left,
-    inv_mul_cancel_left, inv_le_inv_iff]
-#align div_le_div_iff_left div_le_div_iff_left
-#align sub_le_sub_iff_left sub_le_sub_iff_left
-
-@[to_additive (attr := gcongr) sub_le_sub_left]
-theorem div_le_div_left' (h : a ≤ b) (c : α) : c / b ≤ c / a :=
-  (div_le_div_iff_left c).2 h
-#align div_le_div_left' div_le_div_left'
-#align sub_le_sub_left sub_le_sub_left
-
-end Left
-
-end Group
-
-section CommGroup
-
-variable [CommGroup α]
-
-section LE
-
-variable [LE α] [MulLeftMono α] {a b c d : α}
-
-@[to_additive sub_le_sub_iff]
-theorem div_le_div_iff' : a / b ≤ c / d ↔ a * d ≤ c * b := by
-  simpa only [div_eq_mul_inv] using mul_inv_le_mul_inv_iff'
-#align div_le_div_iff' div_le_div_iff'
-#align sub_le_sub_iff sub_le_sub_iff
-
-@[to_additive]
-theorem le_div_iff_mul_le' : b ≤ c / a ↔ a * b ≤ c := by rw [le_div_iff_mul_le, mul_comm]
-#align le_div_iff_mul_le' le_div_iff_mul_le'
-#align le_sub_iff_add_le' le_sub_iff_add_le'
-
-alias ⟨add_le_of_le_sub_left, le_sub_left_of_add_le⟩ := le_sub_iff_add_le'
-#align le_sub_left_of_add_le le_sub_left_of_add_le
-#align add_le_of_le_sub_left add_le_of_le_sub_left
-
-@[to_additive]
-theorem div_le_iff_le_mul' : a / b ≤ c ↔ a ≤ b * c := by rw [div_le_iff_le_mul, mul_comm]
-#align div_le_iff_le_mul' div_le_iff_le_mul'
-#align sub_le_iff_le_add' sub_le_iff_le_add'
-
-alias ⟨le_add_of_sub_left_le, sub_left_le_of_le_add⟩ := sub_le_iff_le_add'
-#align sub_left_le_of_le_add sub_left_le_of_le_add
-#align le_add_of_sub_left_le le_add_of_sub_left_le
-
-@[to_additive (attr := simp)]
-theorem inv_le_div_iff_le_mul : b⁻¹ ≤ a / c ↔ c ≤ a * b :=
-  le_div_iff_mul_le.trans inv_mul_le_iff_le_mul'
-#align inv_le_div_iff_le_mul inv_le_div_iff_le_mul
-#align neg_le_sub_iff_le_add neg_le_sub_iff_le_add
-
-@[to_additive]
-theorem inv_le_div_iff_le_mul' : a⁻¹ ≤ b / c ↔ c ≤ a * b := by rw [inv_le_div_iff_le_mul, mul_comm]
-#align inv_le_div_iff_le_mul' inv_le_div_iff_le_mul'
-#align neg_le_sub_iff_le_add' neg_le_sub_iff_le_add'
-
-@[to_additive]
-theorem div_le_comm : a / b ≤ c ↔ a / c ≤ b :=
-  div_le_iff_le_mul'.trans div_le_iff_le_mul.symm
-#align div_le_comm div_le_comm
-#align sub_le_comm sub_le_comm
-
-@[to_additive]
-theorem le_div_comm : a ≤ b / c ↔ c ≤ b / a :=
-  le_div_iff_mul_le'.trans le_div_iff_mul_le.symm
-#align le_div_comm le_div_comm
-#align le_sub_comm le_sub_comm
-
-end LE
-
-section Preorder
-
-variable [Preorder α] [MulLeftMono α] {a b c d : α}
-
-@[to_additive (attr := gcongr) sub_le_sub]
-theorem div_le_div'' (hab : a ≤ b) (hcd : c ≤ d) : a / d ≤ b / c := by
-  rw [div_eq_mul_inv, div_eq_mul_inv, mul_comm b, mul_inv_le_inv_mul_iff, mul_comm]
-  exact mul_le_mul' hab hcd
-#align div_le_div'' div_le_div''
-#align sub_le_sub sub_le_sub
-
-end Preorder
-
-end CommGroup
-
---  Most of the lemmas that are primed in this section appear in ordered_field.
---  I (DT) did not try to minimise the assumptions.
-section Group
-
-variable [Group α] [LT α]
-
-section Right
-
-variable [MulRightStrictMono α] {a b c d : α}
-
-@[to_additive (attr := simp)]
-theorem div_lt_div_iff_right (c : α) : a / c < b / c ↔ a < b := by
-  simpa only [div_eq_mul_inv] using mul_lt_mul_iff_right _
-#align div_lt_div_iff_right div_lt_div_iff_right
-#align sub_lt_sub_iff_right sub_lt_sub_iff_right
-
-@[to_additive (attr := gcongr) sub_lt_sub_right]
-theorem div_lt_div_right' (h : a < b) (c : α) : a / c < b / c :=
-  (div_lt_div_iff_right c).2 h
-#align div_lt_div_right' div_lt_div_right'
-#align sub_lt_sub_right sub_lt_sub_right
-
-@[to_additive (attr := simp) sub_pos]
-theorem one_lt_div' : 1 < a / b ↔ b < a := by
-  rw [← mul_lt_mul_iff_right b, one_mul, div_eq_mul_inv, inv_mul_cancel_right]
-#align one_lt_div' one_lt_div'
-#align sub_pos sub_pos
-
-alias ⟨lt_of_sub_pos, sub_pos_of_lt⟩ := sub_pos
-#align lt_of_sub_pos lt_of_sub_pos
-#align sub_pos_of_lt sub_pos_of_lt
-
-@[to_additive (attr := simp) sub_neg "For `a - -b = a + b`, see `sub_neg_eq_add`."]
-theorem div_lt_one' : a / b < 1 ↔ a < b := by
-  rw [← mul_lt_mul_iff_right b, one_mul, div_eq_mul_inv, inv_mul_cancel_right]
-#align div_lt_one' div_lt_one'
-#align sub_neg sub_neg
-
-alias ⟨lt_of_sub_neg, sub_neg_of_lt⟩ := sub_neg
-#align lt_of_sub_neg lt_of_sub_neg
-#align sub_neg_of_lt sub_neg_of_lt
-
-alias sub_lt_zero := sub_neg
-#align sub_lt_zero sub_lt_zero
-
-@[to_additive]
-theorem lt_div_iff_mul_lt : a < c / b ↔ a * b < c := by
-  rw [← mul_lt_mul_iff_right b, div_eq_mul_inv, inv_mul_cancel_right]
-#align lt_div_iff_mul_lt lt_div_iff_mul_lt
-#align lt_sub_iff_add_lt lt_sub_iff_add_lt
-
-alias ⟨add_lt_of_lt_sub_right, lt_sub_right_of_add_lt⟩ := lt_sub_iff_add_lt
-#align add_lt_of_lt_sub_right add_lt_of_lt_sub_right
-#align lt_sub_right_of_add_lt lt_sub_right_of_add_lt
-
-@[to_additive]
-theorem div_lt_iff_lt_mul : a / c < b ↔ a < b * c := by
-  rw [← mul_lt_mul_iff_right c, div_eq_mul_inv, inv_mul_cancel_right]
-#align div_lt_iff_lt_mul div_lt_iff_lt_mul
-#align sub_lt_iff_lt_add sub_lt_iff_lt_add
-
-alias ⟨lt_add_of_sub_right_lt, sub_right_lt_of_lt_add⟩ := sub_lt_iff_lt_add
-#align lt_add_of_sub_right_lt lt_add_of_sub_right_lt
-#align sub_right_lt_of_lt_add sub_right_lt_of_lt_add
-
-end Right
-
-section Left
-
-variable [MulLeftStrictMono α] [MulRightStrictMono α]
-  {a b c : α}
-
-@[to_additive (attr := simp)]
-theorem div_lt_div_iff_left (a : α) : a / b < a / c ↔ c < b := by
-  rw [div_eq_mul_inv, div_eq_mul_inv, ← mul_lt_mul_iff_left a⁻¹, inv_mul_cancel_left,
-    inv_mul_cancel_left, inv_lt_inv_iff]
-#align div_lt_div_iff_left div_lt_div_iff_left
-#align sub_lt_sub_iff_left sub_lt_sub_iff_left
-
-@[to_additive (attr := simp)]
-theorem inv_lt_div_iff_lt_mul : a⁻¹ < b / c ↔ c < a * b := by
-  rw [div_eq_mul_inv, lt_mul_inv_iff_mul_lt, inv_mul_lt_iff_lt_mul]
-#align inv_lt_div_iff_lt_mul inv_lt_div_iff_lt_mul
-#align neg_lt_sub_iff_lt_add neg_lt_sub_iff_lt_add
-
-@[to_additive (attr := gcongr) sub_lt_sub_left]
-theorem div_lt_div_left' (h : a < b) (c : α) : c / b < c / a :=
-  (div_lt_div_iff_left c).2 h
-#align div_lt_div_left' div_lt_div_left'
-#align sub_lt_sub_left sub_lt_sub_left
-
-end Left
-
-end Group
-
-section CommGroup
-
-variable [CommGroup α]
-
-section LT
-
-variable [LT α] [MulLeftStrictMono α] {a b c d : α}
-
-@[to_additive sub_lt_sub_iff]
-theorem div_lt_div_iff' : a / b < c / d ↔ a * d < c * b := by
-  simpa only [div_eq_mul_inv] using mul_inv_lt_mul_inv_iff'
-#align div_lt_div_iff' div_lt_div_iff'
-#align sub_lt_sub_iff sub_lt_sub_iff
-
-@[to_additive]
-theorem lt_div_iff_mul_lt' : b < c / a ↔ a * b < c := by rw [lt_div_iff_mul_lt, mul_comm]
-#align lt_div_iff_mul_lt' lt_div_iff_mul_lt'
-#align lt_sub_iff_add_lt' lt_sub_iff_add_lt'
-
-alias ⟨add_lt_of_lt_sub_left, lt_sub_left_of_add_lt⟩ := lt_sub_iff_add_lt'
-#align lt_sub_left_of_add_lt lt_sub_left_of_add_lt
-#align add_lt_of_lt_sub_left add_lt_of_lt_sub_left
-
-@[to_additive]
-theorem div_lt_iff_lt_mul' : a / b < c ↔ a < b * c := by rw [div_lt_iff_lt_mul, mul_comm]
-#align div_lt_iff_lt_mul' div_lt_iff_lt_mul'
-#align sub_lt_iff_lt_add' sub_lt_iff_lt_add'
-
-alias ⟨lt_add_of_sub_left_lt, sub_left_lt_of_lt_add⟩ := sub_lt_iff_lt_add'
-#align lt_add_of_sub_left_lt lt_add_of_sub_left_lt
-#align sub_left_lt_of_lt_add sub_left_lt_of_lt_add
-
-@[to_additive]
-theorem inv_lt_div_iff_lt_mul' : b⁻¹ < a / c ↔ c < a * b :=
-  lt_div_iff_mul_lt.trans inv_mul_lt_iff_lt_mul'
-#align inv_lt_div_iff_lt_mul' inv_lt_div_iff_lt_mul'
-#align neg_lt_sub_iff_lt_add' neg_lt_sub_iff_lt_add'
-
-@[to_additive]
-theorem div_lt_comm : a / b < c ↔ a / c < b :=
-  div_lt_iff_lt_mul'.trans div_lt_iff_lt_mul.symm
-#align div_lt_comm div_lt_comm
-#align sub_lt_comm sub_lt_comm
-
-@[to_additive]
-theorem lt_div_comm : a < b / c ↔ c < b / a :=
-  lt_div_iff_mul_lt'.trans lt_div_iff_mul_lt.symm
-#align lt_div_comm lt_div_comm
-#align lt_sub_comm lt_sub_comm
-
-end LT
-
-section Preorder
-
-variable [Preorder α] [MulLeftStrictMono α] {a b c d : α}
-
-@[to_additive (attr := gcongr) sub_lt_sub]
-theorem div_lt_div'' (hab : a < b) (hcd : c < d) : a / d < b / c := by
-  rw [div_eq_mul_inv, div_eq_mul_inv, mul_comm b, mul_inv_lt_inv_mul_iff, mul_comm]
-  exact mul_lt_mul_of_lt_of_lt hab hcd
-#align div_lt_div'' div_lt_div''
-#align sub_lt_sub sub_lt_sub
-
-end Preorder
-
-section LinearOrder
-variable [LinearOrder α] [MulLeftMono α] {a b c d : α}
-
-@[to_additive] lemma lt_or_lt_of_div_lt_div : a / d < b / c → a < b ∨ c < d := by
-  contrapose!; exact fun h ↦ div_le_div'' h.1 h.2
-
-end LinearOrder
-end CommGroup
-
-section LinearOrder
-
-variable [Group α] [LinearOrder α]
-
-@[to_additive (attr := simp) cmp_sub_zero]
-theorem cmp_div_one' [MulRightMono α] (a b : α) :
-    cmp (a / b) 1 = cmp a b := by rw [← cmp_mul_right' _ _ b, one_mul, div_mul_cancel]
-#align cmp_div_one' cmp_div_one'
-#align cmp_sub_zero cmp_sub_zero
-
-variable [MulLeftMono α]
-
-section VariableNames
-
-variable {a b c : α}
-
-@[to_additive]
-theorem le_of_forall_one_lt_lt_mul (h : ∀ ε : α, 1 < ε → a < b * ε) : a ≤ b :=
-  le_of_not_lt fun h₁ => lt_irrefl a (by simpa using h _ (lt_inv_mul_iff_lt.mpr h₁))
-#align le_of_forall_one_lt_lt_mul le_of_forall_one_lt_lt_mul
-#align le_of_forall_pos_lt_add le_of_forall_pos_lt_add
-
-@[to_additive]
-theorem le_iff_forall_one_lt_lt_mul : a ≤ b ↔ ∀ ε, 1 < ε → a < b * ε :=
-  ⟨fun h _ => lt_mul_of_le_of_one_lt h, le_of_forall_one_lt_lt_mul⟩
-#align le_iff_forall_one_lt_lt_mul le_iff_forall_one_lt_lt_mul
-#align le_iff_forall_pos_lt_add le_iff_forall_pos_lt_add
-
-/-  I (DT) introduced this lemma to prove (the additive version `sub_le_sub_flip` of)
-`div_le_div_flip` below.  Now I wonder what is the point of either of these lemmas... -/
-@[to_additive]
-theorem div_le_inv_mul_iff [MulRightMono α] :
-    a / b ≤ a⁻¹ * b ↔ a ≤ b := by
-  rw [div_eq_mul_inv, mul_inv_le_inv_mul_iff]
-  exact
-    ⟨fun h => not_lt.mp fun k => not_lt.mpr h (mul_lt_mul_of_lt_of_lt k k), fun h =>
-      mul_le_mul' h h⟩
-#align div_le_inv_mul_iff div_le_inv_mul_iff
-#align sub_le_neg_add_iff sub_le_neg_add_iff
-
--- What is the point of this lemma?  See comment about `div_le_inv_mul_iff` above.
--- Note: we intentionally don't have `@[simp]` for the additive version,
--- since the LHS simplifies with `tsub_le_iff_right`
-@[to_additive]
-theorem div_le_div_flip {α : Type*} [CommGroup α] [LinearOrder α]
-    [MulLeftMono α] {a b : α} : a / b ≤ b / a ↔ a ≤ b := by
-  rw [div_eq_mul_inv b, mul_comm]
-  exact div_le_inv_mul_iff
-#align div_le_div_flip div_le_div_flip
-#align sub_le_sub_flip sub_le_sub_flip
-
-end VariableNames
-
-end LinearOrder
-=======
-
->>>>>>> a3663456
 
 /-!
 ### Linearly ordered commutative groups
@@ -1195,79 +194,5 @@
 @[to_additive neg_nonneg_of_nonpos]
 theorem one_le_inv_of_le_one : a ≤ 1 → 1 ≤ a⁻¹ :=
   one_le_inv'.mpr
-<<<<<<< HEAD
-#align one_le_inv_of_le_one one_le_inv_of_le_one
-#align neg_nonneg_of_nonpos neg_nonneg_of_nonpos
 
-end NormNumLemmas
-
-section
-
-variable {β : Type*} [Group α] [Preorder α] [MulLeftMono α]
-  [MulRightMono α] [Preorder β] {f : β → α} {s : Set β}
-
-@[to_additive]
-theorem Monotone.inv (hf : Monotone f) : Antitone fun x => (f x)⁻¹ := fun _ _ hxy =>
-  inv_le_inv_iff.2 (hf hxy)
-#align monotone.inv Monotone.inv
-#align monotone.neg Monotone.neg
-
-@[to_additive]
-theorem Antitone.inv (hf : Antitone f) : Monotone fun x => (f x)⁻¹ := fun _ _ hxy =>
-  inv_le_inv_iff.2 (hf hxy)
-#align antitone.inv Antitone.inv
-#align antitone.neg Antitone.neg
-
-@[to_additive]
-theorem MonotoneOn.inv (hf : MonotoneOn f s) : AntitoneOn (fun x => (f x)⁻¹) s :=
-  fun _ hx _ hy hxy => inv_le_inv_iff.2 (hf hx hy hxy)
-#align monotone_on.inv MonotoneOn.inv
-#align monotone_on.neg MonotoneOn.neg
-
-@[to_additive]
-theorem AntitoneOn.inv (hf : AntitoneOn f s) : MonotoneOn (fun x => (f x)⁻¹) s :=
-  fun _ hx _ hy hxy => inv_le_inv_iff.2 (hf hx hy hxy)
-#align antitone_on.inv AntitoneOn.inv
-#align antitone_on.neg AntitoneOn.neg
-
-end
-
-section
-
-variable {β : Type*} [Group α] [Preorder α] [MulLeftStrictMono α]
-  [MulRightStrictMono α] [Preorder β] {f : β → α} {s : Set β}
-
-@[to_additive]
-theorem StrictMono.inv (hf : StrictMono f) : StrictAnti fun x => (f x)⁻¹ := fun _ _ hxy =>
-  inv_lt_inv_iff.2 (hf hxy)
-#align strict_mono.inv StrictMono.inv
-#align strict_mono.neg StrictMono.neg
-
-@[to_additive]
-theorem StrictAnti.inv (hf : StrictAnti f) : StrictMono fun x => (f x)⁻¹ := fun _ _ hxy =>
-  inv_lt_inv_iff.2 (hf hxy)
-#align strict_anti.inv StrictAnti.inv
-#align strict_anti.neg StrictAnti.neg
-
-@[to_additive]
-theorem StrictMonoOn.inv (hf : StrictMonoOn f s) : StrictAntiOn (fun x => (f x)⁻¹) s :=
-  fun _ hx _ hy hxy => inv_lt_inv_iff.2 (hf hx hy hxy)
-#align strict_mono_on.inv StrictMonoOn.inv
-#align strict_mono_on.neg StrictMonoOn.neg
-
-@[to_additive]
-theorem StrictAntiOn.inv (hf : StrictAntiOn f s) : StrictMonoOn (fun x => (f x)⁻¹) s :=
-  fun _ hx _ hy hxy => inv_lt_inv_iff.2 (hf hx hy hxy)
-#align strict_anti_on.inv StrictAntiOn.inv
-#align strict_anti_on.neg StrictAntiOn.neg
-
-end
-
-/-
-`NeZero` should not be needed at this point in the ordered algebraic hierarchy.
--/
-assert_not_exists NeZero
-=======
-
-end NormNumLemmas
->>>>>>> a3663456
+end NormNumLemmas
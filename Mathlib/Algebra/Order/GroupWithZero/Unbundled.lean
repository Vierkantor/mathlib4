/-
Copyright (c) 2022 Damiano Testa. All rights reserved.
Released under Apache 2.0 license as described in the file LICENSE.
Authors: Damiano Testa, Yuyang Zhao
-/
import Mathlib.Algebra.Group.Pi.Basic
import Mathlib.Algebra.GroupWithZero.Units.Basic
import Mathlib.Algebra.Order.Monoid.Unbundled.Defs
import Mathlib.Algebra.Order.ZeroLEOne
<<<<<<< HEAD
import Mathlib.Tactic.GCongr.Core
=======
import Mathlib.Tactic.Bound.Attribute
import Mathlib.Tactic.GCongr.CoreAttrs
import Mathlib.Tactic.Monotonicity.Attr
>>>>>>> d0df76bd
import Mathlib.Tactic.Nontriviality

/-!
# Monotonicity of multiplication by positive elements

This file defines typeclasses to reason about monotonicity of the operations
* `b ↦ a * b`, "left multiplication"
* `a ↦ a * b`, "right multiplication"

We use eight typeclasses to encode the various properties we care about for those two operations.
These typeclasses are meant to be mostly internal to this file, to set up each lemma in the
appropriate generality.

Less granular typeclasses like `OrderedAddCommMonoid`, `LinearOrderedField` should be enough for
most purposes, and the system is set up so that they imply the correct granular typeclasses here.
If those are enough for you, you may stop reading here! Else, beware that what follows is a bit
technical.

## Definitions

In all that follows, `α` is an orders which has a `0` and a multiplication. Note however that we do
not use lawfulness of this action in most of the file. Hence `*` should be considered here as a
mostly arbitrary function `α → α → α`.

We use the following four typeclasses to reason about left multiplication (`b ↦ a * b`):
* `PosMulMono`: If `a ≥ 0`, then `b₁ ≤ b₂ → a * b₁ ≤ a * b₂`.
* `PosMulStrictMono`: If `a > 0`, then `b₁ < b₂ → a * b₁ < a * b₂`.
* `PosMulReflectLT`: If `a ≥ 0`, then `a * b₁ < a * b₂ → b₁ < b₂`.
* `PosMulReflectLE`: If `a > 0`, then `a * b₁ ≤ a * b₂ → b₁ ≤ b₂`.

We use the following four typeclasses to reason about right multiplication (`a ↦ a * b`):
* `MulPosMono`: If `b ≥ 0`, then `a₁ ≤ a₂ → a₁ * b ≤ a₂ * b`.
* `MulPosStrictMono`: If `b > 0`, then `a₁ < a₂ → a₁ * b < a₂ * b`.
* `MulPosReflectLT`: If `b ≥ 0`, then `a₁ * b < a₂ * b → a₁ < a₂`.
* `MulPosReflectLE`: If `b > 0`, then `a₁ * b ≤ a₂ * b → a₁ ≤ a₂`.

## Implications

As `α` gets more and more structure, those typeclasses end up being equivalent. The commonly used
implications are:
*  When `α` is a partial order:
  * `PosMulStrictMono → PosMulMono`
  * `MulPosStrictMono → MulPosMono`
  * `PosMulReflectLE → PosMulReflectLT`
  * `MulPosReflectLE → MulPosReflectLT`
* When `α` is a linear order:
  * `PosMulStrictMono → PosMulReflectLE`
  * `MulPosStrictMono → MulPosReflectLE` .
* When the multiplication of `α` is commutative:
  * `PosMulMono → MulPosMono`
  * `PosMulStrictMono → MulPosStrictMono`
  * `PosMulReflectLE → MulPosReflectLE`
  * `PosMulReflectLT → MulPosReflectLT`

Further, the bundled non-granular typeclasses imply the granular ones like so:
* `OrderedSemiring → PosMulMono`
* `OrderedSemiring → MulPosMono`
* `StrictOrderedSemiring → PosMulStrictMono`
* `StrictOrderedSemiring → MulPosStrictMono`

All these are registered as instances, which means that in practice you should not worry about these
implications. However, if you encounter a case where you think a statement is true but not covered
by the current implications, please bring it up on Zulip!

## Notation

The following is local notation in this file:
* `α≥0`: `{x : α // 0 ≤ x}`
* `α>0`: `{x : α // 0 < x}`

See https://leanprover.zulipchat.com/#narrow/stream/113488-general/topic/notation.20for.20positive.20elements
for a discussion about this notation, and whether to enable it globally (note that the notation is
currently global but broken, hence actually only works locally).
-/

<<<<<<< HEAD
=======
open Function

>>>>>>> d0df76bd
variable {M₀ G₀ : Type*} (α : Type*)

set_option quotPrecheck false in
/-- Local notation for the nonnegative elements of a type `α`. TODO: actually make local. -/
notation "α≥0" => { x : α // 0 ≤ x }

set_option quotPrecheck false in
/-- Local notation for the positive elements of a type `α`. TODO: actually make local. -/
notation "α>0" => { x : α // 0 < x }

section Abbreviations

variable [Mul α] [Zero α] [Preorder α]

/-- Typeclass for monotonicity of multiplication by nonnegative elements on the left,
namely `b₁ ≤ b₂ → a * b₁ ≤ a * b₂` if `0 ≤ a`.

You should usually not use this very granular typeclass directly, but rather a typeclass like
`OrderedSemiring`. -/
abbrev PosMulMono : Prop :=
  CovariantClass α≥0 α (fun x y => x * y) (· ≤ ·)

/-- Typeclass for monotonicity of multiplication by nonnegative elements on the right,
namely `a₁ ≤ a₂ → a₁ * b ≤ a₂ * b` if `0 ≤ b`.

You should usually not use this very granular typeclass directly, but rather a typeclass like
`OrderedSemiring`. -/
abbrev MulPosMono : Prop :=
  CovariantClass α≥0 α (fun x y => y * x) (· ≤ ·)

/-- Typeclass for strict monotonicity of multiplication by positive elements on the left,
namely `b₁ < b₂ → a * b₁ < a * b₂` if `0 < a`.

You should usually not use this very granular typeclass directly, but rather a typeclass like
`StrictOrderedSemiring`. -/
abbrev PosMulStrictMono : Prop :=
  CovariantClass α>0 α (fun x y => x * y) (· < ·)

/-- Typeclass for strict monotonicity of multiplication by positive elements on the right,
namely `a₁ < a₂ → a₁ * b < a₂ * b` if `0 < b`.

You should usually not use this very granular typeclass directly, but rather a typeclass like
`StrictOrderedSemiring`. -/
abbrev MulPosStrictMono : Prop :=
  CovariantClass α>0 α (fun x y => y * x) (· < ·)

/-- Typeclass for strict reverse monotonicity of multiplication by nonnegative elements on
the left, namely `a * b₁ < a * b₂ → b₁ < b₂` if `0 ≤ a`.

You should usually not use this very granular typeclass directly, but rather a typeclass like
`LinearOrderedSemiring`. -/
abbrev PosMulReflectLT : Prop :=
  ContravariantClass α≥0 α (fun x y => x * y) (· < ·)

/-- Typeclass for strict reverse monotonicity of multiplication by nonnegative elements on
the right, namely `a₁ * b < a₂ * b → a₁ < a₂` if `0 ≤ b`.

You should usually not use this very granular typeclass directly, but rather a typeclass like
`LinearOrderedSemiring`. -/
abbrev MulPosReflectLT : Prop :=
  ContravariantClass α≥0 α (fun x y => y * x) (· < ·)

/-- Typeclass for reverse monotonicity of multiplication by positive elements on the left,
namely `a * b₁ ≤ a * b₂ → b₁ ≤ b₂` if `0 < a`.

You should usually not use this very granular typeclass directly, but rather a typeclass like
`LinearOrderedSemiring`. -/
abbrev PosMulReflectLE : Prop :=
  ContravariantClass α>0 α (fun x y => x * y) (· ≤ ·)

/-- Typeclass for reverse monotonicity of multiplication by positive elements on the right,
namely `a₁ * b ≤ a₂ * b → a₁ ≤ a₂` if `0 < b`.

You should usually not use this very granular typeclass directly, but rather a typeclass like
`LinearOrderedSemiring`. -/
abbrev MulPosReflectLE : Prop :=
  ContravariantClass α>0 α (fun x y => y * x) (· ≤ ·)

end Abbreviations

variable {α} {a b c d : α}

section MulZero

variable [Mul α] [Zero α]

section Preorder

variable [Preorder α]

instance PosMulMono.to_covariantClass_pos_mul_le [PosMulMono α] :
    CovariantClass α>0 α (fun x y => x * y) (· ≤ ·) :=
  ⟨fun a _ _ bc => @CovariantClass.elim α≥0 α (fun x y => x * y) (· ≤ ·) _ ⟨_, a.2.le⟩ _ _ bc⟩

instance MulPosMono.to_covariantClass_pos_mul_le [MulPosMono α] :
    CovariantClass α>0 α (fun x y => y * x) (· ≤ ·) :=
  ⟨fun a _ _ bc => @CovariantClass.elim α≥0 α (fun x y => y * x) (· ≤ ·) _ ⟨_, a.2.le⟩ _ _ bc⟩

instance PosMulReflectLT.to_contravariantClass_pos_mul_lt [PosMulReflectLT α] :
    ContravariantClass α>0 α (fun x y => x * y) (· < ·) :=
  ⟨fun a _ _ bc => @ContravariantClass.elim α≥0 α (fun x y => x * y) (· < ·) _ ⟨_, a.2.le⟩ _ _ bc⟩

instance MulPosReflectLT.to_contravariantClass_pos_mul_lt [MulPosReflectLT α] :
    ContravariantClass α>0 α (fun x y => y * x) (· < ·) :=
  ⟨fun a _ _ bc => @ContravariantClass.elim α≥0 α (fun x y => y * x) (· < ·) _ ⟨_, a.2.le⟩ _ _ bc⟩

@[gcongr]
theorem mul_le_mul_of_nonneg_left [PosMulMono α] (h : b ≤ c) (a0 : 0 ≤ a) : a * b ≤ a * c :=
  @CovariantClass.elim α≥0 α (fun x y => x * y) (· ≤ ·) _ ⟨a, a0⟩ _ _ h

@[gcongr]
theorem mul_le_mul_of_nonneg_right [MulPosMono α] (h : b ≤ c) (a0 : 0 ≤ a) : b * a ≤ c * a :=
  @CovariantClass.elim α≥0 α (fun x y => y * x) (· ≤ ·) _ ⟨a, a0⟩ _ _ h

@[gcongr]
theorem mul_lt_mul_of_pos_left [PosMulStrictMono α] (bc : b < c) (a0 : 0 < a) : a * b < a * c :=
  @CovariantClass.elim α>0 α (fun x y => x * y) (· < ·) _ ⟨a, a0⟩ _ _ bc

@[gcongr]
theorem mul_lt_mul_of_pos_right [MulPosStrictMono α] (bc : b < c) (a0 : 0 < a) : b * a < c * a :=
  @CovariantClass.elim α>0 α (fun x y => y * x) (· < ·) _ ⟨a, a0⟩ _ _ bc

theorem lt_of_mul_lt_mul_left [PosMulReflectLT α] (h : a * b < a * c) (a0 : 0 ≤ a) : b < c :=
  @ContravariantClass.elim α≥0 α (fun x y => x * y) (· < ·) _ ⟨a, a0⟩ _ _ h

theorem lt_of_mul_lt_mul_right [MulPosReflectLT α] (h : b * a < c * a) (a0 : 0 ≤ a) : b < c :=
  @ContravariantClass.elim α≥0 α (fun x y => y * x) (· < ·) _ ⟨a, a0⟩ _ _ h

theorem le_of_mul_le_mul_left [PosMulReflectLE α] (bc : a * b ≤ a * c) (a0 : 0 < a) : b ≤ c :=
  @ContravariantClass.elim α>0 α (fun x y => x * y) (· ≤ ·) _ ⟨a, a0⟩ _ _ bc

theorem le_of_mul_le_mul_right [MulPosReflectLE α] (bc : b * a ≤ c * a) (a0 : 0 < a) : b ≤ c :=
  @ContravariantClass.elim α>0 α (fun x y => y * x) (· ≤ ·) _ ⟨a, a0⟩ _ _ bc

alias lt_of_mul_lt_mul_of_nonneg_left := lt_of_mul_lt_mul_left
alias lt_of_mul_lt_mul_of_nonneg_right := lt_of_mul_lt_mul_right
alias le_of_mul_le_mul_of_pos_left := le_of_mul_le_mul_left
alias le_of_mul_le_mul_of_pos_right := le_of_mul_le_mul_right

@[simp]
theorem mul_lt_mul_left [PosMulStrictMono α] [PosMulReflectLT α] (a0 : 0 < a) :
    a * b < a * c ↔ b < c :=
  @rel_iff_cov α>0 α (fun x y => x * y) (· < ·) _ _ ⟨a, a0⟩ _ _

@[simp]
theorem mul_lt_mul_right [MulPosStrictMono α] [MulPosReflectLT α] (a0 : 0 < a) :
    b * a < c * a ↔ b < c :=
  @rel_iff_cov α>0 α (fun x y => y * x) (· < ·) _ _ ⟨a, a0⟩ _ _

@[simp]
theorem mul_le_mul_left [PosMulMono α] [PosMulReflectLE α] (a0 : 0 < a) : a * b ≤ a * c ↔ b ≤ c :=
  @rel_iff_cov α>0 α (fun x y => x * y) (· ≤ ·) _ _ ⟨a, a0⟩ _ _

@[simp]
theorem mul_le_mul_right [MulPosMono α] [MulPosReflectLE α] (a0 : 0 < a) : b * a ≤ c * a ↔ b ≤ c :=
  @rel_iff_cov α>0 α (fun x y => y * x) (· ≤ ·) _ _ ⟨a, a0⟩ _ _

alias mul_le_mul_iff_of_pos_left := mul_le_mul_left
alias mul_le_mul_iff_of_pos_right := mul_le_mul_right
alias mul_lt_mul_iff_of_pos_left := mul_lt_mul_left
alias mul_lt_mul_iff_of_pos_right := mul_lt_mul_right

theorem mul_le_mul_of_nonneg [PosMulMono α] [MulPosMono α]
    (h₁ : a ≤ b) (h₂ : c ≤ d) (a0 : 0 ≤ a) (d0 : 0 ≤ d) : a * c ≤ b * d :=
  (mul_le_mul_of_nonneg_left h₂ a0).trans (mul_le_mul_of_nonneg_right h₁ d0)

@[deprecated (since := "2024-07-13")]
alias mul_le_mul_of_le_of_le := mul_le_mul_of_nonneg

theorem mul_le_mul_of_nonneg' [PosMulMono α] [MulPosMono α]
    (h₁ : a ≤ b) (h₂ : c ≤ d) (c0 : 0 ≤ c) (b0 : 0 ≤ b) : a * c ≤ b * d :=
  (mul_le_mul_of_nonneg_right h₁ c0).trans (mul_le_mul_of_nonneg_left h₂ b0)

theorem mul_lt_mul_of_le_of_lt_of_pos_of_nonneg [PosMulStrictMono α] [MulPosMono α]
    (h₁ : a ≤ b) (h₂ : c < d) (a0 : 0 < a) (d0 : 0 ≤ d) : a * c < b * d :=
  (mul_lt_mul_of_pos_left h₂ a0).trans_le (mul_le_mul_of_nonneg_right h₁ d0)

alias mul_lt_mul_of_pos_of_nonneg := mul_lt_mul_of_le_of_lt_of_pos_of_nonneg

theorem mul_lt_mul_of_le_of_lt_of_nonneg_of_pos [PosMulStrictMono α] [MulPosMono α]
    (h₁ : a ≤ b) (h₂ : c < d) (c0 : 0 ≤ c) (b0 : 0 < b) : a * c < b * d :=
  (mul_le_mul_of_nonneg_right h₁ c0).trans_lt (mul_lt_mul_of_pos_left h₂ b0)

alias mul_lt_mul_of_nonneg_of_pos' := mul_lt_mul_of_le_of_lt_of_nonneg_of_pos

@[deprecated (since := "2024-07-13")]
alias mul_lt_mul_of_le_of_le' := mul_lt_mul_of_le_of_lt_of_nonneg_of_pos

theorem mul_lt_mul_of_lt_of_le_of_nonneg_of_pos [PosMulMono α] [MulPosStrictMono α]
    (h₁ : a < b) (h₂ : c ≤ d) (a0 : 0 ≤ a) (d0 : 0 < d) : a * c < b * d :=
  (mul_le_mul_of_nonneg_left h₂ a0).trans_lt (mul_lt_mul_of_pos_right h₁ d0)

alias mul_lt_mul_of_nonneg_of_pos := mul_lt_mul_of_lt_of_le_of_nonneg_of_pos

theorem mul_lt_mul_of_lt_of_le_of_pos_of_nonneg [PosMulMono α] [MulPosStrictMono α]
    (h₁ : a < b) (h₂ : c ≤ d) (c0 : 0 < c) (b0 : 0 ≤ b) : a * c < b * d :=
  (mul_lt_mul_of_pos_right h₁ c0).trans_le (mul_le_mul_of_nonneg_left h₂ b0)

alias mul_lt_mul_of_pos_of_nonneg' := mul_lt_mul_of_lt_of_le_of_pos_of_nonneg

@[deprecated (since := "2024-07-13")]
alias mul_lt_mul_of_le_of_lt' := mul_lt_mul_of_lt_of_le_of_pos_of_nonneg

theorem mul_lt_mul_of_pos [PosMulStrictMono α] [MulPosStrictMono α]
    (h₁ : a < b) (h₂ : c < d) (a0 : 0 < a) (d0 : 0 < d) : a * c < b * d :=
  (mul_lt_mul_of_pos_left h₂ a0).trans (mul_lt_mul_of_pos_right h₁ d0)

@[deprecated (since := "2024-07-13")]
alias mul_lt_mul_of_pos_of_pos := mul_lt_mul_of_pos

theorem mul_lt_mul_of_pos' [PosMulStrictMono α] [MulPosStrictMono α]
    (h₁ : a < b) (h₂ : c < d) (c0 : 0 < c) (b0 : 0 < b) : a * c < b * d :=
  (mul_lt_mul_of_pos_right h₁ c0).trans (mul_lt_mul_of_pos_left h₂ b0)

@[deprecated (since := "2024-07-13")]
alias mul_lt_mul_of_lt_of_lt' := mul_lt_mul_of_pos'

alias mul_le_mul := mul_le_mul_of_nonneg'
attribute [gcongr] mul_le_mul

alias mul_lt_mul := mul_lt_mul_of_pos_of_nonneg'

alias mul_lt_mul' := mul_lt_mul_of_nonneg_of_pos'

theorem mul_le_of_mul_le_of_nonneg_left [PosMulMono α] (h : a * b ≤ c) (hle : d ≤ b) (a0 : 0 ≤ a) :
    a * d ≤ c :=
  (mul_le_mul_of_nonneg_left hle a0).trans h

theorem mul_lt_of_mul_lt_of_nonneg_left [PosMulMono α] (h : a * b < c) (hle : d ≤ b) (a0 : 0 ≤ a) :
    a * d < c :=
  (mul_le_mul_of_nonneg_left hle a0).trans_lt h

theorem le_mul_of_le_mul_of_nonneg_left [PosMulMono α] (h : a ≤ b * c) (hle : c ≤ d) (b0 : 0 ≤ b) :
    a ≤ b * d :=
  h.trans (mul_le_mul_of_nonneg_left hle b0)

theorem lt_mul_of_lt_mul_of_nonneg_left [PosMulMono α] (h : a < b * c) (hle : c ≤ d) (b0 : 0 ≤ b) :
    a < b * d :=
  h.trans_le (mul_le_mul_of_nonneg_left hle b0)

theorem mul_le_of_mul_le_of_nonneg_right [MulPosMono α] (h : a * b ≤ c) (hle : d ≤ a) (b0 : 0 ≤ b) :
    d * b ≤ c :=
  (mul_le_mul_of_nonneg_right hle b0).trans h

theorem mul_lt_of_mul_lt_of_nonneg_right [MulPosMono α] (h : a * b < c) (hle : d ≤ a) (b0 : 0 ≤ b) :
    d * b < c :=
  (mul_le_mul_of_nonneg_right hle b0).trans_lt h

theorem le_mul_of_le_mul_of_nonneg_right [MulPosMono α] (h : a ≤ b * c) (hle : b ≤ d) (c0 : 0 ≤ c) :
    a ≤ d * c :=
  h.trans (mul_le_mul_of_nonneg_right hle c0)

theorem lt_mul_of_lt_mul_of_nonneg_right [MulPosMono α] (h : a < b * c) (hle : b ≤ d) (c0 : 0 ≤ c) :
    a < d * c :=
  h.trans_le (mul_le_mul_of_nonneg_right hle c0)

end Preorder

section LinearOrder

variable [LinearOrder α]

-- see Note [lower instance priority]
instance (priority := 100) PosMulStrictMono.toPosMulReflectLE [PosMulStrictMono α] :
    PosMulReflectLE α :=
  ⟨(covariant_lt_iff_contravariant_le _ _ _).1 CovariantClass.elim⟩

-- see Note [lower instance priority]
instance (priority := 100) MulPosStrictMono.toMulPosReflectLE [MulPosStrictMono α] :
    MulPosReflectLE α :=
  ⟨(covariant_lt_iff_contravariant_le _ _ _).1 CovariantClass.elim⟩

theorem PosMulReflectLE.toPosMulStrictMono [PosMulReflectLE α] : PosMulStrictMono α :=
  ⟨(covariant_lt_iff_contravariant_le _ _ _).2 ContravariantClass.elim⟩

theorem MulPosReflectLE.toMulPosStrictMono [MulPosReflectLE α] : MulPosStrictMono α :=
  ⟨(covariant_lt_iff_contravariant_le _ _ _).2 ContravariantClass.elim⟩

theorem posMulStrictMono_iff_posMulReflectLE : PosMulStrictMono α ↔ PosMulReflectLE α :=
  ⟨@PosMulStrictMono.toPosMulReflectLE _ _ _ _, @PosMulReflectLE.toPosMulStrictMono _ _ _ _⟩

theorem mulPosStrictMono_iff_mulPosReflectLE : MulPosStrictMono α ↔ MulPosReflectLE α :=
  ⟨@MulPosStrictMono.toMulPosReflectLE _ _ _ _, @MulPosReflectLE.toMulPosStrictMono _ _ _ _⟩

theorem PosMulReflectLT.toPosMulMono [PosMulReflectLT α] : PosMulMono α :=
  ⟨(covariant_le_iff_contravariant_lt _ _ _).2 ContravariantClass.elim⟩

theorem MulPosReflectLT.toMulPosMono [MulPosReflectLT α] : MulPosMono α :=
  ⟨(covariant_le_iff_contravariant_lt _ _ _).2 ContravariantClass.elim⟩

theorem PosMulMono.toPosMulReflectLT [PosMulMono α] : PosMulReflectLT α :=
  ⟨(covariant_le_iff_contravariant_lt _ _ _).1 CovariantClass.elim⟩

theorem MulPosMono.toMulPosReflectLT [MulPosMono α] : MulPosReflectLT α :=
  ⟨(covariant_le_iff_contravariant_lt _ _ _).1 CovariantClass.elim⟩

/- TODO: Currently, only one in four of the above are made instances; we could consider making
  both directions of `covariant_le_iff_contravariant_lt` and `covariant_lt_iff_contravariant_le`
  instances, then all of the above become redundant instances, but there are performance issues. -/

theorem posMulMono_iff_posMulReflectLT : PosMulMono α ↔ PosMulReflectLT α :=
  ⟨@PosMulMono.toPosMulReflectLT _ _ _ _, @PosMulReflectLT.toPosMulMono _ _ _ _⟩

theorem mulPosMono_iff_mulPosReflectLT : MulPosMono α ↔ MulPosReflectLT α :=
  ⟨@MulPosMono.toMulPosReflectLT _ _ _ _, @MulPosReflectLT.toMulPosMono _ _ _ _⟩

end LinearOrder

end MulZero

section MulZeroClass

variable [MulZeroClass α]

section Preorder

variable [Preorder α]

/-- Assumes left covariance. -/
theorem Left.mul_pos [PosMulStrictMono α] (ha : 0 < a) (hb : 0 < b) : 0 < a * b := by
  simpa only [mul_zero] using mul_lt_mul_of_pos_left hb ha

alias mul_pos := Left.mul_pos

theorem mul_neg_of_pos_of_neg [PosMulStrictMono α] (ha : 0 < a) (hb : b < 0) : a * b < 0 := by
  simpa only [mul_zero] using mul_lt_mul_of_pos_left hb ha

@[simp]
theorem mul_pos_iff_of_pos_left [PosMulStrictMono α] [PosMulReflectLT α] (h : 0 < a) :
    0 < a * b ↔ 0 < b := by simpa using mul_lt_mul_left (b := 0) h

/-- Assumes right covariance. -/
theorem Right.mul_pos [MulPosStrictMono α] (ha : 0 < a) (hb : 0 < b) : 0 < a * b := by
  simpa only [zero_mul] using mul_lt_mul_of_pos_right ha hb

theorem mul_neg_of_neg_of_pos [MulPosStrictMono α] (ha : a < 0) (hb : 0 < b) : a * b < 0 := by
  simpa only [zero_mul] using mul_lt_mul_of_pos_right ha hb

@[simp]
theorem mul_pos_iff_of_pos_right [MulPosStrictMono α] [MulPosReflectLT α] (h : 0 < b) :
    0 < a * b ↔ 0 < a := by simpa using mul_lt_mul_right (b := 0) h

/-- Assumes left covariance. -/
theorem Left.mul_nonneg [PosMulMono α] (ha : 0 ≤ a) (hb : 0 ≤ b) : 0 ≤ a * b := by
  simpa only [mul_zero] using mul_le_mul_of_nonneg_left hb ha

alias mul_nonneg := Left.mul_nonneg

theorem mul_nonpos_of_nonneg_of_nonpos [PosMulMono α] (ha : 0 ≤ a) (hb : b ≤ 0) : a * b ≤ 0 := by
  simpa only [mul_zero] using mul_le_mul_of_nonneg_left hb ha

/-- Assumes right covariance. -/
theorem Right.mul_nonneg [MulPosMono α] (ha : 0 ≤ a) (hb : 0 ≤ b) : 0 ≤ a * b := by
  simpa only [zero_mul] using mul_le_mul_of_nonneg_right ha hb

theorem mul_nonpos_of_nonpos_of_nonneg [MulPosMono α] (ha : a ≤ 0) (hb : 0 ≤ b) : a * b ≤ 0 := by
  simpa only [zero_mul] using mul_le_mul_of_nonneg_right ha hb

theorem pos_of_mul_pos_right [PosMulReflectLT α] (h : 0 < a * b) (ha : 0 ≤ a) : 0 < b :=
  lt_of_mul_lt_mul_left ((mul_zero a).symm ▸ h : a * 0 < a * b) ha

theorem pos_of_mul_pos_left [MulPosReflectLT α] (h : 0 < a * b) (hb : 0 ≤ b) : 0 < a :=
  lt_of_mul_lt_mul_right ((zero_mul b).symm ▸ h : 0 * b < a * b) hb

theorem pos_iff_pos_of_mul_pos [PosMulReflectLT α] [MulPosReflectLT α] (hab : 0 < a * b) :
    0 < a ↔ 0 < b :=
  ⟨pos_of_mul_pos_right hab ∘ le_of_lt, pos_of_mul_pos_left hab ∘ le_of_lt⟩

/-- Assumes left strict covariance. -/
theorem Left.mul_lt_mul_of_nonneg [PosMulStrictMono α] [MulPosMono α]
    (h₁ : a < b) (h₂ : c < d) (a0 : 0 ≤ a) (c0 : 0 ≤ c) : a * c < b * d :=
  mul_lt_mul_of_le_of_lt_of_nonneg_of_pos h₁.le h₂ c0 (a0.trans_lt h₁)

/-- Assumes right strict covariance. -/
theorem Right.mul_lt_mul_of_nonneg [PosMulMono α] [MulPosStrictMono α]
    (h₁ : a < b) (h₂ : c < d) (a0 : 0 ≤ a) (c0 : 0 ≤ c) : a * c < b * d :=
  mul_lt_mul_of_lt_of_le_of_nonneg_of_pos h₁ h₂.le a0 (c0.trans_lt h₂)

alias mul_lt_mul_of_nonneg := Left.mul_lt_mul_of_nonneg

alias mul_lt_mul'' := Left.mul_lt_mul_of_nonneg
attribute [gcongr] mul_lt_mul''

theorem mul_self_le_mul_self [PosMulMono α] [MulPosMono α] (ha : 0 ≤ a) (hab : a ≤ b) :
    a * a ≤ b * b :=
  mul_le_mul hab hab ha <| ha.trans hab

end Preorder

section PartialOrder

variable [PartialOrder α]

theorem posMulMono_iff_covariant_pos :
    PosMulMono α ↔ CovariantClass α>0 α (fun x y => x * y) (· ≤ ·) :=
  ⟨@PosMulMono.to_covariantClass_pos_mul_le _ _ _ _, fun h =>
    ⟨fun a b c h => by
      obtain ha | ha := a.prop.eq_or_lt
      · simp [← ha]
      · exact @CovariantClass.elim α>0 α (fun x y => x * y) (· ≤ ·) _ ⟨_, ha⟩ _ _ h ⟩⟩

theorem mulPosMono_iff_covariant_pos :
    MulPosMono α ↔ CovariantClass α>0 α (fun x y => y * x) (· ≤ ·) :=
  ⟨@MulPosMono.to_covariantClass_pos_mul_le _ _ _ _, fun h =>
    ⟨fun a b c h => by
      obtain ha | ha := a.prop.eq_or_lt
      · simp [← ha]
      · exact @CovariantClass.elim α>0 α (fun x y => y * x) (· ≤ ·) _ ⟨_, ha⟩ _ _ h ⟩⟩

theorem posMulReflectLT_iff_contravariant_pos :
    PosMulReflectLT α ↔ ContravariantClass α>0 α (fun x y => x * y) (· < ·) :=
  ⟨@PosMulReflectLT.to_contravariantClass_pos_mul_lt _ _ _ _, fun h =>
    ⟨fun a b c h => by
      obtain ha | ha := a.prop.eq_or_lt
      · simp [← ha] at h
      · exact @ContravariantClass.elim α>0 α (fun x y => x * y) (· < ·) _ ⟨_, ha⟩ _ _ h ⟩⟩

theorem mulPosReflectLT_iff_contravariant_pos :
    MulPosReflectLT α ↔ ContravariantClass α>0 α (fun x y => y * x) (· < ·) :=
  ⟨@MulPosReflectLT.to_contravariantClass_pos_mul_lt _ _ _ _, fun h =>
    ⟨fun a b c h => by
      obtain ha | ha := a.prop.eq_or_lt
      · simp [← ha] at h
      · exact @ContravariantClass.elim α>0 α (fun x y => y * x) (· < ·) _ ⟨_, ha⟩ _ _ h ⟩⟩

-- Porting note: mathlib3 proofs would look like `StrictMono.monotone <| @CovariantClass.elim ..`
-- but implicit argument handling causes that to break
-- see Note [lower instance priority]
instance (priority := 100) PosMulStrictMono.toPosMulMono [PosMulStrictMono α] : PosMulMono α :=
  posMulMono_iff_covariant_pos.2 (covariantClass_le_of_lt _ _ _)

-- Porting note: mathlib3 proofs would look like `StrictMono.monotone <| @CovariantClass.elim ..`
-- but implicit argument handling causes that to break
-- see Note [lower instance priority]
instance (priority := 100) MulPosStrictMono.toMulPosMono [MulPosStrictMono α] : MulPosMono α :=
  mulPosMono_iff_covariant_pos.2 (covariantClass_le_of_lt _ _ _)

-- see Note [lower instance priority]
instance (priority := 100) PosMulReflectLE.toPosMulReflectLT [PosMulReflectLE α] :
    PosMulReflectLT α :=
  posMulReflectLT_iff_contravariant_pos.2
    ⟨fun a b c h =>
      (le_of_mul_le_mul_of_pos_left h.le a.2).lt_of_ne <| by
        rintro rfl
        simp at h⟩

-- see Note [lower instance priority]
instance (priority := 100) MulPosReflectLE.toMulPosReflectLT [MulPosReflectLE α] :
    MulPosReflectLT α :=
  mulPosReflectLT_iff_contravariant_pos.2
    ⟨fun a b c h =>
      (le_of_mul_le_mul_of_pos_right h.le a.2).lt_of_ne <| by
        rintro rfl
        simp at h⟩

theorem mul_left_cancel_iff_of_pos [PosMulReflectLE α] (a0 : 0 < a) : a * b = a * c ↔ b = c :=
  ⟨fun h => (le_of_mul_le_mul_of_pos_left h.le a0).antisymm <|
    le_of_mul_le_mul_of_pos_left h.ge a0, congr_arg _⟩

theorem mul_right_cancel_iff_of_pos [MulPosReflectLE α] (b0 : 0 < b) : a * b = c * b ↔ a = c :=
  ⟨fun h => (le_of_mul_le_mul_of_pos_right h.le b0).antisymm <|
    le_of_mul_le_mul_of_pos_right h.ge b0, congr_arg (· * b)⟩

theorem mul_eq_mul_iff_eq_and_eq_of_pos [PosMulStrictMono α] [MulPosStrictMono α]
    (hab : a ≤ b) (hcd : c ≤ d) (a0 : 0 < a) (d0 : 0 < d) :
    a * c = b * d ↔ a = b ∧ c = d := by
  refine ⟨fun h ↦ ?_, by rintro ⟨rfl, rfl⟩; rfl⟩
  simp only [eq_iff_le_not_lt, hab, hcd, true_and]
  refine ⟨fun hab ↦ h.not_lt ?_, fun hcd ↦ h.not_lt ?_⟩
  · exact (mul_le_mul_of_nonneg_left hcd a0.le).trans_lt (mul_lt_mul_of_pos_right hab d0)
  · exact (mul_lt_mul_of_pos_left hcd a0).trans_le (mul_le_mul_of_nonneg_right hab d0.le)

theorem mul_eq_mul_iff_eq_and_eq_of_pos' [PosMulStrictMono α] [MulPosStrictMono α]
    (hab : a ≤ b) (hcd : c ≤ d) (b0 : 0 < b) (c0 : 0 < c) :
    a * c = b * d ↔ a = b ∧ c = d := by
  refine ⟨fun h ↦ ?_, by rintro ⟨rfl, rfl⟩; rfl⟩
  simp only [eq_iff_le_not_lt, hab, hcd, true_and]
  refine ⟨fun hab ↦ h.not_lt ?_, fun hcd ↦ h.not_lt ?_⟩
  · exact (mul_lt_mul_of_pos_right hab c0).trans_le (mul_le_mul_of_nonneg_left hcd b0.le)
  · exact (mul_le_mul_of_nonneg_right hab c0.le).trans_lt (mul_lt_mul_of_pos_left hcd b0)

end PartialOrder

section LinearOrder

variable [LinearOrder α]

theorem pos_and_pos_or_neg_and_neg_of_mul_pos [PosMulMono α] [MulPosMono α] (hab : 0 < a * b) :
    0 < a ∧ 0 < b ∨ a < 0 ∧ b < 0 := by
  rcases lt_trichotomy a 0 with (ha | rfl | ha)
  · refine Or.inr ⟨ha, lt_imp_lt_of_le_imp_le (fun hb => ?_) hab⟩
    exact mul_nonpos_of_nonpos_of_nonneg ha.le hb
  · rw [zero_mul] at hab
    exact hab.false.elim
  · refine Or.inl ⟨ha, lt_imp_lt_of_le_imp_le (fun hb => ?_) hab⟩
    exact mul_nonpos_of_nonneg_of_nonpos ha.le hb

theorem neg_of_mul_pos_right [PosMulMono α] [MulPosMono α] (h : 0 < a * b) (ha : a ≤ 0) : b < 0 :=
  ((pos_and_pos_or_neg_and_neg_of_mul_pos h).resolve_left fun h => h.1.not_le ha).2

theorem neg_of_mul_pos_left [PosMulMono α] [MulPosMono α] (h : 0 < a * b) (ha : b ≤ 0) : a < 0 :=
  ((pos_and_pos_or_neg_and_neg_of_mul_pos h).resolve_left fun h => h.2.not_le ha).1

theorem neg_iff_neg_of_mul_pos [PosMulMono α] [MulPosMono α] (hab : 0 < a * b) : a < 0 ↔ b < 0 :=
  ⟨neg_of_mul_pos_right hab ∘ le_of_lt, neg_of_mul_pos_left hab ∘ le_of_lt⟩

theorem Left.neg_of_mul_neg_right [PosMulMono α] (h : a * b < 0) (a0 : 0 ≤ a) : b < 0 :=
  lt_of_not_ge fun b0 : b ≥ 0 => (Left.mul_nonneg a0 b0).not_lt h

alias neg_of_mul_neg_right := Left.neg_of_mul_neg_right

theorem Right.neg_of_mul_neg_right [MulPosMono α] (h : a * b < 0) (a0 : 0 ≤ a) : b < 0 :=
  lt_of_not_ge fun b0 : b ≥ 0 => (Right.mul_nonneg a0 b0).not_lt h

theorem Left.neg_of_mul_neg_left [PosMulMono α] (h : a * b < 0) (b0 : 0 ≤ b) : a < 0 :=
  lt_of_not_ge fun a0 : a ≥ 0 => (Left.mul_nonneg a0 b0).not_lt h

alias neg_of_mul_neg_left := Left.neg_of_mul_neg_left

theorem Right.neg_of_mul_neg_left [MulPosMono α] (h : a * b < 0) (b0 : 0 ≤ b) : a < 0 :=
  lt_of_not_ge fun a0 : a ≥ 0 => (Right.mul_nonneg a0 b0).not_lt h

end LinearOrder

end MulZeroClass

section MulOneClass

variable [MulOneClass α] [Zero α]

section Preorder

variable [Preorder α]

/-! Lemmas of the form `a ≤ a * b ↔ 1 ≤ b` and `a * b ≤ a ↔ b ≤ 1`,
which assume left covariance. -/

lemma one_lt_of_lt_mul_left₀ [PosMulReflectLT α] (ha : 0 ≤ a) (h : a < a * b) : 1 < b :=
  lt_of_mul_lt_mul_left (by simpa) ha

lemma one_lt_of_lt_mul_right₀ [MulPosReflectLT α] (hb : 0 ≤ b) (h : b < a * b) : 1 < a :=
  lt_of_mul_lt_mul_right (by simpa) hb

lemma one_le_of_le_mul_left₀ [PosMulReflectLE α] (ha : 0 < a) (h : a ≤ a * b) : 1 ≤ b :=
  le_of_mul_le_mul_left (by simpa) ha

lemma one_le_of_le_mul_right₀ [MulPosReflectLE α] (hb : 0 < b) (h : b ≤ a * b) : 1 ≤ a :=
  le_of_mul_le_mul_right (by simpa) hb

@[simp]
lemma le_mul_iff_one_le_right [PosMulMono α] [PosMulReflectLE α] (a0 : 0 < a) : a ≤ a * b ↔ 1 ≤ b :=
  Iff.trans (by rw [mul_one]) (mul_le_mul_left a0)

@[simp]
theorem lt_mul_iff_one_lt_right [PosMulStrictMono α] [PosMulReflectLT α] (a0 : 0 < a) :
    a < a * b ↔ 1 < b :=
  Iff.trans (by rw [mul_one]) (mul_lt_mul_left a0)

@[simp]
lemma mul_le_iff_le_one_right [PosMulMono α] [PosMulReflectLE α] (a0 : 0 < a) : a * b ≤ a ↔ b ≤ 1 :=
  Iff.trans (by rw [mul_one]) (mul_le_mul_left a0)

@[simp]
theorem mul_lt_iff_lt_one_right [PosMulStrictMono α] [PosMulReflectLT α] (a0 : 0 < a) :
    a * b < a ↔ b < 1 :=
  Iff.trans (by rw [mul_one]) (mul_lt_mul_left a0)

/-! Lemmas of the form `a ≤ b * a ↔ 1 ≤ b` and `a * b ≤ b ↔ a ≤ 1`,
which assume right covariance. -/


@[simp]
lemma le_mul_iff_one_le_left [MulPosMono α] [MulPosReflectLE α] (a0 : 0 < a) : a ≤ b * a ↔ 1 ≤ b :=
  Iff.trans (by rw [one_mul]) (mul_le_mul_right a0)

@[simp]
theorem lt_mul_iff_one_lt_left [MulPosStrictMono α] [MulPosReflectLT α] (a0 : 0 < a) :
    a < b * a ↔ 1 < b :=
  Iff.trans (by rw [one_mul]) (mul_lt_mul_right a0)

@[simp]
lemma mul_le_iff_le_one_left [MulPosMono α] [MulPosReflectLE α] (b0 : 0 < b) : a * b ≤ b ↔ a ≤ 1 :=
  Iff.trans (by rw [one_mul]) (mul_le_mul_right b0)

@[simp]
theorem mul_lt_iff_lt_one_left [MulPosStrictMono α] [MulPosReflectLT α] (b0 : 0 < b) :
    a * b < b ↔ a < 1 :=
  Iff.trans (by rw [one_mul]) (mul_lt_mul_right b0)

/-! Lemmas of the form `1 ≤ b → a ≤ a * b`.

Variants with `< 0` and `≤ 0` instead of `0 <` and `0 ≤` appear in `Mathlib/Algebra/Order/Ring/Defs`
(which imports this file) as they need additional results which are not yet available here. -/


theorem mul_le_of_le_one_left [MulPosMono α] (hb : 0 ≤ b) (h : a ≤ 1) : a * b ≤ b := by
  simpa only [one_mul] using mul_le_mul_of_nonneg_right h hb

theorem le_mul_of_one_le_left [MulPosMono α] (hb : 0 ≤ b) (h : 1 ≤ a) : b ≤ a * b := by
  simpa only [one_mul] using mul_le_mul_of_nonneg_right h hb

theorem mul_le_of_le_one_right [PosMulMono α] (ha : 0 ≤ a) (h : b ≤ 1) : a * b ≤ a := by
  simpa only [mul_one] using mul_le_mul_of_nonneg_left h ha

theorem le_mul_of_one_le_right [PosMulMono α] (ha : 0 ≤ a) (h : 1 ≤ b) : a ≤ a * b := by
  simpa only [mul_one] using mul_le_mul_of_nonneg_left h ha

theorem mul_lt_of_lt_one_left [MulPosStrictMono α] (hb : 0 < b) (h : a < 1) : a * b < b := by
  simpa only [one_mul] using mul_lt_mul_of_pos_right h hb

theorem lt_mul_of_one_lt_left [MulPosStrictMono α] (hb : 0 < b) (h : 1 < a) : b < a * b := by
  simpa only [one_mul] using mul_lt_mul_of_pos_right h hb

theorem mul_lt_of_lt_one_right [PosMulStrictMono α] (ha : 0 < a) (h : b < 1) : a * b < a := by
  simpa only [mul_one] using mul_lt_mul_of_pos_left h ha

theorem lt_mul_of_one_lt_right [PosMulStrictMono α] (ha : 0 < a) (h : 1 < b) : a < a * b := by
  simpa only [mul_one] using mul_lt_mul_of_pos_left h ha

/-! Lemmas of the form `b ≤ c → a ≤ 1 → b * a ≤ c`. -/


/- Yaël: What's the point of these lemmas? They just chain an existing lemma with an assumption in
all possible ways, thereby artificially inflating the API and making the truly relevant lemmas hard
to find -/
theorem mul_le_of_le_of_le_one_of_nonneg [PosMulMono α] (h : b ≤ c) (ha : a ≤ 1) (hb : 0 ≤ b) :
    b * a ≤ c :=
  (mul_le_of_le_one_right hb ha).trans h

theorem mul_lt_of_le_of_lt_one_of_pos [PosMulStrictMono α] (bc : b ≤ c) (ha : a < 1) (b0 : 0 < b) :
    b * a < c :=
  (mul_lt_of_lt_one_right b0 ha).trans_le bc

theorem mul_lt_of_lt_of_le_one_of_nonneg [PosMulMono α] (h : b < c) (ha : a ≤ 1) (hb : 0 ≤ b) :
    b * a < c :=
  (mul_le_of_le_one_right hb ha).trans_lt h

/-- Assumes left covariance. -/
theorem Left.mul_le_one_of_le_of_le [PosMulMono α] (ha : a ≤ 1) (hb : b ≤ 1) (a0 : 0 ≤ a) :
    a * b ≤ 1 :=
  mul_le_of_le_of_le_one_of_nonneg ha hb a0

/-- Assumes left covariance. -/
theorem Left.mul_lt_of_le_of_lt_one_of_pos [PosMulStrictMono α] (ha : a ≤ 1) (hb : b < 1)
    (a0 : 0 < a) : a * b < 1 :=
  _root_.mul_lt_of_le_of_lt_one_of_pos ha hb a0

/-- Assumes left covariance. -/
theorem Left.mul_lt_of_lt_of_le_one_of_nonneg [PosMulMono α] (ha : a < 1) (hb : b ≤ 1)
    (a0 : 0 ≤ a) : a * b < 1 :=
  _root_.mul_lt_of_lt_of_le_one_of_nonneg ha hb a0

theorem mul_le_of_le_of_le_one' [PosMulMono α] [MulPosMono α] (bc : b ≤ c) (ha : a ≤ 1) (a0 : 0 ≤ a)
    (c0 : 0 ≤ c) : b * a ≤ c :=
  (mul_le_mul_of_nonneg_right bc a0).trans <| mul_le_of_le_one_right c0 ha

theorem mul_lt_of_lt_of_le_one' [PosMulMono α] [MulPosStrictMono α] (bc : b < c) (ha : a ≤ 1)
    (a0 : 0 < a) (c0 : 0 ≤ c) : b * a < c :=
  (mul_lt_mul_of_pos_right bc a0).trans_le <| mul_le_of_le_one_right c0 ha

theorem mul_lt_of_le_of_lt_one' [PosMulStrictMono α] [MulPosMono α] (bc : b ≤ c) (ha : a < 1)
    (a0 : 0 ≤ a) (c0 : 0 < c) : b * a < c :=
  (mul_le_mul_of_nonneg_right bc a0).trans_lt <| mul_lt_of_lt_one_right c0 ha

theorem mul_lt_of_lt_of_lt_one_of_pos [PosMulMono α] [MulPosStrictMono α] (bc : b < c) (ha : a ≤ 1)
    (a0 : 0 < a) (c0 : 0 ≤ c) : b * a < c :=
  (mul_lt_mul_of_pos_right bc a0).trans_le <| mul_le_of_le_one_right c0 ha

/-! Lemmas of the form `b ≤ c → 1 ≤ a → b ≤ c * a`. -/


theorem le_mul_of_le_of_one_le_of_nonneg [PosMulMono α] (h : b ≤ c) (ha : 1 ≤ a) (hc : 0 ≤ c) :
    b ≤ c * a :=
  h.trans <| le_mul_of_one_le_right hc ha

theorem lt_mul_of_le_of_one_lt_of_pos [PosMulStrictMono α] (bc : b ≤ c) (ha : 1 < a) (c0 : 0 < c) :
    b < c * a :=
  bc.trans_lt <| lt_mul_of_one_lt_right c0 ha

theorem lt_mul_of_lt_of_one_le_of_nonneg [PosMulMono α] (h : b < c) (ha : 1 ≤ a) (hc : 0 ≤ c) :
    b < c * a :=
  h.trans_le <| le_mul_of_one_le_right hc ha

/-- Assumes left covariance. -/
theorem Left.one_le_mul_of_le_of_le [PosMulMono α] (ha : 1 ≤ a) (hb : 1 ≤ b) (a0 : 0 ≤ a) :
    1 ≤ a * b :=
  le_mul_of_le_of_one_le_of_nonneg ha hb a0

/-- Assumes left covariance. -/
theorem Left.one_lt_mul_of_le_of_lt_of_pos [PosMulStrictMono α] (ha : 1 ≤ a) (hb : 1 < b)
    (a0 : 0 < a) : 1 < a * b :=
  lt_mul_of_le_of_one_lt_of_pos ha hb a0

/-- Assumes left covariance. -/
theorem Left.lt_mul_of_lt_of_one_le_of_nonneg [PosMulMono α] (ha : 1 < a) (hb : 1 ≤ b)
    (a0 : 0 ≤ a) : 1 < a * b :=
  _root_.lt_mul_of_lt_of_one_le_of_nonneg ha hb a0

theorem le_mul_of_le_of_one_le' [PosMulMono α] [MulPosMono α] (bc : b ≤ c) (ha : 1 ≤ a)
    (a0 : 0 ≤ a) (b0 : 0 ≤ b) : b ≤ c * a :=
  (le_mul_of_one_le_right b0 ha).trans <| mul_le_mul_of_nonneg_right bc a0

theorem lt_mul_of_le_of_one_lt' [PosMulStrictMono α] [MulPosMono α] (bc : b ≤ c) (ha : 1 < a)
    (a0 : 0 ≤ a) (b0 : 0 < b) : b < c * a :=
  (lt_mul_of_one_lt_right b0 ha).trans_le <| mul_le_mul_of_nonneg_right bc a0

theorem lt_mul_of_lt_of_one_le' [PosMulMono α] [MulPosStrictMono α] (bc : b < c) (ha : 1 ≤ a)
    (a0 : 0 < a) (b0 : 0 ≤ b) : b < c * a :=
  (le_mul_of_one_le_right b0 ha).trans_lt <| mul_lt_mul_of_pos_right bc a0

theorem lt_mul_of_lt_of_one_lt_of_pos [PosMulStrictMono α] [MulPosStrictMono α] (bc : b < c)
    (ha : 1 < a) (a0 : 0 < a) (b0 : 0 < b) : b < c * a :=
  (lt_mul_of_one_lt_right b0 ha).trans <| mul_lt_mul_of_pos_right bc a0

/-! Lemmas of the form `a ≤ 1 → b ≤ c → a * b ≤ c`. -/


theorem mul_le_of_le_one_of_le_of_nonneg [MulPosMono α] (ha : a ≤ 1) (h : b ≤ c) (hb : 0 ≤ b) :
    a * b ≤ c :=
  (mul_le_of_le_one_left hb ha).trans h

theorem mul_lt_of_lt_one_of_le_of_pos [MulPosStrictMono α] (ha : a < 1) (h : b ≤ c) (hb : 0 < b) :
    a * b < c :=
  (mul_lt_of_lt_one_left hb ha).trans_le h

theorem mul_lt_of_le_one_of_lt_of_nonneg [MulPosMono α] (ha : a ≤ 1) (h : b < c) (hb : 0 ≤ b) :
    a * b < c :=
  (mul_le_of_le_one_left hb ha).trans_lt h

/-- Assumes right covariance. -/
theorem Right.mul_lt_one_of_lt_of_le_of_pos [MulPosStrictMono α] (ha : a < 1) (hb : b ≤ 1)
    (b0 : 0 < b) : a * b < 1 :=
  mul_lt_of_lt_one_of_le_of_pos ha hb b0

/-- Assumes right covariance. -/
theorem Right.mul_lt_one_of_le_of_lt_of_nonneg [MulPosMono α] (ha : a ≤ 1) (hb : b < 1)
    (b0 : 0 ≤ b) : a * b < 1 :=
  mul_lt_of_le_one_of_lt_of_nonneg ha hb b0

theorem mul_lt_of_lt_one_of_lt_of_pos [PosMulStrictMono α] [MulPosStrictMono α] (ha : a < 1)
    (bc : b < c) (a0 : 0 < a) (c0 : 0 < c) : a * b < c :=
  (mul_lt_mul_of_pos_left bc a0).trans <| mul_lt_of_lt_one_left c0 ha

/-- Assumes right covariance. -/
theorem Right.mul_le_one_of_le_of_le [MulPosMono α] (ha : a ≤ 1) (hb : b ≤ 1) (b0 : 0 ≤ b) :
    a * b ≤ 1 :=
  mul_le_of_le_one_of_le_of_nonneg ha hb b0

theorem mul_le_of_le_one_of_le' [PosMulMono α] [MulPosMono α] (ha : a ≤ 1) (bc : b ≤ c) (a0 : 0 ≤ a)
    (c0 : 0 ≤ c) : a * b ≤ c :=
  (mul_le_mul_of_nonneg_left bc a0).trans <| mul_le_of_le_one_left c0 ha

theorem mul_lt_of_lt_one_of_le' [PosMulMono α] [MulPosStrictMono α] (ha : a < 1) (bc : b ≤ c)
    (a0 : 0 ≤ a) (c0 : 0 < c) : a * b < c :=
  (mul_le_mul_of_nonneg_left bc a0).trans_lt <| mul_lt_of_lt_one_left c0 ha

theorem mul_lt_of_le_one_of_lt' [PosMulStrictMono α] [MulPosMono α] (ha : a ≤ 1) (bc : b < c)
    (a0 : 0 < a) (c0 : 0 ≤ c) : a * b < c :=
  (mul_lt_mul_of_pos_left bc a0).trans_le <| mul_le_of_le_one_left c0 ha

/-! Lemmas of the form `1 ≤ a → b ≤ c → b ≤ a * c`. -/


theorem lt_mul_of_one_lt_of_le_of_pos [MulPosStrictMono α] (ha : 1 < a) (h : b ≤ c) (hc : 0 < c) :
    b < a * c :=
  h.trans_lt <| lt_mul_of_one_lt_left hc ha

theorem lt_mul_of_one_le_of_lt_of_nonneg [MulPosMono α] (ha : 1 ≤ a) (h : b < c) (hc : 0 ≤ c) :
    b < a * c :=
  h.trans_le <| le_mul_of_one_le_left hc ha

theorem lt_mul_of_one_lt_of_lt_of_pos [MulPosStrictMono α] (ha : 1 < a) (h : b < c) (hc : 0 < c) :
    b < a * c :=
  h.trans <| lt_mul_of_one_lt_left hc ha

/-- Assumes right covariance. -/
theorem Right.one_lt_mul_of_lt_of_le_of_pos [MulPosStrictMono α] (ha : 1 < a) (hb : 1 ≤ b)
    (b0 : 0 < b) : 1 < a * b :=
  lt_mul_of_one_lt_of_le_of_pos ha hb b0

/-- Assumes right covariance. -/
theorem Right.one_lt_mul_of_le_of_lt_of_nonneg [MulPosMono α] (ha : 1 ≤ a) (hb : 1 < b)
    (b0 : 0 ≤ b) : 1 < a * b :=
  lt_mul_of_one_le_of_lt_of_nonneg ha hb b0

/-- Assumes right covariance. -/
theorem Right.one_lt_mul_of_lt_of_lt [MulPosStrictMono α] (ha : 1 < a) (hb : 1 < b) (b0 : 0 < b) :
    1 < a * b :=
  lt_mul_of_one_lt_of_lt_of_pos ha hb b0

theorem lt_mul_of_one_lt_of_lt_of_nonneg [MulPosMono α] (ha : 1 ≤ a) (h : b < c) (hc : 0 ≤ c) :
    b < a * c :=
  h.trans_le <| le_mul_of_one_le_left hc ha

theorem lt_of_mul_lt_of_one_le_of_nonneg_left [PosMulMono α] (h : a * b < c) (hle : 1 ≤ b)
    (ha : 0 ≤ a) : a < c :=
  (le_mul_of_one_le_right ha hle).trans_lt h

theorem lt_of_lt_mul_of_le_one_of_nonneg_left [PosMulMono α] (h : a < b * c) (hc : c ≤ 1)
    (hb : 0 ≤ b) : a < b :=
  h.trans_le <| mul_le_of_le_one_right hb hc

theorem lt_of_lt_mul_of_le_one_of_nonneg_right [MulPosMono α] (h : a < b * c) (hb : b ≤ 1)
    (hc : 0 ≤ c) : a < c :=
  h.trans_le <| mul_le_of_le_one_left hc hb

theorem le_mul_of_one_le_of_le_of_nonneg [MulPosMono α] (ha : 1 ≤ a) (bc : b ≤ c) (c0 : 0 ≤ c) :
    b ≤ a * c :=
  bc.trans <| le_mul_of_one_le_left c0 ha

/-- Assumes right covariance. -/
theorem Right.one_le_mul_of_le_of_le [MulPosMono α] (ha : 1 ≤ a) (hb : 1 ≤ b) (b0 : 0 ≤ b) :
    1 ≤ a * b :=
  le_mul_of_one_le_of_le_of_nonneg ha hb b0

theorem le_of_mul_le_of_one_le_of_nonneg_left [PosMulMono α] (h : a * b ≤ c) (hb : 1 ≤ b)
    (ha : 0 ≤ a) : a ≤ c :=
  (le_mul_of_one_le_right ha hb).trans h

theorem le_of_le_mul_of_le_one_of_nonneg_left [PosMulMono α] (h : a ≤ b * c) (hc : c ≤ 1)
    (hb : 0 ≤ b) : a ≤ b :=
  h.trans <| mul_le_of_le_one_right hb hc

theorem le_of_mul_le_of_one_le_nonneg_right [MulPosMono α] (h : a * b ≤ c) (ha : 1 ≤ a)
    (hb : 0 ≤ b) : b ≤ c :=
  (le_mul_of_one_le_left hb ha).trans h

theorem le_of_le_mul_of_le_one_of_nonneg_right [MulPosMono α] (h : a ≤ b * c) (hb : b ≤ 1)
    (hc : 0 ≤ c) : a ≤ c :=
  h.trans <| mul_le_of_le_one_left hc hb

end Preorder

section LinearOrder

variable [LinearOrder α]

-- Yaël: What's the point of this lemma? If we have `0 * 0 = 0`, then we can just take `b = 0`.
-- proven with `a0 : 0 ≤ a` as `exists_square_le`
theorem exists_square_le' [PosMulStrictMono α] (a0 : 0 < a) : ∃ b : α, b * b ≤ a := by
  obtain ha | ha := lt_or_le a 1
  · exact ⟨a, (mul_lt_of_lt_one_right a0 ha).le⟩
  · exact ⟨1, by rwa [mul_one]⟩

end LinearOrder

end MulOneClass

section MonoidWithZero
variable [MonoidWithZero M₀]

section Preorder
<<<<<<< HEAD
variable [Preorder M₀] {a b c d : M₀} {n : ℕ}
=======
variable [Preorder M₀] {a b : M₀} {m n : ℕ}
>>>>>>> d0df76bd

@[simp] lemma pow_nonneg [ZeroLEOneClass M₀] [PosMulMono M₀] (ha : 0 ≤ a) : ∀ n, 0 ≤ a ^ n
  | 0 => pow_zero a ▸ zero_le_one
  | n + 1 => pow_succ a n ▸ mul_nonneg (pow_nonneg ha _) ha

<<<<<<< HEAD
=======
lemma zero_pow_le_one [ZeroLEOneClass M₀] : ∀ n : ℕ, (0 : M₀) ^ n ≤ 1
  | 0 => (pow_zero _).le
  | n + 1 => by rw [zero_pow n.succ_ne_zero]; exact zero_le_one

>>>>>>> d0df76bd
lemma pow_le_pow_of_le_one [ZeroLEOneClass M₀] [PosMulMono M₀] [MulPosMono M₀] (ha₀ : 0 ≤ a)
    (ha₁ : a ≤ 1) : ∀ {m n : ℕ}, m ≤ n → a ^ n ≤ a ^ m
  | _, _, Nat.le.refl => le_rfl
  | _, _, Nat.le.step h => by
    rw [pow_succ']
    exact (mul_le_of_le_one_left (pow_nonneg ha₀ _) ha₁).trans <| pow_le_pow_of_le_one ha₀ ha₁ h

lemma pow_le_of_le_one [ZeroLEOneClass M₀] [PosMulMono M₀] [MulPosMono M₀] (h₀ : 0 ≤ a) (h₁ : a ≤ 1)
    (hn : n ≠ 0) : a ^ n ≤ a :=
  (pow_one a).subst (pow_le_pow_of_le_one h₀ h₁ (Nat.pos_of_ne_zero hn))

lemma sq_le [ZeroLEOneClass M₀] [PosMulMono M₀] [MulPosMono M₀] (h₀ : 0 ≤ a) (h₁ : a ≤ 1) :
    a ^ 2 ≤ a := pow_le_of_le_one h₀ h₁ two_ne_zero

lemma one_le_mul_of_one_le_of_one_le [ZeroLEOneClass M₀] [PosMulMono M₀] (ha : 1 ≤ a) (hb : 1 ≤ b) :
    (1 : M₀) ≤ a * b := Left.one_le_mul_of_le_of_le ha hb <| zero_le_one.trans ha

<<<<<<< HEAD
lemma mul_le_one [ZeroLEOneClass M₀] [PosMulMono M₀] [MulPosMono M₀] (ha : a ≤ 1) (hb₀ : 0 ≤ b)
    (hb : b ≤ 1) : a * b ≤ 1 := one_mul (1 : M₀) ▸ mul_le_mul ha hb hb₀ zero_le_one

=======
>>>>>>> d0df76bd
lemma one_lt_mul_of_le_of_lt [ZeroLEOneClass M₀] [MulPosMono M₀] (ha : 1 ≤ a) (hb : 1 < b) :
    1 < a * b := hb.trans_le <| le_mul_of_one_le_left (zero_le_one.trans hb.le) ha

lemma one_lt_mul_of_lt_of_le [ZeroLEOneClass M₀] [PosMulMono M₀] (ha : 1 < a) (hb : 1 ≤ b) :
    1 < a * b := ha.trans_le <| le_mul_of_one_le_right (zero_le_one.trans ha.le) hb

alias one_lt_mul := one_lt_mul_of_le_of_lt

lemma mul_lt_one_of_nonneg_of_lt_one_left [PosMulMono M₀] (ha₀ : 0 ≤ a) (ha : a < 1) (hb : b ≤ 1) :
    a * b < 1 := (mul_le_of_le_one_right ha₀ hb).trans_lt ha

lemma mul_lt_one_of_nonneg_of_lt_one_right [MulPosMono M₀] (ha : a ≤ 1) (hb₀ : 0 ≤ b) (hb : b < 1) :
    a * b < 1 := (mul_le_of_le_one_left hb₀ ha).trans_lt hb

<<<<<<< HEAD
=======
section
variable [ZeroLEOneClass M₀] [PosMulMono M₀] [MulPosMono M₀]

lemma mul_le_one₀ (ha : a ≤ 1) (hb₀ : 0 ≤ b) (hb : b ≤ 1) : a * b ≤ 1 :=
  one_mul (1 : M₀) ▸ mul_le_mul ha hb hb₀ zero_le_one

lemma pow_le_one₀ : ∀ {n : ℕ}, 0 ≤ a → a ≤ 1 → a ^ n ≤ 1
  | 0, _, _ => (pow_zero a).le
  | n + 1, h₀, h₁ => (pow_succ a n).le.trans (mul_le_one₀ (pow_le_one₀ h₀ h₁) h₀ h₁)

lemma pow_lt_one₀ (h₀ : 0 ≤ a) (h₁ : a < 1) : ∀ {n : ℕ}, n ≠ 0 → a ^ n < 1
  | 0, h => (h rfl).elim
  | n + 1, _ => by
    rw [pow_succ']; exact mul_lt_one_of_nonneg_of_lt_one_left h₀ h₁ (pow_le_one₀ h₀ h₁.le)

lemma one_le_pow₀ (ha : 1 ≤ a) : ∀ {n : ℕ}, 1 ≤ a ^ n
  | 0 => by rw [pow_zero]
  | n + 1 => by
    simpa only [pow_succ', mul_one]
      using mul_le_mul ha (one_le_pow₀ ha) zero_le_one (zero_le_one.trans ha)

lemma one_lt_pow₀ (ha : 1 < a) : ∀ {n : ℕ}, n ≠ 0 → 1 < a ^ n
  | 0, h => (h rfl).elim
  | n + 1, _ => by rw [pow_succ']; exact one_lt_mul_of_lt_of_le ha (one_le_pow₀ ha.le)

lemma pow_right_mono₀ (h : 1 ≤ a) : Monotone (a ^ ·) :=
  monotone_nat_of_le_succ fun n => by
    rw [pow_succ']; exact le_mul_of_one_le_left (pow_nonneg (zero_le_one.trans h) _) h

/-- `bound` lemma for branching on `1 ≤ a ∨ a ≤ 1` when proving `a ^ n ≤ a ^ m` -/
@[bound]
lemma Bound.pow_le_pow_right_of_le_one_or_one_le (h : 1 ≤ a ∧ n ≤ m ∨ 0 ≤ a ∧ a ≤ 1 ∧ m ≤ n) :
    a ^ n ≤ a ^ m := by
  obtain ⟨a1, nm⟩ | ⟨a0, a1, mn⟩ := h
  · exact pow_right_mono₀ a1 nm
  · exact pow_le_pow_of_le_one a0 a1 mn

@[gcongr]
lemma pow_le_pow_right₀ (ha : 1 ≤ a) (hmn : m ≤ n) : a ^ m ≤ a ^ n := pow_right_mono₀ ha hmn

lemma le_self_pow₀ (ha : 1 ≤ a) (hn : n ≠ 0) : a ≤ a ^ n := by
  simpa only [pow_one] using pow_le_pow_right₀ ha <| Nat.pos_iff_ne_zero.2 hn

/-- The `bound` tactic can't handle `m ≠ 0` goals yet, so we express as `0 < m` -/
@[bound]
lemma Bound.le_self_pow_of_pos (ha : 1 ≤ a) (hn : 0 < n) : a ≤ a ^ n := le_self_pow₀ ha hn.ne'

@[mono, gcongr, bound]
theorem pow_le_pow_left₀ (ha : 0 ≤ a) (hab : a ≤ b) : ∀ n, a ^ n ≤ b ^ n
  | 0 => by simp
  | n + 1 => by simpa only [pow_succ']
      using mul_le_mul hab (pow_le_pow_left₀ ha hab _) (pow_nonneg ha _) (ha.trans hab)

end

>>>>>>> d0df76bd
variable [Preorder α] {f g : α → M₀}

lemma monotone_mul_left_of_nonneg [PosMulMono M₀] (ha : 0 ≤ a) : Monotone fun x ↦ a * x :=
  fun _ _ h ↦ mul_le_mul_of_nonneg_left h ha

lemma monotone_mul_right_of_nonneg [MulPosMono M₀] (ha : 0 ≤ a) : Monotone fun x ↦ x * a :=
  fun _ _ h ↦ mul_le_mul_of_nonneg_right h ha

lemma Monotone.mul_const [MulPosMono M₀] (hf : Monotone f) (ha : 0 ≤ a) :
    Monotone fun x ↦ f x * a := (monotone_mul_right_of_nonneg ha).comp hf

lemma Monotone.const_mul [PosMulMono M₀] (hf : Monotone f) (ha : 0 ≤ a) :
    Monotone fun x ↦ a * f x := (monotone_mul_left_of_nonneg ha).comp hf

lemma Antitone.mul_const [MulPosMono M₀] (hf : Antitone f) (ha : 0 ≤ a) :
    Antitone fun x ↦ f x * a := (monotone_mul_right_of_nonneg ha).comp_antitone hf

lemma Antitone.const_mul [PosMulMono M₀] (hf : Antitone f) (ha : 0 ≤ a) :
    Antitone fun x ↦ a * f x := (monotone_mul_left_of_nonneg ha).comp_antitone hf

lemma Monotone.mul [PosMulMono M₀] [MulPosMono M₀] (hf : Monotone f) (hg : Monotone g)
    (hf₀ : ∀ x, 0 ≤ f x) (hg₀ : ∀ x, 0 ≤ g x) : Monotone (f * g) :=
  fun _ _ h ↦ mul_le_mul (hf h) (hg h) (hg₀ _) (hf₀ _)

end Preorder


section PartialOrder
<<<<<<< HEAD
variable [PartialOrder M₀] {a b c d : M₀}

@[simp] lemma pow_pos [ZeroLEOneClass M₀] [PosMulStrictMono M₀] (ha : 0 < a) : ∀ n, 0 < a ^ n
  | 0 => by nontriviality; rw [pow_zero]; exact zero_lt_one
  | n + 1 => pow_succ a _ ▸ mul_pos (pow_pos ha _) ha
=======
variable [PartialOrder M₀] {a b c d : M₀} {m n : ℕ}
>>>>>>> d0df76bd

lemma mul_self_lt_mul_self [PosMulStrictMono M₀] [MulPosMono M₀] (ha : 0 ≤ a) (hab : a < b) :
    a * a < b * b := mul_lt_mul' hab.le hab ha <| ha.trans_lt hab

-- In the next lemma, we used to write `Set.Ici 0` instead of `{x | 0 ≤ x}`.
-- As this lemma is not used outside this file,
-- and the import for `Set.Ici` is not otherwise needed until later,
-- we choose not to use it here.
lemma strictMonoOn_mul_self [PosMulStrictMono M₀] [MulPosMono M₀] :
    StrictMonoOn (fun x ↦ x * x) {x : M₀ | 0 ≤ x} := fun _ hx _ _ hxy ↦ mul_self_lt_mul_self hx hxy

-- See Note [decidable namespace]
protected lemma Decidable.mul_lt_mul'' [PosMulMono M₀] [PosMulStrictMono M₀] [MulPosStrictMono M₀]
    [@DecidableRel M₀ (· ≤ ·)] (h1 : a < c) (h2 : b < d)
    (h3 : 0 ≤ a) (h4 : 0 ≤ b) : a * b < c * d :=
  h4.lt_or_eq_dec.elim (fun b0 ↦ mul_lt_mul h1 h2.le b0 <| h3.trans h1.le) fun b0 ↦ by
    rw [← b0, mul_zero]; exact mul_pos (h3.trans_lt h1) (h4.trans_lt h2)

lemma lt_mul_left [MulPosStrictMono M₀] (ha : 0 < a) (hb : 1 < b) : a < b * a := by
  simpa using mul_lt_mul_of_pos_right hb ha

lemma lt_mul_right [PosMulStrictMono M₀] (ha : 0 < a) (hb : 1 < b) : a < a * b := by
  simpa using mul_lt_mul_of_pos_left hb ha

lemma lt_mul_self [ZeroLEOneClass M₀] [MulPosStrictMono M₀] (ha : 1 < a) : a < a * a :=
  lt_mul_left (ha.trans_le' zero_le_one) ha

<<<<<<< HEAD
=======
section strict_mono
variable [ZeroLEOneClass M₀] [PosMulStrictMono M₀]

@[simp] lemma pow_pos (ha : 0 < a) : ∀ n, 0 < a ^ n
  | 0 => by nontriviality; rw [pow_zero]; exact zero_lt_one
  | _ + 1 => pow_succ a _ ▸ mul_pos (pow_pos ha _) ha

lemma sq_pos_of_pos (ha : 0 < a) : 0 < a ^ 2 := pow_pos ha _

variable [MulPosStrictMono M₀]

@[gcongr, bound]
lemma pow_lt_pow_left₀ (hab : a < b)
    (ha : 0 ≤ a) : ∀ {n : ℕ}, n ≠ 0 → a ^ n < b ^ n
  | n + 1, _ => by
    simpa only [pow_succ] using mul_lt_mul_of_le_of_lt_of_nonneg_of_pos
      (pow_le_pow_left₀ ha hab.le _) hab ha (pow_pos (ha.trans_lt hab) _)

/-- See also `pow_left_strictMono₀` and `Nat.pow_left_strictMono`. -/
lemma pow_left_strictMonoOn₀ (hn : n ≠ 0) : StrictMonoOn (· ^ n : M₀ → M₀) {a | 0 ≤ a} :=
  fun _a ha _b _ hab ↦ pow_lt_pow_left₀ hab ha hn

/-- See also `pow_right_strictMono'`. -/
lemma pow_right_strictMono₀ (h : 1 < a) : StrictMono (a ^ ·) :=
  have : 0 < a := zero_le_one.trans_lt h
  strictMono_nat_of_lt_succ fun n => by
    simpa only [one_mul, pow_succ'] using mul_lt_mul h (le_refl (a ^ n)) (pow_pos this _) this.le

@[gcongr]
lemma pow_lt_pow_right₀ (h : 1 < a) (hmn : m < n) : a ^ m < a ^ n := pow_right_strictMono₀ h hmn

lemma pow_lt_pow_iff_right₀ (h : 1 < a) : a ^ n < a ^ m ↔ n < m :=
  (pow_right_strictMono₀ h).lt_iff_lt

lemma pow_le_pow_iff_right₀ (h : 1 < a) : a ^ n ≤ a ^ m ↔ n ≤ m :=
  (pow_right_strictMono₀ h).le_iff_le

lemma lt_self_pow₀ (h : 1 < a) (hm : 1 < m) : a < a ^ m := by
  simpa only [pow_one] using pow_lt_pow_right₀ h hm

lemma pow_right_strictAnti₀ (h₀ : 0 < a) (h₁ : a < 1) : StrictAnti (a ^ ·) :=
  strictAnti_nat_of_succ_lt fun n => by
    simpa only [pow_succ', one_mul] using mul_lt_mul h₁ le_rfl (pow_pos h₀ n) zero_le_one

lemma pow_lt_pow_iff_right_of_lt_one₀ (h₀ : 0 < a) (h₁ : a < 1) : a ^ m < a ^ n ↔ n < m :=
  (pow_right_strictAnti₀ h₀ h₁).lt_iff_lt

lemma pow_lt_pow_right_of_lt_one₀ (h₀ : 0 < a) (h₁ : a < 1) (hmn : m < n) : a ^ n < a ^ m :=
  (pow_lt_pow_iff_right_of_lt_one₀ h₀ h₁).2 hmn

lemma pow_lt_self_of_lt_one₀ (h₀ : 0 < a) (h₁ : a < 1) (hn : 1 < n) : a ^ n < a := by
  simpa only [pow_one] using pow_lt_pow_right_of_lt_one₀ h₀ h₁ hn

end strict_mono

>>>>>>> d0df76bd
variable [Preorder α] {f g : α → M₀}

lemma strictMono_mul_left_of_pos [PosMulStrictMono M₀] (ha : 0 < a) :
    StrictMono fun x ↦ a * x := fun _ _ b_lt_c ↦ mul_lt_mul_of_pos_left b_lt_c ha

lemma strictMono_mul_right_of_pos [MulPosStrictMono M₀] (ha : 0 < a) :
    StrictMono fun x ↦ x * a := fun _ _ b_lt_c ↦ mul_lt_mul_of_pos_right b_lt_c ha

lemma StrictMono.mul_const [MulPosStrictMono M₀] (hf : StrictMono f) (ha : 0 < a) :
    StrictMono fun x ↦ f x * a := (strictMono_mul_right_of_pos ha).comp hf

lemma StrictMono.const_mul [PosMulStrictMono M₀] (hf : StrictMono f) (ha : 0 < a) :
    StrictMono fun x ↦ a * f x := (strictMono_mul_left_of_pos ha).comp hf

lemma StrictAnti.mul_const [MulPosStrictMono M₀] (hf : StrictAnti f) (ha : 0 < a) :
    StrictAnti fun x ↦ f x * a := (strictMono_mul_right_of_pos ha).comp_strictAnti hf

lemma StrictAnti.const_mul [PosMulStrictMono M₀] (hf : StrictAnti f) (ha : 0 < a) :
    StrictAnti fun x ↦ a * f x := (strictMono_mul_left_of_pos ha).comp_strictAnti hf

lemma StrictMono.mul_monotone [PosMulMono M₀] [MulPosStrictMono M₀] (hf : StrictMono f)
    (hg : Monotone g) (hf₀ : ∀ x, 0 ≤ f x) (hg₀ : ∀ x, 0 < g x) :
    StrictMono (f * g) := fun _ _ h ↦ mul_lt_mul (hf h) (hg h.le) (hg₀ _) (hf₀ _)

lemma Monotone.mul_strictMono [PosMulStrictMono M₀] [MulPosMono M₀] (hf : Monotone f)
    (hg : StrictMono g) (hf₀ : ∀ x, 0 < f x) (hg₀ : ∀ x, 0 ≤ g x) :
    StrictMono (f * g) := fun _ _ h ↦ mul_lt_mul' (hf h.le) (hg h) (hg₀ _) (hf₀ _)

lemma StrictMono.mul [PosMulStrictMono M₀] [MulPosStrictMono M₀] (hf : StrictMono f)
    (hg : StrictMono g) (hf₀ : ∀ x, 0 ≤ f x) (hg₀ : ∀ x, 0 ≤ g x) :
    StrictMono (f * g) := fun _ _ h ↦ mul_lt_mul'' (hf h) (hg h) (hf₀ _) (hg₀ _)

<<<<<<< HEAD
end MonoidWithZero.PartialOrder
=======
end PartialOrder

section LinearOrder
variable [LinearOrder M₀] [ZeroLEOneClass M₀] [PosMulStrictMono M₀] [MulPosStrictMono M₀] {a b : M₀}
  {m n : ℕ}

lemma pow_le_pow_iff_left₀ (ha : 0 ≤ a) (hb : 0 ≤ b) (hn : n ≠ 0) : a ^ n ≤ b ^ n ↔ a ≤ b :=
  (pow_left_strictMonoOn₀ hn).le_iff_le ha hb

lemma pow_lt_pow_iff_left₀ (ha : 0 ≤ a) (hb : 0 ≤ b) (hn : n ≠ 0) : a ^ n < b ^ n ↔ a < b :=
  (pow_left_strictMonoOn₀ hn).lt_iff_lt ha hb

@[simp]
lemma pow_left_inj₀ (ha : 0 ≤ a) (hb : 0 ≤ b) (hn : n ≠ 0) : a ^ n = b ^ n ↔ a = b :=
  (pow_left_strictMonoOn₀ hn).eq_iff_eq ha hb

lemma pow_right_injective₀ (ha₀ : 0 < a) (ha₁ : a ≠ 1) : Injective (a ^ ·) := by
  obtain ha₁ | ha₁ := ha₁.lt_or_lt
  · exact (pow_right_strictAnti₀ ha₀ ha₁).injective
  · exact (pow_right_strictMono₀ ha₁).injective

@[simp]
lemma pow_right_inj₀ (ha₀ : 0 < a) (ha₁ : a ≠ 1) : a ^ m = a ^ n ↔ m = n :=
  (pow_right_injective₀ ha₀ ha₁).eq_iff

lemma pow_le_one_iff_of_nonneg (ha : 0 ≤ a) (hn : n ≠ 0) : a ^ n ≤ 1 ↔ a ≤ 1 := by
  simpa only [one_pow] using pow_le_pow_iff_left₀ ha zero_le_one hn

lemma one_le_pow_iff_of_nonneg (ha : 0 ≤ a) (hn : n ≠ 0) : 1 ≤ a ^ n ↔ 1 ≤ a := by
  simpa only [one_pow] using pow_le_pow_iff_left₀ zero_le_one ha hn

lemma pow_lt_one_iff_of_nonneg (ha : 0 ≤ a) (hn : n ≠ 0) : a ^ n < 1 ↔ a < 1 :=
  lt_iff_lt_of_le_iff_le (one_le_pow_iff_of_nonneg ha hn)

lemma one_lt_pow_iff_of_nonneg (ha : 0 ≤ a) (hn : n ≠ 0) : 1 < a ^ n ↔ 1 < a := by
  simpa only [one_pow] using pow_lt_pow_iff_left₀ zero_le_one ha hn

lemma pow_eq_one_iff_of_nonneg (ha : 0 ≤ a) (hn : n ≠ 0) : a ^ n = 1 ↔ a = 1 := by
  simpa only [one_pow] using pow_left_inj₀ ha zero_le_one hn

lemma sq_le_one_iff₀ (ha : 0 ≤ a) : a ^ 2 ≤ 1 ↔ a ≤ 1 :=
  pow_le_one_iff_of_nonneg ha (Nat.succ_ne_zero _)

lemma sq_lt_one_iff₀ (ha : 0 ≤ a) : a ^ 2 < 1 ↔ a < 1 :=
  pow_lt_one_iff_of_nonneg ha (Nat.succ_ne_zero _)

lemma one_le_sq_iff₀ (ha : 0 ≤ a) : 1 ≤ a ^ 2 ↔ 1 ≤ a :=
  one_le_pow_iff_of_nonneg ha (Nat.succ_ne_zero _)

lemma one_lt_sq_iff₀ (ha : 0 ≤ a) : 1 < a ^ 2 ↔ 1 < a :=
  one_lt_pow_iff_of_nonneg ha (Nat.succ_ne_zero _)

lemma lt_of_pow_lt_pow_left₀ (n : ℕ) (hb : 0 ≤ b) (h : a ^ n < b ^ n) : a < b :=
  lt_of_not_ge fun hn => not_lt_of_ge (pow_le_pow_left₀ hb hn _) h

lemma le_of_pow_le_pow_left₀ (hn : n ≠ 0) (hb : 0 ≤ b) (h : a ^ n ≤ b ^ n) : a ≤ b :=
  le_of_not_lt fun h1 => not_le_of_lt (pow_lt_pow_left₀ h1 hb hn) h

@[simp]
lemma sq_eq_sq₀ (ha : 0 ≤ a) (hb : 0 ≤ b) : a ^ 2 = b ^ 2 ↔ a = b := pow_left_inj₀ ha hb (by decide)

lemma lt_of_mul_self_lt_mul_self₀ (hb : 0 ≤ b) : a * a < b * b → a < b := by
  simp_rw [← sq]
  exact lt_of_pow_lt_pow_left₀ _ hb

end MonoidWithZero.LinearOrder
>>>>>>> d0df76bd

section CancelMonoidWithZero

variable [CancelMonoidWithZero α]

section PartialOrder

variable [PartialOrder α]

theorem PosMulMono.toPosMulStrictMono [PosMulMono α] : PosMulStrictMono α :=
  ⟨fun x _ _ h => (mul_le_mul_of_nonneg_left h.le x.2.le).lt_of_ne
    (h.ne ∘ mul_left_cancel₀ x.2.ne')⟩

theorem posMulMono_iff_posMulStrictMono : PosMulMono α ↔ PosMulStrictMono α :=
  ⟨@PosMulMono.toPosMulStrictMono α _ _, @PosMulStrictMono.toPosMulMono α _ _⟩

theorem MulPosMono.toMulPosStrictMono [MulPosMono α] : MulPosStrictMono α :=
  ⟨fun x _ _ h => (mul_le_mul_of_nonneg_right h.le x.2.le).lt_of_ne
    (h.ne ∘ mul_right_cancel₀ x.2.ne')⟩

theorem mulPosMono_iff_mulPosStrictMono : MulPosMono α ↔ MulPosStrictMono α :=
  ⟨@MulPosMono.toMulPosStrictMono α _ _, @MulPosStrictMono.toMulPosMono α _ _⟩

theorem PosMulReflectLT.toPosMulReflectLE [PosMulReflectLT α] : PosMulReflectLE α :=
  ⟨fun x _ _ h =>
    h.eq_or_lt.elim (le_of_eq ∘ mul_left_cancel₀ x.2.ne.symm) fun h' =>
      (lt_of_mul_lt_mul_left h' x.2.le).le⟩

theorem posMulReflectLE_iff_posMulReflectLT : PosMulReflectLE α ↔ PosMulReflectLT α :=
  ⟨@PosMulReflectLE.toPosMulReflectLT α _ _, @PosMulReflectLT.toPosMulReflectLE α _ _⟩

theorem MulPosReflectLT.toMulPosReflectLE [MulPosReflectLT α] : MulPosReflectLE α :=
  ⟨fun x _ _ h => h.eq_or_lt.elim (le_of_eq ∘ mul_right_cancel₀ x.2.ne.symm) fun h' =>
    (lt_of_mul_lt_mul_right h' x.2.le).le⟩

theorem mulPosReflectLE_iff_mulPosReflectLT : MulPosReflectLE α ↔ MulPosReflectLT α :=
  ⟨@MulPosReflectLE.toMulPosReflectLT α _ _, @MulPosReflectLT.toMulPosReflectLE α _ _⟩

end PartialOrder

end CancelMonoidWithZero

section GroupWithZero
variable [GroupWithZero G₀]

<<<<<<< HEAD
section PartialOrder
variable [PartialOrder G₀] [ZeroLEOneClass G₀] [PosMulReflectLT G₀] {a b c d : G₀}
=======
section Preorder
variable [Preorder G₀] [ZeroLEOneClass G₀]

/-- See `div_self` for the version with equality when `a ≠ 0`. -/
lemma div_self_le_one (a : G₀) : a / a ≤ 1 := by obtain rfl | ha := eq_or_ne a 0 <;> simp [*]

end Preorder

section PartialOrder
variable [PartialOrder G₀] [ZeroLEOneClass G₀] [PosMulReflectLT G₀] {a b c : G₀}
>>>>>>> d0df76bd

@[simp] lemma inv_pos : 0 < a⁻¹ ↔ 0 < a :=
  suffices ∀ a : G₀, 0 < a → 0 < a⁻¹ from ⟨fun h ↦ inv_inv a ▸ this _ h, this a⟩
  fun a ha ↦ flip lt_of_mul_lt_mul_left ha.le <| by simp [ne_of_gt ha, zero_lt_one]

alias ⟨_, inv_pos_of_pos⟩ := inv_pos

@[simp] lemma inv_nonneg : 0 ≤ a⁻¹ ↔ 0 ≤ a := by simp only [le_iff_eq_or_lt, inv_pos, zero_eq_inv]

alias ⟨_, inv_nonneg_of_nonneg⟩ := inv_nonneg

lemma one_div_pos : 0 < 1 / a ↔ 0 < a := one_div a ▸ inv_pos
lemma one_div_nonneg : 0 ≤ 1 / a ↔ 0 ≤ a := one_div a ▸ inv_nonneg

lemma div_pos [PosMulStrictMono G₀] (ha : 0 < a) (hb : 0 < b) : 0 < a / b := by
  rw [div_eq_mul_inv]; exact mul_pos ha (inv_pos.2 hb)

lemma div_nonneg [PosMulMono G₀] (ha : 0 ≤ a) (hb : 0 ≤ b) : 0 ≤ a / b := by
  rw [div_eq_mul_inv]; exact mul_nonneg ha (inv_nonneg.2 hb)

lemma div_nonpos_of_nonpos_of_nonneg [MulPosMono G₀] (ha : a ≤ 0) (hb : 0 ≤ b) : a / b ≤ 0 := by
  rw [div_eq_mul_inv]; exact mul_nonpos_of_nonpos_of_nonneg ha (inv_nonneg.2 hb)

lemma zpow_nonneg [PosMulMono G₀] (ha : 0 ≤ a) : ∀ n : ℤ, 0 ≤ a ^ n
  | (n : ℕ) => by rw [zpow_natCast]; exact pow_nonneg ha _
  |-(n + 1 : ℕ) => by rw [zpow_neg, inv_nonneg, zpow_natCast]; exact pow_nonneg ha _

<<<<<<< HEAD
lemma zpow_pos_of_pos [PosMulStrictMono G₀] (ha : 0 < a) : ∀ n : ℤ, 0 < a ^ n
  | (n : ℕ) => by rw [zpow_natCast]; exact pow_pos ha _
  |-(n + 1 : ℕ) => by rw [zpow_neg, inv_pos, zpow_natCast]; exact pow_pos ha _

section PosMulMono
variable [PosMulMono G₀]

=======
lemma zpow_pos [PosMulStrictMono G₀] (ha : 0 < a) : ∀ n : ℤ, 0 < a ^ n
  | (n : ℕ) => by rw [zpow_natCast]; exact pow_pos ha _
  |-(n + 1 : ℕ) => by rw [zpow_neg, inv_pos, zpow_natCast]; exact pow_pos ha _

@[deprecated (since := "2024-10-08")] alias zpow_pos_of_pos := zpow_pos

section PosMulMono
variable [PosMulMono G₀] {m n : ℤ}

/-- See `le_inv_mul_iff₀'` for a version with multiplication on the other side. -/
>>>>>>> d0df76bd
lemma le_inv_mul_iff₀ (hc : 0 < c) : a ≤ c⁻¹ * b ↔ c * a ≤ b where
  mp h := by simpa [hc.ne'] using mul_le_mul_of_nonneg_left h hc.le
  mpr h := by simpa [hc.ne'] using mul_le_mul_of_nonneg_left h (inv_nonneg.2 hc.le)

<<<<<<< HEAD
=======
/-- See `inv_mul_le_iff₀'` for a version with multiplication on the other side. -/
>>>>>>> d0df76bd
lemma inv_mul_le_iff₀ (hc : 0 < c) : c⁻¹ * b ≤ a ↔ b ≤ c * a where
  mp h := by simpa [hc.ne'] using mul_le_mul_of_nonneg_left h hc.le
  mpr h := by simpa [hc.ne'] using mul_le_mul_of_nonneg_left h (inv_nonneg.2 hc.le)

lemma one_le_inv_mul₀ (ha : 0 < a) : 1 ≤ a⁻¹ * b ↔ a ≤ b := by rw [le_inv_mul_iff₀ ha, mul_one]
lemma inv_mul_le_one₀ (ha : 0 < a) : a⁻¹ * b ≤ 1 ↔ b ≤ a := by rw [inv_mul_le_iff₀ ha, mul_one]

<<<<<<< HEAD
lemma one_le_inv₀ (ha : 0 < a) : 1 ≤ a⁻¹ ↔ a ≤ 1 := by simpa using one_le_inv_mul₀ ha (b := 1)
lemma inv_le_one₀ (ha : 0 < a) : a⁻¹ ≤ 1 ↔ 1 ≤ a := by simpa using inv_mul_le_one₀ ha (b := 1)

=======
/-- See `inv_le_iff_one_le_mul₀` for a version with multiplication on the other side. -/
lemma inv_le_iff_one_le_mul₀' (ha : 0 < a) : a⁻¹ ≤ b ↔ 1 ≤ a * b := by
  rw [← inv_mul_le_iff₀ ha, mul_one]

lemma one_le_inv₀ (ha : 0 < a) : 1 ≤ a⁻¹ ↔ a ≤ 1 := by simpa using one_le_inv_mul₀ ha (b := 1)
lemma inv_le_one₀ (ha : 0 < a) : a⁻¹ ≤ 1 ↔ 1 ≤ a := by simpa using inv_mul_le_one₀ ha (b := 1)

@[bound]
lemma inv_le_one_of_one_le₀ (ha : 1 ≤ a) : a⁻¹ ≤ 1 := (inv_le_one₀ <| zero_lt_one.trans_le ha).2 ha

lemma one_le_inv_iff₀ : 1 ≤ a⁻¹ ↔ 0 < a ∧ a ≤ 1 where
  mp h := ⟨inv_pos.1 (zero_lt_one.trans_le h),
    inv_inv a ▸ (inv_le_one₀ <| zero_lt_one.trans_le h).2 h⟩
  mpr h := (one_le_inv₀ h.1).2 h.2

/-- One direction of `le_inv_mul_iff₀` where `c` is allowed to be `0` (but `b` must be nonnegative).
-/
lemma mul_le_of_le_inv_mul₀ (hb : 0 ≤ b) (hc : 0 ≤ c) (h : a ≤ c⁻¹ * b) : c * a ≤ b := by
  obtain rfl | hc := hc.eq_or_lt
  · simpa using hb
  · rwa [le_inv_mul_iff₀ hc] at h

/-- One direction of `inv_mul_le_iff₀` where `b` is allowed to be `0` (but `c` must be nonnegative).
-/
lemma inv_mul_le_of_le_mul₀ (hb : 0 ≤ b) (hc : 0 ≤ c) (h : a ≤ b * c) : b⁻¹ * a ≤ c := by
  obtain rfl | hb := hb.eq_or_lt
  · simp [hc]
  · rwa [inv_mul_le_iff₀ hb]

@[bound]
lemma inv_mul_le_one_of_le₀ (h : a ≤ b) (hb : 0 ≤ b) : b⁻¹ * a ≤ 1 :=
  inv_mul_le_of_le_mul₀ hb zero_le_one <| by rwa [mul_one]

lemma zpow_right_mono₀ (ha : 1 ≤ a) : Monotone fun n : ℤ ↦ a ^ n := by
  refine monotone_int_of_le_succ fun n ↦ ?_
  rw [zpow_add_one₀ (zero_lt_one.trans_le ha).ne']
  exact le_mul_of_one_le_right (zpow_nonneg (zero_le_one.trans ha) _) ha

lemma zpow_right_anti₀ (ha₀ : 0 < a) (ha₁ : a ≤ 1) : Antitone fun n : ℤ ↦ a ^ n := by
  refine antitone_int_of_succ_le fun n ↦ ?_
  rw [zpow_add_one₀ ha₀.ne']
  exact mul_le_of_le_one_right (zpow_nonneg ha₀.le _) ha₁

@[gcongr]
lemma zpow_le_zpow_right₀ (ha : 1 ≤ a) (hmn : m ≤ n) : a ^ m ≤ a ^ n := zpow_right_mono₀ ha hmn

@[gcongr]
lemma zpow_le_zpow_right_of_le_one₀ (ha₀ : 0 < a) (ha₁ : a ≤ 1) (hmn : m ≤ n) : a ^ n ≤ a ^ m :=
  zpow_right_anti₀ ha₀ ha₁ hmn

lemma one_le_zpow₀ (ha : 1 ≤ a) (hn : 0 ≤ n) : 1 ≤ a ^ n := by simpa using zpow_right_mono₀ ha hn

lemma zpow_le_one₀ (ha₀ : 0 < a) (ha₁ : a ≤ 1) (hn : 0 ≤ n) : a ^ n ≤ 1 := by
  simpa using zpow_right_anti₀ ha₀ ha₁ hn

lemma zpow_le_one_of_nonpos₀ (ha : 1 ≤ a) (hn : n ≤ 0) : a ^ n ≤ 1 := by
  simpa using zpow_right_mono₀ ha hn

lemma one_le_zpow_of_nonpos₀ (ha₀ : 0 < a) (ha₁ : a ≤ 1) (hn : n ≤ 0) : 1 ≤ a ^ n := by
  simpa using zpow_right_anti₀ ha₀ ha₁ hn

>>>>>>> d0df76bd
end PosMulMono

section MulPosMono
variable [MulPosMono G₀]

<<<<<<< HEAD
=======
/-- See `le_mul_inv_iff₀'` for a version with multiplication on the other side. -/
>>>>>>> d0df76bd
lemma le_mul_inv_iff₀ (hc : 0 < c) : a ≤ b * c⁻¹ ↔ a * c ≤ b where
  mp h := by simpa [hc.ne'] using mul_le_mul_of_nonneg_right h hc.le
  mpr h := by simpa [hc.ne'] using mul_le_mul_of_nonneg_right h (inv_nonneg.2 hc.le)

<<<<<<< HEAD
=======
/-- See `mul_inv_le_iff₀'` for a version with multiplication on the other side. -/
>>>>>>> d0df76bd
lemma mul_inv_le_iff₀ (hc : 0 < c) : b * c⁻¹ ≤ a ↔ b ≤ a * c where
  mp h := by simpa [hc.ne'] using mul_le_mul_of_nonneg_right h hc.le
  mpr h := by simpa [hc.ne'] using mul_le_mul_of_nonneg_right h (inv_nonneg.2 hc.le)

<<<<<<< HEAD
lemma le_div_iff₀ (hc : 0 < c) : a ≤ b / c ↔ a * c ≤ b := by
  rw [div_eq_mul_inv, le_mul_inv_iff₀ hc]

lemma div_le_iff₀ (hc : 0 < c) : b / c ≤ a ↔ b ≤ a * c := by
  rw [div_eq_mul_inv, mul_inv_le_iff₀ hc]

lemma one_le_div₀ (hb : 0 < b) : 1 ≤ a / b ↔ b ≤ a := by rw [le_div_iff₀ hb, one_mul]
lemma div_le_one₀ (hb : 0 < b) : a / b ≤ 1 ↔ a ≤ b := by rw [div_le_iff₀ hb, one_mul]

@[deprecated (since := "2024-08-21")] alias le_div_iff := le_div_iff₀
@[deprecated (since := "2024-08-21")] alias div_le_iff := div_le_iff₀

end MulPosMono
end PartialOrder

section LinearOrder
variable [LinearOrder G₀] [ZeroLEOneClass G₀] [PosMulReflectLT G₀] {a b c : G₀}

@[simp] lemma inv_neg'' : a⁻¹ < 0 ↔ a < 0 := by simp only [← not_le, inv_nonneg]
@[simp] lemma inv_nonpos : a⁻¹ ≤ 0 ↔ a ≤ 0 := by simp only [← not_lt, inv_pos]
=======
/-- See `le_div_iff₀'` for a version with multiplication on the other side. -/
lemma le_div_iff₀ (hc : 0 < c) : a ≤ b / c ↔ a * c ≤ b := by
  rw [div_eq_mul_inv, le_mul_inv_iff₀ hc]

/-- See `div_le_iff₀'` for a version with multiplication on the other side. -/
lemma div_le_iff₀ (hc : 0 < c) : b / c ≤ a ↔ b ≤ a * c := by
  rw [div_eq_mul_inv, mul_inv_le_iff₀ hc]

/-- See `inv_le_iff_one_le_mul₀'` for a version with multiplication on the other side. -/
lemma inv_le_iff_one_le_mul₀ (ha : 0 < a) : a⁻¹ ≤ b ↔ 1 ≤ b * a := by
  rw [← mul_inv_le_iff₀ ha, one_mul]

lemma one_le_div₀ (hb : 0 < b) : 1 ≤ a / b ↔ b ≤ a := by rw [le_div_iff₀ hb, one_mul]
lemma div_le_one₀ (hb : 0 < b) : a / b ≤ 1 ↔ a ≤ b := by rw [div_le_iff₀ hb, one_mul]

/-- One direction of `le_mul_inv_iff₀` where `c` is allowed to be `0` (but `b` must be nonnegative).
-/
lemma mul_le_of_le_mul_inv₀ (hb : 0 ≤ b) (hc : 0 ≤ c) (h : a ≤ b * c⁻¹) : a * c ≤ b := by
  obtain rfl | hc := hc.eq_or_lt
  · simpa using hb
  · rwa [le_mul_inv_iff₀ hc] at h

/-- One direction of `mul_inv_le_iff₀` where `b` is allowed to be `0` (but `c` must be nonnegative).
-/
lemma mul_inv_le_of_le_mul₀ (hb : 0 ≤ b) (hc : 0 ≤ c) (h : a ≤ c * b) : a * b⁻¹ ≤ c := by
  obtain rfl | hb := hb.eq_or_lt
  · simp [hc]
  · rwa [mul_inv_le_iff₀ hb]

/-- One direction of `le_div_iff₀` where `c` is allowed to be `0` (but `b` must be nonnegative). -/
lemma mul_le_of_le_div₀ (hb : 0 ≤ b) (hc : 0 ≤ c) (h : a ≤ b / c) : a * c ≤ b :=
  mul_le_of_le_mul_inv₀ hb hc (div_eq_mul_inv b _ ▸ h)

/-- One direction of `div_le_iff₀` where `b` is allowed to be `0` (but `c` must be nonnegative). -/
lemma div_le_of_le_mul₀ (hb : 0 ≤ b) (hc : 0 ≤ c) (h : a ≤ c * b) : a / b ≤ c :=
  div_eq_mul_inv a _ ▸ mul_inv_le_of_le_mul₀ hb hc h

@[bound]
lemma mul_inv_le_one_of_le₀ (h : a ≤ b) (hb : 0 ≤ b) : a * b⁻¹ ≤ 1 :=
  mul_inv_le_of_le_mul₀ hb zero_le_one <| by rwa [one_mul]

@[bound]
lemma div_le_one_of_le₀ (h : a ≤ b) (hb : 0 ≤ b) : a / b ≤ 1 :=
  div_le_of_le_mul₀ hb zero_le_one <| by rwa [one_mul]

@[deprecated (since := "2024-08-21")] alias le_div_iff := le_div_iff₀
@[deprecated (since := "2024-08-21")] alias div_le_iff := div_le_iff₀

variable [PosMulMono G₀]

/-- See `inv_anti₀` for the implication from right-to-left with one fewer assumption. -/
lemma inv_le_inv₀ (ha : 0 < a) (hb : 0 < b) : a⁻¹ ≤ b⁻¹ ↔ b ≤ a := by
  rw [inv_le_iff_one_le_mul₀' ha, le_mul_inv_iff₀ hb, one_mul]

@[gcongr, bound]
lemma inv_anti₀ (hb : 0 < b) (hba : b ≤ a) : a⁻¹ ≤ b⁻¹ := (inv_le_inv₀ (hb.trans_le hba) hb).2 hba

/-- See also `inv_le_of_inv_le₀` for a one-sided implication with one fewer assumption. -/
lemma inv_le_comm₀ (ha : 0 < a) (hb : 0 < b) : a⁻¹ ≤ b ↔ b⁻¹ ≤ a := by
  rw [← inv_le_inv₀ hb (inv_pos.2 ha), inv_inv]

lemma inv_le_of_inv_le₀ (ha : 0 < a) (h : a⁻¹ ≤ b) : b⁻¹ ≤ a :=
  (inv_le_comm₀ ha <| (inv_pos.2 ha).trans_le h).1 h

/-- See also `le_inv_of_le_inv₀` for a one-sided implication with one fewer assumption. -/
lemma le_inv_comm₀ (ha : 0 < a) (hb : 0 < b) : a ≤ b⁻¹ ↔ b ≤ a⁻¹ := by
  rw [← inv_le_inv₀ (inv_pos.2 hb) ha, inv_inv]

lemma le_inv_of_le_inv₀ (ha : 0 < a) (h : a ≤ b⁻¹) : b ≤ a⁻¹ :=
  (le_inv_comm₀ ha <| inv_pos.1 <| ha.trans_le h).1 h

end MulPosMono

section PosMulStrictMono
variable [PosMulStrictMono G₀] {m n : ℤ}

/-- See `lt_inv_mul_iff₀'` for a version with multiplication on the other side. -/
lemma lt_inv_mul_iff₀ (hc : 0 < c) : a < c⁻¹ * b ↔ c * a < b where
  mp h := by simpa [hc.ne'] using mul_lt_mul_of_pos_left h hc
  mpr h := by simpa [hc.ne'] using mul_lt_mul_of_pos_left h (inv_pos.2 hc)

/-- See `inv_mul_lt_iff₀'` for a version with multiplication on the other side. -/
lemma inv_mul_lt_iff₀ (hc : 0 < c) : c⁻¹ * b < a ↔ b < c * a where
  mp h := by simpa [hc.ne'] using mul_lt_mul_of_pos_left h hc
  mpr h := by simpa [hc.ne'] using mul_lt_mul_of_pos_left h (inv_pos.2 hc)

/-- See `inv_lt_iff_one_lt_mul₀` for a version with multiplication on the other side. -/
lemma inv_lt_iff_one_lt_mul₀' (ha : 0 < a) : a⁻¹ < b ↔ 1 < a * b := by
  rw [← inv_mul_lt_iff₀ ha, mul_one]

lemma one_lt_inv_mul₀ (ha : 0 < a) : 1 < a⁻¹ * b ↔ a < b := by rw [lt_inv_mul_iff₀ ha, mul_one]
lemma inv_mul_lt_one₀ (ha : 0 < a) : a⁻¹ * b < 1 ↔ b < a := by rw [inv_mul_lt_iff₀ ha, mul_one]

lemma one_lt_inv₀ (ha : 0 < a) : 1 < a⁻¹ ↔ a < 1 := by simpa using one_lt_inv_mul₀ ha (b := 1)
lemma inv_lt_one₀ (ha : 0 < a) : a⁻¹ < 1 ↔ 1 < a := by simpa using inv_mul_lt_one₀ ha (b := 1)

@[bound]
lemma inv_lt_one_of_one_lt₀ (ha : 1 < a) : a⁻¹ < 1 := (inv_lt_one₀ <| zero_lt_one.trans ha).2 ha

lemma one_lt_inv_iff₀ : 1 < a⁻¹ ↔ 0 < a ∧ a < 1 where
  mp h := ⟨inv_pos.1 (zero_lt_one.trans h), inv_inv a ▸ (inv_lt_one₀ <| zero_lt_one.trans h).2 h⟩
  mpr h := (one_lt_inv₀ h.1).2 h.2

lemma zpow_right_strictMono₀ (ha : 1 < a) : StrictMono fun n : ℤ ↦ a ^ n := by
  refine strictMono_int_of_lt_succ fun n ↦ ?_
  rw [zpow_add_one₀ (zero_lt_one.trans ha).ne']
  exact lt_mul_of_one_lt_right (zpow_pos (zero_lt_one.trans ha) _) ha

lemma zpow_right_strictAnti₀ (ha₀ : 0 < a) (ha₁ : a < 1) : StrictAnti fun n : ℤ ↦ a ^ n := by
  refine strictAnti_int_of_succ_lt fun n ↦ ?_
  rw [zpow_add_one₀ ha₀.ne']
  exact mul_lt_of_lt_one_right (zpow_pos ha₀ _) ha₁

@[gcongr]
lemma zpow_lt_zpow_right₀ (ha : 1 < a) (hmn : m < n) : a ^ m < a ^ n :=
  zpow_right_strictMono₀ ha hmn

@[gcongr]
lemma zpow_lt_zpow_right_of_lt_one₀ (ha₀ : 0 < a) (ha₁ : a < 1) (hmn : m < n) : a ^ n < a ^ m :=
  zpow_right_strictAnti₀ ha₀ ha₁ hmn

lemma one_lt_zpow₀ (ha : 1 < a) (hn : 0 < n) : 1 < a ^ n := by
  simpa using zpow_right_strictMono₀ ha hn

lemma zpow_lt_one₀ (ha₀ : 0 < a) (ha₁ : a < 1) (hn : 0 < n) : a ^ n < 1 := by
  simpa using zpow_right_strictAnti₀ ha₀ ha₁ hn

lemma zpow_lt_one_of_neg₀ (ha : 1 < a) (hn : n < 0) : a ^ n < 1 := by
  simpa using zpow_right_strictMono₀ ha hn

lemma one_lt_zpow_of_neg₀ (ha₀ : 0 < a) (ha₁ : a < 1) (hn : n < 0) : 1 < a ^ n := by
  simpa using zpow_right_strictAnti₀ ha₀ ha₁ hn

@[simp] lemma zpow_le_zpow_iff_right₀ (ha : 1 < a) : a ^ m ≤ a ^ n ↔ m ≤ n :=
  (zpow_right_strictMono₀ ha).le_iff_le

@[simp] lemma zpow_lt_zpow_iff_right₀ (ha : 1 < a) : a ^ m < a ^ n ↔ m < n :=
  (zpow_right_strictMono₀ ha).lt_iff_lt

lemma zpow_le_zpow_iff_right_of_lt_one₀ (ha₀ : 0 < a) (ha₁ : a < 1) :
    a ^ m ≤ a ^ n ↔ n ≤ m := (zpow_right_strictAnti₀ ha₀ ha₁).le_iff_le

lemma zpow_lt_zpow_iff_right_of_lt_one₀ (ha₀ : 0 < a) (ha₁ : a < 1) :
    a ^ m < a ^ n ↔ n < m := (zpow_right_strictAnti₀ ha₀ ha₁).lt_iff_lt

end PosMulStrictMono

section MulPosStrictMono
variable [MulPosStrictMono G₀]

/-- See `lt_mul_inv_iff₀'` for a version with multiplication on the other side. -/
lemma lt_mul_inv_iff₀ (hc : 0 < c) : a < b * c⁻¹ ↔ a * c < b where
  mp h := by simpa [hc.ne'] using mul_lt_mul_of_pos_right h hc
  mpr h := by simpa [hc.ne'] using mul_lt_mul_of_pos_right h (inv_pos.2 hc)

/-- See `mul_inv_lt_iff₀'` for a version with multiplication on the other side. -/
lemma mul_inv_lt_iff₀ (hc : 0 < c) : b * c⁻¹ < a ↔ b < a * c where
  mp h := by simpa [hc.ne'] using mul_lt_mul_of_pos_right h hc
  mpr h := by simpa [hc.ne'] using mul_lt_mul_of_pos_right h (inv_pos.2 hc)

/-- See `lt_div_iff₀'` for a version with multiplication on the other side. -/
lemma lt_div_iff₀ (hc : 0 < c) : a < b / c ↔ a * c < b := by
  rw [div_eq_mul_inv, lt_mul_inv_iff₀ hc]

/-- See `div_le_iff₀'` for a version with multiplication on the other side. -/
lemma div_lt_iff₀ (hc : 0 < c) : b / c < a ↔ b < a * c := by
  rw [div_eq_mul_inv, mul_inv_lt_iff₀ hc]

/-- See `inv_lt_iff_one_lt_mul₀'` for a version with multiplication on the other side. -/
lemma inv_lt_iff_one_lt_mul₀ (ha : 0 < a) : a⁻¹ < b ↔ 1 < b * a := by
  rw [← mul_inv_lt_iff₀ ha, one_mul]

variable [PosMulStrictMono G₀]

/-- See `inv_strictAnti₀` for the implication from right-to-left with one fewer assumption. -/
lemma inv_lt_inv₀ (ha : 0 < a) (hb : 0 < b) : a⁻¹ < b⁻¹ ↔ b < a := by
  rw [inv_lt_iff_one_lt_mul₀' ha, lt_mul_inv_iff₀ hb, one_mul]

@[gcongr, bound]
lemma inv_strictAnti₀ (hb : 0 < b) (hba : b < a) : a⁻¹ < b⁻¹ :=
  (inv_lt_inv₀ (hb.trans hba) hb).2 hba

/-- See also `inv_lt_of_inv_lt₀` for a one-sided implication with one fewer assumption. -/
lemma inv_lt_comm₀ (ha : 0 < a) (hb : 0 < b) : a⁻¹ < b ↔ b⁻¹ < a := by
  rw [← inv_lt_inv₀ hb (inv_pos.2 ha), inv_inv]

lemma inv_lt_of_inv_lt₀ (ha : 0 < a) (h : a⁻¹ < b) : b⁻¹ < a :=
  (inv_lt_comm₀ ha <| (inv_pos.2 ha).trans h).1 h

/-- See also `lt_inv_of_lt_inv₀` for a one-sided implication with one fewer assumption. -/
lemma lt_inv_comm₀ (ha : 0 < a) (hb : 0 < b) : a < b⁻¹ ↔ b < a⁻¹ := by
  rw [← inv_lt_inv₀ (inv_pos.2 hb) ha, inv_inv]

lemma lt_inv_of_lt_inv₀ (ha : 0 < a) (h : a < b⁻¹) : b < a⁻¹ :=
  (lt_inv_comm₀ ha <| inv_pos.1 <| ha.trans h).1 h

end MulPosStrictMono
end PartialOrder

section LinearOrder
variable [LinearOrder G₀] [ZeroLEOneClass G₀] {a b : G₀}

section PosMulMono
variable [PosMulMono G₀]

@[simp] lemma inv_neg'' : a⁻¹ < 0 ↔ a < 0 := by
  have := PosMulMono.toPosMulReflectLT (α := G₀); simp only [← not_le, inv_nonneg]

@[simp] lemma inv_nonpos : a⁻¹ ≤ 0 ↔ a ≤ 0 := by
  have := PosMulMono.toPosMulReflectLT (α := G₀); simp only [← not_lt, inv_pos]
>>>>>>> d0df76bd

alias inv_lt_zero := inv_neg''

lemma one_div_neg : 1 / a < 0 ↔ a < 0 := one_div a ▸ inv_neg''
lemma one_div_nonpos : 1 / a ≤ 0 ↔ a ≤ 0 := one_div a ▸ inv_nonpos

<<<<<<< HEAD
lemma div_nonpos_of_nonneg_of_nonpos [PosMulMono G₀] (ha : 0 ≤ a) (hb : b ≤ 0) : a / b ≤ 0 := by
  rw [div_eq_mul_inv]; exact mul_nonpos_of_nonneg_of_nonpos ha (inv_nonpos.2 hb)

=======
lemma div_nonpos_of_nonneg_of_nonpos (ha : 0 ≤ a) (hb : b ≤ 0) : a / b ≤ 0 := by
  rw [div_eq_mul_inv]; exact mul_nonpos_of_nonneg_of_nonpos ha (inv_nonpos.2 hb)

lemma neg_of_div_neg_right (h : a / b < 0) (ha : 0 ≤ a) : b < 0 :=
  have := PosMulMono.toPosMulReflectLT (α := G₀)
  lt_of_not_ge fun hb ↦ (div_nonneg ha hb).not_lt h

lemma neg_of_div_neg_left (h : a / b < 0) (hb : 0 ≤ b) : a < 0 :=
  have := PosMulMono.toPosMulReflectLT (α := G₀)
  lt_of_not_ge fun ha ↦ (div_nonneg ha hb).not_lt h

end PosMulMono

variable [PosMulStrictMono G₀] {m n : ℤ}

lemma inv_lt_one_iff₀ : a⁻¹ < 1 ↔ a ≤ 0 ∨ 1 < a := by
  simp_rw [← not_le, one_le_inv_iff₀, not_and_or, not_lt]

lemma inv_le_one_iff₀ : a⁻¹ ≤ 1 ↔ a ≤ 0 ∨ 1 ≤ a := by
  simp only [← not_lt, one_lt_inv_iff₀, not_and_or]

lemma zpow_right_injective₀ (ha₀ : 0 < a) (ha₁ : a ≠ 1) : Injective fun n : ℤ ↦ a ^ n := by
  obtain ha₁ | ha₁ := ha₁.lt_or_lt
  · exact (zpow_right_strictAnti₀ ha₀ ha₁).injective
  · exact (zpow_right_strictMono₀ ha₁).injective

@[simp] lemma zpow_right_inj₀ (ha₀ : 0 < a) (ha₁ : a ≠ 1) : a ^ m = a ^ n ↔ m = n :=
  (zpow_right_injective₀ ha₀ ha₁).eq_iff

lemma zpow_eq_one_iff_right₀ (ha₀ : 0 ≤ a) (ha₁ : a ≠ 1) {n : ℤ} : a ^ n = 1 ↔ n = 0 := by
  obtain rfl | ha₀ := ha₀.eq_or_lt
  · exact zero_zpow_eq_one₀
  simpa using zpow_right_inj₀ ha₀ ha₁ (n := 0)

>>>>>>> d0df76bd
end GroupWithZero.LinearOrder

section CommSemigroupHasZero

variable [Mul α] [@Std.Commutative α (· * ·)] [Zero α] [Preorder α]

theorem posMulStrictMono_iff_mulPosStrictMono : PosMulStrictMono α ↔ MulPosStrictMono α := by
  simp only [PosMulStrictMono, MulPosStrictMono, Std.Commutative.comm]

theorem posMulReflectLT_iff_mulPosReflectLT : PosMulReflectLT α ↔ MulPosReflectLT α := by
  simp only [PosMulReflectLT, MulPosReflectLT, Std.Commutative.comm]

theorem posMulMono_iff_mulPosMono : PosMulMono α ↔ MulPosMono α := by
  simp only [PosMulMono, MulPosMono, Std.Commutative.comm]

theorem posMulReflectLE_iff_mulPosReflectLE : PosMulReflectLE α ↔ MulPosReflectLE α := by
  simp only [PosMulReflectLE, MulPosReflectLE, Std.Commutative.comm]

end CommSemigroupHasZero

section CommGroupWithZero
variable [CommGroupWithZero G₀]
<<<<<<< HEAD
variable [PartialOrder G₀] [ZeroLEOneClass G₀] [PosMulReflectLT G₀] [MulPosMono G₀] {a b c d : G₀}

lemma div_le_div₀ (hb : 0 < b) (hd : 0 < d) :
    a / b ≤ c / d ↔ a * d ≤ c * b := by
  rw [div_le_iff₀ hb, ← mul_div_right_comm, le_div_iff₀ hd]

lemma le_div_iff₀' (hc : 0 < c) : a ≤ b / c ↔ c * a ≤ b := by rw [le_div_iff₀ hc, mul_comm]
lemma div_le_iff₀' (hc : 0 < c) : b / c ≤ a ↔ b ≤ c * a := by rw [div_le_iff₀ hc, mul_comm]

lemma le_div_comm₀ (ha : 0 < a) (hc : 0 < c) : a ≤ b / c ↔ c ≤ b / a := by
  rw [le_div_iff₀ ha, le_div_iff₀' hc]

lemma div_le_comm₀ (hb : 0 < b) (hc : 0 < c) : a / b ≤ c ↔ a / c ≤ b := by
=======
variable [PartialOrder G₀] [ZeroLEOneClass G₀] [PosMulReflectLT G₀]

section PosMulMono
variable [PosMulMono G₀] {a b c d : G₀}

/-- See `le_inv_mul_iff₀` for a version with multiplication on the other side. -/
lemma le_inv_mul_iff₀' (hc : 0 < c) : a ≤ c⁻¹ * b ↔ c * a ≤ b := by
  rw [le_inv_mul_iff₀ hc, mul_comm]

/-- See `inv_mul_le_iff₀` for a version with multiplication on the other side. -/
lemma inv_mul_le_iff₀' (hc : 0 < c) : c⁻¹ * b ≤ a ↔ b ≤ a * c := by
  rw [inv_mul_le_iff₀ hc, mul_comm]

/-- See `le_mul_inv_iff₀` for a version with multiplication on the other side. -/
lemma le_mul_inv_iff₀' (hc : 0 < c) : a ≤ b * c⁻¹ ↔ c * a ≤ b := by
  have := posMulMono_iff_mulPosMono.1 ‹_›
  rw [le_mul_inv_iff₀ hc, mul_comm]

/-- See `mul_inv_le_iff₀` for a version with multiplication on the other side. -/
lemma mul_inv_le_iff₀' (hc : 0 < c) : b * c⁻¹ ≤ a ↔ b ≤ c * a := by
  have := posMulMono_iff_mulPosMono.1 ‹_›
  rw [mul_inv_le_iff₀ hc, mul_comm]

lemma div_le_div₀ (hb : 0 < b) (hd : 0 < d) :
    a / b ≤ c / d ↔ a * d ≤ c * b := by
  have := posMulMono_iff_mulPosMono.1 ‹_›
  rw [div_le_iff₀ hb, ← mul_div_right_comm, le_div_iff₀ hd]

/-- See `le_div_iff₀` for a version with multiplication on the other side. -/
lemma le_div_iff₀' (hc : 0 < c) : a ≤ b / c ↔ c * a ≤ b := by
  have := posMulMono_iff_mulPosMono.1 ‹_›
  rw [le_div_iff₀ hc, mul_comm]

/-- See `div_le_iff₀` for a version with multiplication on the other side. -/
lemma div_le_iff₀' (hc : 0 < c) : b / c ≤ a ↔ b ≤ c * a := by
  have := posMulMono_iff_mulPosMono.1 ‹_›
  rw [div_le_iff₀ hc, mul_comm]

lemma le_div_comm₀ (ha : 0 < a) (hc : 0 < c) : a ≤ b / c ↔ c ≤ b / a := by
  have := posMulMono_iff_mulPosMono.1 ‹_›
  rw [le_div_iff₀ ha, le_div_iff₀' hc]

lemma div_le_comm₀ (hb : 0 < b) (hc : 0 < c) : a / b ≤ c ↔ a / c ≤ b := by
  have := posMulMono_iff_mulPosMono.1 ‹_›
>>>>>>> d0df76bd
  rw [div_le_iff₀ hb, div_le_iff₀' hc]

@[deprecated (since := "2024-08-21")] alias le_div_iff' := le_div_iff₀'
@[deprecated (since := "2024-08-21")] alias div_le_iff' := div_le_iff₀'
<<<<<<< HEAD

end CommGroupWithZero
=======

end PosMulMono

section PosMulStrictMono
variable [PosMulStrictMono G₀] {a b c : G₀}

/-- See `lt_inv_mul_iff₀` for a version with multiplication on the other side. -/
lemma lt_inv_mul_iff₀' (hc : 0 < c) : a < c⁻¹ * b ↔ a * c < b := by
  rw [lt_inv_mul_iff₀ hc, mul_comm]

/-- See `inv_mul_lt_iff₀` for a version with multiplication on the other side. -/
lemma inv_mul_lt_iff₀' (hc : 0 < c) : c⁻¹ * b < a ↔ b < a * c := by
  rw [inv_mul_lt_iff₀ hc, mul_comm]

/-- See `lt_mul_inv_iff₀` for a version with multiplication on the other side. -/
lemma lt_mul_inv_iff₀' (hc : 0 < c) : a < b * c⁻¹ ↔ c * a < b := by
  have := posMulStrictMono_iff_mulPosStrictMono.1 ‹_›
  rw [lt_mul_inv_iff₀ hc, mul_comm]

/-- See `mul_inv_lt_iff₀` for a version with multiplication on the other side. -/
lemma mul_inv_lt_iff₀' (hc : 0 < c) : b * c⁻¹ < a ↔ b < c * a := by
  have := posMulStrictMono_iff_mulPosStrictMono.1 ‹_›
  rw [mul_inv_lt_iff₀ hc, mul_comm]

/-- See `lt_div_iff₀` for a version with multiplication on the other side. -/
lemma lt_div_iff₀' (hc : 0 < c) : a < b / c ↔ c * a < b := by
  have := posMulStrictMono_iff_mulPosStrictMono.1 ‹_›
  rw [lt_div_iff₀ hc, mul_comm]

/-- See `div_lt_iff₀` for a version with multiplication on the other side. -/
lemma div_lt_iff₀' (hc : 0 < c) : b / c < a ↔ b < c * a := by
  have := posMulStrictMono_iff_mulPosStrictMono.1 ‹_›
  rw [div_lt_iff₀ hc, mul_comm]

lemma lt_div_comm₀ (ha : 0 < a) (hc : 0 < c) : a < b / c ↔ c < b / a := by
  have := posMulStrictMono_iff_mulPosStrictMono.1 ‹_›
  rw [lt_div_iff₀ ha, lt_div_iff₀' hc]

lemma div_lt_comm₀ (hb : 0 < b) (hc : 0 < c) : a / b < c ↔ a / c < b := by
  have := posMulStrictMono_iff_mulPosStrictMono.1 ‹_›
  rw [div_lt_iff₀ hb, div_lt_iff₀' hc]

end PosMulStrictMono
end CommGroupWithZero

set_option linter.style.longFile 1900
>>>>>>> d0df76bd
<|MERGE_RESOLUTION|>--- conflicted
+++ resolved
@@ -7,13 +7,9 @@
 import Mathlib.Algebra.GroupWithZero.Units.Basic
 import Mathlib.Algebra.Order.Monoid.Unbundled.Defs
 import Mathlib.Algebra.Order.ZeroLEOne
-<<<<<<< HEAD
-import Mathlib.Tactic.GCongr.Core
-=======
 import Mathlib.Tactic.Bound.Attribute
 import Mathlib.Tactic.GCongr.CoreAttrs
 import Mathlib.Tactic.Monotonicity.Attr
->>>>>>> d0df76bd
 import Mathlib.Tactic.Nontriviality
 
 /-!
@@ -89,11 +85,8 @@
 currently global but broken, hence actually only works locally).
 -/
 
-<<<<<<< HEAD
-=======
 open Function
 
->>>>>>> d0df76bd
 variable {M₀ G₀ : Type*} (α : Type*)
 
 set_option quotPrecheck false in
@@ -946,23 +939,16 @@
 variable [MonoidWithZero M₀]
 
 section Preorder
-<<<<<<< HEAD
-variable [Preorder M₀] {a b c d : M₀} {n : ℕ}
-=======
 variable [Preorder M₀] {a b : M₀} {m n : ℕ}
->>>>>>> d0df76bd
 
 @[simp] lemma pow_nonneg [ZeroLEOneClass M₀] [PosMulMono M₀] (ha : 0 ≤ a) : ∀ n, 0 ≤ a ^ n
   | 0 => pow_zero a ▸ zero_le_one
   | n + 1 => pow_succ a n ▸ mul_nonneg (pow_nonneg ha _) ha
 
-<<<<<<< HEAD
-=======
 lemma zero_pow_le_one [ZeroLEOneClass M₀] : ∀ n : ℕ, (0 : M₀) ^ n ≤ 1
   | 0 => (pow_zero _).le
   | n + 1 => by rw [zero_pow n.succ_ne_zero]; exact zero_le_one
 
->>>>>>> d0df76bd
 lemma pow_le_pow_of_le_one [ZeroLEOneClass M₀] [PosMulMono M₀] [MulPosMono M₀] (ha₀ : 0 ≤ a)
     (ha₁ : a ≤ 1) : ∀ {m n : ℕ}, m ≤ n → a ^ n ≤ a ^ m
   | _, _, Nat.le.refl => le_rfl
@@ -980,12 +966,6 @@
 lemma one_le_mul_of_one_le_of_one_le [ZeroLEOneClass M₀] [PosMulMono M₀] (ha : 1 ≤ a) (hb : 1 ≤ b) :
     (1 : M₀) ≤ a * b := Left.one_le_mul_of_le_of_le ha hb <| zero_le_one.trans ha
 
-<<<<<<< HEAD
-lemma mul_le_one [ZeroLEOneClass M₀] [PosMulMono M₀] [MulPosMono M₀] (ha : a ≤ 1) (hb₀ : 0 ≤ b)
-    (hb : b ≤ 1) : a * b ≤ 1 := one_mul (1 : M₀) ▸ mul_le_mul ha hb hb₀ zero_le_one
-
-=======
->>>>>>> d0df76bd
 lemma one_lt_mul_of_le_of_lt [ZeroLEOneClass M₀] [MulPosMono M₀] (ha : 1 ≤ a) (hb : 1 < b) :
     1 < a * b := hb.trans_le <| le_mul_of_one_le_left (zero_le_one.trans hb.le) ha
 
@@ -1000,8 +980,6 @@
 lemma mul_lt_one_of_nonneg_of_lt_one_right [MulPosMono M₀] (ha : a ≤ 1) (hb₀ : 0 ≤ b) (hb : b < 1) :
     a * b < 1 := (mul_le_of_le_one_left hb₀ ha).trans_lt hb
 
-<<<<<<< HEAD
-=======
 section
 variable [ZeroLEOneClass M₀] [PosMulMono M₀] [MulPosMono M₀]
 
@@ -1057,7 +1035,6 @@
 
 end
 
->>>>>>> d0df76bd
 variable [Preorder α] {f g : α → M₀}
 
 lemma monotone_mul_left_of_nonneg [PosMulMono M₀] (ha : 0 ≤ a) : Monotone fun x ↦ a * x :=
@@ -1086,15 +1063,7 @@
 
 
 section PartialOrder
-<<<<<<< HEAD
-variable [PartialOrder M₀] {a b c d : M₀}
-
-@[simp] lemma pow_pos [ZeroLEOneClass M₀] [PosMulStrictMono M₀] (ha : 0 < a) : ∀ n, 0 < a ^ n
-  | 0 => by nontriviality; rw [pow_zero]; exact zero_lt_one
-  | n + 1 => pow_succ a _ ▸ mul_pos (pow_pos ha _) ha
-=======
 variable [PartialOrder M₀] {a b c d : M₀} {m n : ℕ}
->>>>>>> d0df76bd
 
 lemma mul_self_lt_mul_self [PosMulStrictMono M₀] [MulPosMono M₀] (ha : 0 ≤ a) (hab : a < b) :
     a * a < b * b := mul_lt_mul' hab.le hab ha <| ha.trans_lt hab
@@ -1122,8 +1091,6 @@
 lemma lt_mul_self [ZeroLEOneClass M₀] [MulPosStrictMono M₀] (ha : 1 < a) : a < a * a :=
   lt_mul_left (ha.trans_le' zero_le_one) ha
 
-<<<<<<< HEAD
-=======
 section strict_mono
 variable [ZeroLEOneClass M₀] [PosMulStrictMono M₀]
 
@@ -1179,7 +1146,6 @@
 
 end strict_mono
 
->>>>>>> d0df76bd
 variable [Preorder α] {f g : α → M₀}
 
 lemma strictMono_mul_left_of_pos [PosMulStrictMono M₀] (ha : 0 < a) :
@@ -1212,9 +1178,6 @@
     (hg : StrictMono g) (hf₀ : ∀ x, 0 ≤ f x) (hg₀ : ∀ x, 0 ≤ g x) :
     StrictMono (f * g) := fun _ _ h ↦ mul_lt_mul'' (hf h) (hg h) (hf₀ _) (hg₀ _)
 
-<<<<<<< HEAD
-end MonoidWithZero.PartialOrder
-=======
 end PartialOrder
 
 section LinearOrder
@@ -1281,7 +1244,6 @@
   exact lt_of_pow_lt_pow_left₀ _ hb
 
 end MonoidWithZero.LinearOrder
->>>>>>> d0df76bd
 
 section CancelMonoidWithZero
 
@@ -1327,10 +1289,6 @@
 section GroupWithZero
 variable [GroupWithZero G₀]
 
-<<<<<<< HEAD
-section PartialOrder
-variable [PartialOrder G₀] [ZeroLEOneClass G₀] [PosMulReflectLT G₀] {a b c d : G₀}
-=======
 section Preorder
 variable [Preorder G₀] [ZeroLEOneClass G₀]
 
@@ -1341,7 +1299,6 @@
 
 section PartialOrder
 variable [PartialOrder G₀] [ZeroLEOneClass G₀] [PosMulReflectLT G₀] {a b c : G₀}
->>>>>>> d0df76bd
 
 @[simp] lemma inv_pos : 0 < a⁻¹ ↔ 0 < a :=
   suffices ∀ a : G₀, 0 < a → 0 < a⁻¹ from ⟨fun h ↦ inv_inv a ▸ this _ h, this a⟩
@@ -1369,15 +1326,6 @@
   | (n : ℕ) => by rw [zpow_natCast]; exact pow_nonneg ha _
   |-(n + 1 : ℕ) => by rw [zpow_neg, inv_nonneg, zpow_natCast]; exact pow_nonneg ha _
 
-<<<<<<< HEAD
-lemma zpow_pos_of_pos [PosMulStrictMono G₀] (ha : 0 < a) : ∀ n : ℤ, 0 < a ^ n
-  | (n : ℕ) => by rw [zpow_natCast]; exact pow_pos ha _
-  |-(n + 1 : ℕ) => by rw [zpow_neg, inv_pos, zpow_natCast]; exact pow_pos ha _
-
-section PosMulMono
-variable [PosMulMono G₀]
-
-=======
 lemma zpow_pos [PosMulStrictMono G₀] (ha : 0 < a) : ∀ n : ℤ, 0 < a ^ n
   | (n : ℕ) => by rw [zpow_natCast]; exact pow_pos ha _
   |-(n + 1 : ℕ) => by rw [zpow_neg, inv_pos, zpow_natCast]; exact pow_pos ha _
@@ -1388,15 +1336,11 @@
 variable [PosMulMono G₀] {m n : ℤ}
 
 /-- See `le_inv_mul_iff₀'` for a version with multiplication on the other side. -/
->>>>>>> d0df76bd
 lemma le_inv_mul_iff₀ (hc : 0 < c) : a ≤ c⁻¹ * b ↔ c * a ≤ b where
   mp h := by simpa [hc.ne'] using mul_le_mul_of_nonneg_left h hc.le
   mpr h := by simpa [hc.ne'] using mul_le_mul_of_nonneg_left h (inv_nonneg.2 hc.le)
 
-<<<<<<< HEAD
-=======
 /-- See `inv_mul_le_iff₀'` for a version with multiplication on the other side. -/
->>>>>>> d0df76bd
 lemma inv_mul_le_iff₀ (hc : 0 < c) : c⁻¹ * b ≤ a ↔ b ≤ c * a where
   mp h := by simpa [hc.ne'] using mul_le_mul_of_nonneg_left h hc.le
   mpr h := by simpa [hc.ne'] using mul_le_mul_of_nonneg_left h (inv_nonneg.2 hc.le)
@@ -1404,11 +1348,6 @@
 lemma one_le_inv_mul₀ (ha : 0 < a) : 1 ≤ a⁻¹ * b ↔ a ≤ b := by rw [le_inv_mul_iff₀ ha, mul_one]
 lemma inv_mul_le_one₀ (ha : 0 < a) : a⁻¹ * b ≤ 1 ↔ b ≤ a := by rw [inv_mul_le_iff₀ ha, mul_one]
 
-<<<<<<< HEAD
-lemma one_le_inv₀ (ha : 0 < a) : 1 ≤ a⁻¹ ↔ a ≤ 1 := by simpa using one_le_inv_mul₀ ha (b := 1)
-lemma inv_le_one₀ (ha : 0 < a) : a⁻¹ ≤ 1 ↔ 1 ≤ a := by simpa using inv_mul_le_one₀ ha (b := 1)
-
-=======
 /-- See `inv_le_iff_one_le_mul₀` for a version with multiplication on the other side. -/
 lemma inv_le_iff_one_le_mul₀' (ha : 0 < a) : a⁻¹ ≤ b ↔ 1 ≤ a * b := by
   rw [← inv_mul_le_iff₀ ha, mul_one]
@@ -1470,50 +1409,21 @@
 lemma one_le_zpow_of_nonpos₀ (ha₀ : 0 < a) (ha₁ : a ≤ 1) (hn : n ≤ 0) : 1 ≤ a ^ n := by
   simpa using zpow_right_anti₀ ha₀ ha₁ hn
 
->>>>>>> d0df76bd
 end PosMulMono
 
 section MulPosMono
 variable [MulPosMono G₀]
 
-<<<<<<< HEAD
-=======
 /-- See `le_mul_inv_iff₀'` for a version with multiplication on the other side. -/
->>>>>>> d0df76bd
 lemma le_mul_inv_iff₀ (hc : 0 < c) : a ≤ b * c⁻¹ ↔ a * c ≤ b where
   mp h := by simpa [hc.ne'] using mul_le_mul_of_nonneg_right h hc.le
   mpr h := by simpa [hc.ne'] using mul_le_mul_of_nonneg_right h (inv_nonneg.2 hc.le)
 
-<<<<<<< HEAD
-=======
 /-- See `mul_inv_le_iff₀'` for a version with multiplication on the other side. -/
->>>>>>> d0df76bd
 lemma mul_inv_le_iff₀ (hc : 0 < c) : b * c⁻¹ ≤ a ↔ b ≤ a * c where
   mp h := by simpa [hc.ne'] using mul_le_mul_of_nonneg_right h hc.le
   mpr h := by simpa [hc.ne'] using mul_le_mul_of_nonneg_right h (inv_nonneg.2 hc.le)
 
-<<<<<<< HEAD
-lemma le_div_iff₀ (hc : 0 < c) : a ≤ b / c ↔ a * c ≤ b := by
-  rw [div_eq_mul_inv, le_mul_inv_iff₀ hc]
-
-lemma div_le_iff₀ (hc : 0 < c) : b / c ≤ a ↔ b ≤ a * c := by
-  rw [div_eq_mul_inv, mul_inv_le_iff₀ hc]
-
-lemma one_le_div₀ (hb : 0 < b) : 1 ≤ a / b ↔ b ≤ a := by rw [le_div_iff₀ hb, one_mul]
-lemma div_le_one₀ (hb : 0 < b) : a / b ≤ 1 ↔ a ≤ b := by rw [div_le_iff₀ hb, one_mul]
-
-@[deprecated (since := "2024-08-21")] alias le_div_iff := le_div_iff₀
-@[deprecated (since := "2024-08-21")] alias div_le_iff := div_le_iff₀
-
-end MulPosMono
-end PartialOrder
-
-section LinearOrder
-variable [LinearOrder G₀] [ZeroLEOneClass G₀] [PosMulReflectLT G₀] {a b c : G₀}
-
-@[simp] lemma inv_neg'' : a⁻¹ < 0 ↔ a < 0 := by simp only [← not_le, inv_nonneg]
-@[simp] lemma inv_nonpos : a⁻¹ ≤ 0 ↔ a ≤ 0 := by simp only [← not_lt, inv_pos]
-=======
 /-- See `le_div_iff₀'` for a version with multiplication on the other side. -/
 lemma le_div_iff₀ (hc : 0 < c) : a ≤ b / c ↔ a * c ≤ b := by
   rw [div_eq_mul_inv, le_mul_inv_iff₀ hc]
@@ -1724,18 +1634,12 @@
 
 @[simp] lemma inv_nonpos : a⁻¹ ≤ 0 ↔ a ≤ 0 := by
   have := PosMulMono.toPosMulReflectLT (α := G₀); simp only [← not_lt, inv_pos]
->>>>>>> d0df76bd
 
 alias inv_lt_zero := inv_neg''
 
 lemma one_div_neg : 1 / a < 0 ↔ a < 0 := one_div a ▸ inv_neg''
 lemma one_div_nonpos : 1 / a ≤ 0 ↔ a ≤ 0 := one_div a ▸ inv_nonpos
 
-<<<<<<< HEAD
-lemma div_nonpos_of_nonneg_of_nonpos [PosMulMono G₀] (ha : 0 ≤ a) (hb : b ≤ 0) : a / b ≤ 0 := by
-  rw [div_eq_mul_inv]; exact mul_nonpos_of_nonneg_of_nonpos ha (inv_nonpos.2 hb)
-
-=======
 lemma div_nonpos_of_nonneg_of_nonpos (ha : 0 ≤ a) (hb : b ≤ 0) : a / b ≤ 0 := by
   rw [div_eq_mul_inv]; exact mul_nonpos_of_nonneg_of_nonpos ha (inv_nonpos.2 hb)
 
@@ -1770,7 +1674,6 @@
   · exact zero_zpow_eq_one₀
   simpa using zpow_right_inj₀ ha₀ ha₁ (n := 0)
 
->>>>>>> d0df76bd
 end GroupWithZero.LinearOrder
 
 section CommSemigroupHasZero
@@ -1793,21 +1696,6 @@
 
 section CommGroupWithZero
 variable [CommGroupWithZero G₀]
-<<<<<<< HEAD
-variable [PartialOrder G₀] [ZeroLEOneClass G₀] [PosMulReflectLT G₀] [MulPosMono G₀] {a b c d : G₀}
-
-lemma div_le_div₀ (hb : 0 < b) (hd : 0 < d) :
-    a / b ≤ c / d ↔ a * d ≤ c * b := by
-  rw [div_le_iff₀ hb, ← mul_div_right_comm, le_div_iff₀ hd]
-
-lemma le_div_iff₀' (hc : 0 < c) : a ≤ b / c ↔ c * a ≤ b := by rw [le_div_iff₀ hc, mul_comm]
-lemma div_le_iff₀' (hc : 0 < c) : b / c ≤ a ↔ b ≤ c * a := by rw [div_le_iff₀ hc, mul_comm]
-
-lemma le_div_comm₀ (ha : 0 < a) (hc : 0 < c) : a ≤ b / c ↔ c ≤ b / a := by
-  rw [le_div_iff₀ ha, le_div_iff₀' hc]
-
-lemma div_le_comm₀ (hb : 0 < b) (hc : 0 < c) : a / b ≤ c ↔ a / c ≤ b := by
-=======
 variable [PartialOrder G₀] [ZeroLEOneClass G₀] [PosMulReflectLT G₀]
 
 section PosMulMono
@@ -1852,15 +1740,10 @@
 
 lemma div_le_comm₀ (hb : 0 < b) (hc : 0 < c) : a / b ≤ c ↔ a / c ≤ b := by
   have := posMulMono_iff_mulPosMono.1 ‹_›
->>>>>>> d0df76bd
   rw [div_le_iff₀ hb, div_le_iff₀' hc]
 
 @[deprecated (since := "2024-08-21")] alias le_div_iff' := le_div_iff₀'
 @[deprecated (since := "2024-08-21")] alias div_le_iff' := div_le_iff₀'
-<<<<<<< HEAD
-
-end CommGroupWithZero
-=======
 
 end PosMulMono
 
@@ -1906,5 +1789,4 @@
 end PosMulStrictMono
 end CommGroupWithZero
 
-set_option linter.style.longFile 1900
->>>>>>> d0df76bd
+set_option linter.style.longFile 1900
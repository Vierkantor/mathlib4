--- conflicted
+++ resolved
@@ -354,11 +354,7 @@
   · intro h; rw [if_pos rfl, Finsupp.not_mem_support_iff.1 h, mul_zero]
   · refine fun a ha hne => Finset.sum_eq_zero (fun a' ha' => if_neg <| fun he => ?_)
     apply_fun D at he; simp_rw [hadd] at he
-<<<<<<< HEAD
-    have := Add.to_covariantClass_left B
-=======
     have := covariantClass_le_of_lt B B (· + ·)
->>>>>>> 68fec3dd
     exact (add_lt_add_of_lt_of_le (((Finset.le_sup ha).trans_eq hp).lt_of_ne <| hD.ne_iff.2 hne)
       <| (Finset.le_sup ha').trans_eq hq).ne he
   · refine fun h => Finset.sum_eq_zero (fun a _ => ite_eq_right_iff.mpr <| fun _ => ?_)
@@ -481,12 +477,8 @@
     exact add_mem (supDegree_mem_range D hp) (supDegree_mem_range D hq.ne_zero)
   · simp_rw [Finsupp.mem_support_iff, apply_supDegree_add_supDegree hD hadd, hq, mul_one,
              Ne, leadingCoeff_eq_zero hD, hp]
-<<<<<<< HEAD
-  · have := Add.to_covariantClass_left B; have := Add.to_covariantClass_right B
-=======
   · have := covariantClass_le_of_lt B B (· + ·)
     have := covariantClass_le_of_lt B B (Function.swap (· + ·))
->>>>>>> 68fec3dd
     exact fun a ha => (Finset.le_sup ha).trans (supDegree_mul_le (D := ⟨D, hadd⟩))
 
 lemma Monic.supDegree_mul (hbot : (⊥ : B) + ⊥ = ⊥) (hp : p.Monic D) (hq : q.Monic D) :

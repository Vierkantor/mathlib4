--- conflicted
+++ resolved
@@ -828,10 +828,6 @@
   classical simp [constantCoeff_eq]
 
 variable (R) in
-<<<<<<< HEAD
-
-=======
->>>>>>> e8d8be9f
 @[simp]
 theorem constantCoeff_X (i : σ) : constantCoeff (X i : MvPolynomial σ R) = 0 := by
   simp [constantCoeff_eq]

/-
Copyright (c) 2014 Jeremy Avigad. All rights reserved.
Released under Apache 2.0 license as described in the file LICENSE.
Authors: Jeremy Avigad, Leonardo de Moura, Floris van Doorn, Yury Kudryashov, Neil Strickland
-/
import Mathlib.Algebra.Group.Basic
import Mathlib.Algebra.GroupWithZero.Defs
import Mathlib.Data.Int.Cast.Defs
import Mathlib.Logic.Nontrivial

#align_import algebra.ring.defs from "leanprover-community/mathlib"@"76de8ae01554c3b37d66544866659ff174e66e1f"

/-!
# Semirings and rings

This file defines semirings, rings and domains. This is analogous to `Algebra.Group.Defs` and
`Algebra.Group.Basic`, the difference being that the former is about `+` and `*` separately, while
the present file is about their interaction.

## Main definitions

* `Distrib`: Typeclass for distributivity of multiplication over addition.
* `HasDistribNeg`: Typeclass for commutativity of negation and multiplication. This is useful when
  dealing with multiplicative submonoids which are closed under negation without being closed under
  addition, for example `Units`.
* `(NonUnital)(NonAssoc)(Semi)Ring`: Typeclasses for possibly non-unital or non-associative
  rings and semirings. Some combinations are not defined yet because they haven't found use.

## Tags

`Semiring`, `CommSemiring`, `Ring`, `CommRing`, domain, `IsDomain`, nonzero, units
-/


universe u v w x

variable {α : Type u} {β : Type v} {γ : Type w} {R : Type x}

open Function

/-!
### `Distrib` class
-/


/-- A typeclass stating that multiplication is left and right distributive
over addition. -/
class Distrib (R : Type _) extends FlatHack, Mul R, Add R where
  /-- Multiplication is left distributive over addition -/
  protected left_distrib : ∀ a b c : R, a * (b + c) = a * b + a * c
  /-- Multiplication is right distributive over addition -/
  protected right_distrib : ∀ a b c : R, (a + b) * c = a * c + b * c
#align distrib Distrib

/-- A typeclass stating that multiplication is left distributive over addition. -/
class LeftDistribClass (R : Type _) [Mul R] [Add R] where
  /-- Multiplication is left distributive over addition -/
  protected left_distrib : ∀ a b c : R, a * (b + c) = a * b + a * c
#align left_distrib_class LeftDistribClass

/-- A typeclass stating that multiplication is right distributive over addition. -/
class RightDistribClass (R : Type _) [Mul R] [Add R] where
  /-- Multiplication is right distributive over addition -/
  protected right_distrib : ∀ a b c : R, (a + b) * c = a * c + b * c
#align right_distrib_class RightDistribClass

-- see Note [lower instance priority]
instance (priority := 100) Distrib.leftDistribClass (R : Type _) [Distrib R] : LeftDistribClass R :=
  ⟨Distrib.left_distrib⟩
#align distrib.left_distrib_class Distrib.leftDistribClass

-- see Note [lower instance priority]
instance (priority := 100) Distrib.rightDistribClass (R : Type _) [Distrib R] :
    RightDistribClass R :=
  ⟨Distrib.right_distrib⟩
#align distrib.right_distrib_class Distrib.rightDistribClass

theorem left_distrib [Mul R] [Add R] [LeftDistribClass R] (a b c : R) :
    a * (b + c) = a * b + a * c :=
  LeftDistribClass.left_distrib a b c
#align left_distrib left_distrib

alias left_distrib ← mul_add
#align mul_add mul_add

theorem right_distrib [Mul R] [Add R] [RightDistribClass R] (a b c : R) :
    (a + b) * c = a * c + b * c :=
  RightDistribClass.right_distrib a b c
#align right_distrib right_distrib

alias right_distrib ← add_mul
#align add_mul add_mul

theorem distrib_three_right [Mul R] [Add R] [RightDistribClass R] (a b c d : R) :
    (a + b + c) * d = a * d + b * d + c * d := by simp [right_distrib]
#align distrib_three_right distrib_three_right

/-!
### Classes of semirings and rings

We make sure that the canonical path from `NonAssocSemiring` to `Ring` passes through `Semiring`,
as this is a path which is followed all the time in linear algebra where the defining semilinear map
`σ : R →+* S` depends on the `NonAssocSemiring` structure of `R` and `S` while the module
definition depends on the `Semiring` structure.

It is not currently possible to adjust priorities by hand (see lean4#2115). Instead, the last
declared instance is used, so we make sure that `Semiring` is declared after `NonAssocRing`, so
that `Semiring -> NonAssocSemiring` is tried before `NonAssocRing -> NonAssocSemiring`.
TODO: clean this once lean4#2115 is fixed
-/

/-- A not-necessarily-unital, not-necessarily-associative semiring. -/
class NonUnitalNonAssocSemiring (α : Type u) extends FlatHack, AddCommMonoid α, Distrib α, MulZeroClass α
#align non_unital_non_assoc_semiring NonUnitalNonAssocSemiring

/-- An associative but not-necessarily unital semiring. -/
class NonUnitalSemiring (α : Type u) extends FlatHack, NonUnitalNonAssocSemiring α, SemigroupWithZero α
#align non_unital_semiring NonUnitalSemiring

/-- A unital but not-necessarily-associative semiring. -/
class NonAssocSemiring (α : Type u) extends FlatHack, NonUnitalNonAssocSemiring α, MulZeroOneClass α,
    AddCommMonoidWithOne α
#align non_assoc_semiring NonAssocSemiring

<<<<<<< HEAD
class Semiring (α : Type u) extends FlatHack, NonUnitalSemiring α, NonAssocSemiring α,
    MonoidWithZero α where
  nsmul := nsmulRec
=======
/-- A not-necessarily-unital, not-necessarily-associative ring. -/
class NonUnitalNonAssocRing (α : Type u) extends AddCommGroup α, NonUnitalNonAssocSemiring α
#align non_unital_non_assoc_ring NonUnitalNonAssocRing

-- We defer the instance `NonUnitalNonAssocRing.toHasDistribNeg` to `Algebra.Ring.Basic`
-- as it relies on the lemma `eq_neg_of_add_eq_zero_left`.
/-- An associative but not-necessarily unital ring. -/
class NonUnitalRing (α : Type _) extends NonUnitalNonAssocRing α, NonUnitalSemiring α
#align non_unital_ring NonUnitalRing

/-- A unital but not-necessarily-associative ring. -/
class NonAssocRing (α : Type _) extends NonUnitalNonAssocRing α, NonAssocSemiring α,
    AddCommGroupWithOne α
#align non_assoc_ring NonAssocRing

class Semiring (α : Type u) extends NonUnitalSemiring α, NonAssocSemiring α, MonoidWithZero α
>>>>>>> 9f14c412
#align semiring Semiring

class Ring (R : Type u) extends Semiring R, AddCommGroup R, AddGroupWithOne R
#align ring Ring

/-!
### Semirings
-/

section DistribMulOneClass

variable [Add α] [MulOneClass α]

theorem add_one_mul [RightDistribClass α] (a b : α) : (a + 1) * b = a * b + b := by
  rw [add_mul, one_mul]
#align add_one_mul add_one_mul

theorem mul_add_one [LeftDistribClass α] (a b : α) : a * (b + 1) = a * b + a := by
  rw [mul_add, mul_one]
#align mul_add_one mul_add_one

theorem one_add_mul [RightDistribClass α] (a b : α) : (1 + a) * b = b + a * b := by
  rw [add_mul, one_mul]
#align one_add_mul one_add_mul

theorem mul_one_add [LeftDistribClass α] (a b : α) : a * (1 + b) = a + a * b := by
  rw [mul_add, mul_one]
#align mul_one_add mul_one_add

end DistribMulOneClass

section NonAssocSemiring

variable [NonAssocSemiring α]

-- Porting note: was [has_add α] [mul_one_class α] [right_distrib_class α]
theorem two_mul (n : α) : 2 * n = n + n :=
  (congrArg₂ _ one_add_one_eq_two.symm rfl).trans <| (right_distrib 1 1 n).trans (by rw [one_mul])
#align two_mul two_mul

-- Porting note: was [has_add α] [mul_one_class α] [right_distrib_class α]
set_option linter.deprecated false in
theorem bit0_eq_two_mul (n : α) : bit0 n = 2 * n :=
  (two_mul _).symm
#align bit0_eq_two_mul bit0_eq_two_mul

-- Porting note: was [has_add α] [mul_one_class α] [left_distrib_class α]
theorem mul_two (n : α) : n * 2 = n + n :=
  (congrArg₂ _ rfl one_add_one_eq_two.symm).trans <| (left_distrib n 1 1).trans (by rw [mul_one])
#align mul_two mul_two

end NonAssocSemiring

@[to_additive]
theorem mul_ite {α} [Mul α] (P : Prop) [Decidable P] (a b c : α) :
    (a * if P then b else c) = if P then a * b else a * c := by split_ifs <;> rfl
#align mul_ite mul_ite
#align add_ite add_ite

@[to_additive]
theorem ite_mul {α} [Mul α] (P : Prop) [Decidable P] (a b c : α) :
    (if P then a else b) * c = if P then a * c else b * c := by split_ifs <;> rfl
#align ite_mul ite_mul
#align ite_add ite_add

-- We make `mul_ite` and `ite_mul` simp lemmas,
-- but not `add_ite` or `ite_add`.
-- The problem we're trying to avoid is dealing with
-- summations of the form `∑ x in s, (f x + ite P 1 0)`,
-- in which `add_ite` followed by `sum_ite` would needlessly slice up
-- the `f x` terms according to whether `P` holds at `x`.
-- There doesn't appear to be a corresponding difficulty so far with
-- `mul_ite` and `ite_mul`.
attribute [simp] mul_ite ite_mul

-- Porting note: no @[simp] because simp proves it
theorem mul_boole {α} [MulZeroOneClass α] (P : Prop) [Decidable P] (a : α) :
    (a * if P then 1 else 0) = if P then a else 0 := by simp
#align mul_boole mul_boole

-- Porting note: no @[simp] because simp proves it
theorem boole_mul {α} [MulZeroOneClass α] (P : Prop) [Decidable P] (a : α) :
    (if P then 1 else 0) * a = if P then a else 0 := by simp
#align boole_mul boole_mul

theorem ite_mul_zero_left {α : Type _} [MulZeroClass α] (P : Prop) [Decidable P] (a b : α) :
    ite P (a * b) 0 = ite P a 0 * b := by by_cases h : P <;> simp [h]
#align ite_mul_zero_left ite_mul_zero_left

theorem ite_mul_zero_right {α : Type _} [MulZeroClass α] (P : Prop) [Decidable P] (a b : α) :
    ite P (a * b) 0 = a * ite P b 0 := by by_cases h : P <;> simp [h]
#align ite_mul_zero_right ite_mul_zero_right

theorem ite_and_mul_zero {α : Type _} [MulZeroClass α] (P Q : Prop) [Decidable P] [Decidable Q]
    (a b : α) : ite (P ∧ Q) (a * b) 0 = ite P a 0 * ite Q b 0 := by
  simp only [← ite_and, ite_mul, mul_ite, mul_zero, zero_mul, and_comm]
#align ite_and_mul_zero ite_and_mul_zero

/-- A non-unital commutative semiring is a `NonUnitalSemiring` with commutative multiplication.
In other words, it is a type with the following structures: additive commutative monoid
(`AddCommMonoid`), commutative semigroup (`CommSemigroup`), distributive laws (`Distrib`), and
multiplication by zero law (`MulZeroClass`). -/
class NonUnitalCommSemiring (α : Type u) extends FlatHack, NonUnitalSemiring α, CommSemigroup α
#align non_unital_comm_semiring NonUnitalCommSemiring

class CommSemiring (R : Type u) extends FlatHack, Semiring R, CommMonoid R
#align comm_semiring CommSemiring

-- see Note [lower instance priority]
instance (priority := 100) CommSemiring.toNonUnitalCommSemiring [CommSemiring α] :
    NonUnitalCommSemiring α :=
  { inferInstanceAs (CommMonoid α), inferInstanceAs (CommSemiring α) with }
#align comm_semiring.to_non_unital_comm_semiring CommSemiring.toNonUnitalCommSemiring

-- see Note [lower instance priority]
instance (priority := 100) CommSemiring.toCommMonoidWithZero [CommSemiring α] :
    CommMonoidWithZero α :=
  { inferInstanceAs (CommMonoid α), inferInstanceAs (CommSemiring α) with }
#align comm_semiring.to_comm_monoid_with_zero CommSemiring.toCommMonoidWithZero

section CommSemiring

variable [CommSemiring α] {a b c : α}

theorem add_mul_self_eq (a b : α) : (a + b) * (a + b) = a * a + 2 * a * b + b * b := by
  simp only [two_mul, add_mul, mul_add, add_assoc, mul_comm b]
#align add_mul_self_eq add_mul_self_eq

end CommSemiring

section HasDistribNeg

/-- Typeclass for a negation operator that distributes across multiplication.

This is useful for dealing with submonoids of a ring that contain `-1` without having to duplicate
lemmas. -/
class HasDistribNeg (α : Type _) [Mul α] extends FlatHack, InvolutiveNeg α where
  /-- Negation is left distributive over multiplication -/
  neg_mul : ∀ x y : α, -x * y = -(x * y)
  /-- Negation is right distributive over multiplication -/
  mul_neg : ∀ x y : α, x * -y = -(x * y)
#align has_distrib_neg HasDistribNeg

section Mul

variable [Mul α] [HasDistribNeg α]

@[simp]
theorem neg_mul (a b : α) : -a * b = -(a * b) :=
  HasDistribNeg.neg_mul _ _
#align neg_mul neg_mul

@[simp]
theorem mul_neg (a b : α) : a * -b = -(a * b) :=
  HasDistribNeg.mul_neg _ _
#align mul_neg mul_neg

theorem neg_mul_neg (a b : α) : -a * -b = a * b := by simp
#align neg_mul_neg neg_mul_neg

theorem neg_mul_eq_neg_mul (a b : α) : -(a * b) = -a * b :=
  (neg_mul _ _).symm
#align neg_mul_eq_neg_mul neg_mul_eq_neg_mul

theorem neg_mul_eq_mul_neg (a b : α) : -(a * b) = a * -b :=
  (mul_neg _ _).symm
#align neg_mul_eq_mul_neg neg_mul_eq_mul_neg

theorem neg_mul_comm (a b : α) : -a * b = a * -b := by simp
#align neg_mul_comm neg_mul_comm

end Mul

section MulOneClass

variable [MulOneClass α] [HasDistribNeg α]

theorem neg_eq_neg_one_mul (a : α) : -a = -1 * a := by simp
#align neg_eq_neg_one_mul neg_eq_neg_one_mul

/-- An element of a ring multiplied by the additive inverse of one is the element's additive
  inverse. -/
theorem mul_neg_one (a : α) : a * -1 = -a := by simp
#align mul_neg_one mul_neg_one

/-- The additive inverse of one multiplied by an element of a ring is the element's additive
  inverse. -/
theorem neg_one_mul (a : α) : -1 * a = -a := by simp
#align neg_one_mul neg_one_mul

end MulOneClass

section MulZeroClass

variable [MulZeroClass α] [HasDistribNeg α]

instance (priority := 100) MulZeroClass.negZeroClass : NegZeroClass α where
  __ := inferInstanceAs (Zero α); __ := inferInstanceAs (InvolutiveNeg α)
  neg_zero := by rw [← zero_mul (0 : α), ← neg_mul, mul_zero, mul_zero]
#align mul_zero_class.neg_zero_class MulZeroClass.negZeroClass

end MulZeroClass

end HasDistribNeg

/-!
### Rings
-/

<<<<<<< HEAD

/-- A not-necessarily-unital, not-necessarily-associative ring. -/
class NonUnitalNonAssocRing (α : Type u) extends FlatHack, AddCommGroup α, NonUnitalNonAssocSemiring α
#align non_unital_non_assoc_ring NonUnitalNonAssocRing

-- We defer the instance `NonUnitalNonAssocRing.toHasDistribNeg` to `Algebra.Ring.Basic`
-- as it relies on the lemma `eq_neg_of_add_eq_zero_left`.
/-- An associative but not-necessarily unital ring. -/
class NonUnitalRing (α : Type _) extends FlatHack, NonUnitalNonAssocRing α, NonUnitalSemiring α
#align non_unital_ring NonUnitalRing

/-- A unital but not-necessarily-associative ring. -/
class NonAssocRing (α : Type _) extends FlatHack, NonUnitalNonAssocRing α, NonAssocSemiring α,
    AddCommGroupWithOne α
#align non_assoc_ring NonAssocRing

class Ring (R : Type u) extends FlatHack, Semiring R, AddCommGroup R, AddGroupWithOne R where
  nsmul := nsmulRec
#align ring Ring

=======
>>>>>>> 9f14c412
section NonUnitalNonAssocRing

variable [NonUnitalNonAssocRing α]

instance (priority := 100) NonUnitalNonAssocRing.toHasDistribNeg : HasDistribNeg α where
  neg := Neg.neg
  neg_neg := neg_neg
  neg_mul a b := eq_neg_of_add_eq_zero_left <| by rw [← right_distrib, add_left_neg, zero_mul]
  mul_neg a b := eq_neg_of_add_eq_zero_left <| by rw [← left_distrib, add_left_neg, mul_zero]
#align non_unital_non_assoc_ring.to_has_distrib_neg NonUnitalNonAssocRing.toHasDistribNeg

theorem mul_sub_left_distrib (a b c : α) : a * (b - c) = a * b - a * c := by
  simpa only [sub_eq_add_neg, neg_mul_eq_mul_neg] using mul_add a b (-c)
#align mul_sub_left_distrib mul_sub_left_distrib

alias mul_sub_left_distrib ← mul_sub
#align mul_sub mul_sub

theorem mul_sub_right_distrib (a b c : α) : (a - b) * c = a * c - b * c := by
  simpa only [sub_eq_add_neg, neg_mul_eq_neg_mul] using add_mul a (-b) c
#align mul_sub_right_distrib mul_sub_right_distrib

alias mul_sub_right_distrib ← sub_mul
#align sub_mul sub_mul

variable {a b c d e : α}

/-- An iff statement following from right distributivity in rings and the definition
  of subtraction. -/
theorem mul_add_eq_mul_add_iff_sub_mul_add_eq : a * e + c = b * e + d ↔ (a - b) * e + c = d :=
  calc
    a * e + c = b * e + d ↔ a * e + c = d + b * e := by simp [add_comm]
    _ ↔ a * e + c - b * e = d :=
      Iff.intro
        (fun h => by
          rw [h]
          simp)
        fun h => by
        rw [← h]
        simp
    _ ↔ (a - b) * e + c = d := by simp [sub_mul, sub_add_eq_add_sub]
#align mul_add_eq_mul_add_iff_sub_mul_add_eq mul_add_eq_mul_add_iff_sub_mul_add_eq

/-- A simplification of one side of an equation exploiting right distributivity in rings
  and the definition of subtraction. -/
theorem sub_mul_add_eq_of_mul_add_eq_mul_add (h : a * e + c = b * e + d) : (a - b) * e + c = d :=
  calc
    (a - b) * e + c = a * e + c - b * e := by simp [sub_mul, sub_add_eq_add_sub]
    _ = d := by rw [h]; simp [@add_sub_cancel α]
#align sub_mul_add_eq_of_mul_add_eq_mul_add sub_mul_add_eq_of_mul_add_eq_mul_add

end NonUnitalNonAssocRing

section NonAssocRing

variable [NonAssocRing α]

theorem sub_one_mul (a b : α) : (a - 1) * b = a * b - b := by rw [sub_mul, one_mul]
#align sub_one_mul sub_one_mul

theorem mul_sub_one (a b : α) : a * (b - 1) = a * b - a := by rw [mul_sub, mul_one]
#align mul_sub_one mul_sub_one

theorem one_sub_mul (a b : α) : (1 - a) * b = b - a * b := by rw [sub_mul, one_mul]
#align one_sub_mul one_sub_mul

theorem mul_one_sub (a b : α) : a * (1 - b) = a - a * b := by rw [mul_sub, mul_one]
#align mul_one_sub mul_one_sub

end NonAssocRing

section Ring

variable [Ring α] {a b c d e : α}

-- A (unital, associative) ring is a not-necessarily-unital ring
-- see Note [lower instance priority]
instance (priority := 100) Ring.toNonUnitalRing : NonUnitalRing α where
  __ := ‹Ring α›
  zero_mul := fun a => add_left_cancel (a := 0 * a) <| by rw [← add_mul, zero_add, add_zero]
  mul_zero := fun a => add_left_cancel (a := a * 0) <| by rw [← mul_add, add_zero, add_zero]
#align ring.to_non_unital_ring Ring.toNonUnitalRing

-- A (unital, associative) ring is a not-necessarily-associative ring
-- see Note [lower instance priority]
instance (priority := 100) Ring.toNonAssocRing : NonAssocRing α where
  __ := ‹Ring α›
  zero_mul := fun a => add_left_cancel (a := 0 * a) <| by rw [← add_mul, zero_add, add_zero]
  mul_zero := fun a => add_left_cancel (a := a * 0) <| by rw [← mul_add, add_zero, add_zero]
#align ring.to_non_assoc_ring Ring.toNonAssocRing

/- The instance from `Ring` to `Semiring` happens often in linear algebra, for which all the basic
definitions are given in terms of semirings, but many applications use rings or fields. We increase
a little bit its priority above 100 to try it quickly, but remaining below the default 1000 so that
more specific instances are tried first. -/
instance (priority := 200) : Semiring α :=
  { ‹Ring α› with }
#align ring.to_semiring Ring.toSemiring

end Ring

/-- A non-unital commutative ring is a `NonUnitalRing` with commutative multiplication. -/
class NonUnitalCommRing (α : Type u) extends FlatHack, NonUnitalRing α, CommSemigroup α
#align non_unital_comm_ring NonUnitalCommRing

-- see Note [lower instance priority]
instance (priority := 100) NonUnitalCommRing.toNonUnitalCommSemiring [s : NonUnitalCommRing α] :
    NonUnitalCommSemiring α :=
  { s with }
#align non_unital_comm_ring.to_non_unital_comm_semiring NonUnitalCommRing.toNonUnitalCommSemiring

class CommRing (α : Type u) extends FlatHack, Ring α, CommMonoid α
#align comm_ring CommRing

instance (priority := 100) CommRing.toCommSemiring [s : CommRing α] : CommSemiring α :=
  { s with }
#align comm_ring.to_comm_semiring CommRing.toCommSemiring

-- see Note [lower instance priority]
instance (priority := 100) CommRing.toNonUnitalCommRing [s : CommRing α] : NonUnitalCommRing α :=
  { s with }
#align comm_ring.to_non_unital_comm_ring CommRing.toNonUnitalCommRing

-- see Note [lower instance priority]
instance (priority := 100) CommRing.toAddCommGroupWithOne [s : CommRing α] :
    AddCommGroupWithOne α :=
  { s with }

/-- A domain is a nontrivial semiring such multiplication by a non zero element is cancellative,
  on both sides. In other words, a nontrivial semiring `R` satisfying
  `∀ {a b c : R}, a ≠ 0 → a * b = a * c → b = c` and
  `∀ {a b c : R}, b ≠ 0 → a * b = c * b → a = c`.

  This is implemented as a mixin for `Semiring α`.
  To obtain an integral domain use `[CommRing α] [IsDomain α]`. -/
class IsDomain (α : Type u) [Semiring α] extends FlatHack, IsCancelMulZero α, Nontrivial α : Prop
#align is_domain IsDomain<|MERGE_RESOLUTION|>--- conflicted
+++ resolved
@@ -122,31 +122,25 @@
     AddCommMonoidWithOne α
 #align non_assoc_semiring NonAssocSemiring
 
-<<<<<<< HEAD
-class Semiring (α : Type u) extends FlatHack, NonUnitalSemiring α, NonAssocSemiring α,
-    MonoidWithZero α where
-  nsmul := nsmulRec
-=======
 /-- A not-necessarily-unital, not-necessarily-associative ring. -/
-class NonUnitalNonAssocRing (α : Type u) extends AddCommGroup α, NonUnitalNonAssocSemiring α
+class NonUnitalNonAssocRing (α : Type u) extends FlatHack, AddCommGroup α, NonUnitalNonAssocSemiring α
 #align non_unital_non_assoc_ring NonUnitalNonAssocRing
 
 -- We defer the instance `NonUnitalNonAssocRing.toHasDistribNeg` to `Algebra.Ring.Basic`
 -- as it relies on the lemma `eq_neg_of_add_eq_zero_left`.
 /-- An associative but not-necessarily unital ring. -/
-class NonUnitalRing (α : Type _) extends NonUnitalNonAssocRing α, NonUnitalSemiring α
+class NonUnitalRing (α : Type _) extends FlatHack, NonUnitalNonAssocRing α, NonUnitalSemiring α
 #align non_unital_ring NonUnitalRing
 
 /-- A unital but not-necessarily-associative ring. -/
-class NonAssocRing (α : Type _) extends NonUnitalNonAssocRing α, NonAssocSemiring α,
+class NonAssocRing (α : Type _) extends FlatHack, NonUnitalNonAssocRing α, NonAssocSemiring α,
     AddCommGroupWithOne α
 #align non_assoc_ring NonAssocRing
 
-class Semiring (α : Type u) extends NonUnitalSemiring α, NonAssocSemiring α, MonoidWithZero α
->>>>>>> 9f14c412
+class Semiring (α : Type u) extends FlatHack, NonUnitalSemiring α, NonAssocSemiring α, MonoidWithZero α
 #align semiring Semiring
 
-class Ring (R : Type u) extends Semiring R, AddCommGroup R, AddGroupWithOne R
+class Ring (R : Type u) extends FlatHack, Semiring R, AddCommGroup R, AddGroupWithOne R
 #align ring Ring
 
 /-!
@@ -353,29 +347,6 @@
 ### Rings
 -/
 
-<<<<<<< HEAD
-
-/-- A not-necessarily-unital, not-necessarily-associative ring. -/
-class NonUnitalNonAssocRing (α : Type u) extends FlatHack, AddCommGroup α, NonUnitalNonAssocSemiring α
-#align non_unital_non_assoc_ring NonUnitalNonAssocRing
-
--- We defer the instance `NonUnitalNonAssocRing.toHasDistribNeg` to `Algebra.Ring.Basic`
--- as it relies on the lemma `eq_neg_of_add_eq_zero_left`.
-/-- An associative but not-necessarily unital ring. -/
-class NonUnitalRing (α : Type _) extends FlatHack, NonUnitalNonAssocRing α, NonUnitalSemiring α
-#align non_unital_ring NonUnitalRing
-
-/-- A unital but not-necessarily-associative ring. -/
-class NonAssocRing (α : Type _) extends FlatHack, NonUnitalNonAssocRing α, NonAssocSemiring α,
-    AddCommGroupWithOne α
-#align non_assoc_ring NonAssocRing
-
-class Ring (R : Type u) extends FlatHack, Semiring R, AddCommGroup R, AddGroupWithOne R where
-  nsmul := nsmulRec
-#align ring Ring
-
-=======
->>>>>>> 9f14c412
 section NonUnitalNonAssocRing
 
 variable [NonUnitalNonAssocRing α]

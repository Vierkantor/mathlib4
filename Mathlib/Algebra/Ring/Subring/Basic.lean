--- conflicted
+++ resolved
@@ -807,7 +807,6 @@
 
 theorem mem_closure_iff {s : Set R} {x} :
     x ∈ closure s ↔ x ∈ AddSubgroup.closure (Submonoid.closure s : Set R) :=
-<<<<<<< HEAD
   ⟨fun h =>
     closure_induction h (fun _ hx => AddSubgroup.subset_closure <| Submonoid.subset_closure hx)
       (AddSubgroup.zero_mem _)
@@ -834,35 +833,6 @@
         Submonoid.closure_induction hx (fun _ hx => subset_closure hx) (one_mem _) fun _ _ hx hy =>
           mul_mem hx hy)
       (zero_mem _) (fun _ _ hx hy => add_mem hx hy) fun _ hx => neg_mem hx⟩
-=======
-  ⟨fun h => by
-    induction h using closure_induction with
-    | mem _ hx => exact AddSubgroup.subset_closure (Submonoid.subset_closure hx)
-    | zero => exact zero_mem _
-    | one => exact AddSubgroup.subset_closure (one_mem _)
-    | add _ _ _ _ hx hy => exact add_mem hx hy
-    | neg _ _ hx => exact neg_mem hx
-    | mul _ _ _hx _hy hx hy =>
-      clear _hx _hy
-      induction hx, hy using AddSubgroup.closure_induction₂ with
-      | mem _ _ hx hy => exact AddSubgroup.subset_closure (mul_mem hx hy)
-      | one_left => simpa using zero_mem _
-      | one_right => simpa using zero_mem _
-      | mul_left _ _ _ _ _ _ h₁ h₂ => simpa [add_mul] using add_mem h₁ h₂
-      | mul_right _ _ _ _ _ _ h₁ h₂ => simpa [mul_add] using add_mem h₁ h₂
-      | inv_left _ _ _ _ h => simpa [neg_mul] using neg_mem h
-      | inv_right _ _ _ _ h => simpa [mul_neg] using neg_mem h,
-    fun h => by
-      induction h using AddSubgroup.closure_induction with
-      | mem x hx =>
-        induction hx using Submonoid.closure_induction with
-        | mem _ h => exact subset_closure h
-        | one => exact one_mem _
-        | mul _ _ _ _ h₁ h₂ => exact mul_mem h₁ h₂
-      | one => exact zero_mem _
-      | mul _ _ _ _ h₁ h₂ => exact add_mem h₁ h₂
-      | inv _ _ h => exact neg_mem h⟩
->>>>>>> e553fb08
 
 /-- If all elements of `s : Set A` commute pairwise, then `closure s` is a commutative ring. -/
 def closureCommRingOfComm {s : Set R} (hcomm : ∀ a ∈ s, ∀ b ∈ s, a * b = b * a) :
@@ -870,18 +840,19 @@
   { (closure s).toRing with
     mul_comm := fun ⟨x, hx⟩ ⟨y, hy⟩ => by
       ext
-<<<<<<< HEAD
-      simp only [Subring.coe_mul]
-      refine
-        closure_induction₂ x.prop y.prop hcomm (fun x => by simp only [mul_zero, zero_mul])
-          (fun x => by simp only [mul_zero, zero_mul]) (fun x => by simp only [mul_one, one_mul])
-          (fun x => by simp only [mul_one, one_mul])
-          (fun x y hxy => by simp only [mul_neg, neg_mul, hxy])
-          (fun x y hxy => by simp only [mul_neg, neg_mul, hxy])
-          (fun x₁ x₂ y h₁ h₂ => by simp only [add_mul, mul_add, h₁, h₂])
-          (fun x₁ x₂ y h₁ h₂ => by simp only [add_mul, mul_add, h₁, h₂])
-          (fun x₁ x₂ y h₁ h₂ => by rw [← mul_assoc, ← h₁, mul_assoc x₁ y x₂, ← h₂, mul_assoc])
-          fun x₁ x₂ y h₁ h₂ => by rw [← mul_assoc, h₁, mul_assoc, h₂, ← mul_assoc] }
+      simp only [MulMemClass.mk_mul_mk]
+      induction hx, hy using closure_induction₂ with
+      | mem_mem x y hx hy => exact hcomm x hx y hy
+      | zero_left x _ => exact Commute.zero_left x
+      | zero_right x _ => exact Commute.zero_right x
+      | one_left x _ => exact Commute.one_left x
+      | one_right x _ => exact Commute.one_right x
+      | mul_left _ _ _ _ _ _ h₁ h₂ => exact Commute.mul_left h₁ h₂
+      | mul_right _ _ _ _ _ _ h₁ h₂ => exact Commute.mul_right h₁ h₂
+      | add_left _ _ _ _ _ _ h₁ h₂ => exact Commute.add_left h₁ h₂
+      | add_right _ _ _ _ _ _ h₁ h₂ => exact Commute.add_right h₁ h₂
+      | neg_left _ _ _ _ h => exact Commute.neg_left h
+      | neg_right _ _ _ _ h => exact Commute.neg_right h }
 
 theorem exists_list_of_mem_closure {s : Set R} {x : R} (h : x ∈ closure s) :
     ∃ L : List (List R), (∀ t ∈ L, ∀ y ∈ t, y ∈ s ∨ y = (-1 : R)) ∧ (L.map List.prod).sum = x :=
@@ -896,37 +867,6 @@
       ⟨l ++ m, fun t ht => (List.mem_append.1 ht).elim (hl1 t) (hm1 t), by simp [hl2, hm2]⟩)
     fun _ ⟨L, hL⟩ =>
     ⟨L.map (List.cons (-1)),
-=======
-      simp only [MulMemClass.mk_mul_mk]
-      induction hx, hy using closure_induction₂ with
-      | mem_mem x y hx hy => exact hcomm x hx y hy
-      | zero_left x _ => exact Commute.zero_left x
-      | zero_right x _ => exact Commute.zero_right x
-      | one_left x _ => exact Commute.one_left x
-      | one_right x _ => exact Commute.one_right x
-      | mul_left _ _ _ _ _ _ h₁ h₂ => exact Commute.mul_left h₁ h₂
-      | mul_right _ _ _ _ _ _ h₁ h₂ => exact Commute.mul_right h₁ h₂
-      | add_left _ _ _ _ _ _ h₁ h₂ => exact Commute.add_left h₁ h₂
-      | add_right _ _ _ _ _ _ h₁ h₂ => exact Commute.add_right h₁ h₂
-      | neg_left _ _ _ _ h => exact Commute.neg_left h
-      | neg_right _ _ _ _ h => exact Commute.neg_right h }
-
-theorem exists_list_of_mem_closure {s : Set R} {x : R} (hx : x ∈ closure s) :
-    ∃ L : List (List R), (∀ t ∈ L, ∀ y ∈ t, y ∈ s ∨ y = (-1 : R)) ∧ (L.map List.prod).sum = x := by
-  rw [mem_closure_iff] at hx
-  induction hx using AddSubgroup.closure_induction with
-  | mem _ hx =>
-    obtain ⟨l, hl, h⟩ := Submonoid.exists_list_of_mem_closure hx
-    exact ⟨[l], by simp [h]; clear_aux_decl; tauto⟩
-  | one => exact ⟨[], List.forall_mem_nil _, rfl⟩
-  | mul _ _ _ _ hL hM =>
-    obtain ⟨⟨L, HL1, HL2⟩, ⟨M, HM1, HM2⟩⟩ := And.intro hL hM
-    exact ⟨L ++ M, List.forall_mem_append.2 ⟨HL1, HM1⟩, by
-      rw [List.map_append, List.sum_append, HL2, HM2]⟩
-  | inv _ _ hL =>
-    obtain ⟨L, hL⟩ := hL
-    exact ⟨L.map (List.cons (-1)),
->>>>>>> e553fb08
       List.forall_mem_map.2 fun j hj => List.forall_mem_cons.2 ⟨Or.inr rfl, hL.1 j hj⟩,
       hL.2 ▸
         List.recOn L (by simp)

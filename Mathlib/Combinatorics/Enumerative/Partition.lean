--- conflicted
+++ resolved
@@ -73,12 +73,7 @@
 theorem ofComposition_surj {n : ℕ} : Function.Surjective (ofComposition n) := by
   rintro ⟨b, hb₁, hb₂⟩
   induction b using Quotient.inductionOn with | _ b => ?_
-<<<<<<< HEAD
-  exact ⟨⟨b, hb₁, by simpa using hb₂⟩, Partition.ext rfl⟩
-#align nat.partition.of_composition_surj Nat.Partition.ofComposition_surj
-=======
   exact ⟨⟨b, hb₁, by simpa using hb₂⟩, Partition.ext _ _ rfl⟩
->>>>>>> 2fc87a94
 
 -- The argument `n` is kept explicit here since it is useful in tactic mode proofs to generate the
 -- proof obligation `l.sum = n`.

--- conflicted
+++ resolved
@@ -73,11 +73,7 @@
   {}
 
 set_option pp.all true in
-<<<<<<< HEAD
-/-- info: @C.mk (@B.toA (@B.mk A.mk)) : C -/
-=======
 /-- info: @C.mk A.mk : C -/
->>>>>>> 44a2fd5e
 #guard_msgs in #check delta% c
 
 set_option pp.all true in

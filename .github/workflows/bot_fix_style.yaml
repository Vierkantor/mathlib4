name: bot fix style

# triggers the action when
on:
  issue_comment:
    # the PR receives a comment, or a comment is edited
    types: [created, edited]
  pull_request_review:
    # triggers on a review, whether or not it is accompanied by a comment
    types: [submitted]
  pull_request_review_comment:
    # triggers on a review comment
    types: [created, edited]

jobs:
  fix_style:
    # we set some variables. The ones of the form `${{ X }}${{ Y }}` are typically not
    # both set simultaneously: depending on the event that triggers the PR, usually only one is set
    env:
      AUTHOR: ${{ github.event.comment.user.login }}${{ github.event.review.user.login }}
      COMMENT_EVENT: ${{ github.event.comment.body }}
      COMMENT_REVIEW: ${{ github.event.review.body }}
      COMMENT_REVIEW_COMMENT: ${{ github.event.pull_request_review_comment.body }}
    name: Fix style issues from lint
    # the `if` works with `comment`s, but not with `review`s or `review_comment`s
    # if: github.event.issue.pull_request
    # && (startsWith(github.event.comment.body, 'bot fix style') || contains(toJSON(github.event.comment.body), '\nbot fix style'))
    runs-on: ubuntu-latest
    steps:
      - uses: leanprover-community/lint-style-action@f2e7272aad56233a642b08fe974cf09dd664b0c8 # 2025-05-22
        with:
          mode: fix
<<<<<<< HEAD
          lint-bib-file: true
=======
          lint-bib-file: true
          bot-fix-style-token: ${{ secrets.GITHUB_TOKEN }}
>>>>>>> 1fad0178
<|MERGE_RESOLUTION|>--- conflicted
+++ resolved
@@ -30,9 +30,5 @@
       - uses: leanprover-community/lint-style-action@f2e7272aad56233a642b08fe974cf09dd664b0c8 # 2025-05-22
         with:
           mode: fix
-<<<<<<< HEAD
           lint-bib-file: true
-=======
-          lint-bib-file: true
-          bot-fix-style-token: ${{ secrets.GITHUB_TOKEN }}
->>>>>>> 1fad0178
+          bot-fix-style-token: ${{ secrets.GITHUB_TOKEN }}
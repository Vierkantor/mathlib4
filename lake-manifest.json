--- conflicted
+++ resolved
@@ -45,11 +45,7 @@
    "type": "git",
    "subDir": null,
    "scope": "leanprover-community",
-<<<<<<< HEAD
-   "rev": "93d05e2ab7eecbbce25efeffda56128280b2cd47",
-=======
    "rev": "5d3d6317013bd85eecd3be10d0c0741ea96e7bc4",
->>>>>>> 3ec311d5
    "name": "aesop",
    "manifestFile": "lake-manifest.json",
    "inputRev": "nightly-testing",
@@ -69,11 +65,7 @@
    "type": "git",
    "subDir": null,
    "scope": "leanprover-community",
-<<<<<<< HEAD
-   "rev": "6ef446a368d29506786889b08a5726313ba010dd",
-=======
    "rev": "97d5a3147c25757625c844cb12226ce4564f6dbc",
->>>>>>> 3ec311d5
    "name": "batteries",
    "manifestFile": "lake-manifest.json",
    "inputRev": "lean-pr-testing-7499",

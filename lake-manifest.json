--- conflicted
+++ resolved
@@ -25,11 +25,7 @@
    "type": "git",
    "subDir": null,
    "scope": "leanprover-community",
-<<<<<<< HEAD
-   "rev": "5ee6767b2157766c8aa451bb93d1434436e593a2",
-=======
    "rev": "0fc755a2a762bd228db724df926de7d3e2306a34",
->>>>>>> 5d03a2cd
    "name": "importGraph",
    "manifestFile": "lake-manifest.json",
    "inputRev": "nightly-testing",
@@ -49,11 +45,7 @@
    "type": "git",
    "subDir": null,
    "scope": "leanprover-community",
-<<<<<<< HEAD
-   "rev": "2b4fc3aa9ae06e749417a101d5a95de2c5e8b1b6",
-=======
    "rev": "70fef96b919e8d032bbf6016cd284867d503d2d8",
->>>>>>> 5d03a2cd
    "name": "aesop",
    "manifestFile": "lake-manifest.json",
    "inputRev": "nightly-testing",
@@ -73,11 +65,7 @@
    "type": "git",
    "subDir": null,
    "scope": "leanprover-community",
-<<<<<<< HEAD
-   "rev": "83b4115edfea21c2b9d3cc33742941ea1f9ba2e4",
-=======
    "rev": "2ed85f320805f9d3a455ced3b181562ed146bc20",
->>>>>>> 5d03a2cd
    "name": "batteries",
    "manifestFile": "lake-manifest.json",
    "inputRev": "nightly-testing",
@@ -87,11 +75,7 @@
    "type": "git",
    "subDir": null,
    "scope": "leanprover",
-<<<<<<< HEAD
-   "rev": "726b3c9ad13acca724d4651f14afc4804a7b0e4d",
-=======
    "rev": "0c8ea32a15a4f74143e4e1e107ba2c412adb90fd",
->>>>>>> 5d03a2cd
    "name": "Cli",
    "manifestFile": "lake-manifest.json",
    "inputRev": "main",

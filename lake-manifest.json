--- conflicted
+++ resolved
@@ -5,11 +5,7 @@
    "type": "git",
    "subDir": null,
    "scope": "leanprover-community",
-<<<<<<< HEAD
-   "rev": "0d3360bf078021565785074855e523c42c9d145b",
-=======
-   "rev": "1bfaec42a7481a81e7e12565442bd1f8dc202ae2",
->>>>>>> 8280f912
+   "rev": "731c7911031bde94f8229ed663843bfc15e8a653",
    "name": "batteries",
    "manifestFile": "lake-manifest.json",
    "inputRev": "List.SatisfiesM_foldlM",

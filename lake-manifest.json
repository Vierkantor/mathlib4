--- conflicted
+++ resolved
@@ -5,11 +5,7 @@
    "type": "git",
    "subDir": null,
    "scope": "leanprover-community",
-<<<<<<< HEAD
-   "rev": "7ca87f8a71a380218536910f9440a61ab0e230b9",
-=======
    "rev": "128024323c0d3d3d4949f2c54cfa01f7296420b6",
->>>>>>> 7ae246da
    "name": "batteries",
    "manifestFile": "lake-manifest.json",
    "inputRev": "nightly-testing",

{"version": "1.1.0",
 "packagesDir": ".lake/packages",
 "packages":
 [{"url": "https://github.com/leanprover-community/plausible",
   "type": "git",
   "subDir": null,
   "scope": "leanprover-community",
   "rev": "e104724db91693a3a088c5fdd76cff4fac331739",
   "name": "plausible",
   "manifestFile": "lake-manifest.json",
   "inputRev": "main",
   "inherited": false,
   "configFile": "lakefile.toml"},
  {"url": "https://github.com/leanprover-community/LeanSearchClient",
   "type": "git",
   "subDir": null,
   "scope": "leanprover-community",
   "rev": "003ff459cdd85de551f4dcf95cdfeefe10f20531",
   "name": "LeanSearchClient",
   "manifestFile": "lake-manifest.json",
   "inputRev": "main",
   "inherited": false,
   "configFile": "lakefile.toml"},
  {"url": "https://github.com/leanprover-community/import-graph",
   "type": "git",
   "subDir": null,
   "scope": "leanprover-community",
   "rev": "1a6613663c3eb08c401ce0fd1a408412f2c2321e",
   "name": "importGraph",
   "manifestFile": "lake-manifest.json",
   "inputRev": "main",
   "inherited": false,
   "configFile": "lakefile.toml"},
  {"url": "https://github.com/leanprover-community/ProofWidgets4",
   "type": "git",
   "subDir": null,
   "scope": "leanprover-community",
   "rev": "dafff53912eac07a1a983080df61df10f622fe25",
   "name": "proofwidgets",
   "manifestFile": "lake-manifest.json",
   "inputRev": "main",
   "inherited": false,
   "configFile": "lakefile.lean"},
  {"url": "https://github.com/leanprover-community/aesop",
   "type": "git",
   "subDir": null,
   "scope": "leanprover-community",
   "rev": "44dab9f36aa73d5f789629b55528c5a1501877a6",
   "name": "aesop",
   "manifestFile": "lake-manifest.json",
   "inputRev": "master",
   "inherited": false,
   "configFile": "lakefile.toml"},
  {"url": "https://github.com/leanprover-community/quote4",
   "type": "git",
   "subDir": null,
   "scope": "leanprover-community",
   "rev": "b1311119f5f7c79c818d3e06621cc81f4bb8973f",
   "name": "Qq",
   "manifestFile": "lake-manifest.json",
   "inputRev": "master",
   "inherited": false,
   "configFile": "lakefile.toml"},
  {"url": "https://github.com/leanprover-community/batteries",
   "type": "git",
   "subDir": null,
   "scope": "leanprover-community",
<<<<<<< HEAD
   "rev": "4d5ece38d480adedff34d632a4bc0ebeb9dad9de",
=======
   "rev": "01006c9e86bf9e397c026fef4190478dd1fd897e",
>>>>>>> d9a9fc0f
   "name": "batteries",
   "manifestFile": "lake-manifest.json",
   "inputRev": "fin-find",
   "inherited": false,
   "configFile": "lakefile.toml"},
  {"url": "https://github.com/leanprover/lean4-cli",
   "type": "git",
   "subDir": null,
   "scope": "leanprover",
   "rev": "0c8ea32a15a4f74143e4e1e107ba2c412adb90fd",
   "name": "Cli",
   "manifestFile": "lake-manifest.json",
   "inputRev": "main",
   "inherited": true,
   "configFile": "lakefile.toml"}],
 "name": "mathlib",
 "lakeDir": ".lake"}<|MERGE_RESOLUTION|>--- conflicted
+++ resolved
@@ -65,11 +65,7 @@
    "type": "git",
    "subDir": null,
    "scope": "leanprover-community",
-<<<<<<< HEAD
-   "rev": "4d5ece38d480adedff34d632a4bc0ebeb9dad9de",
-=======
-   "rev": "01006c9e86bf9e397c026fef4190478dd1fd897e",
->>>>>>> d9a9fc0f
+   "rev": "f53b5c1f9151dce5971165b4302b5b38a35be58d",
    "name": "batteries",
    "manifestFile": "lake-manifest.json",
    "inputRev": "fin-find",

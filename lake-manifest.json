{"version": "1.1.0",
 "packagesDir": ".lake/packages",
 "packages":
 [{"url": "https://github.com/leanprover-community/plausible",
   "type": "git",
   "subDir": null,
   "scope": "leanprover-community",
   "rev": "304c5e2f490d546134c06bf8919e13b175272084",
   "name": "plausible",
   "manifestFile": "lake-manifest.json",
   "inputRev": "main",
   "inherited": false,
   "configFile": "lakefile.toml"},
  {"url": "https://github.com/leanprover-community/LeanSearchClient",
   "type": "git",
   "subDir": null,
   "scope": "leanprover-community",
   "rev": "25078369972d295301f5a1e53c3e5850cf6d9d4c",
   "name": "LeanSearchClient",
   "manifestFile": "lake-manifest.json",
   "inputRev": "main",
   "inherited": false,
   "configFile": "lakefile.toml"},
  {"url": "https://github.com/leanprover-community/import-graph",
   "type": "git",
   "subDir": null,
   "scope": "leanprover-community",
   "rev": "f5e58ef1f58fc0cbd92296d18951f45216309e48",
   "name": "importGraph",
   "manifestFile": "lake-manifest.json",
   "inputRev": "main",
   "inherited": false,
   "configFile": "lakefile.toml"},
  {"url": "https://github.com/leanprover-community/ProofWidgets4",
   "type": "git",
   "subDir": null,
   "scope": "leanprover-community",
   "rev": "632ca63a94f47dbd5694cac3fd991354b82b8f7a",
   "name": "proofwidgets",
   "manifestFile": "lake-manifest.json",
   "inputRev": "v0.0.59",
   "inherited": false,
   "configFile": "lakefile.lean"},
  {"url": "https://github.com/leanprover-community/aesop",
   "type": "git",
   "subDir": null,
   "scope": "leanprover-community",
   "rev": "5d3d6317013bd85eecd3be10d0c0741ea96e7bc4",
   "name": "aesop",
   "manifestFile": "lake-manifest.json",
   "inputRev": "nightly-testing",
   "inherited": false,
   "configFile": "lakefile.toml"},
  {"url": "https://github.com/leanprover-community/quote4",
   "type": "git",
   "subDir": null,
   "scope": "leanprover-community",
   "rev": "36ce5e17d6ab3c881e0cb1bb727982507e708130",
   "name": "Qq",
   "manifestFile": "lake-manifest.json",
   "inputRev": "master",
   "inherited": false,
   "configFile": "lakefile.toml"},
  {"url": "https://github.com/leanprover-community/batteries",
   "type": "git",
   "subDir": null,
   "scope": "leanprover-community",
<<<<<<< HEAD
   "rev": "68bd53833775be628e3240c8ad483592b578fa1e",
=======
   "rev": "128c629f08911c7e9354572c01561867df084a63",
>>>>>>> c3e0c0c3
   "name": "batteries",
   "manifestFile": "lake-manifest.json",
   "inputRev": "nightly-testing",
   "inherited": false,
   "configFile": "lakefile.toml"},
  {"url": "https://github.com/leanprover/lean4-cli",
   "type": "git",
   "subDir": null,
   "scope": "leanprover",
   "rev": "4f22c09e7ded721e6ecd3cf59221c4647ca49664",
   "name": "Cli",
   "manifestFile": "lake-manifest.json",
   "inputRev": "main",
   "inherited": true,
   "configFile": "lakefile.toml"}],
 "name": "mathlib",
 "lakeDir": ".lake"}<|MERGE_RESOLUTION|>--- conflicted
+++ resolved
@@ -65,11 +65,7 @@
    "type": "git",
    "subDir": null,
    "scope": "leanprover-community",
-<<<<<<< HEAD
-   "rev": "68bd53833775be628e3240c8ad483592b578fa1e",
-=======
    "rev": "128c629f08911c7e9354572c01561867df084a63",
->>>>>>> c3e0c0c3
    "name": "batteries",
    "manifestFile": "lake-manifest.json",
    "inputRev": "nightly-testing",

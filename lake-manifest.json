--- conflicted
+++ resolved
@@ -25,11 +25,7 @@
    "type": "git",
    "subDir": null,
    "scope": "leanprover-community",
-<<<<<<< HEAD
    "rev": "62b4ae0e4a9485c999291fac629cd301a4eca723",
-=======
-   "rev": "1a6613663c3eb08c401ce0fd1a408412f2c2321e",
->>>>>>> 3e6a2f15
    "name": "importGraph",
    "manifestFile": "lake-manifest.json",
    "inputRev": "nightly-testing",
@@ -69,7 +65,7 @@
    "type": "git",
    "subDir": null,
    "scope": "leanprover-community",
-   "rev": "0762b6273f067d8efebd94ee5cd73a151c95a165",
+   "rev": "5e4fc62a026dcc42d00d054b6c576456872b693e",
    "name": "batteries",
    "manifestFile": "lake-manifest.json",
    "inputRev": "nightly-testing",

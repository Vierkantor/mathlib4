{"version": "1.1.0",
 "packagesDir": ".lake/packages",
 "packages":
 [{"url": "https://github.com/leanprover-community/batteries",
   "type": "git",
   "subDir": null,
   "scope": "leanprover-community",
<<<<<<< HEAD
   "rev": "8a09d5093af15b69775e17993d00406d0416243f",
   "name": "batteries",
   "manifestFile": "lake-manifest.json",
   "inputRev": "nightly-testing-2024-07-09",
=======
   "rev": "9cf9bd609587e4b56ec6fc05b36e82065fada39e",
   "name": "batteries",
   "manifestFile": "lake-manifest.json",
   "inputRev": "nightly-testing",
>>>>>>> be8b9b9a
   "inherited": false,
   "configFile": "lakefile.lean"},
  {"url": "https://github.com/leanprover-community/quote4",
   "type": "git",
   "subDir": null,
   "scope": "leanprover-community",
   "rev": "61cc01564763dc5650ff5576575eb7bc5d84809f",
   "name": "Qq",
   "manifestFile": "lake-manifest.json",
   "inputRev": "nightly-testing",
   "inherited": false,
   "configFile": "lakefile.lean"},
  {"url": "https://github.com/leanprover-community/aesop",
   "type": "git",
   "subDir": null,
   "scope": "leanprover-community",
   "rev": "7662d944361e840b0071c61a01493731b523e302",
   "name": "aesop",
   "manifestFile": "lake-manifest.json",
   "inputRev": "nightly-testing",
   "inherited": false,
   "configFile": "lakefile.toml"},
  {"url": "https://github.com/leanprover-community/ProofWidgets4",
   "type": "git",
   "subDir": null,
   "scope": "leanprover-community",
   "rev": "6f9a1b99e76899a578a6ca0fd1d435f00428014b",
   "name": "proofwidgets",
   "manifestFile": "lake-manifest.json",
   "inputRev": "v0.0.42-pre2",
   "inherited": false,
   "configFile": "lakefile.lean"},
  {"url": "https://github.com/leanprover/lean4-cli",
   "type": "git",
   "subDir": null,
   "scope": "",
   "rev": "a11566029bd9ec4f68a65394e8c3ff1af74c1a29",
   "name": "Cli",
   "manifestFile": "lake-manifest.json",
   "inputRev": "main",
   "inherited": true,
   "configFile": "lakefile.lean"},
  {"url": "https://github.com/leanprover-community/import-graph",
   "type": "git",
   "subDir": null,
   "scope": "leanprover-community",
<<<<<<< HEAD
   "rev": "033082103b7b53f35ccee18702a995382503d6ef",
=======
   "rev": "57bd2065f1dbea5e9235646fb836c7cea9ab03b6",
>>>>>>> be8b9b9a
   "name": "importGraph",
   "manifestFile": "lake-manifest.json",
   "inputRev": "nightly-testing",
   "inherited": false,
   "configFile": "lakefile.toml"}],
 "name": "mathlib",
 "lakeDir": ".lake"}<|MERGE_RESOLUTION|>--- conflicted
+++ resolved
@@ -5,17 +5,10 @@
    "type": "git",
    "subDir": null,
    "scope": "leanprover-community",
-<<<<<<< HEAD
    "rev": "8a09d5093af15b69775e17993d00406d0416243f",
    "name": "batteries",
    "manifestFile": "lake-manifest.json",
    "inputRev": "nightly-testing-2024-07-09",
-=======
-   "rev": "9cf9bd609587e4b56ec6fc05b36e82065fada39e",
-   "name": "batteries",
-   "manifestFile": "lake-manifest.json",
-   "inputRev": "nightly-testing",
->>>>>>> be8b9b9a
    "inherited": false,
    "configFile": "lakefile.lean"},
   {"url": "https://github.com/leanprover-community/quote4",
@@ -62,11 +55,7 @@
    "type": "git",
    "subDir": null,
    "scope": "leanprover-community",
-<<<<<<< HEAD
    "rev": "033082103b7b53f35ccee18702a995382503d6ef",
-=======
-   "rev": "57bd2065f1dbea5e9235646fb836c7cea9ab03b6",
->>>>>>> be8b9b9a
    "name": "importGraph",
    "manifestFile": "lake-manifest.json",
    "inputRev": "nightly-testing",

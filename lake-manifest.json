{"version": 4,
 "packagesDir": "lake-packages",
 "packages":
 [{"git":
   {"url": "https://github.com/EdAyers/ProofWidgets4",
    "subDir?": null,
<<<<<<< HEAD
    "rev": "66caee900bcd4103f9e8e7950cf02a062c91adec",
    "name": "proofwidgets",
    "inputRev?": "v0.0.6"}},
=======
    "rev": "c43db94a8f495dad37829e9d7ad65483d68c86b8",
    "name": "proofwidgets",
    "inputRev?": "v0.0.11"}},
>>>>>>> 50336a5b
  {"git":
   {"url": "https://github.com/gebner/quote4",
    "subDir?": null,
    "rev": "c71f94e34c1cda52eef5c93dc9da409ab2727420",
    "name": "Qq",
    "inputRev?": "master"}},
  {"git":
   {"url": "https://github.com/JLimperg/aesop",
    "subDir?": null,
    "rev": "ca73109cc40837bc61df8024c9016da4b4f99d4c",
    "name": "aesop",
    "inputRev?": "master"}},
  {"git":
   {"url": "https://github.com/leanprover/std4",
    "subDir?": null,
    "rev": "e68aa8f5fe47aad78987df45f99094afbcb5e936",
    "name": "std",
    "inputRev?": "main"}}]}<|MERGE_RESOLUTION|>--- conflicted
+++ resolved
@@ -4,15 +4,9 @@
  [{"git":
    {"url": "https://github.com/EdAyers/ProofWidgets4",
     "subDir?": null,
-<<<<<<< HEAD
-    "rev": "66caee900bcd4103f9e8e7950cf02a062c91adec",
-    "name": "proofwidgets",
-    "inputRev?": "v0.0.6"}},
-=======
     "rev": "c43db94a8f495dad37829e9d7ad65483d68c86b8",
     "name": "proofwidgets",
     "inputRev?": "v0.0.11"}},
->>>>>>> 50336a5b
   {"git":
    {"url": "https://github.com/gebner/quote4",
     "subDir?": null,

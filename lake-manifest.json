--- conflicted
+++ resolved
@@ -65,11 +65,7 @@
    "type": "git",
    "subDir": null,
    "scope": "leanprover-community",
-<<<<<<< HEAD
-   "rev": "719250f126065c25154bcccc9d8d830c670f6de4",
-=======
-   "rev": "61dd72099e98719d33239933316e12894677a843",
->>>>>>> 2b40940d
+   "rev": "e92f6eb50ed5a732f01be367608d2b71b055ddd6",
    "name": "batteries",
    "manifestFile": "lake-manifest.json",
    "inputRev": "nightly-testing",

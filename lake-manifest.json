{"version": "1.1.0",
 "packagesDir": ".lake/packages",
 "packages":
 [{"url": "https://github.com/leanprover-community/plausible",
   "type": "git",
   "subDir": null,
   "scope": "leanprover-community",
   "rev": "4dfba8b20a5ce570b9ef8bae969dd163782f9793",
   "name": "plausible",
   "manifestFile": "lake-manifest.json",
   "inputRev": "nightly-testing",
   "inherited": false,
   "configFile": "lakefile.toml"},
  {"url": "https://github.com/leanprover-community/LeanSearchClient",
   "type": "git",
   "subDir": null,
   "scope": "leanprover-community",
   "rev": "8d29bc2c3ebe1f863c2f02df816b4f3dd1b65226",
   "name": "LeanSearchClient",
   "manifestFile": "lake-manifest.json",
   "inputRev": "main",
   "inherited": false,
   "configFile": "lakefile.toml"},
  {"url": "https://github.com/leanprover-community/import-graph",
   "type": "git",
   "subDir": null,
   "scope": "leanprover-community",
   "rev": "c96401869916619b86e2e54dbb8e8488bd6dd19c",
   "name": "importGraph",
   "manifestFile": "lake-manifest.json",
   "inputRev": "main",
   "inherited": false,
   "configFile": "lakefile.toml"},
  {"url": "https://github.com/leanprover-community/ProofWidgets4",
   "type": "git",
   "subDir": null,
   "scope": "leanprover-community",
   "rev": "44d41ee41987d97b8f5b049141fd1dd2fddb152e",
   "name": "proofwidgets",
   "manifestFile": "lake-manifest.json",
   "inputRev": "v0.0.54-pre",
   "inherited": false,
   "configFile": "lakefile.lean"},
  {"url": "https://github.com/leanprover-community/aesop",
   "type": "git",
   "subDir": null,
   "scope": "leanprover-community",
   "rev": "ca7e3b53b91cba1a53d380447934021caf0620ae",
   "name": "aesop",
   "manifestFile": "lake-manifest.json",
   "inputRev": "nightly-testing",
   "inherited": false,
   "configFile": "lakefile.toml"},
  {"url": "https://github.com/leanprover-community/quote4",
   "type": "git",
   "subDir": null,
   "scope": "leanprover-community",
   "rev": "d892d7a88ad0ccf748fb8e651308ccd13426ba73",
   "name": "Qq",
   "manifestFile": "lake-manifest.json",
   "inputRev": "master",
   "inherited": false,
   "configFile": "lakefile.toml"},
  {"url": "https://github.com/leanprover-community/batteries",
   "type": "git",
   "subDir": null,
   "scope": "leanprover-community",
<<<<<<< HEAD
   "rev": "5f97fe3e998d01fdcaaac40e9cc40d3be8e731b1",
=======
   "rev": "9db735cbd640cd9d996d2ddffc0583b564b029fd",
>>>>>>> ed4fcfff
   "name": "batteries",
   "manifestFile": "lake-manifest.json",
   "inputRev": "lean-pr-testing-7565",
   "inherited": false,
   "configFile": "lakefile.toml"},
  {"url": "https://github.com/leanprover/lean4-cli",
   "type": "git",
   "subDir": null,
   "scope": "leanprover",
   "rev": "dd423cf2b153b5b14cb017ee4beae788565a3925",
   "name": "Cli",
   "manifestFile": "lake-manifest.json",
   "inputRev": "main",
   "inherited": true,
   "configFile": "lakefile.toml"}],
 "name": "mathlib",
 "lakeDir": ".lake"}<|MERGE_RESOLUTION|>--- conflicted
+++ resolved
@@ -65,11 +65,7 @@
    "type": "git",
    "subDir": null,
    "scope": "leanprover-community",
-<<<<<<< HEAD
-   "rev": "5f97fe3e998d01fdcaaac40e9cc40d3be8e731b1",
-=======
-   "rev": "9db735cbd640cd9d996d2ddffc0583b564b029fd",
->>>>>>> ed4fcfff
+   "rev": "40a69f9e341402f1d30d7c1d6a780b6ad33065d9",
    "name": "batteries",
    "manifestFile": "lake-manifest.json",
    "inputRev": "lean-pr-testing-7565",

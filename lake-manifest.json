{"version": "1.1.0",
 "packagesDir": ".lake/packages",
 "packages":
 [{"url": "https://github.com/leanprover-community/batteries",
   "type": "git",
   "subDir": null,
   "scope": "leanprover-community",
<<<<<<< HEAD
   "rev": "d58d962eaca82f384260459f746083fe8b851651",
=======
   "rev": "44e2d2e643fd2618b01f9a0592d7dcbd3ffa22de",
>>>>>>> f801de49
   "name": "batteries",
   "manifestFile": "lake-manifest.json",
   "inputRev": "hashmap_as_shim",
   "inherited": false,
   "configFile": "lakefile.toml"},
  {"url": "https://github.com/leanprover-community/quote4",
   "type": "git",
   "subDir": null,
   "scope": "leanprover-community",
   "rev": "303b23fbcea94ac4f96e590c1cad6618fd4f5f41",
   "name": "Qq",
   "manifestFile": "lake-manifest.json",
   "inputRev": "master",
   "inherited": false,
   "configFile": "lakefile.lean"},
  {"url": "https://github.com/leanprover-community/aesop",
   "type": "git",
   "subDir": null,
   "scope": "leanprover-community",
   "rev": "de91b59101763419997026c35a41432ac8691f15",
   "name": "aesop",
   "manifestFile": "lake-manifest.json",
   "inputRev": "master",
   "inherited": false,
   "configFile": "lakefile.toml"},
  {"url": "https://github.com/leanprover-community/ProofWidgets4",
   "type": "git",
   "subDir": null,
   "scope": "leanprover-community",
   "rev": "1383e72b40dd62a566896a6e348ffe868801b172",
   "name": "proofwidgets",
   "manifestFile": "lake-manifest.json",
   "inputRev": "v0.0.46",
   "inherited": false,
   "configFile": "lakefile.lean"},
  {"url": "https://github.com/leanprover/lean4-cli",
   "type": "git",
   "subDir": null,
   "scope": "leanprover",
   "rev": "726b3c9ad13acca724d4651f14afc4804a7b0e4d",
   "name": "Cli",
   "manifestFile": "lake-manifest.json",
   "inputRev": "main",
   "inherited": true,
   "configFile": "lakefile.toml"},
  {"url": "https://github.com/leanprover-community/import-graph",
   "type": "git",
   "subDir": null,
   "scope": "leanprover-community",
   "rev": "119b022b3ea88ec810a677888528e50f8144a26e",
   "name": "importGraph",
   "manifestFile": "lake-manifest.json",
   "inputRev": "main",
   "inherited": false,
   "configFile": "lakefile.toml"},
  {"url": "https://github.com/leanprover-community/LeanSearchClient",
   "type": "git",
   "subDir": null,
   "scope": "leanprover-community",
   "rev": "d7caecce0d0f003fd5e9cce9a61f1dd6ba83142b",
   "name": "LeanSearchClient",
   "manifestFile": "lake-manifest.json",
   "inputRev": "main",
   "inherited": false,
   "configFile": "lakefile.toml"},
  {"url": "https://github.com/leanprover-community/plausible",
   "type": "git",
   "subDir": null,
   "scope": "leanprover-community",
   "rev": "42dc02bdbc5d0c2f395718462a76c3d87318f7fa",
   "name": "plausible",
   "manifestFile": "lake-manifest.json",
   "inputRev": "main",
   "inherited": false,
   "configFile": "lakefile.toml"}],
 "name": "mathlib",
 "lakeDir": ".lake"}<|MERGE_RESOLUTION|>--- conflicted
+++ resolved
@@ -5,11 +5,7 @@
    "type": "git",
    "subDir": null,
    "scope": "leanprover-community",
-<<<<<<< HEAD
-   "rev": "d58d962eaca82f384260459f746083fe8b851651",
-=======
-   "rev": "44e2d2e643fd2618b01f9a0592d7dcbd3ffa22de",
->>>>>>> f801de49
+   "rev": "d24ad3b51be3194cf5e5f52f68460a42baf5cc56",
    "name": "batteries",
    "manifestFile": "lake-manifest.json",
    "inputRev": "hashmap_as_shim",

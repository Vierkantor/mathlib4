--- conflicted
+++ resolved
@@ -5,11 +5,7 @@
    "type": "git",
    "subDir": null,
    "scope": "leanprover-community",
-<<<<<<< HEAD
    "rev": "9a80c8d999f6171a7213aeafe719b392f3e0e583",
-=======
-   "rev": "0f3e143dffdc3a591662f3401ce1d7a3405227c0",
->>>>>>> 5040d990
    "name": "batteries",
    "manifestFile": "lake-manifest.json",
    "inputRev": "nightly-testing",
@@ -59,11 +55,7 @@
    "type": "git",
    "subDir": null,
    "scope": "leanprover-community",
-<<<<<<< HEAD
    "rev": "033082103b7b53f35ccee18702a995382503d6ef",
-=======
-   "rev": "543725b3bfed792097fc134adca628406f6145f5",
->>>>>>> 5040d990
    "name": "importGraph",
    "manifestFile": "lake-manifest.json",
    "inputRev": "nightly-testing",

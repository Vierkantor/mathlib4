{"version": "1.1.0",
 "packagesDir": ".lake/packages",
 "packages":
 [{"url": "https://github.com/leanprover-community/plausible",
   "type": "git",
   "subDir": null,
   "scope": "leanprover-community",
   "rev": "8e5cb8d424df462f84997dd68af6f40e347c3e35",
   "name": "plausible",
   "manifestFile": "lake-manifest.json",
   "inputRev": "v4.15.0-rc1",
   "inherited": false,
   "configFile": "lakefile.toml"},
  {"url": "https://github.com/leanprover-community/LeanSearchClient",
   "type": "git",
   "subDir": null,
   "scope": "leanprover-community",
   "rev": "d7caecce0d0f003fd5e9cce9a61f1dd6ba83142b",
   "name": "LeanSearchClient",
   "manifestFile": "lake-manifest.json",
   "inputRev": "main",
   "inherited": false,
   "configFile": "lakefile.toml"},
  {"url": "https://github.com/leanprover-community/import-graph",
   "type": "git",
   "subDir": null,
   "scope": "leanprover-community",
   "rev": "ed3b856bd8893ade75cafe13e8544d4c2660f377",
   "name": "importGraph",
   "manifestFile": "lake-manifest.json",
   "inputRev": "v4.15.0-rc1",
   "inherited": false,
   "configFile": "lakefile.toml"},
  {"url": "https://github.com/leanprover-community/ProofWidgets4",
   "type": "git",
   "subDir": null,
   "scope": "leanprover-community",
   "rev": "1f4ff06751a472de3b1525294cd4cb38a76fe93a",
   "name": "proofwidgets",
   "manifestFile": "lake-manifest.json",
   "inputRev": "v0.0.49-pre1",
   "inherited": false,
   "configFile": "lakefile.lean"},
  {"url": "https://github.com/leanprover-community/aesop",
   "type": "git",
   "subDir": null,
   "scope": "leanprover-community",
<<<<<<< HEAD
   "rev": "6dd5eb5a3aeb43f710a35e7fe4fa3f85649ac9a4",
=======
   "rev": "c09b5d02362705b1e570962dd1b06fcfcf7ff90b",
>>>>>>> 8a487745
   "name": "aesop",
   "manifestFile": "lake-manifest.json",
   "inputRev": "nightly-testing",
   "inherited": false,
   "configFile": "lakefile.toml"},
  {"url": "https://github.com/leanprover-community/quote4",
   "type": "git",
   "subDir": null,
   "scope": "leanprover-community",
   "rev": "ad942fdf0b15c38bface6acbb01d63855a2519ac",
   "name": "Qq",
   "manifestFile": "lake-manifest.json",
   "inputRev": "v4.14.0",
   "inherited": false,
   "configFile": "lakefile.lean"},
  {"url": "https://github.com/leanprover-community/batteries",
   "type": "git",
   "subDir": null,
   "scope": "leanprover-community",
<<<<<<< HEAD
   "rev": "5f8fd42f689c0cd4bd1416685d65c1f7d8a003a2",
=======
   "rev": "2e82cd8e5d6462f20ffd810ea0e9460475e0b455",
>>>>>>> 8a487745
   "name": "batteries",
   "manifestFile": "lake-manifest.json",
   "inputRev": "nightly-testing",
   "inherited": false,
   "configFile": "lakefile.toml"},
  {"url": "https://github.com/leanprover/lean4-cli",
   "type": "git",
   "subDir": null,
   "scope": "leanprover",
   "rev": "0c8ea32a15a4f74143e4e1e107ba2c412adb90fd",
   "name": "Cli",
   "manifestFile": "lake-manifest.json",
   "inputRev": "main",
   "inherited": true,
   "configFile": "lakefile.toml"}],
 "name": "mathlib",
 "lakeDir": ".lake"}<|MERGE_RESOLUTION|>--- conflicted
+++ resolved
@@ -45,11 +45,7 @@
    "type": "git",
    "subDir": null,
    "scope": "leanprover-community",
-<<<<<<< HEAD
-   "rev": "6dd5eb5a3aeb43f710a35e7fe4fa3f85649ac9a4",
-=======
    "rev": "c09b5d02362705b1e570962dd1b06fcfcf7ff90b",
->>>>>>> 8a487745
    "name": "aesop",
    "manifestFile": "lake-manifest.json",
    "inputRev": "nightly-testing",
@@ -69,11 +65,7 @@
    "type": "git",
    "subDir": null,
    "scope": "leanprover-community",
-<<<<<<< HEAD
-   "rev": "5f8fd42f689c0cd4bd1416685d65c1f7d8a003a2",
-=======
    "rev": "2e82cd8e5d6462f20ffd810ea0e9460475e0b455",
->>>>>>> 8a487745
    "name": "batteries",
    "manifestFile": "lake-manifest.json",
    "inputRev": "nightly-testing",

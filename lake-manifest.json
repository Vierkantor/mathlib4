--- conflicted
+++ resolved
@@ -65,14 +65,10 @@
    "type": "git",
    "subDir": null,
    "scope": "leanprover-community",
-<<<<<<< HEAD
-   "rev": "5a577ba3b99c55a2c49690cb495adda158a5cccc",
-=======
-   "rev": "e6a060c7a2d68b586d7550c903ba2ef0e496b8e4",
->>>>>>> 2a64f060
+   "rev": "34bed5b0bae9a88571b29196bc6a18e977b0c870",
    "name": "batteries",
    "manifestFile": "lake-manifest.json",
-   "inputRev": "lean-pr-testing-7812",
+   "inputRev": "nightly-testing",
    "inherited": false,
    "configFile": "lakefile.toml"},
   {"url": "https://github.com/leanprover/lean4-cli",

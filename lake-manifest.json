--- conflicted
+++ resolved
@@ -5,11 +5,7 @@
    "type": "git",
    "subDir": null,
    "scope": "leanprover-community",
-<<<<<<< HEAD
-   "rev": "189ebbfb19cef956fa8c39aae7368b0e1120e0b5",
-=======
    "rev": "7a6030b92f001a0e08c59c8f39a97cdf32f627ed",
->>>>>>> 1e7d93f1
    "name": "plausible",
    "manifestFile": "lake-manifest.json",
    "inputRev": "nightly-testing",
@@ -69,11 +65,7 @@
    "type": "git",
    "subDir": null,
    "scope": "leanprover-community",
-<<<<<<< HEAD
-   "rev": "856d4aee57d899747820036cce5d272e5b692a96",
-=======
    "rev": "89b411861603a006d942d0d421cb542125155e5d",
->>>>>>> 1e7d93f1
    "name": "batteries",
    "manifestFile": "lake-manifest.json",
    "inputRev": "nightly-testing",

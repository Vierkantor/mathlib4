--- conflicted
+++ resolved
@@ -5,11 +5,7 @@
    "type": "git",
    "subDir": null,
    "scope": "leanprover-community",
-<<<<<<< HEAD
-   "rev": "9154a150cccabb216045b58a36f3aaf8a015c984",
-=======
-   "rev": "76e9ebe4176d29cb9cc89c669ab9f1ce32b33c3d",
->>>>>>> dbc6f5d7
+   "rev": "e16afca8c6c891c523ca9e644da6695bab1d2463",
    "name": "batteries",
    "manifestFile": "lake-manifest.json",
    "inputRev": "mersenne-twister",
